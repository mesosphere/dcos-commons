package com.mesosphere.sdk.state;

import com.google.protobuf.TextFormat;
import org.apache.mesos.Protos;
import com.mesosphere.sdk.offer.LaunchOfferRecommendation;
import com.mesosphere.sdk.offer.OfferRecommendation;
import com.mesosphere.sdk.offer.OperationRecorder;
<<<<<<< HEAD
=======
import com.mesosphere.sdk.offer.TaskException;
import com.mesosphere.sdk.storage.StorageError.Reason;

>>>>>>> a3a90ccd
import org.slf4j.Logger;
import org.slf4j.LoggerFactory;

import java.util.Arrays;

/**
 * Records the state of accepted offers.
 */
public class PersistentOperationRecorder implements OperationRecorder {
    private final Logger logger = LoggerFactory.getLogger(getClass());
    private final StateStore stateStore;

    public PersistentOperationRecorder(StateStore stateStore) {
        this.stateStore = stateStore;
    }

    @Override
    public void record(OfferRecommendation offerRecommendation) throws Exception {
        if (offerRecommendation instanceof LaunchOfferRecommendation) {
            recordTasks(((LaunchOfferRecommendation) offerRecommendation).getTaskInfo());
        }
    }

<<<<<<< HEAD
    private void recordTasks(Protos.TaskInfo taskInfo) throws StateStoreException {
        Protos.TaskStatus taskStatus = null;
        if (!taskInfo.getTaskId().getValue().equals("")) {
            // Record initial TaskStatus of STAGING:
            Protos.TaskStatus.Builder taskStatusBuilder = Protos.TaskStatus.newBuilder()
                    .setTaskId(taskInfo.getTaskId())
                    .setState(Protos.TaskState.TASK_STAGING);
=======
    private void recordTasks(List<Protos.TaskInfo> taskInfos) throws StateStoreException {
        logger.info(String.format("Recording %d updated TaskInfos/TaskStatuses:", taskInfos.size()));
        List<Protos.TaskStatus> taskStatuses = new ArrayList<>();
        Collection<Protos.TaskInfo> unpackedTaskInfos;
        try {
            unpackedTaskInfos = CommonTaskUtils.unpackTaskInfos(taskInfos);
        } catch (InvalidProtocolBufferException e) {
            throw new StateStoreException(Reason.SERIALIZATION_ERROR, e);
        }
        for (Protos.TaskInfo taskInfo : unpackedTaskInfos) {
            if (!taskInfo.getTaskId().getValue().equals("")) {
                Protos.TaskStatus.Builder taskStatusBuilder = Protos.TaskStatus.newBuilder()
                        .setTaskId(taskInfo.getTaskId())
                        .setState(Protos.TaskState.TASK_STAGING);

                if (taskInfo.hasExecutor()) {
                    taskStatusBuilder.setExecutorId(taskInfo.getExecutor().getExecutorId());
                }
>>>>>>> a3a90ccd

            if (taskInfo.hasExecutor()) {
                taskStatusBuilder.setExecutorId(taskInfo.getExecutor().getExecutorId());
            }

            taskStatus = taskStatusBuilder.build();
        }
        logger.info("Persisting launch operation{}: {}",
                taskStatus != null ? " with STAGING status" : "",
                TextFormat.shortDebugString(taskInfo));

        stateStore.storeTasks(Arrays.asList(taskInfo));
        if (taskStatus != null) {
            stateStore.storeStatus(taskStatus);
        }
    }
<<<<<<< HEAD
=======

    private boolean taskStatusExists(Protos.TaskStatus taskStatus) throws StateStoreException {
        String taskName;
        try {
            taskName = CommonTaskUtils.toTaskName(taskStatus.getTaskId());
        } catch (TaskException e) {
            throw new StateStoreException(Reason.LOGIC_ERROR, String.format(
                    "Failed to get TaskName/ExecName from TaskStatus %s", taskStatus), e);
        }
        try {
            stateStore.fetchStatus(taskName);
            return true;
        } catch (Exception e) {
            return false;
        }
    }
>>>>>>> a3a90ccd
}<|MERGE_RESOLUTION|>--- conflicted
+++ resolved
@@ -5,12 +5,7 @@
 import com.mesosphere.sdk.offer.LaunchOfferRecommendation;
 import com.mesosphere.sdk.offer.OfferRecommendation;
 import com.mesosphere.sdk.offer.OperationRecorder;
-<<<<<<< HEAD
-=======
-import com.mesosphere.sdk.offer.TaskException;
-import com.mesosphere.sdk.storage.StorageError.Reason;
 
->>>>>>> a3a90ccd
 import org.slf4j.Logger;
 import org.slf4j.LoggerFactory;
 
@@ -30,38 +25,17 @@
     @Override
     public void record(OfferRecommendation offerRecommendation) throws Exception {
         if (offerRecommendation instanceof LaunchOfferRecommendation) {
-            recordTasks(((LaunchOfferRecommendation) offerRecommendation).getTaskInfo());
+            recordTask(((LaunchOfferRecommendation) offerRecommendation).getTaskInfo());
         }
     }
 
-<<<<<<< HEAD
-    private void recordTasks(Protos.TaskInfo taskInfo) throws StateStoreException {
+    private void recordTask(Protos.TaskInfo taskInfo) throws StateStoreException {
         Protos.TaskStatus taskStatus = null;
         if (!taskInfo.getTaskId().getValue().equals("")) {
             // Record initial TaskStatus of STAGING:
             Protos.TaskStatus.Builder taskStatusBuilder = Protos.TaskStatus.newBuilder()
                     .setTaskId(taskInfo.getTaskId())
                     .setState(Protos.TaskState.TASK_STAGING);
-=======
-    private void recordTasks(List<Protos.TaskInfo> taskInfos) throws StateStoreException {
-        logger.info(String.format("Recording %d updated TaskInfos/TaskStatuses:", taskInfos.size()));
-        List<Protos.TaskStatus> taskStatuses = new ArrayList<>();
-        Collection<Protos.TaskInfo> unpackedTaskInfos;
-        try {
-            unpackedTaskInfos = CommonTaskUtils.unpackTaskInfos(taskInfos);
-        } catch (InvalidProtocolBufferException e) {
-            throw new StateStoreException(Reason.SERIALIZATION_ERROR, e);
-        }
-        for (Protos.TaskInfo taskInfo : unpackedTaskInfos) {
-            if (!taskInfo.getTaskId().getValue().equals("")) {
-                Protos.TaskStatus.Builder taskStatusBuilder = Protos.TaskStatus.newBuilder()
-                        .setTaskId(taskInfo.getTaskId())
-                        .setState(Protos.TaskState.TASK_STAGING);
-
-                if (taskInfo.hasExecutor()) {
-                    taskStatusBuilder.setExecutorId(taskInfo.getExecutor().getExecutorId());
-                }
->>>>>>> a3a90ccd
 
             if (taskInfo.hasExecutor()) {
                 taskStatusBuilder.setExecutorId(taskInfo.getExecutor().getExecutorId());
@@ -78,23 +52,4 @@
             stateStore.storeStatus(taskStatus);
         }
     }
-<<<<<<< HEAD
-=======
-
-    private boolean taskStatusExists(Protos.TaskStatus taskStatus) throws StateStoreException {
-        String taskName;
-        try {
-            taskName = CommonTaskUtils.toTaskName(taskStatus.getTaskId());
-        } catch (TaskException e) {
-            throw new StateStoreException(Reason.LOGIC_ERROR, String.format(
-                    "Failed to get TaskName/ExecName from TaskStatus %s", taskStatus), e);
-        }
-        try {
-            stateStore.fetchStatus(taskName);
-            return true;
-        } catch (Exception e) {
-            return false;
-        }
-    }
->>>>>>> a3a90ccd
 }