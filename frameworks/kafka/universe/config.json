--- conflicted
+++ resolved
@@ -10,17 +10,15 @@
             "type":"string",
             "default":"kafka"
           },
-<<<<<<< HEAD
           "mesos_api_version" : {
             "description":"Configures the Mesos API version to use. Possible values: V0 (non-HTTP), V1 (HTTP)",
             "type":"string",
             "default":"V0"
-=======
+          },
           "cmd_prefix" : {
             "description":"A generic prefix to start the scheduler.",
             "type":"string",
             "default":"LD_LIBRARY_PATH=$MESOS_SANDBOX/libmesos-bundle/lib:$LD_LIBRARY_PATH MESOS_NATIVE_JAVA_LIBRARY=$(ls $MESOS_SANDBOX/libmesos-bundle/lib/libmesos-*.so) PATH=$(ls -d $MESOS_SANDBOX/jre*/bin):$PATH"
->>>>>>> 4470a1dc
           }
         }
       },
