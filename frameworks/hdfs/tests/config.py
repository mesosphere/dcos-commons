import json
import logging
import retrying
import uuid

import sdk_cmd
import sdk_hosts
import sdk_plan
import sdk_tasks
import sdk_utils

log = logging.getLogger(__name__)

PACKAGE_NAME = sdk_utils.get_package_name("hdfs")
SERVICE_NAME = sdk_utils.get_service_name(PACKAGE_NAME.lstrip("beta-"))
FOLDERED_SERVICE_NAME = sdk_utils.get_foldered_name(SERVICE_NAME)

DEFAULT_TASK_COUNT = 10  # 3 data nodes, 3 journal nodes, 2 name nodes, 2 zkfc nodes

TEST_CONTENT_SMALL = "This is some test data"
DEFAULT_HDFS_TIMEOUT = 5 * 60
HDFS_POD_TYPES = {"journal", "name", "data"}
KEYTAB = "hdfs.keytab"
HADOOP_VERSION = "hadoop-2.6.0-cdh5.9.1"

DOCKER_IMAGE_NAME = "mesosphere/hdfs-testing-client:6972ea3833c9449111aceaa998e3e093a9c8dcee"
CLIENT_APP_NAME = "hdfs-client"


def hadoop_command(command):
    return "/{}/bin/hdfs {}".format(HADOOP_VERSION, command)


def hdfs_command(command):
    return hadoop_command("dfs -{}".format(command))


def get_unique_filename(prefix: str) -> str:
    return "{}.{}".format(prefix, str(uuid.uuid4()))


def hdfs_client_write_data(
        filename,
        expect_failure_message=None,
        content_to_write=TEST_CONTENT_SMALL,
) -> tuple:
    def success_check(rc, stdout, stderr):
        if rc == 0 and not stderr:
            # rc is still zero even if the "put" command failed! This is because "task exec" eats the return code.
            # Therefore we must also check stderr to tell if the command actually succeeded.
            # In practice, stderr is empty when a "put" operation has succeeded.
            return True
        elif expect_failure_message and expect_failure_message in stderr:
            # The expected failure message has occurred. Stop trying.
            return True
        elif "File exists" in stderr:
            # If the command returned an error of "File exists", then assume the write had succeeded on a previous run.
            # This can happen when e.g. the write succeeded in a previous attempt, but then the connection flaked, or
            # if hdfs had previously successfully completed the write when also outputting some warning on stderr.
            log.info("Ignoring failure: Looks like the data was successfully written in a previous attempt")
            return True
<<<<<<< HEAD
        elif "but this CLI only supports" in stderr:
=======
        elif "but this CLI only supports" in stderr and "Exception" not in stderr:
>>>>>>> 83ddb9d9
            # Ignore warnings about CLI being outdated compared to DC/OS version
            return True
        else:
            # Try again
            return False

    success, stdout, stderr = run_client_command(
        "echo {} | {}".format(content_to_write, hdfs_command("put - {}".format(filename))),
        success_check=success_check,
    )
    assert success, "Failed to write {}: {}".format(filename, stderr)
    return (success, stdout, stderr)


def hdfs_client_read_data(
        filename,
        expect_failure_message=None,
        content_to_verify=TEST_CONTENT_SMALL,
) -> tuple:
    def success_check(rc, stdout, stderr):
        if rc == 0 and stdout.rstrip() == content_to_verify:
            # rc only tells us if the 'task exec' operation itself failed. It is zero when the hdfs command fails.
            # This is because "task exec" eats that return code.
            # However, we CANNOT just check for an empty stderr here because hdfs can put superfluous warnings there even when the operation succeeds.
            # So to determine success, we just directly check that the content of stdout matches what we're looking for.
            # Example stderr garbage:
            #   18/08/22 02:43:28 WARN shortcircuit.DomainSocketFactory: error creating DomainSocket
            #   java.net.ConnectException: connect(2) error: No such file or directory when trying to connect to 'dn_socket'
            #   ...
            return True
        elif expect_failure_message and expect_failure_message in stderr:
            # The expected failure message has occurred. Stop trying.
            return True
        else:
            # Try again
            return False

    success, stdout, stderr = run_client_command(
        hdfs_command("cat {}".format(filename)),
        success_check=success_check,
    )
    assert success, "Failed to read {}, or content didn't match expected value '{}': {}".format(filename, content_to_verify, stderr)
    return (success, stdout, stderr)


def hdfs_client_list_files(filename) -> tuple:
    return run_client_command(hdfs_command("ls {}".format(filename)))


def get_hdfs_client_app(service_name, kerberos=None) -> dict:
    """
    Returns a Marathon app definition for an HDFS client against the specified service.
    This app should be installed AFTER the service is up and running, or else it may fail with an error like:
    18/08/21 20:36:57 FATAL conf.Configuration: error parsing conf core-site.xml
           org.xml.sax.SAXParseException; Premature end of file.
    """
    app = {
        "id": CLIENT_APP_NAME,
        "mem": 1024,
        "user": "nobody",
        "container": {
            "type": "MESOS",
            "docker": {"image": DOCKER_IMAGE_NAME, "forcePullImage": True},
        },
        "networks": [{"mode": "host"}],
        "env": {
            "JAVA_HOME": "/usr/lib/jvm/default-java",
            "KRB5_CONFIG": "/etc/krb5.conf",
            # for foldered name in test_kerberos_auth.py:
            "HDFS_SERVICE_NAME": sdk_hosts._safe_name(service_name),
            "HADOOP_VERSION": HADOOP_VERSION,
        },
    }

    if kerberos:
        # Insert kerberos-related configuration into the client:
        app["env"]["REALM"] = kerberos.get_realm()
        app["env"]["KDC_ADDRESS"] = kerberos.get_kdc_address()
        app["secrets"] = {
            "hdfs_keytab": {
                "source": kerberos.get_keytab_path()
            }
        }
        app["container"]["volumes"] = [
            {
                "containerPath": "/{}/hdfs.keytab".format(HADOOP_VERSION),
                "secret": "hdfs_keytab"
            }
        ]

    return app


def run_client_command(hdfs_command, success_check=lambda rc, stdout, stderr: rc == 0):
    """
    Execute the provided shell command within the HDFS Docker client.
    Client app must have first been installed to marathon, see using get_hdfs_client_app().
    """
    @retrying.retry(
        wait_fixed=1000,
        stop_max_delay=DEFAULT_HDFS_TIMEOUT * 1000,
        retry_on_result=lambda res: not res[0],
    )
    def _run_client_command():
        rc, stdout, stderr = sdk_cmd.marathon_task_exec(CLIENT_APP_NAME, "/bin/bash -c '{}'".format(hdfs_command))
        return (success_check(rc, stdout, stderr), stdout, stderr)

    return _run_client_command()


def check_healthy(service_name, count=DEFAULT_TASK_COUNT, recovery_expected=False):
    sdk_plan.wait_for_completed_deployment(service_name, timeout_seconds=25 * 60)
    if recovery_expected:
        # TODO(elezar): See INFINITY-2109 where we need to better handle recovery health checks
        sdk_plan.wait_for_kicked_off_recovery(service_name, timeout_seconds=25 * 60)
    sdk_plan.wait_for_completed_recovery(service_name, timeout_seconds=25 * 60)
    sdk_tasks.check_running(service_name, count)


def expect_recovery(service_name):
    # TODO(elezar, nima) check_healthy also check for complete deployment, and this should not
    # affect the state of recovery.
    check_healthy(service_name=service_name, count=DEFAULT_TASK_COUNT, recovery_expected=True)


def get_pod_type_instances(pod_type_prefix, service_name=SERVICE_NAME):
    _, stdout, _ = sdk_cmd.svc_cli(PACKAGE_NAME, service_name, "pod list", check=True)
    return [pod_type for pod_type in json.loads(stdout) if pod_type.startswith(pod_type_prefix)]<|MERGE_RESOLUTION|>--- conflicted
+++ resolved
@@ -59,11 +59,7 @@
             # if hdfs had previously successfully completed the write when also outputting some warning on stderr.
             log.info("Ignoring failure: Looks like the data was successfully written in a previous attempt")
             return True
-<<<<<<< HEAD
-        elif "but this CLI only supports" in stderr:
-=======
         elif "but this CLI only supports" in stderr and "Exception" not in stderr:
->>>>>>> 83ddb9d9
             # Ignore warnings about CLI being outdated compared to DC/OS version
             return True
         else:
