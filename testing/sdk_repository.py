"""
************************************************************************
FOR THE TIME BEING WHATEVER MODIFICATIONS ARE APPLIED TO THIS FILE
SHOULD ALSO BE APPLIED TO sdk_repository IN ANY OTHER PARTNER REPOS
************************************************************************
"""
import json
import logging
import os
from itertools import chain
from typing import List

import sdk_cmd
import sdk_utils

log = logging.getLogger(__name__)


def flatmap(f, items):
    """
    lines = ["one,two", "three", "four,five"]
    f     = lambda s: s.split(",")

    >>> map(f, lines)
    [['one', 'two'], ['three'], ['four', 'five']]

    >>> flatmap(f, lines)
    ['one', 'two', 'three', 'four', 'five']
    """
    return chain.from_iterable(map(f, items))


def parse_stub_universe_url_string(stub_universe_url_string):
    """Handles newline-, space-, and comma-separated strings."""
    lines = stub_universe_url_string.split()
    return list(filter(None, flatmap(lambda s: s.split(","), lines)))


def get_universe_repos() -> List:
    # prepare needed universe repositories
    stub_universe_url_string = os.environ.get("STUB_UNIVERSE_URL", "")
    return parse_stub_universe_url_string(stub_universe_url_string)


def add_stub_universe_urls(stub_universe_urls: list) -> dict:
    stub_urls = {}

    if not stub_universe_urls:
        return stub_urls

    log.info("Adding stub URLs: {}".format(stub_universe_urls))
    for idx, url in enumerate(stub_universe_urls):
        log.info("URL {}: {}".format(idx, repr(url)))
        package_name = "testpkg-{}".format(sdk_utils.random_string())
        stub_urls[package_name] = url

    # clean up any duplicate repositories
    current_universes = sdk_cmd.run_cli("package repo list --json")
    for repo in json.loads(current_universes)["repositories"]:
        if repo["uri"] in stub_urls.values():
            log.info("Removing duplicate stub URL: {}".format(repo["uri"]))
            sdk_cmd.run_cli("package repo remove {}".format(repo["name"]))

    # add the needed universe repositories
    for name, url in stub_urls.items():
<<<<<<< HEAD
        log.info('Adding stub repo {} URL: {}'.format(name, url))
        sdk_cmd.run_cli('package repo add --index=0 {} {}'.format(name, url), check=True)
=======
        log.info("Adding stub repo {} URL: {}".format(name, url))
        rc, stdout, stderr = sdk_cmd.run_raw_cli(
            "package repo add --index=0 {} {}".format(name, url)
        )
        if rc != 0 or stderr:
            raise Exception(
                "Failed to add stub repo {} ({}): stdout=[{}], stderr=[{}]".format(
                    name, url, stdout, stderr
                )
            )
>>>>>>> f101c86d

    log.info("Finished adding universe repos")

    return stub_urls


def remove_universe_repos(stub_urls):
    log.info("Removing universe repos")

    # clear out the added universe repositories at testing end
    for name, url in stub_urls.items():
        log.info("Removing stub URL: {}".format(url))
        rc, stdout, stderr = sdk_cmd.run_raw_cli("package repo remove {}".format(name))
        if rc != 0 or stderr:
            if stderr.endswith("is not present in the list"):
                # tried to remove something that wasn't there, move on.
                pass
            else:
                raise Exception(
                    "Failed to remove stub repo: stdout=[{}], stderr=[{}]".format(stdout, stderr)
                )

    log.info("Finished removing universe repos")


def universe_session():
    """Add the universe package repositories defined in $STUB_UNIVERSE_URL.

    This should generally be used as a fixture in a framework's conftest.py:

    @pytest.fixture(scope='session')
    def configure_universe():
        yield from sdk_repository.universe_session()
    """
    stub_urls = {}
    try:
        stub_urls = add_stub_universe_urls(get_universe_repos())
        yield
    finally:
        remove_universe_repos(stub_urls)<|MERGE_RESOLUTION|>--- conflicted
+++ resolved
@@ -63,21 +63,8 @@
 
     # add the needed universe repositories
     for name, url in stub_urls.items():
-<<<<<<< HEAD
         log.info('Adding stub repo {} URL: {}'.format(name, url))
         sdk_cmd.run_cli('package repo add --index=0 {} {}'.format(name, url), check=True)
-=======
-        log.info("Adding stub repo {} URL: {}".format(name, url))
-        rc, stdout, stderr = sdk_cmd.run_raw_cli(
-            "package repo add --index=0 {} {}".format(name, url)
-        )
-        if rc != 0 or stderr:
-            raise Exception(
-                "Failed to add stub repo {} ({}): stdout=[{}], stderr=[{}]".format(
-                    name, url, stdout, stderr
-                )
-            )
->>>>>>> f101c86d
 
     log.info("Finished adding universe repos")
 
