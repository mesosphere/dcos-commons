'''Utilities relating to installing services

************************************************************************
FOR THE TIME BEING WHATEVER MODIFICATIONS ARE APPLIED TO THIS FILE
SHOULD ALSO BE APPLIED TO sdk_install IN ANY OTHER PARTNER REPOS
************************************************************************
'''
import collections
import logging
import time

import dcos.cosmos
import dcos.errors
import dcos.marathon
import dcos.packagemanager
import dcos.subcommand
from retrying import retry
import shakedown

import sdk_cmd
import sdk_marathon
import sdk_plan
import sdk_utils

log = logging.getLogger(__name__)

TIMEOUT_SECONDS = 15 * 60


@retry(stop_max_attempt_number=3, retry_on_exception=lambda e: isinstance(e, dcos.errors.DCOSException))
def _retried_install_impl(
        package_name,
        service_name,
        expected_running_tasks,
        options={},
        package_version=None,
        timeout_seconds=TIMEOUT_SECONDS):
    '''Cleaned up version of shakedown's package_install().'''
    package_manager = dcos.packagemanager.PackageManager(dcos.cosmos.get_cosmos_url())
    pkg = package_manager.get_package_version(package_name, package_version)

    if package_version is None:
        # Get the resolved version for logging below
        package_version = 'auto:{}'.format(pkg.version())

    log.info('Installing package={} service={} with options={} version={}'.format(
        package_name, service_name, options, package_version))

    # Trigger package install, but only if it's not already installed.
    # We expect upstream to have confirmed that it wasn't already installed beforehand.
    package_manager.install_app(pkg, options)

    # Install CLI while package starts to install
    if pkg.cli_definition():
        log.info('Installing CLI for package={}'.format(package_name))
        dcos.subcommand.install(pkg)

    # Wait for expected tasks to come up
    if expected_running_tasks > 0:
        shakedown.wait_for_service_tasks_running(
            service_name, expected_running_tasks, timeout_seconds)

    # Wait for completed marathon deployment
    app_id = pkg.marathon_json(options).get('id')
    shakedown.deployment_wait(timeout_seconds, app_id)


def install(
        package_name,
        expected_running_tasks,
        service_name=None,
        additional_options={},
        package_version=None,
        timeout_seconds=TIMEOUT_SECONDS,
        wait_for_deployment=True,
        insert_strict_options=True):
    start = time.time()

    if not service_name:
        service_name = package_name

    if insert_strict_options and sdk_utils.is_strict_mode():
        # strict mode requires correct principal and secret to perform install.
        # see also: sdk_security.py
        options = merge_dictionaries({
            'service': {
                'service_account': 'service-acct',
                'principal': 'service-acct',
                'service_account_secret': 'secret',
                'secret_name': 'secret'
            }
        }, additional_options)
    else:
        options = additional_options

    # 1. Install package, wait for tasks, wait for marathon deployment
    _retried_install_impl(
        package_name,
        service_name,
        expected_running_tasks,
        options,
        package_version,
        timeout_seconds)

    # 2. Wait for the scheduler to be idle (as implied by deploy plan completion and suppressed bit)
    # This should be skipped ONLY when it's known that the scheduler will be stuck in an incomplete
    # state, or if the thing being installed doesn't have a deployment plan (e.g. standalone app)
    if wait_for_deployment:
        # this can take a while, default is 15 minutes. for example with HDFS, we can hit the expected
        # total task count via FINISHED tasks, without actually completing deployment
        log.info('Waiting for package={} service={} to finish deployment plan...'.format(
            package_name, service_name))
        sdk_plan.wait_for_completed_deployment(service_name, timeout_seconds)

<<<<<<< HEAD
        # given the above wait for plan completion, here we just wait up to 5 minutes
        if sdk_utils.dcos_version_less_than("1.9"):
            log.info("Skipping `is_suppressed` check for %s/%s as this is only suppored starting in version 1.9",
                     package_name, service_name)
        else:
            log.info("Waiting for %s/%s to be suppressed...", package_name, service_name)
            is_suppressed = lambda: sdk_api.is_suppressed(service_name)
            shakedown.wait_for(
                is_suppressed,
                noisy=True,
                timeout_seconds=5 * 60)

    log.info('Installed {}/{} after {}'.format(
=======
    log.info('Installed package={} service={} after {}'.format(
>>>>>>> 0382b576
        package_name, service_name, shakedown.pretty_duration(time.time() - start)))


@retry(stop_max_attempt_number=5, wait_fixed=5000, retry_on_exception=lambda e: isinstance(e, dcos.errors.DCOSException))
def uninstall(
        service_name,
        package_name=None,
        role=None,
        service_account=None,
        zk=None):
    if not package_name:
        package_name = service_name

    _uninstall(
        package_name,
        service_name,
        role,
        service_account,
        zk)


def _uninstall(
        package_name,
        service_name,
        role=None,
        service_account=None,
        zk=None):
    start = time.time()

    if sdk_utils.dcos_version_less_than('1.10'):
        log.info('Uninstalling/janitoring {}'.format(service_name))
        try:
            shakedown.uninstall_package_and_wait(
                package_name, service_name=service_name)
        except (dcos.errors.DCOSException, ValueError) as e:
            log.info('Got exception when uninstalling package, ' +
                          'continuing with janitor anyway: {}'.format(e))
            if 'marathon' in str(e):
                log.info('Detected a probable marathon flake. Raising so retry will trigger.')
                raise

        janitor_start = time.time()

        # leading slash removed, other slashes converted to double underscores:
        deslashed_service_name = service_name.lstrip('/').replace('/', '__')
        if role is None:
            role = deslashed_service_name + '-role'
        if service_account is None:
            service_account = service_name + '-principal'
        if zk is None:
            zk = 'dcos-service-' + deslashed_service_name
        janitor_cmd = ('docker run mesosphere/janitor /janitor.py '
                       '-r {role} -p {service_account} -z {zk} --auth_token={auth}')
        shakedown.run_command_on_master(
            janitor_cmd.format(
                role=role,
                service_account=service_account,
                zk=zk,
                auth=sdk_cmd.run_cli('config show core.dcos_acs_token', print_output=False).strip()))

        finish = time.time()

        log.info(
            'Uninstall done after pkg({}) + janitor({}) = total({})'.format(
                shakedown.pretty_duration(janitor_start - start),
                shakedown.pretty_duration(finish - janitor_start),
                shakedown.pretty_duration(finish - start)))
    else:
        log.info('Uninstalling {}'.format(service_name))
        try:
            shakedown.uninstall_package_and_wait(
                package_name, service_name=service_name)
            # service_name may already contain a leading slash:
            marathon_app_id = '/' + service_name.lstrip('/')
            log.info('Waiting for no deployments for {}'.format(marathon_app_id))
            shakedown.deployment_wait(TIMEOUT_SECONDS, marathon_app_id)

            # wait for service to be gone according to marathon
            client = shakedown.marathon.create_client()
            def marathon_dropped_service():
                app_ids = [app['id'] for app in client.get_apps()]
                log.info('Marathon apps: {}'.format(app_ids))
                matching_app_ids = [
                    app_id for app_id in app_ids if app_id == marathon_app_id
                ]
                if len(matching_app_ids) > 1:
                    log.warning('Found multiple apps with id {}'.format(
                        marathon_app_id))
                return len(matching_app_ids) == 0
            log.info('Waiting for no {} Marathon app'.format(marathon_app_id))
            shakedown.time_wait(marathon_dropped_service, timeout_seconds=TIMEOUT_SECONDS)

        except (dcos.errors.DCOSException, ValueError) as e:
            log.info(
                'Got exception when uninstalling package: {}'.format(e))
            if 'marathon' in str(e):
                log.info('Detected a probable marathon flake. Raising so retry will trigger.')
                raise
        finally:
            sdk_utils.list_reserved_resources()


def merge_dictionaries(dict1, dict2):
    if (not isinstance(dict2, dict)):
        return dict1
    ret = {}
    for k, v in dict1.items():
        ret[k] = v
    for k, v in dict2.items():
        if (k in dict1 and isinstance(dict1[k], dict)
                and isinstance(dict2[k], collections.Mapping)):
            ret[k] = merge_dictionaries(dict1[k], dict2[k])
        else:
            ret[k] = dict2[k]
    return ret


def get_package_options(additional_options={}):
    # expected SECURITY values: 'permissive', 'strict', 'disabled'
    if sdk_utils.is_strict_mode():
        # strict mode requires correct principal and secret to perform install.
        # see also: sdk_security.py
        return merge_dictionaries({
            'service': {
                'service_account': 'service-acct',
                'principal': 'service-acct',
                'service_account_secret': 'secret',
                'secret_name': 'secret',
                'mesos_api_version': 'V0'
            }
        }, additional_options)
    else:
        return additional_options<|MERGE_RESOLUTION|>--- conflicted
+++ resolved
@@ -112,23 +112,7 @@
             package_name, service_name))
         sdk_plan.wait_for_completed_deployment(service_name, timeout_seconds)
 
-<<<<<<< HEAD
-        # given the above wait for plan completion, here we just wait up to 5 minutes
-        if sdk_utils.dcos_version_less_than("1.9"):
-            log.info("Skipping `is_suppressed` check for %s/%s as this is only suppored starting in version 1.9",
-                     package_name, service_name)
-        else:
-            log.info("Waiting for %s/%s to be suppressed...", package_name, service_name)
-            is_suppressed = lambda: sdk_api.is_suppressed(service_name)
-            shakedown.wait_for(
-                is_suppressed,
-                noisy=True,
-                timeout_seconds=5 * 60)
-
-    log.info('Installed {}/{} after {}'.format(
-=======
     log.info('Installed package={} service={} after {}'.format(
->>>>>>> 0382b576
         package_name, service_name, shakedown.pretty_duration(time.time() - start)))
 
 
