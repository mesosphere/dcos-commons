--- conflicted
+++ resolved
@@ -2,7 +2,6 @@
 
 import com.mesosphere.sdk.offer.CommonIdUtils;
 import com.mesosphere.sdk.offer.evaluate.placement.RegexMatcher;
-import com.mesosphere.sdk.state.DefaultStateStore;
 import com.mesosphere.sdk.storage.MemPersister;
 
 import org.apache.mesos.Protos;
@@ -23,17 +22,7 @@
 
     @Before
     public void beforeEach() throws Exception {
-<<<<<<< HEAD
         store = new FilterStateStore(new MemPersister());
-    }
-
-    @After
-    public void afterEach() {
-        ((DefaultStateStore) store).getPersister().close();
-=======
-        clear();
-        store = new FilterStateStore(CuratorPersister.newBuilder(ROOT_ZK_PATH, testZk.getConnectString()).build());
->>>>>>> 7c719594
     }
 
     @Test
@@ -65,22 +54,14 @@
         assertEquals(2, taskInfos.size());
 
         store.setIgnoreFilter(RegexMatcher.create("z*"));
-<<<<<<< HEAD
-        assertEquals(Arrays.asList(testTaskName0, testTaskName1, testTaskName00, testTaskName11), store.fetchTaskNames());
-=======
         assertEquals(Arrays.asList(testTaskName0, testTaskName1, testTaskName00, testTaskName11),
                 store.fetchTaskNames());
->>>>>>> 7c719594
         taskInfos = store.fetchTasks();
         assertEquals(4, taskInfos.size());
 
         store.setIgnoreFilter(null);
-<<<<<<< HEAD
-        assertEquals(Arrays.asList(testTaskName0, testTaskName1, testTaskName00, testTaskName11), store.fetchTaskNames());
-=======
         assertEquals(Arrays.asList(testTaskName0, testTaskName1, testTaskName00, testTaskName11),
                 store.fetchTaskNames());
->>>>>>> 7c719594
         taskInfos = store.fetchTasks();
         assertEquals(4, taskInfos.size());
     }
