--- conflicted
+++ resolved
@@ -68,18 +68,6 @@
 
         try {
             TaskSpecification oldTaskSpecification = DefaultTaskSpecification.create(taskInfo);
-<<<<<<< HEAD
-            Optional<Collection<VolumeSpecification>> oldVolumes = oldTaskSpecification.getVolumes();
-            Optional<Collection<VolumeSpecification>> newVolumes = taskSpecification.getVolumes();
-
-            if (oldVolumes.isPresent() && newVolumes.isPresent()) {
-                if (!CollectionUtils.isEqualCollection(oldVolumes.get(), newVolumes.get())){
-                    throw new InvalidRequirementException(
-                            String.format("Volumes must be equal.  Old volumes: '%s', New volumes: '%s'",
-                                    oldTaskSpecification.getVolumes().get(), taskSpecification.getVolumes().get()));
-                }
-            } else if (!(!oldVolumes.isPresent() && !newVolumes.isPresent())) {
-=======
             Collection<VolumeSpecification> oldVolumes = oldTaskSpecification.getVolumes();
             Collection<VolumeSpecification> newVolumes = taskSpecification.getVolumes();
 
@@ -90,7 +78,6 @@
                                     oldTaskSpecification.getVolumes(), taskSpecification.getVolumes()));
                 }
             } else if (!(oldVolumes.size() == 0 && newVolumes.size() == 0)) {
->>>>>>> c8def35d
                 throw new InvalidRequirementException(
                         String.format("Volumes must be equal.  Old volumes: '%s', New volumes: '%s'",
                                 oldTaskSpecification.getVolumes(), taskSpecification.getVolumes()));
@@ -107,13 +94,8 @@
             resources.add(ResourceUtils.getDesiredResource(resourceSpecification));
         }
 
-<<<<<<< HEAD
-        if (taskSpecification.getVolumes().isPresent()) {
-            for (VolumeSpecification volumeSpecification : taskSpecification.getVolumes().get()) {
-=======
         if (taskSpecification.getVolumes().size() > 0) {
             for (VolumeSpecification volumeSpecification : taskSpecification.getVolumes()) {
->>>>>>> c8def35d
                 switch (volumeSpecification.getType()) {
                     case ROOT:
                         resources.add(
