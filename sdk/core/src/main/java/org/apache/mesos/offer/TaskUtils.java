package org.apache.mesos.offer;

import com.github.mustachejava.DefaultMustacheFactory;
import com.github.mustachejava.Mustache;
import com.github.mustachejava.MustacheFactory;
import com.google.protobuf.ByteString;
import com.google.protobuf.InvalidProtocolBufferException;

import org.apache.mesos.ExecutorDriver;
import org.apache.mesos.Protos;
import org.apache.mesos.Protos.*;
import org.apache.mesos.config.ConfigStore;
import org.apache.mesos.offer.constrain.PlacementRuleGenerator;
import org.apache.mesos.specification.ConfigFileSpecification;
import org.apache.mesos.specification.DefaultConfigFileSpecification;
import org.apache.mesos.specification.DefaultServiceSpecification;
import org.apache.mesos.specification.ResourceSpecification;
import org.apache.mesos.specification.ServiceSpecification;
import org.apache.mesos.specification.TaskSet;
import org.apache.mesos.specification.TaskSpecification;
import org.slf4j.Logger;
import org.slf4j.LoggerFactory;

import java.io.*;
import java.util.*;
import java.util.stream.Collectors;

/**
 * Various utility methods for manipulating data in {@link TaskInfo}s.
 */
public class TaskUtils {
    private static final Logger LOGGER = LoggerFactory.getLogger(TaskUtils.class);
    private static final int CONFIG_TEMPLATE_LIMIT_BYTES = 512 * 1024; // 512KB
    private static final String CONFIG_TEMPLATE_KEY_PREFIX = "config_template:";
    private static final String TARGET_CONFIGURATION_KEY = "target_configuration";
    private static final String TASK_NAME_DELIM = "__";
    private static final String COMMAND_DATA_PACKAGE_EXECUTOR = "command_data_package_executor";

    /**
     * Label key against which Offer attributes are stored (in a string representation).
     */
    private static final String OFFER_ATTRIBUTES_KEY = "offer_attributes";

    /**
     * Label key against which the Task Type is stored.
     */
    private static final String TASK_TYPE_KEY = "task_type";

    private TaskUtils() {
        // do not instantiate
    }

    /**
     * Converts the unique {@link TaskID} into a Framework defined task name.
     *
     * For example: "instance-0__aoeu5678" => "instance-0"
     */
    public static String toTaskName(TaskID taskId) throws TaskException {
        int underScoreIndex = taskId.getValue().lastIndexOf(TASK_NAME_DELIM);

        if (underScoreIndex == -1) {
            throw new TaskException(String.format(
                    "TaskID '%s' is malformed.  Expected '%s' to extract TaskName from TaskID.  "
                            + "TaskIDs should be generated with TaskUtils.toTaskId().", taskId, TASK_NAME_DELIM));
        }

        return taskId.getValue().substring(0, underScoreIndex);
    }

    /**
     * Converts the Framework defined task name into a unique {@link TaskID}.
     *
     * For example: "instance-0" => "instance-0__aoeu5678"
     */
    public static TaskID toTaskId(String taskName) {
        return TaskID.newBuilder()
                .setValue(taskName + TASK_NAME_DELIM + UUID.randomUUID())
                .build();
    }

    public static TaskID emptyTaskId() {
        return TaskID.newBuilder().setValue("").build();
    }

    public static SlaveID emptyAgentId() {
        return SlaveID.newBuilder().setValue("").build();
    }

    public static ExecutorID emptyExecutorId() {
        return ExecutorID.newBuilder().setValue("").build();
    }

    /**
     * Returns whether the provided {@link TaskStatus} shows that the task needs to recover.
     */
    public static boolean needsRecovery(TaskStatus taskStatus) {
        switch (taskStatus.getState()) {
            case TASK_FINISHED:
            case TASK_FAILED:
            case TASK_KILLED:
            case TASK_ERROR:
            case TASK_LOST:
                return true;
            case TASK_KILLING:
            case TASK_RUNNING:
            case TASK_STAGING:
            case TASK_STARTING:
                break;
        }

        return false;
    }

    /**
     * Returns whether the provided {@link TaskStatus} shows that the task has reached a terminal state.
     */
    public static boolean isTerminal(TaskStatus taskStatus) {
        switch (taskStatus.getState()) {
            case TASK_FINISHED:
            case TASK_FAILED:
            case TASK_KILLED:
            case TASK_ERROR:
                return true;
            case TASK_LOST:
            case TASK_KILLING:
            case TASK_RUNNING:
            case TASK_STAGING:
            case TASK_STARTING:
                break;
        }

        return false;
    }

    /**
     * Ensures that the provided {@link TaskInfo} contains a {@link Label} identifying it as a
     * transient task.
     */
    public static TaskInfo setTransient(TaskInfo taskInfo) {
        return taskInfo.toBuilder()
                .setLabels(withLabelSet(taskInfo.getLabels(),
                        MesosTask.TRANSIENT_FLAG_KEY,
                        "true"))
                .build();
    }

    /**
     * Ensures that the provided {@link TaskInfo} does not contain a {@link Label} identifying it as
     * a transient task.
     */
    public static TaskInfo clearTransient(TaskInfo taskInfo) {
        return taskInfo.toBuilder()
                .setLabels(withLabelRemoved(taskInfo.getLabels(), MesosTask.TRANSIENT_FLAG_KEY))
                .build();
    }

    /**
     * Stores the provided Task Type string into the {@link TaskInfo} as a {@link Label}. Any
     * existing stored task type is overwritten.
     */
    public static TaskInfo.Builder setTaskType(TaskInfo.Builder taskBuilder, String taskType) {
        return taskBuilder.setLabels(withLabelSet(taskBuilder.getLabels(), TASK_TYPE_KEY, taskType));
    }

    /**
     * Returns the task type string, which was embedded in the provided {@link TaskInfo}.
     *
     * @throws TaskException if the type could not be found.
     */
    public static String getTaskType(TaskInfo taskInfo) throws TaskException {
        Optional<String> taskType = findLabelValue(taskInfo.getLabels(), TASK_TYPE_KEY);
        if (!taskType.isPresent()) {
            throw new TaskException("TaskInfo does not contain label with key: " + TASK_TYPE_KEY);
        }
        return taskType.get();
    }

    /**
     * Stores the {@link Attribute}s from the provided {@link Offer} into the {@link TaskInfo} as a
     * {@link Label}. Any existing stored attributes are overwritten.
     */
    public static TaskInfo.Builder setOfferAttributes(TaskInfo.Builder taskBuilder, Offer launchOffer) {
        return taskBuilder
                .setLabels(withLabelSet(taskBuilder.getLabels(),
                        OFFER_ATTRIBUTES_KEY,
                        AttributeStringUtils.toString(launchOffer.getAttributesList())));
    }

    /**
     * Returns the string representations of any {@link Offer} {@link Attribute}s which were
     * embedded in the provided {@link TaskInfo}.
     */
    public static List<String> getOfferAttributeStrings(TaskInfo taskInfo) {
        Optional<String> joinedAttributes = findLabelValue(taskInfo.getLabels(), OFFER_ATTRIBUTES_KEY);
        if (!joinedAttributes.isPresent()) {
            return new ArrayList<>();
        }
        return AttributeStringUtils.toStringList(joinedAttributes.get());
    }

    /**
<<<<<<< HEAD
     * Sets a {@link Label} indicating the target configuruation for the provided {@link TaskInfo}.
=======
     * Sets a {@link Label} indicating the target configuration for the provided {@link TaskInfo}.
>>>>>>> 58e706ff
     *
     * @param taskInfoBuilder is the TaskInfo which will have the appropriate configuration {@link Label} set.
     * @param targetConfigurationId is the ID referencing a particular Configuration in the {@link ConfigStore}
     */
    public static TaskInfo.Builder setTargetConfiguration(
            TaskInfo.Builder taskInfoBuilder, UUID targetConfigurationId) {
        return taskInfoBuilder
                .setLabels(withLabelSet(taskInfoBuilder.getLabels(),
                        TARGET_CONFIGURATION_KEY,
                        targetConfigurationId.toString()));
    }

    /**
     * Returns the ID referencing a configuration in a {@link ConfigStore} associated with the provided
     * {@link TaskInfo}.
     *
     * @param taskInfo is the TaskInfo from which the the configuration ID will be extracted.
     * @return the ID of the target configuration for the provided {@link TaskInfo}
     * @throws TaskException when a TaskInfo is provided which does not contain a {@link Label} with
     *                       an indicated target configuration
     */
    public static UUID getTargetConfiguration(TaskInfo taskInfo) throws TaskException {
        Optional<String> value = findLabelValue(taskInfo.getLabels(), TARGET_CONFIGURATION_KEY);
        if (!value.isPresent()) {
            throw new TaskException("TaskInfo does not contain label with key: " + TARGET_CONFIGURATION_KEY);
        }
        return UUID.fromString(value.get());
    }

    /**
     * Returns the {@link TaskSpecification} in the provided {@link DefaultServiceSpecification}
     * which matches the provided {@link TaskInfo}, or {@code null} if no match could be found.
     */
    public static TaskSpecification getTaskSpecification(
            ServiceSpecification serviceSpec, TaskInfo taskInfo) {
        for (TaskSet taskSet : serviceSpec.getTaskSets()) {
            for (TaskSpecification taskSpec : taskSet.getTaskSpecifications()) {
                if (taskSpec.getName().equals(taskInfo.getName())) {
                    return taskSpec;
                }
            }
        }
        return null;
    }

    /**
     * Stores the provided config file data in the provided {@link TaskInfo}'s {@code labels} field.
     * Any templates with matching paths will be overwritten.
     *
     * @throws IllegalStateException if the sum total of the provided template content exceeds 100KB
     *                               (102,400B)
     */
    public static TaskInfo.Builder setConfigFiles(
            TaskInfo.Builder taskBuilder, Collection<ConfigFileSpecification> configs)
            throws IllegalStateException {
        int totalSize = 0;
        for (ConfigFileSpecification config : configs) {
            totalSize += config.getTemplateContent().length();
            // Store with the config template prefix:
            taskBuilder.setLabels(withLabelSet(taskBuilder.getLabels(),
                    CONFIG_TEMPLATE_KEY_PREFIX + config.getRelativePath(),
                    config.getTemplateContent()));
        }
        if (totalSize > CONFIG_TEMPLATE_LIMIT_BYTES) {
            // NOTE: We don't bother checking across multiple set() calls. This is just meant to
            // keep things reasonable without being a perfect check.
            throw new IllegalStateException(String.format(
                    "Provided config template content of %dB across %d files exceeds limit of %dB. "
                    + "Reduce the size of your config templates by at least %dB.",
                    totalSize, configs.size(), CONFIG_TEMPLATE_LIMIT_BYTES,
                    totalSize - CONFIG_TEMPLATE_LIMIT_BYTES));
        }
        return taskBuilder;
    }

    /**
     * Retrieves the config file data, if any, from the provided {@link TaskInfo}'s {@code labels}
     * field. If no data is found, returns an empty collection.
     */
    public static Collection<ConfigFileSpecification> getConfigFiles(TaskInfo taskInfo)
            throws InvalidProtocolBufferException {
        List<ConfigFileSpecification> configs = new ArrayList<>();
        for (Label label : taskInfo.getLabels().getLabelsList()) {
            // Extract all labels whose key has the expected prefix:
            if (!label.getKey().startsWith(CONFIG_TEMPLATE_KEY_PREFIX)) {
                continue;
            }
            configs.add(new DefaultConfigFileSpecification(
                    label.getKey().substring(CONFIG_TEMPLATE_KEY_PREFIX.length()),
                    label.getValue()));
        }
        return configs;
    }

    /**
      * Extracts the environment variables given in the {@link Environment}.
      * @param environment The {@link Environment} to extract environment variables from
      * @return The map containing environment variables
      */
    public static Map<String, String> fromEnvironmentToMap(Protos.Environment environment) {
        Map<String, String> map = new HashMap<>();

        final List<Protos.Environment.Variable> variables = environment.getVariablesList();

        for (Protos.Environment.Variable variable : variables) {
            map.put(variable.getName(), variable.getValue());
        }

        return map;
    }

    /**
     * Extracts and puts environment variables from the given map to a {@link Environment}.
     * @param environmentMap The map to extract environment variables from
     * @return The {@link Environment} containing the extracted environment variables
     */
     public static Protos.Environment fromMapToEnvironment(Map<String, String> environmentMap) {
         Collection<Protos.Environment.Variable> vars = environmentMap
            .entrySet()
            .stream()
            .map(entrySet -> Protos.Environment.Variable.newBuilder()
                 .setName(entrySet.getKey())
                 .setValue(entrySet.getValue()).build())
            .collect(Collectors.toList());

         return Protos.Environment.newBuilder().addAllVariables(vars).build();
     }


    public static void sendStatus(ExecutorDriver driver,
                                  Protos.TaskState state,
                                  Protos.TaskID taskID,
                                  Protos.SlaveID slaveID,
                                  Protos.ExecutorID executorID,
                                  String message) {
        sendStatus(driver, state, taskID, slaveID, executorID, message, null);
    }

    public static void sendStatus(ExecutorDriver driver,
                                  Protos.TaskState state,
                                  Protos.TaskID taskID,
                                  Protos.SlaveID slaveID,
                                  Protos.ExecutorID executorID,
                                  String message,
                                  byte[] data) {
        final Protos.TaskStatus.Builder builder = Protos.TaskStatus.newBuilder();

        builder.setState(state);
        builder.setMessage(message);
        builder.setTaskId(taskID);
        builder.setSlaveId(slaveID);
        builder.setExecutorId(executorID);
        builder.setSource(Protos.TaskStatus.Source.SOURCE_EXECUTOR);

        if (data != null) {
            builder.setData(ByteString.copyFrom(data));
        }

        final Protos.TaskStatus taskStatus = builder.build();
        driver.sendStatusUpdate(taskStatus);
    }

    public static boolean areDifferent(TaskSpecification oldTaskSpecification, TaskSpecification newTaskSpecification) {

        // Names

        String oldTaskName = oldTaskSpecification.getName();
        String newTaskName = newTaskSpecification.getName();
        if (!Objects.equals(oldTaskName, newTaskName)) {
            LOGGER.info("Task names '{}' and '{}' are different.", oldTaskName, newTaskName);
            return true;
        }

        // Commandinfos

        CommandInfo oldCommand = oldTaskSpecification.getCommand();
        CommandInfo newCommand = newTaskSpecification.getCommand();
        if (!Objects.equals(oldCommand, newCommand)) {
            LOGGER.info("Task commands '{}' and '{}' are different.", oldCommand, newCommand);
            return true;
        }

        // Health checks

        Optional<HealthCheck> oldHealthCheck = oldTaskSpecification.getHealthCheck();
        Optional<HealthCheck> newHealthCheck = newTaskSpecification.getHealthCheck();
        if (!Objects.equals(oldHealthCheck, newHealthCheck)) {
            LOGGER.info("Task healthchecks '{}' and '{}' are different.", oldCommand, newCommand);
            return true;
        }

        // Resources

        Map<String, ResourceSpecification> oldResourceMap = getResourceSpecMap(oldTaskSpecification.getResources());
        Map<String, ResourceSpecification> newResourceMap = getResourceSpecMap(newTaskSpecification.getResources());

        if (oldResourceMap.size() != newResourceMap.size()) {
            LOGGER.info("Resource lengths are different for old resources: '{}' and new resources: '{}'",
                    oldResourceMap, newResourceMap);
            return true;
        }

        for (Map.Entry<String, ResourceSpecification> newEntry : newResourceMap.entrySet()) {
            String resourceName = newEntry.getKey();
            LOGGER.info("Checking resource difference for: {}", resourceName);
            ResourceSpecification oldResourceSpec = oldResourceMap.get(resourceName);
            if (oldResourceSpec == null) {
                LOGGER.info("Resource not found: {}", resourceName);
                return true;
            } else if (ResourceUtils.areDifferent(oldResourceSpec, newEntry.getValue())) {
                LOGGER.info("Resources are different.");
                return true;
            }
        }

        // Volumes (no check -- shouldn't change)

        // Config files

        Map<String, String> oldConfigMap = getConfigTemplateMap(oldTaskSpecification.getConfigFiles());
        Map<String, String> newConfigMap = getConfigTemplateMap(newTaskSpecification.getConfigFiles());

        if (oldConfigMap.size() != newConfigMap.size()) {
            LOGGER.info("Config lengths are different for old configs: '{}' and new configs: '{}'",
                    oldConfigMap, newConfigMap);
            return true;
        }

        for (Map.Entry<String, String> newEntry : newConfigMap.entrySet()) {
            String configPath = newEntry.getKey();
            LOGGER.info("Checking config file difference for: {}", configPath);
            String oldConfigTemplate = oldConfigMap.get(configPath);
            if (oldConfigTemplate == null) {
                LOGGER.info("Config file path not found: {}", configPath);
                return true;
            } else if (!newEntry.getValue().equals(oldConfigTemplate)) { // simple string comparison
                LOGGER.info("Config templates are different.");
                return true;
            }
        }

        // Placement constraints

        Optional<PlacementRuleGenerator> oldPlacement = oldTaskSpecification.getPlacement();
        Optional<PlacementRuleGenerator> newPlacement = newTaskSpecification.getPlacement();
        if (!Objects.equals(oldPlacement, newPlacement)) {
            LOGGER.info("Task placements '{}' and '{}' are different.", oldPlacement, newPlacement);
            return true;
        }

        return false;
    }

    /**
     * Mesos requirements do not allow a TaskInfo to simultaneously have a Command and Executor.  In order to
     * workaround this we encapsulate a TaskInfo's Command and Data fields in an ExecutorInfo and store it in the
     * data field of the TaskInfo.
     * @param taskInfo
     * @return
     */
    public static TaskInfo packTaskInfo(TaskInfo taskInfo) {
        if (!taskInfo.hasExecutor()) {
            return taskInfo;
        } else {
            ExecutorInfo.Builder executorInfoBuilder = ExecutorInfo.newBuilder()
                    .setExecutorId(ExecutorID.newBuilder().setValue(COMMAND_DATA_PACKAGE_EXECUTOR));

            if (taskInfo.hasCommand()) {
                executorInfoBuilder.setCommand(taskInfo.getCommand());
            } else {
                executorInfoBuilder.setCommand(CommandInfo.getDefaultInstance());
            }

            if (taskInfo.hasData()) {
                executorInfoBuilder.setData(taskInfo.getData());
            }

            return TaskInfo.newBuilder(taskInfo)
                    .setData(executorInfoBuilder.build().toByteString())
                    .clearCommand()
                    .build();
        }
    }

    /**
     * This method reverses the work done in packTaskInfo such that the original TaskInfo is regenerated.
     * @param taskInfo
     * @return
     * @throws InvalidProtocolBufferException
     */
    public static TaskInfo unpackTaskInfo(TaskInfo taskInfo) throws InvalidProtocolBufferException {
        if (!taskInfo.hasExecutor()) {
            return taskInfo;
        } else {
            TaskInfo.Builder taskBuilder = TaskInfo.newBuilder(taskInfo);
            ExecutorInfo pkgExecutorInfo = Protos.ExecutorInfo.parseFrom(taskInfo.getData());

            if (pkgExecutorInfo.hasCommand()) {
                taskBuilder.setCommand(pkgExecutorInfo.getCommand());
            }

            if (pkgExecutorInfo.hasData()) {
                taskBuilder.setData(pkgExecutorInfo.getData());
            }

            return taskBuilder.build();
        }
    }

    public static ProcessBuilder getProcess(TaskInfo taskInfo) throws InvalidProtocolBufferException {
        CommandInfo commandInfo = taskInfo.getCommand();
        String cmd = commandInfo.getValue();

        ProcessBuilder builder = new ProcessBuilder("/bin/sh", "-c", cmd);
        builder.inheritIO();
        builder.environment().putAll(TaskUtils.fromEnvironmentToMap(commandInfo.getEnvironment()));

        return builder;
    }


    /**
     * Returns the value of a {@link Label} named {@code key}, or returns {@code null} if no
     * matching {@link Label} is found.
     */
    private static Optional<String> findLabelValue(Labels labels, String key) {
        for (Label label : labels.getLabelsList()) {
            if (label.getKey().equals(key)) {
                return Optional.of(label.getValue());
            }
        }
        return Optional.empty();
    }

    /**
     * Removes any preexisting label with the provided {@code labelKey}, or makes no changes if no
     * matching {@link Label} was found.
     *
     * @return an updated {@link Labels.Builder} with the requested label removed
     */
    private static Labels.Builder withLabelRemoved(Labels labels, String labelKey) {
        Labels.Builder labelsBuilder = Labels.newBuilder();

        for (Label label : labels.getLabelsList()) {
            if (!label.getKey().equals(labelKey)) {
                labelsBuilder.addLabels(label);
            }
        }

        return labelsBuilder;
    }

    /**
     * Removes any preexisting label with the provided {@code labelKey} and adds a new {@link Label}
     * with the provided {@code labelKey}/{@code labelValue}.
     *
     * @return an updated {@link Labels.Builder} with the requested label
     */
    private static Labels.Builder withLabelSet(Labels labels, String labelKey, String labelValue) {
        Labels.Builder labelsBuilder = withLabelRemoved(labels, labelKey);
        labelsBuilder.addLabelsBuilder()
                .setKey(labelKey)
                .setValue(labelValue);
        return labelsBuilder;
    }

    /**
     * Returns a name=>resourcespecification mapping of the provided list.
     *
     * @throws IllegalArgumentException if multiple resource specifications have matching names
     */
    private static Map<String, ResourceSpecification> getResourceSpecMap(
            Collection<ResourceSpecification> resourceSpecifications) throws IllegalArgumentException {
        Map<String, ResourceSpecification> resourceMap = new HashMap<>();
        for (ResourceSpecification resourceSpecification : resourceSpecifications) {
            ResourceSpecification prevValue = resourceMap.put(resourceSpecification.getName(), resourceSpecification);
            if (prevValue != null) {
                throw new IllegalArgumentException(String.format(
                        "Resources for a given task may not share the same name. " +
                        "name:'%s' oldResource:'%s' newResource:'%s'",
                        resourceSpecification.getName(), prevValue, resourceSpecification));
            }
        }

        return resourceMap;
    }

    /**
     * Returns a path=>template mapping of the provided {@link ConfigFileSpecification}s. Assumes
     * that each config file is given a distinct path.
     *
     * @throws IllegalArgumentException if multiple config specifications have matching relative path strings
     */
    private static Map<String, String> getConfigTemplateMap(
            Collection<ConfigFileSpecification> configSpecifications) throws IllegalArgumentException {
        Map<String, String> configMap = new HashMap<>();
        for (ConfigFileSpecification configSpecification : configSpecifications) {
            String prevValue =
                    configMap.put(configSpecification.getRelativePath(), configSpecification.getTemplateContent());
            if (prevValue != null) {
                throw new IllegalArgumentException(String.format(
                        "Config templates for a given task may not share the same path. " +
                        "path:'%s' oldContent:'%s' newContent:'%s'",
                        configSpecification.getRelativePath(), prevValue, configSpecification.getTemplateContent()));
            }
        }
        return configMap;
    }

    /**
     * Returns a {@link CommandInfo.URI} that wraps the given URI string.
     * @param uri The URI to be encapsulated
     * @return
     */
    public static CommandInfo.URI uri(String uri) {
        return CommandInfo.URI.newBuilder().setValue(uri).build();
    }

    /**
     * Sets up the config files on the executor side.
     * @param taskInfo The {@link TaskInfo} to extract the config file data from
     * @throws IOException if the data in the taskInfo is not valid or the config can't be written to disk
     */
    public static void setupConfigFiles(TaskInfo taskInfo) throws IOException {

        LOGGER.info("Setting up config files");
        final Map<String, String> environment = fromEnvironmentToMap(taskInfo.getCommand().getEnvironment());
        // some config templates depend on MESOS_SANDBOX
        environment.put("MESOS_SANDBOX", System.getenv("MESOS_SANDBOX"));
        Collection<ConfigFileSpecification> configFileSpecifications = getConfigFiles(taskInfo);

        for (ConfigFileSpecification configFileSpecification : configFileSpecifications) {
            writeConfigFile(
                    configFileSpecification.getRelativePath(),
                    configFileSpecification.getTemplateContent(),
                    environment
            );
        }
    }

    /**
     * Injects the proper data into the given config template and writes the populated template to disk.
     * @param relativePath The path to write the file
     * @param templateContent The content of the config template
     * @param environment The environment from which to extract the injection data
     * @throws IOException if the data can't be written to disk
     */
    private static void writeConfigFile(
            String relativePath,
            String templateContent,
            Map<String, String> environment) throws IOException {

        LOGGER.info("Writing config file: {}", relativePath);

        File configFile = new File(relativePath);
        Writer writer = null;

        if (!configFile.exists()) {
            try {
                configFile.createNewFile();
            } catch (IOException e) {
                throw new IOException(String.format("Can't create config file %s: %s", relativePath, e));
            }
        }

        try {
            writer = new BufferedWriter(new OutputStreamWriter(new FileOutputStream(relativePath), "utf-8"));
            MustacheFactory mf = new DefaultMustacheFactory();
            Mustache mustache = mf.compile(new StringReader(templateContent), "configTemplate");
            mustache.execute(writer, environment);
            writer.close();
        } catch (IOException e) {
            if (writer != null) {
                writer.close();
            }
            throw new IOException(String.format("Can't write to file %s: %s", relativePath, e));
        }
    }
}<|MERGE_RESOLUTION|>--- conflicted
+++ resolved
@@ -199,11 +199,7 @@
     }
 
     /**
-<<<<<<< HEAD
-     * Sets a {@link Label} indicating the target configuruation for the provided {@link TaskInfo}.
-=======
      * Sets a {@link Label} indicating the target configuration for the provided {@link TaskInfo}.
->>>>>>> 58e706ff
      *
      * @param taskInfoBuilder is the TaskInfo which will have the appropriate configuration {@link Label} set.
      * @param targetConfigurationId is the ID referencing a particular Configuration in the {@link ConfigStore}
