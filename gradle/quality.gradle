--- conflicted
+++ resolved
@@ -4,17 +4,12 @@
 apply plugin: 'jacoco'
 
 tasks.withType(FindBugs) {
-<<<<<<< HEAD
-    excludeFilter = file("$rootProject.projectDir/gradle/findbugs/excludeFilter.xml")
-    maxHeapSize = '1024m'
-=======
   excludeFilter = file("$rootProject.projectDir/gradle/findbugs/excludeFilter.xml")
   maxHeapSize = '1024m'
   reports {
     xml.enabled = false
     html.enabled = true
   }
->>>>>>> e4c78fa0
 }
 
 checkstyle {
