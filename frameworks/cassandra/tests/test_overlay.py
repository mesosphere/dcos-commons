--- conflicted
+++ resolved
@@ -14,12 +14,8 @@
 def configure_package(configure_security):
     test_jobs = []
     try:
-<<<<<<< HEAD
+        test_jobs = config.get_all_jobs()
         sdk_install.uninstall(config.PACKAGE_NAME, config.SERVICE_NAME)
-=======
-        test_jobs = config.get_all_jobs()
-        sdk_install.uninstall(config.PACKAGE_NAME)
->>>>>>> 1e912cd5
         sdk_install.install(
             config.PACKAGE_NAME,
             config.SERVICE_NAME,
