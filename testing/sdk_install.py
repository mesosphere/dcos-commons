--- conflicted
+++ resolved
@@ -26,6 +26,12 @@
         expected_running_tasks=running_task_count)
 
 
+def gc_frameworks():
+    '''Reclaims private agent disk space consumed by Mesos but not yet garbage collected'''
+    for host in shakedown.get_private_agents():
+        shakedown.run_command(host, "sudo rm -rf /var/lib/mesos/slave/slaves/*/frameworks/*")
+
+
 def get_package_options(additional_options={}):
     # expected SECURITY values: 'permissive', 'strict', 'disabled'
     if os.environ.get('SECURITY', '') == 'strict':
@@ -38,21 +44,6 @@
         return additional_options
 
 
-<<<<<<< HEAD
-def _nested_dict_merge(a, b, path=None):
-    '''ripped from http://stackoverflow.com/questions/7204805/dictionaries-of-dictionaries-merge'''
-    if path is None:
-        path = []
-    a = a.copy()
-    for key in b:
-        if key in a:
-            if isinstance(a[key], dict) and isinstance(b[key], dict):
-                _nested_dict_merge(a[key], b[key], path + [str(key)])
-            elif a[key] == b[key]:
-                pass # same leaf value
-            else:
-                raise Exception('Conflict at %s' % '.'.join(path + [str(key)]))
-=======
 def _merge_dictionary(dict1, dict2):
     if (not isinstance(dict2, dict)):
         return dict1
@@ -63,7 +54,6 @@
         if (k in dict1 and isinstance(dict1[k], dict)
             and isinstance(dict2[k], collections.Mapping)):
             ret[k] = _merge_dictionary(dict1[k], dict2[k])
->>>>>>> b0fa1249
         else:
             ret[k] = dict2[k]
     return ret