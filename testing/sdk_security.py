"""
************************************************************************
FOR THE TIME BEING WHATEVER MODIFICATIONS ARE APPLIED TO THIS FILE
SHOULD ALSO BE APPLIED TO sdk_security IN ANY OTHER PARTNER REPOS
************************************************************************
"""
import logging
import os
import retrying

from subprocess import check_output

from typing import Any, Dict, Iterator, List, Set

import sdk_cmd
import sdk_utils

log = logging.getLogger(__name__)


DEFAULT_LINUX_USER = "nobody"


def install_enterprise_cli(force: bool = False) -> None:
    """ Install the enterprise CLI if required """

    log.info("Installing DC/OS enterprise CLI")
    if not force:
        _, stdout, _ = sdk_cmd.run_cli("security --version", print_output=False)
        if stdout:
            log.info("DC/OS enterprise version %s CLI already installed", stdout.strip())
            return

    @retrying.retry(
        stop_max_attempt_number=3,
        wait_fixed=2000,
        retry_on_exception=lambda e: isinstance(e, Exception),
    )
    def _install_impl() -> None:
        sdk_cmd.run_cli("package install --yes --cli dcos-enterprise-cli", check=True)

    _install_impl()


def _grant(user: str, acl: str, description: str, action: str) -> None:
    log.info(
        "Granting permission to {user} for {acl}/{action} ({description})".format(
            user=user, acl=acl, action=action, description=description
        )
    )

    # Create the ACL
    r = sdk_cmd.cluster_request(
        "PUT",
        "/acs/api/v1/acls/{acl}".format(acl=acl),
        raise_on_error=False,
        json={"description": description},
    )
    # 201=created, 409=already exists
    assert r.status_code in [201, 409], "{} failed {}: {}".format(r.url, r.status_code, r.text)

    # Assign the user to the ACL
    r = sdk_cmd.cluster_request(
        "PUT",
        "/acs/api/v1/acls/{acl}/users/{user}/{action}".format(acl=acl, user=user, action=action),
        raise_on_error=False,
    )
    # 204=success, 409=already exists
    assert r.status_code in [204, 409], "{} failed {}: {}".format(r.url, r.status_code, r.text)


def _revoke(user: str, acl: str, description: str, action: str) -> None:
    # TODO(kwood): INFINITY-2065 - implement security cleanup
    log.info("Want to delete {user}+{acl}".format(user=user, acl=acl))


def get_default_permissions(
    service_account_name: str, role: str, linux_user: str
) -> List[Dict[str, str]]:
    return [
        # registration permissions
        {
            "user": service_account_name,
            "acl": "dcos:mesos:master:framework:role:{}".format(role),
            "description": "Service {} may register with the Mesos master with role={}".format(
                service_account_name, role
            ),
            "action": "create",
        },
        # task execution permissions
        {
            "user": service_account_name,
            "acl": "dcos:mesos:master:task:user:{}".format(linux_user),
            "description": "Service {} may execute Mesos tasks as user={}".format(
                service_account_name, linux_user
            ),
            "action": "create",
        },
        # XXX 1.10 currently requires this mesos:agent permission as well as
        # mesos:task permission.  unclear if this will be ongoing requirement.
        # See DCOS-15682
        {
            "user": service_account_name,
            "acl": "dcos:mesos:agent:task:user:{}".format(linux_user),
            "description": "Service {} may execute Mesos tasks as user={}".format(
                service_account_name, linux_user
            ),
            "action": "create",
        },
        # resource permissions
        {
            "user": service_account_name,
            "acl": "dcos:mesos:master:reservation:role:{}".format(role),
            "description": "Service {} may reserve Mesos resources with role={}".format(
                service_account_name, role
            ),
            "action": "create",
        },
        {
            "user": service_account_name,
            "acl": "dcos:mesos:master:reservation:principal:{}".format(service_account_name),
            "description": "Service {} may reserve Mesos resources with principal={}".format(
                service_account_name, service_account_name
            ),
            "action": "delete",
        },
        # volume permissions
        {
            "user": service_account_name,
            "acl": "dcos:mesos:master:volume:role:{}".format(role),
            "description": "Service {} may create Mesos volumes with role={}".format(
                service_account_name, role
            ),
            "action": "create",
        },
        {
            "user": service_account_name,
            "acl": "dcos:mesos:master:volume:principal:{}".format(service_account_name),
            "description": "Service {} may create Mesos volumes with principal={}".format(
                service_account_name, service_account_name
            ),
            "action": "delete",
        },
    ]


def grant_permissions(
    linux_user: str, role_name: str, service_account_name: str, permissions: List[Dict[str, str]]
) -> List[Dict[str, str]]:
    log.info("Granting permissions to {account}".format(account=service_account_name))

    if not permissions:
        permissions = get_default_permissions(service_account_name, role_name, linux_user)

    for permission in permissions:
        _grant(
            permission["user"], permission["acl"], permission["description"], permission["action"]
        )
    log.info("Permission setup completed for {account}".format(account=service_account_name))

    return permissions


def revoke_permissions(
    service_account_name: str, role_name: str, permissions: List[Dict[str, str]]
) -> None:
    log.info("Revoking permissions from %s (role: %s)", service_account_name, role_name)

    for permission in permissions:
        _revoke(
            permission["user"], permission["acl"], permission["description"], permission["action"]
        )
    log.info("Permission cleanup completed for %s (role: %s)", service_account_name, role_name)


def create_service_account(service_account_name: str, service_account_secret: str) -> None:
    """
    Creates a service account. If it already exists, it is deleted.
    """
    install_enterprise_cli()

    if "/" in service_account_name:
        log.error("The specified service account name (%s) contains /'s", service_account_name)
        raise Exception("A service account must not contain slashes")

    log.info(
        "Creating service account for account={account} secret={secret}".format(
            account=service_account_name, secret=service_account_secret
        )
    )

    log.info("Remove any existing service account and/or secret")
    delete_service_account(service_account_name, service_account_secret)

    log.info("Create keypair")
    sdk_cmd.run_cli("security org service-accounts keypair private-key.pem public-key.pem")

    log.info("Create service account")
    sdk_cmd.run_cli(
        "security org service-accounts create -p public-key.pem "
        '-d "Service account for integration tests" "{account}"'.format(
            account=service_account_name
        )
    )

    log.info("Create secret")
    sdk_cmd.run_cli(
        'security secrets create-sa-secret --strict private-key.pem "{account}" "{secret}"'.format(
            account=service_account_name, secret=service_account_secret
        )
    )

    log.info(
        "Service account created for account={account} secret={secret}".format(
            account=service_account_name, secret=service_account_secret
        )
    )


def delete_service_account(service_account_name: str, service_account_secret: str) -> None:
    """
    Deletes service account with private key that belongs to the service account.
    """
    # ignore any failures:
    sdk_cmd.run_cli("security org service-accounts delete {name}".format(name=service_account_name))

    # Files generated by service-accounts keypair command should get removed
    for keypair_file in ["private-key.pem", "public-key.pem"]:
        try:
            os.unlink(keypair_file)
        except OSError:
            pass

    delete_secret(secret=service_account_secret)


def delete_secret(secret: str) -> None:
    """
    Deletes a given secret.
    """
    # ignore any failures:
    sdk_cmd.run_cli("security secrets delete {}".format(secret))


def _get_service_role(service_name: str):
    # TODO: spark_utils uses:
    # app_id_encoded = urllib.parse.quote(
    #     urllib.parse.quote(app_id, safe=''),
    #     safe=''
    # )
    # We'll include the following roles
    # 1. Service name based role. (always included)
    # 2. slave_public (if no top level group exists)
    # 3. Quota based role (if top level group exists)

    # Final list of roles.
    roles_list = []

    # Role based on service name (legacy compatibility)
    role_basename = service_name.strip("/").replace("/", "__")
    service_name_role = "{}-role".format(role_basename)
    roles_list.append(service_name_role)
    # Refined role for slave_public
    roles_list.append("slave_public%252F{}-role".format(role_basename))

    # Find if we have a top-level group role.
<<<<<<< HEAD
    if service_name.partition("/")[1]:
        # Add top level group role.
        roles_list.append(service_name.partition("/")[0])
=======
    if role_basename.partition("__")[1]:
        # Add top level group role.
        roles_list.append(service_name.partition("__")[0])
>>>>>>> 89acbc73
    else:
        # No top level groups exist, add default slave_public role.
        roles_list.append("slave_public")

    return roles_list


def _get_integration_test_foldered_role(service_name: str) -> List[str]:
    """
    The following role is required due to how the test fixtures are used.
    """

    role_basename = service_name.strip("/").replace("/", "__")
    return ["test__integration__{}-role".format(role_basename)]


def setup_security(
    service_name: str,
    roles: List[str] = [],
    permissions: List[Dict[str, str]] = [],
    linux_user: str = DEFAULT_LINUX_USER,
    service_account: str = "service-acct",
    service_account_secret: str = "secret",
) -> Dict[str, Any]:

    create_service_account(
        service_account_name=service_account, service_account_secret=service_account_secret
    )

    security_info: Dict[str, Any] = {
        "name": service_account,
        "secret": service_account_secret,
        "linux_user": linux_user,
        "roles": [],
        "permissions": {},
        "is_strict": sdk_utils.is_strict_mode(),
    }

    if not security_info["is_strict"]:
        log.info("Skipping strict-mode security setup on non-strict cluster")
        return security_info

    log.info("Setting up strict-mode security")

    security_info["roles"] = roles.copy() if roles else _get_service_role(service_name)

    for role_name in security_info["roles"]:
        security_info["permissions"][role_name] = grant_permissions(
            linux_user=linux_user,
            role_name=role_name,
            service_account_name=service_account,
            permissions=permissions,
        )

    log.info("Finished setting up strict-mode security")

    return security_info


def cleanup_security(service_name: str, security_info: Dict[str, Any]) -> None:

    service_account = security_info.get("name", "service-acct")
    service_account_secret = security_info.get("secret", "secret")

    log.info("Cleaning up strict-mode security")

    for role_name, permissions in security_info["permissions"].items():
        revoke_permissions(service_account, role_name, permissions)

    delete_service_account(service_account, service_account_secret)

    log.info("Finished cleaning up strict-mode security")


def security_session(
    framework_name: str,
    permissions: List[Dict[str, str]] = [],
    linux_user: str = DEFAULT_LINUX_USER,
    service_account: str = "service-acct",
    service_account_secret: str = "secret",
) -> Iterator[None]:
    """Create a service account and configure permissions for strict-mode tests.

    This should generally be used as a fixture in a framework's conftest.py:

    @pytest.fixture(scope='session')
    def configure_security(configure_universe):
        yield from sdk_security.security_session(framework_name, permissions, linux_user, 'service-acct')
    """
    is_strict = sdk_utils.is_strict_mode()
    try:
        if is_strict:
            roles = _get_service_role(framework_name) + _get_integration_test_foldered_role(
                framework_name
            )
            security_info = setup_security(
                framework_name,
                roles=roles,
                permissions=permissions,
                linux_user=linux_user,
                service_account=service_account,
                service_account_secret=service_account_secret,
            )
        yield
    finally:
        if is_strict:
            cleanup_security(framework_name, security_info)


def openssl_ciphers() -> Set[str]:
    return set(
        check_output(["openssl", "ciphers", "ALL:eNULL"]).decode("utf-8").rstrip().split(":")
    )


def is_cipher_enabled(
    service_name: str, task_name: str, cipher: str, endpoint: str, openssl_timeout: str = "1"
) -> bool:
    @retrying.retry(
        stop_max_attempt_number=3,
        wait_fixed=2000,
        retry_on_result=lambda result: "Failed to enter mount namespace" in result,
    )
    def run_openssl_command() -> str:
        command = " ".join(
            [
                "timeout",
                openssl_timeout,
                "openssl",
                "s_client",
                "-cipher",
                cipher,
                "-connect",
                endpoint,
            ]
        )

        _, stdout, stderr = sdk_cmd.service_task_exec(service_name, task_name, command)
        return stdout + "\n" + stderr

    output = run_openssl_command()

    return "Cipher is {}".format(cipher) in output<|MERGE_RESOLUTION|>--- conflicted
+++ resolved
@@ -264,15 +264,9 @@
     roles_list.append("slave_public%252F{}-role".format(role_basename))
 
     # Find if we have a top-level group role.
-<<<<<<< HEAD
-    if service_name.partition("/")[1]:
-        # Add top level group role.
-        roles_list.append(service_name.partition("/")[0])
-=======
     if role_basename.partition("__")[1]:
         # Add top level group role.
         roles_list.append(service_name.partition("__")[0])
->>>>>>> 89acbc73
     else:
         # No top level groups exist, add default slave_public role.
         roles_list.append("slave_public")
