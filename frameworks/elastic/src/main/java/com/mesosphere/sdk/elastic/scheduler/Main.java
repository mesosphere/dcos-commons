--- conflicted
+++ resolved
@@ -1,64 +1,22 @@
 package com.mesosphere.sdk.elastic.scheduler;
 
-import com.mesosphere.sdk.scheduler.DefaultScheduler;
-import com.mesosphere.sdk.scheduler.SchedulerBuilder;
-import com.mesosphere.sdk.scheduler.SchedulerConfig;
-import com.mesosphere.sdk.scheduler.SchedulerRunner;
-import com.mesosphere.sdk.scheduler.SchedulerUtils;
+import com.mesosphere.sdk.scheduler.*;
 import com.mesosphere.sdk.specification.DefaultServiceSpec;
 import com.mesosphere.sdk.specification.yaml.RawServiceSpec;
-<<<<<<< HEAD
-import org.slf4j.Logger;
-import org.slf4j.LoggerFactory;
-
-import java.io.File;
-import java.util.Base64;
-
-=======
 
 import java.io.File;
 import java.util.Arrays;
->>>>>>> e6764396
+import java.util.Base64;
 
 /**
  * Main entry point for the Scheduler.
  */
 public class Main {
-<<<<<<< HEAD
-    private static final Logger LOGGER = LoggerFactory.getLogger(Main.class);
     private static final String TASKCFG_ALL_CUSTOM_YAML_BLOCK_BASE64_ENV = "TASKCFG_ALL_CUSTOM_YAML_BLOCK_BASE64";
-
-    public static void main(String[] args) throws Exception {
-        if (args.length > 0) {
-            Base64.Decoder decoder = Base64.getDecoder();
-            String base64_yaml = System.getenv(TASKCFG_ALL_CUSTOM_YAML_BLOCK_BASE64_ENV);
-            byte[] es_yaml_bytes = decoder.decode(base64_yaml);
-            String es_yaml_block = new String(es_yaml_bytes, "UTF-8");
-
-            File pathToYamlSpecification = new File(args[0]);
-            RawServiceSpec rawServiceSpec = RawServiceSpec.newBuilder(pathToYamlSpecification).build();
-            SchedulerConfig schedulerConfig = SchedulerConfig.fromEnv();
-            // Modify pod environments in two ways:
-            // 1) Elastic is unhappy if cluster.name contains slashes. Replace any slashes with double-underscores.
-            // 2) Base64 decode the custom YAML block.
-            DefaultScheduler.Builder schedulerBuilder = DefaultScheduler.newBuilder(
-                    DefaultServiceSpec.newGenerator(
-                            rawServiceSpec, schedulerConfig, pathToYamlSpecification.getParentFile())
-                            .setAllPodsEnv("CLUSTER_NAME", SchedulerUtils.withEscapedSlashes(rawServiceSpec.getName()))
-                            .setAllPodsEnv("CUSTOM_YAML_BLOCK", es_yaml_block)
-                            .build(),
-                    schedulerConfig)
-                    .setPlansFrom(rawServiceSpec);
-            new DefaultService(schedulerBuilder).run();
-        } else {
-            LOGGER.error("Missing file argument");
-            System.exit(1);
-=======
 
     public static void main(String[] args) throws Exception {
         if (args.length != 1) {
             throw new IllegalArgumentException("Expected one file argument, got: " + Arrays.toString(args));
->>>>>>> e6764396
         }
         SchedulerRunner
                 .fromSchedulerBuilder(createSchedulerBuilder(new File(args[0])))
@@ -66,13 +24,22 @@
     }
 
     private static SchedulerBuilder createSchedulerBuilder(File yamlSpecFile) throws Exception {
+        Base64.Decoder decoder = Base64.getDecoder();
+        String base64_yaml = System.getenv(TASKCFG_ALL_CUSTOM_YAML_BLOCK_BASE64_ENV);
+        byte[] es_yaml_bytes = decoder.decode(base64_yaml);
+        String es_yaml_block = new String(es_yaml_bytes, "UTF-8");
+
         RawServiceSpec rawServiceSpec = RawServiceSpec.newBuilder(yamlSpecFile).build();
         SchedulerConfig schedulerConfig = SchedulerConfig.fromEnv();
-        // Elastic is unhappy if cluster.name contains slashes. Replace any slashes with double-underscores:
+        // Modify pod environments in two ways:
+        // 1) Elastic is unhappy if cluster.name contains slashes. Replace any slashes with double-underscores.
+        // 2) Base64 decode the custom YAML block.
+
         return DefaultScheduler.newBuilder(
                 DefaultServiceSpec.newGenerator(
                         rawServiceSpec, schedulerConfig, yamlSpecFile.getParentFile())
                         .setAllPodsEnv("CLUSTER_NAME", SchedulerUtils.withEscapedSlashes(rawServiceSpec.getName()))
+                        .setAllPodsEnv("CUSTOM_YAML_BLOCK", es_yaml_block)
                         .build(),
                 schedulerConfig)
                 .setPlansFrom(rawServiceSpec);
