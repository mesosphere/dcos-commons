package com.mesosphere.sdk.kafka.upgrade;

import com.google.common.collect.ImmutableList;
import com.google.protobuf.TextFormat;
import com.mesosphere.sdk.config.ConfigStore;
import com.mesosphere.sdk.curator.CuratorPersister;
import com.mesosphere.sdk.kafka.upgrade.old.KafkaSchedulerConfiguration;
import com.mesosphere.sdk.offer.TaskException;
import com.mesosphere.sdk.offer.taskdata.SchedulerLabelReader;
import com.mesosphere.sdk.offer.taskdata.SchedulerLabelWriter;
import com.mesosphere.sdk.scheduler.DefaultScheduler;
import com.mesosphere.sdk.scheduler.SchedulerFlags;
import com.mesosphere.sdk.specification.*;
import com.mesosphere.sdk.state.DefaultConfigStore;
import com.mesosphere.sdk.state.StateStore;
import org.apache.mesos.Protos;
import org.slf4j.Logger;
import org.slf4j.LoggerFactory;

import java.io.IOException;
import java.util.*;
import java.util.regex.Matcher;
import java.util.regex.Pattern;

/**
 * KafkaConfigUpgrade migrates configuration from old config format to new ServiceSpec format.
 * Creates an intermediate configuration in ServiceSpec format.
 * Also adds new TaskInfo and TaskStatus with new format and new task names.
 */
public class KafkaConfigUpgrade {
    protected static final Logger LOGGER = LoggerFactory.getLogger(KafkaConfigUpgrade.class);

    /**
     *  KafkaConfigUpgrade Exception.
     */
    public static class KafkaConfigUpgradeException extends IOException {
        public KafkaConfigUpgradeException(String message){
            super(message);
        }
    }

    private final UpdateStateStore stateStore;
    private UUID oldTargetId;
    private UUID newTargetId;
    private ConfigStore<ServiceSpec> configStore;
    private String newPath;

    /**
     *  KafkaConfigUpgrade.
     */
    public KafkaConfigUpgrade(ServiceSpec serviceSpec, SchedulerFlags schedulerFlags) throws Exception {
<<<<<<< HEAD
        this.stateStore = new UpdateStateStore(CuratorPersister.newBuilder(serviceSpec).build());
=======
        this.stateStore = new UpdateStateStore(serviceSpec.getName(), CuratorPersister.newBuilder(serviceSpec).build());
>>>>>>> 52664978

        // if framework_id exist and not disabled
        if (!KafkaConfigUpgrade.disabled() && !runningFirstTime(stateStore)) {
            startUpgrade(serviceSpec, schedulerFlags);
        }
    }

    private void startUpgrade(ServiceSpec serviceSpec, SchedulerFlags schedulerFlags) throws Exception{
        Optional<KafkaSchedulerConfiguration> kafkaSchedulerConfiguration = getOldConfiguration(serviceSpec);
        if (!kafkaSchedulerConfiguration.isPresent()){
            LOGGER.info("\n ---------------------------------------------------- \n " +
                    "          Ignoring Kafka Configuration Upgrade. \n" +
                    " ---------------------------------------------------- ");
            LOGGER.error(" Can not get target configuration or it is not " +
                    "in KafkaSchedulerConfiguration format");
            return;
        }
        this.configStore = DefaultScheduler.createConfigStore(serviceSpec, Collections.emptyList());

        if (!verifyOldTasks(oldTargetId)){
            throw new KafkaConfigUpgradeException("Aborting Kafka Configuration Upgrade !!!");
        }
        verifyNewSpec(serviceSpec);
        ServiceSpec newServiceSpec =
                generateServiceSpec(kafkaSchedulerConfiguration.get(), serviceSpec, schedulerFlags);

        LOGGER.info("\n ---------------------------------------------------- \n " +
                    "          Kafka Configuration Upgrade started. \n" +
                    " ---------------------------------------------------- ");

        this.newTargetId = configStore.store(newServiceSpec);

        Collection<Protos.TaskInfo> newTaskInfos;
        Map<String, Protos.TaskStatus> newStatusMap;

        Collection<String> oldTaskNames = getOldTaskNames(stateStore.fetchTaskNames());

        newTaskInfos = generateTaskInfos(oldTaskNames, newServiceSpec);
        newStatusMap = generateStatusMap(oldTaskNames, newServiceSpec);

        stateStore.storeTasks(newTaskInfos);

        for (Map.Entry<String, Protos.TaskStatus> entry: newStatusMap.entrySet()) {
            stateStore.storeStatus(entry.getKey(), entry.getValue());
        }

        configStore.setTargetConfig(newTargetId);

        if (cleanup()) {
            for (String oldName : oldTaskNames) {
                stateStore.clearTask(oldName);
            }
            configStore.clear(oldTargetId);
        }

        LOGGER.info("\n ---------------------------------------------------- \n " +
                    "          Kafka Configuration Upgrade complete. \n" +
                    " ---------------------------------------------------- ");
    }

    private boolean verifyOldTasks(UUID oldTargetId) {
        for (Protos.TaskInfo taskInfo : stateStore.fetchTasks()) {
            final UUID taskConfigId;

            if (getOldTaskNames(ImmutableList.of(taskInfo.getName())).size() <= 0) {
                LOGGER.info("Skipping task {} for verification.", taskInfo.getName());
                continue;
            }
            try {
                taskConfigId = new SchedulerLabelReader(taskInfo).getTargetConfiguration();
            } catch (TaskException e) {
                LOGGER.error("Unable to extract configuration id from task {}: {}  error: {}",
                        taskInfo.getName(), TextFormat.shortDebugString(taskInfo), e.getMessage());
                return false;
            }

            if (!taskConfigId.equals(oldTargetId)) {
                LOGGER.error("Task {} target configuration does not match with target : {}",
                        taskInfo.getName(), oldTargetId);
                return false;
            }

            Optional<Protos.TaskStatus> optionalStatus = stateStore.fetchStatus(taskInfo.getName());
            if (!optionalStatus.isPresent()){
                LOGGER.error("Unable to fetch status for task  {} ", taskInfo.getName());
                return false;
            }

            if (!(optionalStatus.get().getState()).equals(Protos.TaskState.TASK_RUNNING)){
                LOGGER.error("Task {} is not in RUNNING state. Task status: {} ",
                        taskInfo.getName(), optionalStatus.get());
                return false;
            }
        }
        return true;
    }

    private  void verifyNewSpec(ServiceSpec serviceSpec) throws KafkaConfigUpgradeException{
        // This is a custom Upgrade: I do not know how to proceed if there
        //                  are multiple tasks, or multiple volumes, or multiple pods,
        //                  or there is no volume, etc.!
        if (serviceSpec.getPods().size() != 1
                || serviceSpec.getPods().get(0).getTasks().size() != 1
                || serviceSpec.getPods().get(0).getTasks().get(0).getResourceSet().getVolumes().size() != 1) {
            LOGGER.error("New config {}: number of pods {}, number of Tasks in first pod {}, " +
                            "number of Volumes in first task{} ",
                    serviceSpec.getName(),
                    serviceSpec.getPods().size(),
                    serviceSpec.getPods().get(0).getTasks().size(),
                    serviceSpec.getPods().get(0).getTasks().get(0).getResourceSet().getVolumes().size());
            throw new KafkaConfigUpgradeException("New configuration is not compatible. I can not upgrade!");
        }
        // kafka-broker-data
        this.newPath = serviceSpec.getPods().get(0).getTasks().get(0)
                .getResourceSet().getVolumes().stream().findFirst().get().getContainerPath();
    }

    private Optional<KafkaSchedulerConfiguration> getOldConfiguration(ServiceSpec serviceSpec) {
        KafkaSchedulerConfiguration kafkaSchedulerConfiguration;

        /* We assume that old and new configurations both have same name. */
        ConfigStore<KafkaSchedulerConfiguration> oldConfigStore = new DefaultConfigStore<>(
<<<<<<< HEAD
                KafkaSchedulerConfiguration.getFactoryInstance(), CuratorPersister.newBuilder(serviceSpec).build());
=======
                KafkaSchedulerConfiguration.getFactoryInstance(),
                serviceSpec.getName(),
                CuratorPersister.newBuilder(serviceSpec).build());
>>>>>>> 52664978

        try {
            this.oldTargetId = oldConfigStore.getTargetConfig();
            kafkaSchedulerConfiguration = oldConfigStore.fetch(oldTargetId);

            LOGGER.info("name: " + kafkaSchedulerConfiguration.getServiceConfiguration().getName());
            LOGGER.info("role: " + kafkaSchedulerConfiguration.getServiceConfiguration().getRole());
            LOGGER.info("principle: " + kafkaSchedulerConfiguration.getServiceConfiguration().getPrincipal());
            LOGGER.info("user: " + kafkaSchedulerConfiguration.getServiceConfiguration().getUser());
            LOGGER.info("broker count: " + kafkaSchedulerConfiguration.getServiceConfiguration().getCount());
            LOGGER.info("disk type: " + kafkaSchedulerConfiguration.getBrokerConfiguration().getDiskType());
            LOGGER.info("disk size: " + kafkaSchedulerConfiguration.getBrokerConfiguration().getDisk());

        } catch (Exception e) {
            LOGGER.error("Error while retrieving old Configuration to upgrade", e.getMessage());
            return Optional.empty();
        }
        return Optional.of(kafkaSchedulerConfiguration);
    }

    private ServiceSpec generateServiceSpec(KafkaSchedulerConfiguration kafkaSchedulerConfiguration,
                                            ServiceSpec serviceSpec,
                                            SchedulerFlags schedulerFlags) {
        /* TODO(mb): why I can not create RawPort. See below:
        LinkedHashMap<String, RawPort> portMap = new WriteOnceLinkedHashMap<>();
        portMap.put("broker",
                new RawPort(
                        kafkaSchedulerConfiguration.getBrokerConfiguration()
                                .getPort().intValue(),
                        null, null));
        It will use previously reserved ports, since there are existing tasks,
            no need to give ports to intermediate Spec */
        ResourceSet newResourceSet = DefaultResourceSet.newBuilder(
                kafkaSchedulerConfiguration.getServiceConfiguration().getRole(),
                kafkaSchedulerConfiguration.getServiceConfiguration().getPrincipal())
                // it does not matter what name I gave to resource set
                .id("broker-resource-set")
                .addVolume(kafkaSchedulerConfiguration.getBrokerConfiguration().getDiskType(),
                        kafkaSchedulerConfiguration.getBrokerConfiguration().getDisk(),
                        this.newPath)
                .cpus(kafkaSchedulerConfiguration.getBrokerConfiguration().getCpus())
                .memory(kafkaSchedulerConfiguration.getBrokerConfiguration().getMem())
                // TODO(mb) .addPorts(portMap)
                .build();

        TaskSpec newTaskSpec = DefaultTaskSpec.newBuilder()
                .name(serviceSpec.getPods().get(0).getTasks().get(0).getName())
                // it should be always RUNNING i.e.  .goalState(GoalState.RUNNING)
                .goalState(serviceSpec.getPods().get(0).getTasks().get(0).getGoal())
                //  No commandSpec, to guarantee Specs will not be equal.
                .resourceSet(newResourceSet)
                .build();

        PodSpec newPodSpec = DefaultPodSpec.newBuilder(schedulerFlags.getExecutorURI())
                .user(kafkaSchedulerConfiguration.getServiceConfiguration().getUser())
                .count(kafkaSchedulerConfiguration.getServiceConfiguration().getCount())
                .type(serviceSpec.getPods().get(0).getType())
                .addTask(newTaskSpec)
                .build();

        ServiceSpec newServiceSpec = DefaultServiceSpec.newBuilder()
                .name(kafkaSchedulerConfiguration.getServiceConfiguration().getName())
                .principal(kafkaSchedulerConfiguration.getServiceConfiguration().getPrincipal())
                .role(kafkaSchedulerConfiguration.getServiceConfiguration().getRole())
                .zookeeperConnection(serviceSpec.getZookeeperConnection())
                .apiPort(serviceSpec.getApiPort())
                .addPod(newPodSpec)
                .build();
        return newServiceSpec;
    }

    private boolean runningFirstTime(StateStore stateStore) {
        if (stateStore.fetchFrameworkId().isPresent()) {
            return false;
        }
        return true;
    }

    private Collection<Protos.TaskInfo> generateTaskInfos(Collection<String> oldTaskNames,
                                 ServiceSpec newServiceSpec) throws  KafkaConfigUpgradeException {
        List<Protos.TaskInfo> taskInfoList = new ArrayList<>();

        for (String oldTaskName : oldTaskNames) {
            int brokerId = oldTaskName2BrokerId(oldTaskName);
            // newServiceSpec is already verified!
            String newName = getNewTaskName(brokerId,
                    newServiceSpec.getPods().get(0).getType(),
                    newServiceSpec.getPods().get(0).getTasks().get(0).getName());

            Optional<Protos.TaskInfo> oldTaskInfo = stateStore.fetchTask(oldTaskName);
            if (!oldTaskInfo.isPresent()){
                throw new KafkaConfigUpgradeException("Can not fetch task info " + oldTaskName);
            }

            LOGGER.info("Task {} old TaskInfo: ", oldTaskInfo.get().getName(), oldTaskInfo);

            Protos.TaskInfo.Builder taskInfoBuilder = oldTaskInfo.get().toBuilder();
            taskInfoBuilder.setName(newName);
            taskInfoBuilder.setLabels(new SchedulerLabelWriter(taskInfoBuilder)
                    .setIndex(brokerId)
                    .setType("kafka")
                    .setGoalState(newServiceSpec.getPods().get(0).getTasks().get(0).getGoal())
                    .setTargetConfiguration(newTargetId)
                    .toProto());

            List<Protos.Resource> resourcesList = new ArrayList<>();
            for (Protos.Resource resource : oldTaskInfo.get().getResourcesList()) {
                if (!resource.hasDisk()){
                    resourcesList.add(resource);
                    continue;
                }

                LOGGER.info("old disk resource : {}", resource);

                //volume.toBuilder() was complaining that mode is not set, so setting everything manually
                Protos.Resource.DiskInfo diskInfo = resource.getDisk();
                Protos.Volume volume = diskInfo.getVolume();
                Protos.Volume.Builder volumeBuilder = volume.toBuilder();
                Protos.Volume newVolume = volumeBuilder.setSource(volume.getSource())
                        .setContainerPath(this.newPath) //kafka-broker-data
                        .setMode(volume.getMode())
                        .build();

                Protos.Resource.DiskInfo.Builder newDiskInfoBuilder = diskInfo.toBuilder();
                Protos.Resource.DiskInfo newDiskInfo = newDiskInfoBuilder.setVolume(newVolume)
                        .setPersistence(diskInfo.getPersistence())
                        .build();

                Protos.Resource.Builder resourceBuilder = resource.toBuilder();
                Protos.Resource newResource = resourceBuilder.setDisk(newDiskInfo)
                        .setName(resource.getName())
                        .setReservation(resource.getReservation())
                        .setRole(resource.getRole())
                        .setScalar(resource.getScalar())
                        .build();

                LOGGER.info("new disk resource : {}", newResource);

                resourcesList.add(newResource);
            }
            taskInfoBuilder.clearResources();
            taskInfoBuilder.addAllResources(resourcesList);

            Protos.TaskInfo newTaskInfo = taskInfoBuilder.build();
            LOGGER.info("Task {} new TaskInfo: ", newTaskInfo.getName(), newTaskInfo);
            taskInfoList.add(newTaskInfo);
        }
        return taskInfoList;
    }

    private Map<String, Protos.TaskStatus> generateStatusMap(Collection<String> oldTaskNames,
                                                             ServiceSpec newServiceSpec)
            throws KafkaConfigUpgradeException{
        Map<String, Protos.TaskStatus> taskStatusMap = new HashMap<>();

        for (String oldTaskName : oldTaskNames) {
            int brokerId = oldTaskName2BrokerId(oldTaskName);
            String newName = getNewTaskName(brokerId,
                    newServiceSpec.getPods().get(0).getType(),
                    newServiceSpec.getPods().get(0).getTasks().get(0).getName());

            Optional<Protos.TaskStatus> optionalStatus = stateStore.fetchStatus(oldTaskName);
            if (!optionalStatus.isPresent()){
                throw new KafkaConfigUpgradeException("Can not fetch status for Task " + oldTaskName);
            }
            taskStatusMap.put(newName, optionalStatus.get());
        }
        return taskStatusMap;
    }

    private int oldTaskName2BrokerId(String taskName){
        Pattern pattern = Pattern.compile("(.*)-(\\d+)");
        Matcher matcher = pattern.matcher(taskName);
        matcher.find();
        return Integer.parseInt(matcher.group(2));
    }

    private String getNewTaskName(int brokerID, String podType, String taskName){
        return podType + "-" + brokerID + "-" + taskName; //kafka-2-broker
    }

    private Collection<String> getOldTaskNames(Collection<String> taskNames) {
        Collection<String> oldNames = new ArrayList<>();
        Pattern pattern = Pattern.compile("(.*)-(\\d+)");
        for (String taskName: taskNames) {
            Matcher matcher = pattern.matcher(taskName);
            if (matcher.find()) {
                oldNames.add(taskName);
            }
        }
        return oldNames;
    }

    public static boolean cleanup(){
        if (System.getenv("CONFIG_UPGRADE_CLEANUP") != null) {
            return true;
        }
        return false;
    }
    public static boolean disabled(){
        if (System.getenv("CONFIG_UPGRADE_DISABLE") != null) {
            return true;
        }
        return false;
    }



}<|MERGE_RESOLUTION|>--- conflicted
+++ resolved
@@ -49,11 +49,7 @@
      *  KafkaConfigUpgrade.
      */
     public KafkaConfigUpgrade(ServiceSpec serviceSpec, SchedulerFlags schedulerFlags) throws Exception {
-<<<<<<< HEAD
         this.stateStore = new UpdateStateStore(CuratorPersister.newBuilder(serviceSpec).build());
-=======
-        this.stateStore = new UpdateStateStore(serviceSpec.getName(), CuratorPersister.newBuilder(serviceSpec).build());
->>>>>>> 52664978
 
         // if framework_id exist and not disabled
         if (!KafkaConfigUpgrade.disabled() && !runningFirstTime(stateStore)) {
@@ -176,13 +172,7 @@
 
         /* We assume that old and new configurations both have same name. */
         ConfigStore<KafkaSchedulerConfiguration> oldConfigStore = new DefaultConfigStore<>(
-<<<<<<< HEAD
                 KafkaSchedulerConfiguration.getFactoryInstance(), CuratorPersister.newBuilder(serviceSpec).build());
-=======
-                KafkaSchedulerConfiguration.getFactoryInstance(),
-                serviceSpec.getName(),
-                CuratorPersister.newBuilder(serviceSpec).build());
->>>>>>> 52664978
 
         try {
             this.oldTargetId = oldConfigStore.getTargetConfig();
@@ -388,7 +378,4 @@
         }
         return false;
     }
-
-
-
 }