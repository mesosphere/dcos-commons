--- conflicted
+++ resolved
@@ -42,13 +42,6 @@
             ServiceSpec serviceSpec,
             StateStore stateStore,
             ConfigStore<ServiceSpec> configStore,
-<<<<<<< HEAD
-            SchedulerFlags schedulerFlags,
-            Optional<SecretsClient> customSecretsClientForTests) {
-        super(stateStore, configStore, schedulerFlags);
-        uninstallPlanBuilder = new UninstallPlanBuilder(
-                serviceSpec, stateStore, configStore, schedulerFlags, customSecretsClientForTests);
-=======
             SchedulerConfig schedulerConfig) {
         this(serviceSpec, stateStore, configStore, schedulerConfig, Optional.empty());
     }
@@ -62,7 +55,6 @@
         super(stateStore, configStore, schedulerConfig);
         uninstallPlanBuilder = new UninstallPlanBuilder(
                 serviceSpec, stateStore, configStore, schedulerConfig, customSecretsClientForTests);
->>>>>>> 9bc3249d
         uninstallPlanManager = new DefaultPlanManager(uninstallPlanBuilder.getPlan());
         resources = Collections.singletonList(new PlansResource()
                 .setPlanManagers(Collections.singletonList(uninstallPlanManager)));
