--- conflicted
+++ resolved
@@ -4,7 +4,7 @@
 import shakedown
 
 import sdk_cmd as cmd
-import sdk_install
+import sdk_install as install
 import sdk_marathon
 import sdk_tasks
 from tests.config import (
@@ -16,7 +16,6 @@
 )
 
 
-<<<<<<< HEAD
 @pytest.fixture(scope='module', autouse=True)
 def configure_package(configure_universe):
     try:
@@ -26,15 +25,6 @@
         yield # let the test session execute
     finally:
         install.uninstall(PACKAGE_NAME)
-=======
-def setup_module():
-    sdk_install.uninstall(PACKAGE_NAME)
-    sdk_install.install(PACKAGE_NAME, DEFAULT_TASK_COUNT)
-
-
-def teardown_module(module):
-    sdk_install.uninstall(PACKAGE_NAME)
->>>>>>> 1629e558
 
 
 @pytest.mark.sanity
@@ -185,12 +175,6 @@
 def test_config_update_then_zk_killed():
     hello_ids = sdk_tasks.get_task_ids(PACKAGE_NAME, 'hello')
     bump_hello_cpus()
-<<<<<<< HEAD
-    tasks.kill_task_with_pattern('zookeeper')
-    tasks.check_tasks_updated(PACKAGE_NAME, 'hello', hello_ids)
-    check_running()
-=======
     sdk_tasks.kill_task_with_pattern('zookeeper')
     sdk_tasks.check_tasks_updated(PACKAGE_NAME, 'hello', hello_ids)
-    check_running()
->>>>>>> 1629e558
+    check_running()