package com.mesosphere.sdk.api;

import java.util.*;
import javax.ws.rs.GET;
import javax.ws.rs.Path;
import javax.ws.rs.PathParam;
import javax.ws.rs.QueryParam;
import javax.ws.rs.core.Response;

import com.mesosphere.sdk.api.types.EndpointProducer;
import com.mesosphere.sdk.offer.TaskException;
import com.mesosphere.sdk.offer.taskdata.SchedulerLabelReader;
import com.mesosphere.sdk.specification.yaml.YAMLToInternalMappers;
import com.mesosphere.sdk.state.StateStore;

import org.apache.mesos.Protos;
import org.apache.mesos.Protos.DiscoveryInfo;
import org.apache.mesos.Protos.Label;
import org.apache.mesos.Protos.Port;
import org.apache.mesos.Protos.TaskInfo;
import org.json.JSONArray;
import org.json.JSONObject;
import org.slf4j.Logger;
import org.slf4j.LoggerFactory;

import static com.mesosphere.sdk.api.ResponseUtils.jsonOkResponse;
import static com.mesosphere.sdk.api.ResponseUtils.plainOkResponse;

/**
 * A read-only API for accessing information about how to connect to the service.
 */
@Path("/v1/endpoints")
public class EndpointsResource {
    private static final Logger LOGGER = LoggerFactory.getLogger(EndpointsResource.class);

    private static final String RESPONSE_KEY_DNS = "dns";
    private static final String RESPONSE_KEY_ADDRESS = "address";
    // deprecated in favor of vips (RESPONSE_KEY_VIPS), remove at 1.9 -> 2.0 cutover
    private static final String RESPONSE_KEY_VIP = "vip";
    private static final String RESPONSE_KEY_VIPS = "vips";

    private final StateStore stateStore;
    private final String serviceName;
    private final Map<String, EndpointProducer> customEndpoints = new HashMap<>();

    /**
     * Creates a new instance which retrieves task/pod state from the provided {@link StateStore},
     * using the provided {@code serviceName} for endpoint paths.
     */
    public EndpointsResource(StateStore stateStore, String serviceName) {
        this.stateStore = stateStore;
        this.serviceName = serviceName;
    }

    /**
     * Adds the provided custom endpoint key/value entry to this instance.
     *
     * This may be used to expose additional endpoint types independently of what's listed in
     * {@link DiscoveryInfo}, such as a Kafka service exposing a Zookeeper path that's separate from
     * the default broker host/port listing.
     *
     * This only supports simple string values in order to ensure that the 'endpoints' endpoint
     * remains relatively consistent across services. For a per-task listing of endpoints, you
     * should provide that information via {@link DiscoveryInfo} in your {@link TaskInfo} and they
     * will appear automatically.
     *
     * @param name the name of the custom endpoint. custom endpoints take precedence over default
     *     endpoints of the same name
     * @param endpointProducer the endpoint producer, which will be invoked whenever a user queries the
     *     list of endpoints
     * @returns this
     */
    public EndpointsResource setCustomEndpoint(String name, EndpointProducer endpointProducer) {
        this.customEndpoints.put(name, endpointProducer);
        return this;
    }

    /**
     * Produces a listing of all endpoints, with an optional format argument.
     *
     * @param deprecatedFormat (DEPRECATED: REMOVE AFTER APRIL 2017)
     */
    @GET
    public Response getEndpoints(@Deprecated @QueryParam("format") String deprecatedFormat) {
        try {
            List<String> endpoints = new ArrayList<>();

            // Custom values take precedence:
            for (Map.Entry<String, EndpointProducer> entry : customEndpoints.entrySet()) {
                endpoints.add(entry.getKey());
            }
            // Add default values (when they don't collide with custom values):
            for (Map.Entry<String, JSONObject> endpointType :
                    getDiscoveryEndpoints(serviceName, stateStore.fetchTasks()).entrySet()) {
                if (!endpoints.contains(endpointType.getKey())) {
                    endpoints.add(endpointType.getKey());
                }
            }

            return jsonOkResponse(new JSONArray(endpoints));
        } catch (Exception ex) {
            LOGGER.error("Failed to fetch list of endpoints", ex);
            return Response.serverError().build();
        }
    }

    /**
     * Produces the content of the specified endpoint, with an optional format argument.
     *
     * @param name the name of the endpoint whose content should be included
     * @param deprecatedFormat (DEPRECATED: REMOVE AFTER APRIL 2017)
     */
    @Path("/{name}")
    @GET
    public Response getEndpoint(
            @PathParam("name") String name,
            @Deprecated @QueryParam("format") String deprecatedFormat) {
        try {
            // Check for custom value before emitting any default values:
            EndpointProducer customValue = customEndpoints.get(name);
            if (customValue != null) {
                return plainOkResponse(customValue.getEndpoint());
            }
            JSONObject endpoint = getDiscoveryEndpoints(serviceName, stateStore.fetchTasks()).get(name);
            if (endpoint == null) {
                return Response.status(Response.Status.NOT_FOUND).build();
            }
            return jsonOkResponse(endpoint);
        } catch (Exception ex) {
            LOGGER.error(String.format("Failed to fetch endpoint %s", name), ex);
            return Response.serverError().build();
        }
    }

    /**
     * Returns a mapping of endpoint type to host:port (or ip:port) endpoints, endpoint type.
     */
    private Map<String, JSONObject> getDiscoveryEndpoints(
            String serviceName,
            Collection<TaskInfo> taskInfos) throws TaskException {
        Map<String, JSONObject> endpointsByName = new HashMap<>();
        for (TaskInfo taskInfo : taskInfos) {
            if (!taskInfo.hasDiscovery()) {
                LOGGER.info("Task lacks any discovery information, no endpoints to report: {}",
                        taskInfo.getName());
                continue;
            }
            // TODO(mrb): Also extract DiscoveryInfo from executor, when executors get the ability to specify resources
            DiscoveryInfo discoveryInfo = taskInfo.getDiscovery();
<<<<<<< HEAD
            // Mesos DNS hostname:
            String mesosDnsHost = String.format("%s.%s.%s",
                    (taskInfo.hasDiscovery() && taskInfo.getDiscovery().hasName())
                    ? taskInfo.getDiscovery().getName()
                    : taskInfo.getName(),
                    serviceName,
                    Constants.DNS_TLD);
=======

            // Autoip hostname:
            String autoIpTaskName = discoveryInfo.hasName() ? discoveryInfo.getName() : taskInfo.getName();
>>>>>>> aa3fab49
            // Hostname of agent at offer time:
            String nativeHost = new SchedulerLabelReader(taskInfo).getHostname();
            List<String> ipAddresses = new ArrayList<>();
            Protos.TaskStatus taskStatus = stateStore.fetchStatus(taskInfo.getName()).orElse(null);
            if (taskStatus != null && taskStatus.hasContainerStatus() &&
                    taskStatus.getContainerStatus().getNetworkInfosCount() > 0) {
                taskStatus.getContainerStatus().getNetworkInfosList()
                        .forEach(networkInfo -> networkInfo.getIpAddressesList()
                                .forEach(ipAddress -> ipAddresses.add(ipAddress.getIpAddress())));
            }
            for (Port port : discoveryInfo.getPorts().getPortsList()) {
                if (port.getVisibility() != YAMLToInternalMappers.PUBLIC_VIP_VISIBILITY) {
                    LOGGER.info(
                            "Task discovery information has {} visibility, {} needed to be included in endpoints: {}",
                            port.getVisibility(), YAMLToInternalMappers.PUBLIC_VIP_VISIBILITY, taskInfo.getName());
                    continue;
                }
                String hostIpString = ipAddresses.isEmpty() ? nativeHost :
                        (ipAddresses.size() == 1 ? ipAddresses.get(0) : ipAddresses.toString());
                addPortToEndpoints(
                        serviceName,
                        endpointsByName,
                        taskInfo,
<<<<<<< HEAD
                        String.format("%s:%d", mesosDnsHost, port.getNumber()),
                        String.format("%s:%d", hostIpString, port.getNumber()),
=======
                        EndpointUtils.toAutoIpEndpoint(serviceName, autoIpTaskName, port.getNumber()),
                        EndpointUtils.toEndpoint(nativeHost, port.getNumber()),
>>>>>>> aa3fab49
                        port.getLabels().getLabelsList());
            }
        }
        return endpointsByName;
    }

    /**
     * Adds information about a {@link Port} to the provided {@code endpointsByName}. Information
     * will be added for any VIPs listed against the {@link Port}'s labels, or if no VIPs are found,
     * the information will be added against the task type.
     *
     * @param endpointsByName the map to write to
     * @param taskInfo the task which has the port
     * @param dnsHostPort the host:port value to advertise for directly connecting to the task
     * @param portLabels list of any {@link Label}s which were present in the {@link Port}
     * @throws TaskException if no VIPs were found and the task type couldn't be extracted
     */
    private static void addPortToEndpoints(
            String serviceName,
            Map<String, JSONObject> endpointsByName,
            TaskInfo taskInfo,
            String dnsHostPort,
            String addressHostPort,
            List<Label> portLabels) throws TaskException {
        // Search for any VIPs to add the above host:port against:
        boolean foundAnyVips = false;
        for (Label label : portLabels) {
            Optional<EndpointUtils.VipInfo> vipInfo = EndpointUtils.parseVipLabel(taskInfo.getName(), label);
            if (!vipInfo.isPresent()) {
                continue;
            }

            // VIP found. file host:port against the VIP name.
            foundAnyVips = true;

            JSONObject vipEndpoint = endpointsByName.get(vipInfo.get().getVipName());
            if (vipEndpoint == null) {
                vipEndpoint = new JSONObject();
                endpointsByName.put(vipInfo.get().getVipName(), vipEndpoint);
            }

            // append entry to 'dns' and 'address' arrays for this task:
            vipEndpoint.append(RESPONSE_KEY_DNS, dnsHostPort);
            vipEndpoint.append(RESPONSE_KEY_ADDRESS, addressHostPort);

            // (distinctly) append entry to 'vips' for this task:
            String vipHostPort = EndpointUtils.toVipEndpoint(serviceName, vipInfo.get());
            Boolean foundVip = false;
            if (vipEndpoint.has(RESPONSE_KEY_VIPS)) {
                JSONArray vips = vipEndpoint.getJSONArray(RESPONSE_KEY_VIPS);
                for (Object vipPresent : vips) {
                    if (vipHostPort.equals(vipPresent)) {
                        foundVip = true;
                        break;
                    }
                }
            }
            if (!foundVip) {
                vipEndpoint.append(RESPONSE_KEY_VIPS, vipHostPort);
            }

            // deprecated in favor of vips (RESPONSE_KEY_VIPS), remove at 1.9 -> 2.0 cutover
            // behavior here is last in wins for a 1:n field
            vipEndpoint.put(RESPONSE_KEY_VIP, vipHostPort);
        }

        if (!foundAnyVips) {
            // No VIPs found for this port. file direct host:port against task type.
            final String taskType = new SchedulerLabelReader(taskInfo).getType();

            JSONObject taskEndpoint = endpointsByName.get(taskType);
            if (taskEndpoint == null) {
                taskEndpoint = new JSONObject();
                endpointsByName.put(taskType, taskEndpoint);
            }

            // append entry to 'direct' array for this task:
            taskEndpoint.append(RESPONSE_KEY_DNS, dnsHostPort);
            taskEndpoint.append(RESPONSE_KEY_ADDRESS, addressHostPort);
        }
    }
}<|MERGE_RESOLUTION|>--- conflicted
+++ resolved
@@ -7,7 +7,9 @@
 import javax.ws.rs.QueryParam;
 import javax.ws.rs.core.Response;
 
+import com.google.common.base.Splitter;
 import com.mesosphere.sdk.api.types.EndpointProducer;
+import com.mesosphere.sdk.offer.Constants;
 import com.mesosphere.sdk.offer.TaskException;
 import com.mesosphere.sdk.offer.taskdata.SchedulerLabelReader;
 import com.mesosphere.sdk.specification.yaml.YAMLToInternalMappers;
@@ -147,21 +149,13 @@
             }
             // TODO(mrb): Also extract DiscoveryInfo from executor, when executors get the ability to specify resources
             DiscoveryInfo discoveryInfo = taskInfo.getDiscovery();
-<<<<<<< HEAD
-            // Mesos DNS hostname:
-            String mesosDnsHost = String.format("%s.%s.%s",
-                    (taskInfo.hasDiscovery() && taskInfo.getDiscovery().hasName())
-                    ? taskInfo.getDiscovery().getName()
-                    : taskInfo.getName(),
-                    serviceName,
-                    Constants.DNS_TLD);
-=======
 
             // Autoip hostname:
             String autoIpTaskName = discoveryInfo.hasName() ? discoveryInfo.getName() : taskInfo.getName();
->>>>>>> aa3fab49
             // Hostname of agent at offer time:
             String nativeHost = new SchedulerLabelReader(taskInfo).getHostname();
+            // get IP address(es) from container status on the TaskStatus, gives overlay
+            // network IP (IP-per-container) or host iff on host network.
             List<String> ipAddresses = new ArrayList<>();
             Protos.TaskStatus taskStatus = stateStore.fetchStatus(taskInfo.getName()).orElse(null);
             if (taskStatus != null && taskStatus.hasContainerStatus() &&
@@ -183,13 +177,8 @@
                         serviceName,
                         endpointsByName,
                         taskInfo,
-<<<<<<< HEAD
-                        String.format("%s:%d", mesosDnsHost, port.getNumber()),
-                        String.format("%s:%d", hostIpString, port.getNumber()),
-=======
                         EndpointUtils.toAutoIpEndpoint(serviceName, autoIpTaskName, port.getNumber()),
-                        EndpointUtils.toEndpoint(nativeHost, port.getNumber()),
->>>>>>> aa3fab49
+                        EndpointUtils.toEndpoint(hostIpString, port.getNumber()),
                         port.getLabels().getLabelsList());
             }
         }
