--- conflicted
+++ resolved
@@ -1,7 +1,11 @@
 package com.mesosphere.sdk.specification;
 
 import com.mesosphere.sdk.curator.CuratorUtils;
+import com.mesosphere.sdk.scheduler.DefaultScheduler;
+import com.mesosphere.sdk.scheduler.SchedulerDriverFactory;
 import com.mesosphere.sdk.scheduler.SchedulerErrorCode;
+import com.mesosphere.sdk.scheduler.SchedulerUtils;
+import com.mesosphere.sdk.scheduler.plan.Plan;
 
 import org.apache.commons.lang3.StringUtils;
 import org.apache.curator.framework.CuratorFramework;
@@ -12,24 +16,6 @@
 
 import com.google.protobuf.TextFormat;
 import com.mesosphere.sdk.api.JettyApiServer;
-<<<<<<< HEAD
-=======
-import com.mesosphere.sdk.config.ConfigStore;
-import com.mesosphere.sdk.config.ConfigStoreException;
-import com.mesosphere.sdk.config.ConfigurationUpdater;
-import com.mesosphere.sdk.dcos.Capabilities;
-import com.mesosphere.sdk.dcos.DcosCluster;
-import com.mesosphere.sdk.offer.OfferRequirementProvider;
->>>>>>> 47624640
-import com.mesosphere.sdk.scheduler.DefaultScheduler;
-import com.mesosphere.sdk.scheduler.SchedulerDriverFactory;
-import com.mesosphere.sdk.scheduler.SchedulerUtils;
-import com.mesosphere.sdk.scheduler.plan.Plan;
-<<<<<<< HEAD
-=======
-import com.mesosphere.sdk.specification.validation.CapabilityValidator;
-import com.mesosphere.sdk.specification.yaml.RawPlan;
->>>>>>> 47624640
 import com.mesosphere.sdk.specification.yaml.RawServiceSpecification;
 import com.mesosphere.sdk.specification.yaml.YAMLServiceSpecFactory;
 import org.slf4j.Logger;
@@ -64,19 +50,8 @@
     }
 
     public DefaultService(RawServiceSpecification rawServiceSpecification) throws Exception {
-<<<<<<< HEAD
         this(DefaultScheduler.newBuilder(YAMLServiceSpecFactory.generateServiceSpec(rawServiceSpecification))
                 .setPlans(rawServiceSpecification));
-=======
-        CapabilityValidator capabilityValidator = new CapabilityValidator(new Capabilities(new DcosCluster()));
-        this.serviceSpec = YAMLServiceSpecFactory.generateServiceSpec(rawServiceSpecification);
-        capabilityValidator.validate(this.serviceSpec);
-
-        init();
-        this.plans = generatePlansFromRawSpec(rawServiceSpecification);
-        register(serviceSpec, this.plans);
-        unlock();
->>>>>>> 47624640
     }
 
     public DefaultService(ServiceSpec serviceSpecification, Collection<Plan> plans) throws Exception {
@@ -143,7 +118,9 @@
 
         startApiServer(defaultScheduler, schedulerBuilder.getServiceSpec().getApiPort());
         registerAndRunFramework(
-                defaultScheduler, getFrameworkInfo(schedulerBuilder), schedulerBuilder.getServiceSpec().getZookeeperConnection());
+                defaultScheduler,
+                getFrameworkInfo(schedulerBuilder),
+                schedulerBuilder.getServiceSpec().getZookeeperConnection());
     }
 
     private static void startApiServer(DefaultScheduler defaultScheduler, int apiPort) {
