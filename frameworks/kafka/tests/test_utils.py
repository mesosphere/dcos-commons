import pytest

import json
import sdk_cmd as command
import sdk_spin as spin

from tests.config import (
    DEFAULT_PARTITION_COUNT,
    DEFAULT_REPLICATION_FACTOR,
    PACKAGE_NAME,
    DEFAULT_BROKER_COUNT,
    DEFAULT_PLAN_NAME,
    DEFAULT_PHASE_NAME,
    DEFAULT_POD_TYPE,
    DEFAULT_TASK_NAME
)

SERVICE_NAME = PACKAGE_NAME

DEFAULT_TOPIC_NAME = 'topic1'
EPHEMERAL_TOPIC_NAME = 'topic_2'

STATIC_PORT_OPTIONS_DICT = {"brokers": {"port": 9092}}
DYNAMIC_PORT_OPTIONS_DICT = {"brokers": {"port": 0}}
DEPLOY_STRATEGY_SERIAL_CANARY = {"service": {"deploy_strategy": "serial-canary"}}


def service_cli(cmd_str, get_json=True, service_name=SERVICE_NAME):
    full_cmd = '{} --name={} {}'.format(PACKAGE_NAME, service_name, cmd_str)
    ret_str = command.run_cli(full_cmd)
<<<<<<< HEAD
    try:
        return json.loads(ret_str)
    except Exception:
=======
    if get_json:
        return json.loads(ret_str)
    else:
>>>>>>> 9b34dd15
        return ret_str


def broker_count_check(count, service_name=SERVICE_NAME):
    def fun():
        try:
            if len(service_cli('broker list', service_name=service_name)) == count:
                return True
        except:
            pass
        return False

    spin.time_wait_return(fun)


# Only use if need to wait for plan resource to start
def service_plan_wait(plan_name):
    def fun():
        try:
            return service_cli('plan show --json {}'.format(plan_name))
        except:
            return False

    return spin.time_wait_return(fun)<|MERGE_RESOLUTION|>--- conflicted
+++ resolved
@@ -28,15 +28,9 @@
 def service_cli(cmd_str, get_json=True, service_name=SERVICE_NAME):
     full_cmd = '{} --name={} {}'.format(PACKAGE_NAME, service_name, cmd_str)
     ret_str = command.run_cli(full_cmd)
-<<<<<<< HEAD
-    try:
-        return json.loads(ret_str)
-    except Exception:
-=======
     if get_json:
         return json.loads(ret_str)
     else:
->>>>>>> 9b34dd15
         return ret_str
 
 
