--- conflicted
+++ resolved
@@ -119,16 +119,12 @@
           "port": {
             "description": "Port for broker to listen on",
             "type": "integer",
-<<<<<<< HEAD
             "default": 0
           },
           "kill_grace_period": {
             "description": "The number of seconds of grace to await a clean shutdown following SIGTERM before sending SIGKILL, default: `30`",
             "type": "integer",
             "default": 30
-=======
-            "default":  0
->>>>>>> aa35d2dd
           }
         },
         "required": [
