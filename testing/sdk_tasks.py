<<<<<<< HEAD
'''Utilities relating to lookup and manipulation of mesos tasks in a service or across the cluster.
=======
"""Utilities relating to running commands and HTTP requests
>>>>>>> f101c86d

************************************************************************
FOR THE TIME BEING WHATEVER MODIFICATIONS ARE APPLIED TO THIS FILE
SHOULD ALSO BE APPLIED TO sdk_tasks IN ANY OTHER PARTNER REPOS
************************************************************************
"""
import logging
import retrying

import sdk_agents
import sdk_cmd
import sdk_package_registry
import sdk_plan


DEFAULT_TIMEOUT_SECONDS = 30 * 60

# From dcos-cli:
COMPLETED_TASK_STATES = set(
    [
        "TASK_FINISHED",
        "TASK_KILLED",
        "TASK_FAILED",
        "TASK_LOST",
        "TASK_ERROR",
        "TASK_GONE",
        "TASK_GONE_BY_OPERATOR",
        "TASK_DROPPED",
        "TASK_UNREACHABLE",
        "TASK_UNKNOWN",
    ]
)

log = logging.getLogger(__name__)


<<<<<<< HEAD
def check_running(service_name, expected_task_count, timeout_seconds=DEFAULT_TIMEOUT_SECONDS, allow_more=True):
    agentid_to_hostname = _get_agentid_to_hostname()

    @retrying.retry(
        wait_fixed=1000,
        stop_max_delay=timeout_seconds * 1000,
        retry_on_result=lambda res: not res)
    def _check_running():
        tasks = _get_service_tasks(service_name, agentid_to_hostname)
        running_task_names = []
        other_tasks = []
        for t in tasks:
            if t.state == 'TASK_RUNNING':
                running_task_names.append(t.name)
            else:
                other_tasks.append('{}={}'.format(t.name, t.state))
        log.info('Waiting for {} tasks in {}, got {} running/{} total:\n- running: [{}]\n- other: [{}]'.format(
            expected_task_count,
            service_name,
            len(running_task_names), len(tasks),
            ', '.join(sorted(running_task_names)),
            ', '.join(sorted(other_tasks))))
=======
def check_running(
    service_name, expected_task_count, timeout_seconds=DEFAULT_TIMEOUT_SECONDS, allow_more=True
):
    @retrying.retry(
        wait_fixed=1000, stop_max_delay=timeout_seconds * 1000, retry_on_result=lambda res: not res
    )
    def fn():
        try:
            tasks = shakedown.get_service_tasks(service_name)
        except dcos.errors.DCOSHTTPException:
            log.info("Failed to get tasks for service {}".format(service_name))
            tasks = []
        running_task_names = []
        other_tasks = []
        for t in tasks:
            if t["state"] == "TASK_RUNNING":
                running_task_names.append(t["name"])
            else:
                other_tasks.append("{}={}".format(t["name"], t["state"]))
        log.info(
            "Waiting for {} running tasks, got {} running/{} total:\n- running: {}\n- other: {}".format(
                expected_task_count,
                len(running_task_names),
                len(tasks),
                sorted(running_task_names),
                sorted(other_tasks),
            )
        )
>>>>>>> f101c86d
        if allow_more:
            return len(running_task_names) >= expected_task_count
        else:
            return len(running_task_names) == expected_task_count

<<<<<<< HEAD
    _check_running()


class Task(object):
    '''Entry value returned by get_summary() and get_service_tasks()'''

    @staticmethod
    def parse(task_entry, agentid_to_hostname):
        agent_id = task_entry['slave_id']
        matching_hostname = agentid_to_hostname.get(agent_id)
        if matching_hostname:
            host = matching_hostname
=======
    fn()


def get_task_ids(service_name, task_prefix):
    tasks = shakedown.get_service_tasks(service_name)
    matching_tasks = [t for t in tasks if t["name"].startswith(task_prefix)]
    return [t["id"] for t in matching_tasks]


class Task(object):
    """Entry value returned by get_summary()"""

    @staticmethod
    def parse(task_entry, agents):
        agent_id = task_entry["slave_id"]
        matching_agent_hosts = [
            agent["hostname"] for agent in agents["slaves"] if agent["id"] == agent_id
        ]
        if len(matching_agent_hosts) != 1:
            host = "UNKNOWN:" + agent_id
>>>>>>> f101c86d
        else:
            host = "UNKNOWN:" + agent_id
        return Task(
            task_entry["name"],
            host,
<<<<<<< HEAD
            task_entry['state'],
            task_entry['id'],
            task_entry['executor_id'],
            task_entry['framework_id'],
            agent_id,
            task_entry['resources'])
=======
            task_entry["state"],
            task_entry["id"],
            task_entry["framework_id"],
            agent_id,
        )
>>>>>>> f101c86d

    def __init__(self, name, host, state, task_id, executor_id, framework_id, agent_id, resources):
        self.name = name
        self.host = host
        self.state = state  # 'TASK_RUNNING', 'TASK_KILLED', ...
        self.is_completed = state in COMPLETED_TASK_STATES
        self.id = task_id
        self.executor_id = executor_id
        self.framework_id = framework_id
        self.agent_id = agent_id
        self.resources = resources  # 'cpus', 'disk', 'mem', 'gpus' => int

    def __repr__(self):
<<<<<<< HEAD
        return 'Task[name="{}"\tstate={}\tid={}\thost={}\tframework_id={}\tagent_id={}]'.format(
            self.name, self.state, self.id, self.host, self.framework_id, self.agent_id)

=======
        return 'Task[name="{}"\tstate={}\tid={}\thost={}\tframework_id={}\tagent={}]'.format(
            self.name, self.state, self.id, self.host, self.framework_id, self.agent
        )
>>>>>>> f101c86d

def get_all_status_history(task_name: str, with_completed_tasks=True) -> list:
    '''Returns a list of task status values (of the form 'TASK_STARTING', 'TASK_KILLED', etc) for
    all instances of a given task. The returned values are ordered chronologically from first to
    last.

<<<<<<< HEAD
    If with_completed_tasks is set to False, then the statuses will only be for tasks which are
    currently running. Any statuses from any completed/failed tasks (e.g. from prior tests) will be
    omitted from the returned history.
    '''
    cluster_tasks = sdk_cmd.cluster_request('GET', '/mesos/tasks').json()['tasks']
    statuses = []
    for cluster_task in cluster_tasks:
        if cluster_task['name'] != task_name:
            # Skip task: wrong name
            continue
        if not with_completed_tasks and cluster_task['state'] in COMPLETED_TASK_STATES:
            # Skip task: task instance is completed and we don't want completed tasks
            continue
        statuses += cluster_task['statuses']
    history = [s for s in sorted(statuses, key=lambda x: x['timestamp'])]
    log.info('Status history for task {} (with_completed={}): {}'.format(
        task_name, with_completed_tasks, ', '.join([s['state'] for s in history])))
=======
def get_status_history(task_name: str) -> list:
    """Returns a list of task status values (of the form 'TASK_STARTING', 'TASK_KILLED', etc) for a given task.
    The returned values are ordered chronologically from first to last.
    """
    cluster_tasks = sdk_cmd.cluster_request("GET", "/mesos/tasks").json()
    statuses = []
    for cluster_task in cluster_tasks["tasks"]:
        if cluster_task["name"] != task_name:
            continue
        statuses += cluster_task["statuses"]
    history = [entry["state"] for entry in sorted(statuses, key=lambda x: x["timestamp"])]
    log.info("Status history for task {}: {}".format(task_name, ", ".join(history)))
>>>>>>> f101c86d
    return history


def get_task_ids(service_name, task_prefix=''):
    return [t.id for t in get_service_tasks(service_name, task_prefix=task_prefix)]


def get_service_tasks(service_name, task_prefix='', with_completed_tasks=False):
    return _get_service_tasks(
        service_name,
        _get_agentid_to_hostname(),
        task_prefix,
        with_completed_tasks
    )


def _get_service_tasks(service_name, agentid_to_hostname, task_prefix='', with_completed_tasks=False):
    '''Returns a summary of all tasks in the specified Mesos framework.

    Returns a list of Task objects.
    '''
    cluster_frameworks = sdk_cmd.cluster_request('GET', '/mesos/frameworks').json()['frameworks']
    service_tasks = []
    for fwk in cluster_frameworks:
        if not fwk['name'] == service_name or not fwk['active']:
            continue
        service_tasks += [Task.parse(entry, agentid_to_hostname) for entry in fwk['tasks']]
        if with_completed_tasks:
            service_tasks += [Task.parse(entry, agentid_to_hostname) for entry in fwk['completed_tasks']]
    if task_prefix:
        service_tasks = [t for t in service_tasks if t.name.startswith(task_prefix)]
    return service_tasks


def get_summary(with_completed=False, task_name=None):
<<<<<<< HEAD
    '''Returns a summary of all cluster tasks in the cluster, or just a specified task.
    This may be used instead of invoking 'dcos task [--all]' directly.

    Returns a list of Task objects.
    '''
    cluster_tasks = sdk_cmd.cluster_request('GET', '/mesos/tasks').json()['tasks']
    agentid_to_hostname = _get_agentid_to_hostname()
    all_tasks = [Task.parse(entry, agentid_to_hostname) for entry in cluster_tasks]
=======
    """Returns a summary of task information as returned by the DC/OS CLI.
    This may be used instead of invoking 'dcos task [--all]' directly.

    Returns a list of Task objects.
    """
    cluster_tasks = sdk_cmd.cluster_request("GET", "/mesos/tasks").json()
    cluster_agents = sdk_cmd.cluster_request("GET", "/mesos/slaves").json()
    all_tasks = [Task.parse(entry, cluster_agents) for entry in cluster_tasks["tasks"]]
>>>>>>> f101c86d
    if with_completed:
        output = all_tasks
    else:
        output = list(filter(lambda t: not t.is_completed, all_tasks))
    if task_name:
        output = list(filter(lambda t: t.name == task_name, all_tasks))
    log.info(
        "Task summary (with_completed={}) (task_name=[{}]):\n- {}".format(
            with_completed, task_name, "\n- ".join([str(e) for e in output])
        )
    )
    return output


def _get_agentid_to_hostname():
    return {agent['id']: agent['hostname'] for agent in sdk_agents.get_agents()}


def get_tasks_avoiding_scheduler(service_name, task_name_pattern):
    """Returns a list of tasks which are not located on the Scheduler's machine.

    Avoid also killing the system that the scheduler is on. This is just to speed up testing.
    In practice, the scheduler would eventually get relaunched on a different node by Marathon and
    we'd be able to proceed with repairing the service from there. However, it takes 5-20 minutes
    for Mesos to decide that the agent is dead. This is also why we perform a manual 'ls' check to
    verify the host is down, rather than waiting for Mesos to tell us.
    """
    skip_tasks = {sdk_package_registry.PACKAGE_REGISTRY_SERVICE_NAME}
    server_tasks = [
        task
        for task in get_summary()
        if task.name not in skip_tasks and task_name_pattern.match(task.name)
    ]

<<<<<<< HEAD
    agentid_to_hostname = _get_agentid_to_hostname()

    scheduler_ips = [t.host for t in _get_service_tasks(
        'marathon',
        agentid_to_hostname,
        task_prefix=service_name
    )]
    log.info('Scheduler [{}] IPs: {}'.format(service_name, scheduler_ips))

    # Always avoid package registry (if present)
    registry_ips = [t.host for t in _get_service_tasks(
        'marathon',
        agentid_to_hostname,
        task_prefix=sdk_package_registry.PACKAGE_REGISTRY_SERVICE_NAME
    )]
    log.info('Package Registry [{}] IPs: {}'.format(
        sdk_package_registry.PACKAGE_REGISTRY_SERVICE_NAME, registry_ips
    ))

    skip_ips = set(scheduler_ips) | set(registry_ips)
    avoid_tasks = [task for task in server_tasks if task.host not in skip_ips]
    log.info('Found tasks avoiding {} scheduler and {} at {}: {}'.format(
        service_name,
        sdk_package_registry.PACKAGE_REGISTRY_SERVICE_NAME,
        skip_ips,
        avoid_tasks
    ))
    return avoid_tasks


def check_task_relaunched(task_name,
                          old_task_id,
                          ensure_new_task_not_completed=True,
                          timeout_seconds=DEFAULT_TIMEOUT_SECONDS):
    log.info('Checking task "{}" is relaunched: old_task_id={}, ensure_new_task_not_completed={}'.format(
        task_name, old_task_id, ensure_new_task_not_completed))
=======
    scheduler_ip = shakedown.get_service_ips("marathon", service_name).pop()
    log.info("Scheduler IP: {}".format(scheduler_ip))

    # Always avoid package registry (if present)
    registry_ips = shakedown.get_service_ips(
        "marathon", sdk_package_registry.PACKAGE_REGISTRY_SERVICE_NAME
    )
    log.info(
        "Package Registry [{}] IP(s): {}".format(
            sdk_package_registry.PACKAGE_REGISTRY_SERVICE_NAME, registry_ips
        )
    )
    skip_ips = {scheduler_ip} | set(registry_ips)
    avoid_tasks = [task for task in server_tasks if task.host not in skip_ips]
    log.info(
        "Found tasks avoiding scheduler and {} at {}: {}".format(
            sdk_package_registry.PACKAGE_REGISTRY_SERVICE_NAME, skip_ips, avoid_tasks
        )
    )
    return avoid_tasks


def get_completed_task_id(task_name):
    try:
        tasks = [t["id"] for t in shakedown.get_tasks(completed=True) if t["name"] == task_name]
    except dcos.errors.DCOSHTTPException:
        tasks = []

    return tasks[0] if tasks else None


def check_task_relaunched(
    task_name,
    old_task_id,
    ensure_new_task_not_completed=True,
    timeout_seconds=DEFAULT_TIMEOUT_SECONDS,
):
    log.info(
        "Checking (task_name:{}) (old_task_id:{}) with (ensure_new_task_not_completed:{}) is relaunched".format(
            task_name, old_task_id, ensure_new_task_not_completed
        )
    )
>>>>>>> f101c86d

    @retrying.retry(
        wait_fixed=1000,
        stop_max_delay=timeout_seconds * 1000,
<<<<<<< HEAD
        retry_on_exception=lambda e: isinstance(e, Exception))
    def _check_task_relaunched():
        tasks = get_summary(with_completed=True, task_name=task_name)
        assert len(tasks) > 0, 'No tasks were found with the given task name {}'.format(task_name)
        assert len(list(filter(lambda t: t.is_completed and t.id == old_task_id, tasks))) > 0,\
            'Unable to find any completed tasks with id {}'.format(old_task_id)
        assert len(list(filter(lambda t: t.id != old_task_id and (
            not t.is_completed if ensure_new_task_not_completed else True
        ), tasks))) > 0, 'Unable to find any new tasks with name {} with (ensure_new_task_not_completed:{})'.format(
            task_name, ensure_new_task_not_completed)
    _check_task_relaunched()


def check_scheduler_relaunched(service_name: str, old_scheduler_task_id: str,
                               timeout_seconds=DEFAULT_TIMEOUT_SECONDS):
    """
    This function checks for the relaunch of a task using the same matching as is
    used in sdk_task.get_task_id()
    """
    @retrying.retry(
        wait_fixed=1000,
        stop_max_delay=timeout_seconds * 1000,
        retry_on_result=lambda res: not res)
    def fn():
        task_ids = set([t.id for t in get_service_tasks('marathon', task_prefix=service_name)])
        log.info('Found {} scheduler task ids {}'.format(service_name, task_ids))
        return len(task_ids) > 0 and (old_scheduler_task_id not in task_ids or len(task_ids) > 1)
=======
        retry_on_exception=lambda e: isinstance(e, Exception),
    )
    def fn():
        tasks = get_summary(with_completed=True, task_name=task_name)
        assert len(tasks) > 0, "No tasks were found with the given task name {}".format(task_name)
        assert (
            len(
                list(
                    filter(
                        lambda t: t.state in COMPLETED_TASK_STATES and t.id == old_task_id, tasks
                    )
                )
            )
            > 0
        ), "Unable to find any completed tasks with id {}".format(old_task_id)
        assert (
            len(
                list(
                    filter(
                        lambda t: t.id != old_task_id
                        and (
                            t.state not in COMPLETED_TASK_STATES
                            if ensure_new_task_not_completed
                            else True
                        ),
                        tasks,
                    )
                )
            )
            > 0
        ), "Unable to find any new tasks with name {} with (ensure_new_task_not_completed:{})".format(
            task_name, ensure_new_task_not_completed
        )
>>>>>>> f101c86d

    fn()


<<<<<<< HEAD
def check_task_not_relaunched(service_name, task_name, old_task_id, multiservice_name=None, with_completed=False):
    log.info('Checking that task "{}" with current task id {} is not relaunched'.format(task_name, old_task_id))
=======
def check_task_not_relaunched(
    service_name, task_name, old_task_id, multiservice_name=None, with_completed=False
):
    log.debug("Checking that old task id {} is not relaunched".format(old_task_id))
>>>>>>> f101c86d
    sdk_plan.wait_for_completed_deployment(service_name, multiservice_name=multiservice_name)
    sdk_plan.wait_for_completed_recovery(service_name, multiservice_name=multiservice_name)

    task_ids = set([t.id for t in get_summary(with_completed) if t.name == task_name])
    assert old_task_id in task_ids, "Old task id {} was not found in task_ids {}".format(
        old_task_id, task_ids
    )
    assert len(task_ids) == 1, "Length != 1. Expected task id {} Task ids: {}".format(
        old_task_id, task_ids
    )


<<<<<<< HEAD
def check_tasks_updated(service_name, prefix, old_task_ids, timeout_seconds=DEFAULT_TIMEOUT_SECONDS):
    prefix_clause = ''
    if prefix:
        prefix_clause = ' starting with "{}"'.format(prefix)

    @retrying.retry(
        wait_fixed=1000,
        stop_max_delay=timeout_seconds * 1000,
        retry_on_result=lambda res: not res)
    def _check_tasks_updated():
        task_ids = get_task_ids(service_name, prefix)
=======
def check_tasks_updated(
    service_name, prefix, old_task_ids, timeout_seconds=DEFAULT_TIMEOUT_SECONDS
):
    # TODO: strongly consider merging the use of checking that tasks have been replaced (this method)
    # and checking that the deploy/upgrade/repair plan has completed. Each serves a part in the bigger
    # atomic test, that the plan completed properly where properly includes that no old tasks remain.
    @retrying.retry(
        wait_fixed=1000, stop_max_delay=timeout_seconds * 1000, retry_on_result=lambda res: not res
    )
    def fn():
        try:
            task_ids = get_task_ids(service_name, prefix)
        except dcos.errors.DCOSHTTPException:
            log.info("Failed to get task ids for service {}".format(service_name))
            task_ids = []

        prefix_clause = ""
        if prefix:
            prefix_clause = ' starting with "{}"'.format(prefix)
>>>>>>> f101c86d

        old_set = set(old_task_ids)
        new_set = set(task_ids)
        newly_launched_set = new_set.difference(old_set)
        old_remaining_set = old_set.intersection(new_set)
        # the constraints of old and new task cardinality match should be covered by completion of
        # deploy/recovery/whatever plan, not task cardinality, but some uses of this method are not
        # using the plan, so not the definitive source, so will fail when the finished state of a
        # plan yields more or less tasks per pod.
        all_updated = (
            len(newly_launched_set) == len(new_set)
            and len(old_remaining_set) == 0
            and len(new_set) >= len(old_set)
        )
        if all_updated:
            log.info(
                "All of the tasks{} have updated\n- Old tasks: {}\n- New tasks: {}".format(
                    prefix_clause, old_set, new_set
                )
            )
            return all_updated

        # forgive the language a bit, but len('remained') == len('launched'),
        # and similar for the rest of the label for task ids in the log line,
        # so makes for easier reading
        log.info(
            "Waiting for tasks%s to have updated ids:\n"
            "- Old tasks (remaining): %s\n"
            "- New tasks (launched): %s",
            prefix_clause,
            old_remaining_set,
            newly_launched_set,
        )

    log.info('Waiting for tasks%s to have updated ids:\n'
             '- Old tasks: %s',
             prefix_clause,
             old_task_ids)
    _check_tasks_updated()


def check_tasks_not_updated(service_name, prefix, old_task_ids):
    sdk_plan.wait_for_completed_deployment(service_name)
    sdk_plan.wait_for_completed_recovery(service_name)
    task_ids = get_task_ids(service_name, prefix)
    task_sets = "\n- Old tasks: {}\n- Current tasks: {}".format(
        sorted(old_task_ids), sorted(task_ids)
    )
    log.info('Checking tasks starting with "{}" have not been updated:{}'.format(prefix, task_sets))
<<<<<<< HEAD
    assert set(old_task_ids).issubset(set(task_ids)), 'Tasks starting with "{}" were updated:{}'.format(prefix, task_sets)
=======
    assert set(old_task_ids).issubset(
        set(task_ids)
    ), 'Tasks starting with "{}" were updated:{}'.format(prefix, task_sets)
>>>>>>> f101c86d
<|MERGE_RESOLUTION|>--- conflicted
+++ resolved
@@ -1,8 +1,4 @@
-<<<<<<< HEAD
 '''Utilities relating to lookup and manipulation of mesos tasks in a service or across the cluster.
-=======
-"""Utilities relating to running commands and HTTP requests
->>>>>>> f101c86d
 
 ************************************************************************
 FOR THE TIME BEING WHATEVER MODIFICATIONS ARE APPLIED TO THIS FILE
@@ -39,7 +35,6 @@
 log = logging.getLogger(__name__)
 
 
-<<<<<<< HEAD
 def check_running(service_name, expected_task_count, timeout_seconds=DEFAULT_TIMEOUT_SECONDS, allow_more=True):
     agentid_to_hostname = _get_agentid_to_hostname()
 
@@ -62,42 +57,11 @@
             len(running_task_names), len(tasks),
             ', '.join(sorted(running_task_names)),
             ', '.join(sorted(other_tasks))))
-=======
-def check_running(
-    service_name, expected_task_count, timeout_seconds=DEFAULT_TIMEOUT_SECONDS, allow_more=True
-):
-    @retrying.retry(
-        wait_fixed=1000, stop_max_delay=timeout_seconds * 1000, retry_on_result=lambda res: not res
-    )
-    def fn():
-        try:
-            tasks = shakedown.get_service_tasks(service_name)
-        except dcos.errors.DCOSHTTPException:
-            log.info("Failed to get tasks for service {}".format(service_name))
-            tasks = []
-        running_task_names = []
-        other_tasks = []
-        for t in tasks:
-            if t["state"] == "TASK_RUNNING":
-                running_task_names.append(t["name"])
-            else:
-                other_tasks.append("{}={}".format(t["name"], t["state"]))
-        log.info(
-            "Waiting for {} running tasks, got {} running/{} total:\n- running: {}\n- other: {}".format(
-                expected_task_count,
-                len(running_task_names),
-                len(tasks),
-                sorted(running_task_names),
-                sorted(other_tasks),
-            )
-        )
->>>>>>> f101c86d
         if allow_more:
             return len(running_task_names) >= expected_task_count
         else:
             return len(running_task_names) == expected_task_count
 
-<<<<<<< HEAD
     _check_running()
 
 
@@ -110,47 +74,17 @@
         matching_hostname = agentid_to_hostname.get(agent_id)
         if matching_hostname:
             host = matching_hostname
-=======
-    fn()
-
-
-def get_task_ids(service_name, task_prefix):
-    tasks = shakedown.get_service_tasks(service_name)
-    matching_tasks = [t for t in tasks if t["name"].startswith(task_prefix)]
-    return [t["id"] for t in matching_tasks]
-
-
-class Task(object):
-    """Entry value returned by get_summary()"""
-
-    @staticmethod
-    def parse(task_entry, agents):
-        agent_id = task_entry["slave_id"]
-        matching_agent_hosts = [
-            agent["hostname"] for agent in agents["slaves"] if agent["id"] == agent_id
-        ]
-        if len(matching_agent_hosts) != 1:
-            host = "UNKNOWN:" + agent_id
->>>>>>> f101c86d
         else:
             host = "UNKNOWN:" + agent_id
         return Task(
             task_entry["name"],
             host,
-<<<<<<< HEAD
             task_entry['state'],
             task_entry['id'],
             task_entry['executor_id'],
             task_entry['framework_id'],
             agent_id,
             task_entry['resources'])
-=======
-            task_entry["state"],
-            task_entry["id"],
-            task_entry["framework_id"],
-            agent_id,
-        )
->>>>>>> f101c86d
 
     def __init__(self, name, host, state, task_id, executor_id, framework_id, agent_id, resources):
         self.name = name
@@ -164,22 +98,15 @@
         self.resources = resources  # 'cpus', 'disk', 'mem', 'gpus' => int
 
     def __repr__(self):
-<<<<<<< HEAD
         return 'Task[name="{}"\tstate={}\tid={}\thost={}\tframework_id={}\tagent_id={}]'.format(
             self.name, self.state, self.id, self.host, self.framework_id, self.agent_id)
 
-=======
-        return 'Task[name="{}"\tstate={}\tid={}\thost={}\tframework_id={}\tagent={}]'.format(
-            self.name, self.state, self.id, self.host, self.framework_id, self.agent
-        )
->>>>>>> f101c86d
 
 def get_all_status_history(task_name: str, with_completed_tasks=True) -> list:
     '''Returns a list of task status values (of the form 'TASK_STARTING', 'TASK_KILLED', etc) for
     all instances of a given task. The returned values are ordered chronologically from first to
     last.
 
-<<<<<<< HEAD
     If with_completed_tasks is set to False, then the statuses will only be for tasks which are
     currently running. Any statuses from any completed/failed tasks (e.g. from prior tests) will be
     omitted from the returned history.
@@ -197,20 +124,6 @@
     history = [s for s in sorted(statuses, key=lambda x: x['timestamp'])]
     log.info('Status history for task {} (with_completed={}): {}'.format(
         task_name, with_completed_tasks, ', '.join([s['state'] for s in history])))
-=======
-def get_status_history(task_name: str) -> list:
-    """Returns a list of task status values (of the form 'TASK_STARTING', 'TASK_KILLED', etc) for a given task.
-    The returned values are ordered chronologically from first to last.
-    """
-    cluster_tasks = sdk_cmd.cluster_request("GET", "/mesos/tasks").json()
-    statuses = []
-    for cluster_task in cluster_tasks["tasks"]:
-        if cluster_task["name"] != task_name:
-            continue
-        statuses += cluster_task["statuses"]
-    history = [entry["state"] for entry in sorted(statuses, key=lambda x: x["timestamp"])]
-    log.info("Status history for task {}: {}".format(task_name, ", ".join(history)))
->>>>>>> f101c86d
     return history
 
 
@@ -246,7 +159,6 @@
 
 
 def get_summary(with_completed=False, task_name=None):
-<<<<<<< HEAD
     '''Returns a summary of all cluster tasks in the cluster, or just a specified task.
     This may be used instead of invoking 'dcos task [--all]' directly.
 
@@ -255,16 +167,6 @@
     cluster_tasks = sdk_cmd.cluster_request('GET', '/mesos/tasks').json()['tasks']
     agentid_to_hostname = _get_agentid_to_hostname()
     all_tasks = [Task.parse(entry, agentid_to_hostname) for entry in cluster_tasks]
-=======
-    """Returns a summary of task information as returned by the DC/OS CLI.
-    This may be used instead of invoking 'dcos task [--all]' directly.
-
-    Returns a list of Task objects.
-    """
-    cluster_tasks = sdk_cmd.cluster_request("GET", "/mesos/tasks").json()
-    cluster_agents = sdk_cmd.cluster_request("GET", "/mesos/slaves").json()
-    all_tasks = [Task.parse(entry, cluster_agents) for entry in cluster_tasks["tasks"]]
->>>>>>> f101c86d
     if with_completed:
         output = all_tasks
     else:
@@ -299,7 +201,6 @@
         if task.name not in skip_tasks and task_name_pattern.match(task.name)
     ]
 
-<<<<<<< HEAD
     agentid_to_hostname = _get_agentid_to_hostname()
 
     scheduler_ips = [t.host for t in _get_service_tasks(
@@ -336,55 +237,10 @@
                           timeout_seconds=DEFAULT_TIMEOUT_SECONDS):
     log.info('Checking task "{}" is relaunched: old_task_id={}, ensure_new_task_not_completed={}'.format(
         task_name, old_task_id, ensure_new_task_not_completed))
-=======
-    scheduler_ip = shakedown.get_service_ips("marathon", service_name).pop()
-    log.info("Scheduler IP: {}".format(scheduler_ip))
-
-    # Always avoid package registry (if present)
-    registry_ips = shakedown.get_service_ips(
-        "marathon", sdk_package_registry.PACKAGE_REGISTRY_SERVICE_NAME
-    )
-    log.info(
-        "Package Registry [{}] IP(s): {}".format(
-            sdk_package_registry.PACKAGE_REGISTRY_SERVICE_NAME, registry_ips
-        )
-    )
-    skip_ips = {scheduler_ip} | set(registry_ips)
-    avoid_tasks = [task for task in server_tasks if task.host not in skip_ips]
-    log.info(
-        "Found tasks avoiding scheduler and {} at {}: {}".format(
-            sdk_package_registry.PACKAGE_REGISTRY_SERVICE_NAME, skip_ips, avoid_tasks
-        )
-    )
-    return avoid_tasks
-
-
-def get_completed_task_id(task_name):
-    try:
-        tasks = [t["id"] for t in shakedown.get_tasks(completed=True) if t["name"] == task_name]
-    except dcos.errors.DCOSHTTPException:
-        tasks = []
-
-    return tasks[0] if tasks else None
-
-
-def check_task_relaunched(
-    task_name,
-    old_task_id,
-    ensure_new_task_not_completed=True,
-    timeout_seconds=DEFAULT_TIMEOUT_SECONDS,
-):
-    log.info(
-        "Checking (task_name:{}) (old_task_id:{}) with (ensure_new_task_not_completed:{}) is relaunched".format(
-            task_name, old_task_id, ensure_new_task_not_completed
-        )
-    )
->>>>>>> f101c86d
 
     @retrying.retry(
         wait_fixed=1000,
         stop_max_delay=timeout_seconds * 1000,
-<<<<<<< HEAD
         retry_on_exception=lambda e: isinstance(e, Exception))
     def _check_task_relaunched():
         tasks = get_summary(with_completed=True, task_name=task_name)
@@ -412,54 +268,12 @@
         task_ids = set([t.id for t in get_service_tasks('marathon', task_prefix=service_name)])
         log.info('Found {} scheduler task ids {}'.format(service_name, task_ids))
         return len(task_ids) > 0 and (old_scheduler_task_id not in task_ids or len(task_ids) > 1)
-=======
-        retry_on_exception=lambda e: isinstance(e, Exception),
-    )
-    def fn():
-        tasks = get_summary(with_completed=True, task_name=task_name)
-        assert len(tasks) > 0, "No tasks were found with the given task name {}".format(task_name)
-        assert (
-            len(
-                list(
-                    filter(
-                        lambda t: t.state in COMPLETED_TASK_STATES and t.id == old_task_id, tasks
-                    )
-                )
-            )
-            > 0
-        ), "Unable to find any completed tasks with id {}".format(old_task_id)
-        assert (
-            len(
-                list(
-                    filter(
-                        lambda t: t.id != old_task_id
-                        and (
-                            t.state not in COMPLETED_TASK_STATES
-                            if ensure_new_task_not_completed
-                            else True
-                        ),
-                        tasks,
-                    )
-                )
-            )
-            > 0
-        ), "Unable to find any new tasks with name {} with (ensure_new_task_not_completed:{})".format(
-            task_name, ensure_new_task_not_completed
-        )
->>>>>>> f101c86d
 
     fn()
 
 
-<<<<<<< HEAD
 def check_task_not_relaunched(service_name, task_name, old_task_id, multiservice_name=None, with_completed=False):
     log.info('Checking that task "{}" with current task id {} is not relaunched'.format(task_name, old_task_id))
-=======
-def check_task_not_relaunched(
-    service_name, task_name, old_task_id, multiservice_name=None, with_completed=False
-):
-    log.debug("Checking that old task id {} is not relaunched".format(old_task_id))
->>>>>>> f101c86d
     sdk_plan.wait_for_completed_deployment(service_name, multiservice_name=multiservice_name)
     sdk_plan.wait_for_completed_recovery(service_name, multiservice_name=multiservice_name)
 
@@ -472,7 +286,6 @@
     )
 
 
-<<<<<<< HEAD
 def check_tasks_updated(service_name, prefix, old_task_ids, timeout_seconds=DEFAULT_TIMEOUT_SECONDS):
     prefix_clause = ''
     if prefix:
@@ -484,27 +297,6 @@
         retry_on_result=lambda res: not res)
     def _check_tasks_updated():
         task_ids = get_task_ids(service_name, prefix)
-=======
-def check_tasks_updated(
-    service_name, prefix, old_task_ids, timeout_seconds=DEFAULT_TIMEOUT_SECONDS
-):
-    # TODO: strongly consider merging the use of checking that tasks have been replaced (this method)
-    # and checking that the deploy/upgrade/repair plan has completed. Each serves a part in the bigger
-    # atomic test, that the plan completed properly where properly includes that no old tasks remain.
-    @retrying.retry(
-        wait_fixed=1000, stop_max_delay=timeout_seconds * 1000, retry_on_result=lambda res: not res
-    )
-    def fn():
-        try:
-            task_ids = get_task_ids(service_name, prefix)
-        except dcos.errors.DCOSHTTPException:
-            log.info("Failed to get task ids for service {}".format(service_name))
-            task_ids = []
-
-        prefix_clause = ""
-        if prefix:
-            prefix_clause = ' starting with "{}"'.format(prefix)
->>>>>>> f101c86d
 
         old_set = set(old_task_ids)
         new_set = set(task_ids)
@@ -554,10 +346,4 @@
         sorted(old_task_ids), sorted(task_ids)
     )
     log.info('Checking tasks starting with "{}" have not been updated:{}'.format(prefix, task_sets))
-<<<<<<< HEAD
-    assert set(old_task_ids).issubset(set(task_ids)), 'Tasks starting with "{}" were updated:{}'.format(prefix, task_sets)
-=======
-    assert set(old_task_ids).issubset(
-        set(task_ids)
-    ), 'Tasks starting with "{}" were updated:{}'.format(prefix, task_sets)
->>>>>>> f101c86d
+    assert set(old_task_ids).issubset(set(task_ids)), 'Tasks starting with "{}" were updated:{}'.format(prefix, task_sets)