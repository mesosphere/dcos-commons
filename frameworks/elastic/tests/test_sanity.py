--- conflicted
+++ resolved
@@ -283,12 +283,8 @@
 @pytest.mark.recovery
 @pytest.mark.sanity
 def test_bump_node_counts():
-<<<<<<< HEAD
-=======
     # bump ingest and coordinator, but NOT data, which is bumped in the following test.
     # we want to avoid adding two data nodes because the cluster sometimes won't have enough room for it
-    foldered_name = sdk_utils.get_foldered_name(config.SERVICE_NAME)
->>>>>>> 8e1edb1c
     marathon_config = sdk_marathon.get_config(foldered_name)
     ingest_nodes = int(marathon_config['env']['INGEST_NODE_COUNT'])
     marathon_config['env']['INGEST_NODE_COUNT'] = str(ingest_nodes + 1)
@@ -303,12 +299,7 @@
 
 @pytest.mark.recovery
 @pytest.mark.sanity
-<<<<<<< HEAD
-def test_adding_data_nodes_only_restarts_masters():
-=======
 def test_adding_data_node_only_restarts_masters():
-    foldered_name = sdk_utils.get_foldered_name(config.SERVICE_NAME)
->>>>>>> 8e1edb1c
     initial_master_task_ids = sdk_tasks.get_task_ids(foldered_name, "master")
     initial_data_task_ids = sdk_tasks.get_task_ids(foldered_name, "data")
     initial_coordinator_task_ids = sdk_tasks.get_task_ids(foldered_name, "coordinator")
