--- conflicted
+++ resolved
@@ -2,10 +2,7 @@
 
 import com.mesosphere.sdk.config.validate.ConfigValidationError;
 import com.mesosphere.sdk.offer.taskdata.EnvConstants;
-<<<<<<< HEAD
-=======
 import com.mesosphere.sdk.offer.Constants;
->>>>>>> f58f3b60
 import com.mesosphere.sdk.specification.*;
 import com.mesosphere.sdk.testutils.TestConstants;
 
@@ -168,11 +165,7 @@
         Assert.assertTrue(errors.isEmpty());
     }
 
-<<<<<<< HEAD
-    private ServiceSpec getServiceSpec(String detectZones) {
-=======
     private static ServiceSpec getServiceSpec(String detectZones) {
->>>>>>> f58f3b60
         Map<String, String> env = new HashMap<>();
         env.put(EnvConstants.PLACEMENT_REFERENCED_ZONE_ENV, detectZones);
         TaskSpec taskSpec = getTaskSpec(env);
