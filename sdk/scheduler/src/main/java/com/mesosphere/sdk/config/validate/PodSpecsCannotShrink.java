package com.mesosphere.sdk.config.validate;

import com.mesosphere.sdk.specification.PodSpec;
import com.mesosphere.sdk.specification.ServiceSpec;

import java.util.*;
import java.util.stream.Collectors;

/**
 * Configuration validator which validates that a ServiceSpecification's number of PodSpecs
 * and number of tasks within those PodSpecs never go down.
 */
public class PodSpecsCannotShrink implements ConfigValidator<ServiceSpec> {

    @Override
    public Collection<ConfigValidationError> validate(Optional<ServiceSpec> oldConfig, ServiceSpec newConfig) {
        if (!oldConfig.isPresent()) {
            return Collections.emptyList();
        }

<<<<<<< HEAD
        if (newPods.isEmpty() || nullableOldConfig == null) {
            return errors;
=======
        Map<String, PodSpec> newPods;
        try {
            newPods = newConfig.getPods().stream()
                    .collect(Collectors.toMap(podSpec -> podSpec.getType(), podSpec -> podSpec));
        } catch (IllegalStateException e) {
            return Arrays.asList(
                    ConfigValidationError.valueError("PodSpecs", "null", "Duplicate pod types detected."));
>>>>>>> c6b16770
        }

        // Check for PodSpecs in the old config which are missing or smaller in the new config.
        // Adding new PodSpecs or increasing the size of tasksets are allowed.
        Collection<ConfigValidationError> errors = new ArrayList<>();
        for (PodSpec oldPod : oldConfig.get().getPods()) {
            PodSpec newPod = newPods.get(oldPod.getType());
            if (newPod == null) {
                errors.add(ConfigValidationError.transitionError(
                        String.format("PodSpec[name:%s]", oldPod.getType()),
                        String.valueOf(oldPod.getCount()),
                        "null",
                        String.format("New config is missing PodSpec named '%s' (expected present with >= %d tasks)",
                                oldPod.getType(), oldPod.getCount())));
            } else if (newPod.getCount() < oldPod.getCount()) {
                errors.add(ConfigValidationError.transitionError(
                        String.format("PodSpec[setname:%s]", newPod.getType()),
                        String.valueOf(oldPod.getCount()),
                        String.valueOf(newPod.getCount()),
                        String.format("New config's PodSpec named '%s' has %d tasks, expected >=%d tasks",
                                newPod.getType(), newPod.getCount(), oldPod.getCount())));
            }
        }

        return errors;
    }
}<|MERGE_RESOLUTION|>--- conflicted
+++ resolved
@@ -18,10 +18,6 @@
             return Collections.emptyList();
         }
 
-<<<<<<< HEAD
-        if (newPods.isEmpty() || nullableOldConfig == null) {
-            return errors;
-=======
         Map<String, PodSpec> newPods;
         try {
             newPods = newConfig.getPods().stream()
@@ -29,7 +25,6 @@
         } catch (IllegalStateException e) {
             return Arrays.asList(
                     ConfigValidationError.valueError("PodSpecs", "null", "Duplicate pod types detected."));
->>>>>>> c6b16770
         }
 
         // Check for PodSpecs in the old config which are missing or smaller in the new config.
