package com.mesosphere.sdk.specification;

import com.fasterxml.jackson.core.JsonParseException;
import com.fasterxml.jackson.databind.JsonMappingException;
<<<<<<< HEAD
import com.mesosphere.sdk.dcos.Capabilities;
=======
import com.fasterxml.jackson.databind.exc.UnrecognizedPropertyException;
import com.google.common.collect.Iterables;
>>>>>>> 93e741ca
import com.mesosphere.sdk.offer.Constants;
import com.mesosphere.sdk.offer.PortRequirement;
import com.mesosphere.sdk.offer.ResourceRequirement;
import com.mesosphere.sdk.offer.evaluate.PortsRequirement;
import org.apache.mesos.Protos;
import com.mesosphere.sdk.testutils.OfferRequirementTestUtils;

import edu.umd.cs.findbugs.annotations.SuppressFBWarnings;

import com.mesosphere.sdk.config.ConfigStore;
import com.mesosphere.sdk.scheduler.DefaultScheduler;
import com.mesosphere.sdk.specification.util.RLimit;
import com.mesosphere.sdk.specification.yaml.RawServiceSpec;
import com.mesosphere.sdk.state.StateStore;
import com.mesosphere.sdk.state.StateStoreCache;
import org.apache.curator.test.TestingServer;
import org.junit.Assert;
import org.junit.Before;
import org.junit.Rule;
import org.junit.Test;
import org.junit.contrib.java.lang.system.EnvironmentVariables;
import org.mockito.Mock;
import org.mockito.MockitoAnnotations;

import javax.validation.ConstraintViolation;
import javax.validation.ConstraintViolationException;
import java.io.File;
import java.io.FileNotFoundException;
import java.util.List;
import java.util.Set;
import java.util.Optional;
import java.util.Collections;
import java.util.stream.Collectors;

import static org.mockito.Mockito.mock;
import static org.mockito.Mockito.when;
import static com.mesosphere.sdk.specification.yaml.YAMLServiceSpecFactory.*;

public class DefaultServiceSpecTest {
    @Rule public final EnvironmentVariables environmentVariables = OfferRequirementTestUtils.getApiPortEnvironment();
    @Mock private FileReader mockFileReader;
    @Mock private ConfigStore<ServiceSpec> mockConfigStore;
    @Mock private StateStore mockStateStore;
    @Mock private Capabilities capabilities;

    @Before
    public void beforeEach() {
        MockitoAnnotations.initMocks(this);
    }

    @Test
    @SuppressFBWarnings(value="RV_RETURN_VALUE_IGNORED_BAD_PRACTICE")
    public void validExhaustive() throws Exception {
        ClassLoader classLoader = getClass().getClassLoader();

        when(mockFileReader.read("config-one.conf.mustache")).thenReturn("hello");
        when(mockFileReader.read("config-two.xml.mustache")).thenReturn("hey");
        when(mockFileReader.read("config-three.conf.mustache")).thenReturn("hi");

        File file = new File(classLoader.getResource("valid-exhaustive.yml").getFile());
        DefaultServiceSpec serviceSpec = generateServiceSpec(generateRawSpecFromYAML(file), mockFileReader);
        Assert.assertNotNull(serviceSpec);
    }

    @Test
    public void validMinimal() throws Exception {
        ClassLoader classLoader = getClass().getClassLoader();
        File file = new File(classLoader.getResource("valid-minimal.yml").getFile());
        DefaultServiceSpec serviceSpec = generateServiceSpec(generateRawSpecFromYAML(file));
        Assert.assertNotNull(serviceSpec);
    }

    @Test
    public void validSimple() throws Exception {
        ClassLoader classLoader = getClass().getClassLoader();
        File file = new File(classLoader.getResource("valid-simple.yml").getFile());
        DefaultServiceSpec serviceSpec = generateServiceSpec(generateRawSpecFromYAML(file));
        Assert.assertNotNull(serviceSpec);
        Assert.assertFalse(DefaultService.serviceSpecRequestsGpuResources(serviceSpec));
        validateServiceSpec("valid-simple.yml", false);
    }

    @Test
    public void validGpuResource() throws Exception {
        ClassLoader classLoader = getClass().getClassLoader();
        File file = new File(classLoader.getResource("valid-gpu-resource.yml").getFile());
        DefaultServiceSpec serviceSpec = generateServiceSpec(generateRawSpecFromYAML(file));
        Assert.assertNotNull(serviceSpec);
        Boolean obs = DefaultService.serviceSpecRequestsGpuResources(serviceSpec);
        Assert.assertTrue(String.format("Expected serviceSpec to request support GPUs got %s", obs), obs);
        validateServiceSpec("valid-gpu-resource.yml", true);
    }

    @Test
    public void validGpuResourceSet() throws Exception {
        ClassLoader classLoader = getClass().getClassLoader();
        File file = new File(classLoader.getResource("valid-gpu-resourceset.yml").getFile());
        DefaultServiceSpec serviceSpec = generateServiceSpec(generateRawSpecFromYAML(file));
        Assert.assertNotNull(serviceSpec);
        Boolean obs = DefaultService.serviceSpecRequestsGpuResources(serviceSpec);
        Assert.assertTrue(String.format("Expected serviceSpec to request support GPUs got %s", obs), obs);
    }

    @Test
    public void validPortResourceEnvKey() throws Exception {
        ClassLoader classLoader = getClass().getClassLoader();
        File file = new File(classLoader.getResource("valid-envkey-ports.yml").getFile());
        DefaultServiceSpec serviceSpec = generateServiceSpec(generateRawSpecFromYAML(file));

        List<ResourceSpec> portsResources = serviceSpec.getPods().get(0).getTasks().get(0).getResourceSet()
                .getResources()
                .stream()
                .filter(r -> r.getName().equals("ports"))
                .collect(Collectors.toList());

        Assert.assertEquals(1, portsResources.size());

       PortsRequirement portsRequirement = (PortsRequirement) portsResources.get(0).getResourceRequirement(null);
       List<ResourceRequirement> portReqList = (List<ResourceRequirement>) portsRequirement.getPortRequirements();

       Assert.assertEquals(3, portReqList.size());

       Assert.assertEquals("key1", ((PortRequirement) portReqList.get(0)).getEnvKey());
       Assert.assertEquals(Constants.PORT_NAME_TASKENV_PREFIX + "name2", ((PortRequirement) portReqList.get(1)).getEnvKey());
       Assert.assertEquals(Constants.PORT_NAME_TASKENV_PREFIX  + "name3", ((PortRequirement) portReqList.get(2)).getEnvKey());

    }

    @Test
    public void validPortResource() throws Exception {
        ClassLoader classLoader = getClass().getClassLoader();
        File file = new File(classLoader.getResource("valid-multiple-ports.yml").getFile());
        DefaultServiceSpec serviceSpec = generateServiceSpec(generateRawSpecFromYAML(file));

        List<ResourceSpec> portsResources = serviceSpec.getPods().get(0).getTasks().get(0).getResourceSet()
                .getResources()
                .stream()
                .filter(r -> r.getName().equals("ports"))
                .collect(Collectors.toList());

        Assert.assertEquals(1, portsResources.size());

        Protos.Value.Ranges ports = portsResources.get(0).getValue().getRanges();
        Assert.assertEquals(2, ports.getRangeCount());
        Assert.assertEquals(8080, ports.getRange(0).getBegin(), ports.getRange(0).getEnd());
        Assert.assertEquals(8088, ports.getRange(1).getBegin(), ports.getRange(1).getEnd());
    }

    @Test
    public void validReadinessCheck() throws Exception {
        ClassLoader classLoader = getClass().getClassLoader();
        File file = new File(classLoader.getResource("readiness-check.yml").getFile());
        RawServiceSpec rawServiceSpec = generateRawSpecFromYAML(file);
        DefaultServiceSpec serviceSpec = generateServiceSpec(rawServiceSpec);

        Assert.assertNotNull(serviceSpec);

        Optional<ReadinessCheckSpec> readinessCheckSpecOptional =
                serviceSpec.getPods().get(0).getTasks().get(0).getReadinessCheck();
        Assert.assertTrue(readinessCheckSpecOptional.isPresent());

        ReadinessCheckSpec readinessCheckSpec = readinessCheckSpecOptional.get();
        Assert.assertEquals("./readiness-check", readinessCheckSpec.getCommand());
        Assert.assertTrue(5 == readinessCheckSpec.getInterval());
        Assert.assertTrue(0 == readinessCheckSpec.getDelay());
        Assert.assertTrue(10 == readinessCheckSpec.getTimeout());
        validateServiceSpec("readiness-check.yml", false);
    }

    @Test
    public void invalidDuplicatePodName() throws Exception {
        ClassLoader classLoader = getClass().getClassLoader();
        File file = new File(classLoader.getResource("invalid-pod-name.yml").getFile());
        try {
            generateServiceSpec(generateRawSpecFromYAML(file));
            Assert.fail("Expected exception");
        } catch (JsonMappingException e) {
            Assert.assertTrue(e.getCause().toString(), e.getCause() instanceof JsonParseException);
            JsonParseException cause = (JsonParseException) e.getCause();
            Assert.assertTrue(cause.getMessage(), cause.getMessage().contains("Duplicate field 'meta-data'"));
        }
    }

    @Test
    public void invalidDuplicateDnsName() throws Exception {
        ClassLoader classLoader = getClass().getClassLoader();
        File file = new File(classLoader.getResource("invalid-task-dns.yml").getFile());
        try {
            generateServiceSpec(generateRawSpecFromYAML(file));
            Assert.fail("Expected exception");
        } catch (IllegalArgumentException e) {
            Assert.assertTrue(e.getMessage().contains("Tasks in different pods cannot share DNS names"));
        }
    }

    @Test
    public void invalidDuplicateCount() throws Exception {
        ClassLoader classLoader = getClass().getClassLoader();
        File file = new File(classLoader.getResource("invalid-duplicate-count.yml").getFile());
        try {
            generateServiceSpec(generateRawSpecFromYAML(file));
            Assert.fail("Expected exception");
        } catch (JsonMappingException e) {
            Assert.assertTrue(e.getCause().toString(), e.getCause() instanceof JsonParseException);
            JsonParseException cause = (JsonParseException) e.getCause();
            Assert.assertTrue(cause.getMessage().contains("Duplicate field 'count'"));
        }
    }

    @Test
    public void invalidVolumeAndVolumes() throws Exception {
        ClassLoader classLoader = getClass().getClassLoader();
        File file = new File(classLoader.getResource("invalid-volume-and-volumes.yml").getFile());
        try {
            generateServiceSpec(generateRawSpecFromYAML(file));
            Assert.fail("Expected exception");
        } catch (IllegalArgumentException e) {
            Assert.assertTrue(e.getMessage(), e.getMessage().contains("Both 'volume' and 'volumes'"));
        }
    }

    @Test(expected = FileNotFoundException.class)
    public void invalidConfigFile() throws Exception {
        ClassLoader classLoader = getClass().getClassLoader();
        File file = new File(classLoader.getResource("invalid-config-file.yml").getFile());
        generateServiceSpec(generateRawSpecFromYAML(file));
    }

    @Test(expected = IllegalStateException.class)
    public void invalidPlanSteps() throws Exception {
        ClassLoader classLoader = getClass().getClassLoader();
        File file = new File(classLoader.getResource("invalid-plan-steps.yml").getFile());
        RawServiceSpec rawSpec = generateRawSpecFromYAML(file);
        DefaultScheduler.newBuilder(generateServiceSpec(rawSpec))
            .setConfigStore(mockConfigStore)
            .setStateStore(mockStateStore)
            .setPlansFrom(rawSpec)
            .build();
    }

    @Test
    public void invalidPodNamePojo() throws Exception {
        ClassLoader classLoader = getClass().getClassLoader();
        File file = new File(classLoader.getResource("valid-exhaustive.yml").getFile());

        when(mockFileReader.read("config-one.conf.mustache")).thenReturn("hello");
        when(mockFileReader.read("config-two.xml.mustache")).thenReturn("hey");
        when(mockFileReader.read("config-three.conf.mustache")).thenReturn("hi");

        DefaultServiceSpec defaultServiceSpec = generateServiceSpec(generateRawSpecFromYAML(file), mockFileReader);
        try {
            List<PodSpec> pods = defaultServiceSpec.getPods();
            pods.add(pods.get(0));
            DefaultServiceSpec.newBuilder(defaultServiceSpec)
                    .pods(pods)
                    .build();
            Assert.fail("Expected exception");
        } catch (ConstraintViolationException e) {
            Set<ConstraintViolation<?>> constraintViolations = e.getConstraintViolations();
            Assert.assertTrue(constraintViolations.size() > 0);
        }
    }

    @Test
    public void invalidTaskName() throws Exception {
        ClassLoader classLoader = getClass().getClassLoader();
        File file = new File(classLoader.getResource("invalid-task-name.yml").getFile());
        try {
            generateServiceSpec(generateRawSpecFromYAML(file));
            Assert.fail("Expected exception");
        } catch (JsonMappingException e) {
            Assert.assertTrue(e.getCause().toString(), e.getCause() instanceof JsonParseException);
            JsonParseException cause = (JsonParseException) e.getCause();
            Assert.assertTrue(cause.getMessage(), cause.getMessage().contains("Duplicate field 'meta-data-task'"));
        }
    }
    
    @Test(expected = IllegalArgumentException.class)
    public void cantDefineContainerSettingsBothPlaces() throws Exception {
        ClassLoader classLoader = getClass().getClassLoader();
        File file = new File(classLoader.getResource("invalid-duplicate-container-definition.yml").getFile());
        generateServiceSpec(generateRawSpecFromYAML(file));
    }

    @Test
    public void validImage() throws Exception {
        ClassLoader classLoader = getClass().getClassLoader();
        File file = new File(classLoader.getResource("valid-image.yml").getFile());
        DefaultServiceSpec defaultServiceSpec = generateServiceSpec(generateRawSpecFromYAML(file));
        Assert.assertEquals("group/image", defaultServiceSpec.getPods().get(0).getImage().get());
    }
    
    @Test
    public void validImageLegacy() throws Exception {
        ClassLoader classLoader = getClass().getClassLoader();
        File file = new File(classLoader.getResource("valid-image-legacy.yml").getFile());
        DefaultServiceSpec defaultServiceSpec = generateServiceSpec(generateRawSpecFromYAML(file));
        Assert.assertEquals("group/image", defaultServiceSpec.getPods().get(0).getImage().get());
    }
    
    @Test
    public void validNetworks() throws Exception {
        ClassLoader classLoader = getClass().getClassLoader();
        File file = new File(classLoader.getResource("valid-network.yml").getFile());
        DefaultServiceSpec defaultServiceSpec = generateServiceSpec(generateRawSpecFromYAML(file));
        Assert.assertEquals("test", Iterables.get(defaultServiceSpec.getPods().get(0).getNetworks(), 0).getName());
    }
    
    @Test
    public void validNetworksLegacy() throws Exception {
        ClassLoader classLoader = getClass().getClassLoader();
        File file = new File(classLoader.getResource("valid-network-legacy.yml").getFile());
        DefaultServiceSpec defaultServiceSpec = generateServiceSpec(generateRawSpecFromYAML(file));
        Assert.assertEquals("test", Iterables.get(defaultServiceSpec.getPods().get(0).getNetworks(), 0).getName());
    }
    
    @Test(expected = UnrecognizedPropertyException.class)
    public void invalidNetworks() throws Exception {
        ClassLoader classLoader = getClass().getClassLoader();
        File file = new File(classLoader.getResource("invalid-network.yml").getFile());
        generateServiceSpec(generateRawSpecFromYAML(file));
    }
    
    @Test(expected = RLimit.InvalidRLimitException.class)
    public void invalidRLimitName() throws Exception {
        ClassLoader classLoader = getClass().getClassLoader();
        File file = new File(classLoader.getResource("invalid-rlimit-name.yml").getFile());
        generateServiceSpec(generateRawSpecFromYAML(file));
    }
    
    @Test(expected = RLimit.InvalidRLimitException.class)
    public void invalidRLimitNameLegacy() throws Exception {
        ClassLoader classLoader = getClass().getClassLoader();
        File file = new File(classLoader.getResource("invalid-rlimit-legacy-name.yml").getFile());
        generateServiceSpec(generateRawSpecFromYAML(file));
    }

    @Test
    public void invalidTaskNamePojo() throws Exception {
        ClassLoader classLoader = getClass().getClassLoader();
        File file = new File(classLoader.getResource("valid-exhaustive.yml").getFile());

        when(mockFileReader.read("config-one.conf.mustache")).thenReturn("hello");
        when(mockFileReader.read("config-two.xml.mustache")).thenReturn("hey");
        when(mockFileReader.read("config-three.conf.mustache")).thenReturn("hi");

        DefaultServiceSpec defaultServiceSpec = generateServiceSpec(generateRawSpecFromYAML(file), mockFileReader);
        try {
            List<PodSpec> pods = defaultServiceSpec.getPods();
            PodSpec aPod = pods.get(0);
            List<TaskSpec> tasks = aPod.getTasks();
            tasks.add(tasks.get(0));
            DefaultPodSpec.newBuilder(aPod)
                    .tasks(tasks)
                    .build();
            Assert.fail("Expected exception");
        } catch (ConstraintViolationException e) {
            Set<ConstraintViolation<?>> constraintViolations = e.getConstraintViolations();
            Assert.assertTrue(constraintViolations.size() > 0);
        }
    }

    @Test
    public void invalidTaskSpecNoResource() throws Exception {
        ClassLoader classLoader = getClass().getClassLoader();
        File file = new File(classLoader.getResource("invalid-task-resources.yml").getFile());
        try {
            generateServiceSpec(generateRawSpecFromYAML(file));
            Assert.fail("Expected exception");
        } catch (ConstraintViolationException e) {
            Set<ConstraintViolation<?>> constraintViolations = e.getConstraintViolations();
            Assert.assertTrue(constraintViolations.size() > 0);
        }
    }

    @Test
    public void invalidDuplicateResourceSetName() throws Exception {
        ClassLoader classLoader = getClass().getClassLoader();
        File file = new File(classLoader.getResource("invalid-resource-set-name.yml").getFile());
        try {
            generateServiceSpec(generateRawSpecFromYAML(file));
            Assert.fail("Expected exception");
        } catch (JsonMappingException e) {
            Assert.assertTrue(e.getCause().toString(), e.getCause() instanceof JsonParseException);
            JsonParseException cause = (JsonParseException) e.getCause();
            Assert.assertTrue(cause.getMessage(),
                    cause.getMessage().contains("Duplicate field 'data-store-resources'"));
        }
    }

    @Test
    public void defaultZKConnection() throws Exception {
        environmentVariables.set("PORT0", "8080");
        ClassLoader classLoader = getClass().getClassLoader();
        File file = new File(classLoader.getResource("valid-minimal.yml").getFile());
        DefaultServiceSpec serviceSpec = generateServiceSpec(generateRawSpecFromYAML(file));
        Assert.assertNotNull(serviceSpec);
        Assert.assertNotNull(serviceSpec.getZookeeperConnection());
        Assert.assertEquals(DefaultServiceSpec.DEFAULT_ZK_CONNECTION, serviceSpec.getZookeeperConnection());
    }

    @Test
    public void customZKConnection() throws Exception {
        environmentVariables.set("PORT0", "8080");
        ClassLoader classLoader = getClass().getClassLoader();
        File file = new File(classLoader.getResource("valid-customzk.yml").getFile());
        DefaultServiceSpec serviceSpec = generateServiceSpec(generateRawSpecFromYAML(file));
        Assert.assertNotNull(serviceSpec);
        Assert.assertNotNull(serviceSpec.getZookeeperConnection());
        Assert.assertEquals("custom.master.mesos:2181", serviceSpec.getZookeeperConnection());
    }

    private void validateServiceSpec(String fileName, Boolean supportGpu) throws Exception {
        ClassLoader classLoader = getClass().getClassLoader();
        File file = new File(classLoader.getResource(fileName).getFile());
        DefaultServiceSpec serviceSpec = generateServiceSpec(generateRawSpecFromYAML(file));

        capabilities = mock(Capabilities.class);
        when(capabilities.supportsGpuResource()).thenReturn(supportGpu);

        TestingServer testingServer = new TestingServer();
        StateStoreCache.resetInstanceForTests();
        StateStore stateStore = DefaultScheduler.createStateStore(
                serviceSpec,
                testingServer.getConnectString());
        ConfigStore<ServiceSpec> configStore = DefaultScheduler.createConfigStore(
                serviceSpec,
                testingServer.getConnectString(),
                Collections.emptyList());
        DefaultScheduler.newBuilder(serviceSpec)
                .setStateStore(stateStore)
                .setConfigStore(configStore)
                .setCapabilities(capabilities)
                .build();
        testingServer.close();

    }
}<|MERGE_RESOLUTION|>--- conflicted
+++ resolved
@@ -2,12 +2,9 @@
 
 import com.fasterxml.jackson.core.JsonParseException;
 import com.fasterxml.jackson.databind.JsonMappingException;
-<<<<<<< HEAD
-import com.mesosphere.sdk.dcos.Capabilities;
-=======
 import com.fasterxml.jackson.databind.exc.UnrecognizedPropertyException;
 import com.google.common.collect.Iterables;
->>>>>>> 93e741ca
+import com.mesosphere.sdk.dcos.Capabilities;
 import com.mesosphere.sdk.offer.Constants;
 import com.mesosphere.sdk.offer.PortRequirement;
 import com.mesosphere.sdk.offer.ResourceRequirement;
@@ -42,6 +39,7 @@
 import java.util.Collections;
 import java.util.stream.Collectors;
 
+import static com.mesosphere.sdk.dcos.DcosConstants.DEFAULT_GPU_POLICY;
 import static org.mockito.Mockito.mock;
 import static org.mockito.Mockito.when;
 import static com.mesosphere.sdk.specification.yaml.YAMLServiceSpecFactory.*;
@@ -86,8 +84,8 @@
         File file = new File(classLoader.getResource("valid-simple.yml").getFile());
         DefaultServiceSpec serviceSpec = generateServiceSpec(generateRawSpecFromYAML(file));
         Assert.assertNotNull(serviceSpec);
-        Assert.assertFalse(DefaultService.serviceSpecRequestsGpuResources(serviceSpec));
-        validateServiceSpec("valid-simple.yml", false);
+        Assert.assertTrue(DefaultService.serviceSpecRequestsGpuResources(serviceSpec));
+        validateServiceSpec("valid-simple.yml", DEFAULT_GPU_POLICY);
     }
 
     @Test
@@ -174,7 +172,7 @@
         Assert.assertTrue(5 == readinessCheckSpec.getInterval());
         Assert.assertTrue(0 == readinessCheckSpec.getDelay());
         Assert.assertTrue(10 == readinessCheckSpec.getTimeout());
-        validateServiceSpec("readiness-check.yml", false);
+        validateServiceSpec("readiness-check.yml", DEFAULT_GPU_POLICY);
     }
 
     @Test
