--- conflicted
+++ resolved
@@ -14,18 +14,9 @@
 
 from tests import config
 
-<<<<<<< HEAD
 pytestmark = [sdk_utils.dcos_ee_only,
               pytest.mark.skipif(sdk_utils.dcos_version_less_than("1.10"),
                                  reason="TLS tests require DC/OS 1.10+")]
-=======
-pytestmark = [
-    pytest.mark.skipif(sdk_utils.is_open_dcos(), reason="Feature only supported in DC/OS EE"),
-    pytest.mark.skipif(
-        sdk_utils.dcos_version_less_than("1.10"), reason="TLS tests require DC/OS 1.10+"
-    ),
-]
->>>>>>> f101c86d
 
 
 @pytest.fixture(scope="module")
