--- conflicted
+++ resolved
@@ -2,22 +2,14 @@
 
 import com.google.protobuf.TextFormat;
 import com.mesosphere.sdk.offer.*;
-<<<<<<< HEAD
-=======
-import com.mesosphere.sdk.specification.DefaultResourceSpec;
->>>>>>> fbf400dc
 import com.mesosphere.sdk.specification.ResourceSpec;
 import org.apache.mesos.Protos;
 import org.apache.mesos.Protos.Resource;
 import org.slf4j.Logger;
 import org.slf4j.LoggerFactory;
 
-<<<<<<< HEAD
 import java.util.Optional;
 import java.util.UUID;
-=======
-import java.util.*;
->>>>>>> fbf400dc
 
 /**
  * This class evaluates an offer against a given {@link com.mesosphere.sdk.scheduler.plan.PodInstanceRequirement},
@@ -27,11 +19,7 @@
 public class ResourceEvaluationStage implements OfferEvaluationStage {
     private final Logger logger = LoggerFactory.getLogger(getClass());
     protected final String taskName;
-<<<<<<< HEAD
     protected Optional<String> resourceId;
-=======
-    protected final Optional<String> resourceId;
->>>>>>> fbf400dc
     protected ResourceSpec resourceSpec;
 
     public ResourceEvaluationStage(ResourceSpec resourceSpec, Optional<String> resourceId, String taskName) {
@@ -42,26 +30,10 @@
 
     protected Optional<String> getTaskName() {
         return Optional.ofNullable(taskName);
-<<<<<<< HEAD
-=======
-    }
-
-    protected Optional<MesosResource> consume(ResourceSpec resourceSpec, MesosResourcePool pool) {
-        if (reservesResource()) {
-            return pool.consumeUnreservedMerged(resourceSpec.getName(), resourceSpec.getValue());
-        } else {
-            return pool.consumeReserved(resourceSpec.getName(), resourceSpec.getValue(), resourceId.get());
-        }
-    }
-
-    protected boolean reservesResource() {
-        return !resourceId.isPresent();
->>>>>>> fbf400dc
     }
 
     @Override
     public EvaluationOutcome evaluate(MesosResourcePool mesosResourcePool, PodInfoBuilder podInfoBuilder) {
-<<<<<<< HEAD
         EvaluationOutcome evaluationOutcome = OfferEvaluationUtils.evaluateSimpleResource(
                 this,
                 resourceSpec,
@@ -77,154 +49,6 @@
 
     public void setResourceId(Optional<String> resourceId) {
         this.resourceId = resourceId;
-    }
-
-    protected Resource getFulfilledResource() {
-       return ResourceBuilder.fromSpec(resourceSpec, this.resourceId).build();
-    }
-
-    protected Optional<Resource.ReservationInfo> getFulfilledReservationInfo() {
-        String resourceId = this.resourceId.isPresent() ? this.resourceId.get() : UUID.randomUUID().toString();
-
-        return Optional.of(Resource.ReservationInfo
-                .newBuilder()
-                .setPrincipal(resourceSpec.getPrincipal())
-                .setRole(resourceSpec.getRole())
-                .setLabels(
-                        Protos.Labels.newBuilder()
-                                .addLabels(
-                                        Protos.Label.newBuilder()
-                                                .setKey(MesosResource.RESOURCE_ID_KEY)
-                                                .setValue(resourceId)))
-                .build());
-=======
-        IntermediateEvaluationOutcome intermediateOutcome = evaluateInternal(mesosResourcePool, podInfoBuilder);
-        if (intermediateOutcome.hasPassed()) {
-            setProtos(podInfoBuilder, intermediateOutcome.getResource());
-        }
-
-        return intermediateOutcome.toEvaluationOutcome(this);
-    }
-
-    protected IntermediateEvaluationOutcome evaluateInternal(
-            MesosResourcePool mesosResourcePool,
-            PodInfoBuilder podInfoBuilder) {
-
-        Optional<MesosResource> mesosResourceOptional = consume(resourceSpec, mesosResourcePool);
-        if (!mesosResourceOptional.isPresent()) {
-            return new IntermediateEvaluationOutcome(
-                    false,
-                    null,
-                    Collections.emptyList(),
-                    Arrays.asList(String.format("Failed to satisfy required resource '%s'", getSummary())));
-        }
-
-        OfferRecommendation offerRecommendation = null;
-        MesosResource mesosResource = mesosResourceOptional.get();
-        Resource fulfilledResource = getFulfilledResource();
-
-        if (ValueUtils.equal(mesosResource.getValue(), resourceSpec.getValue())) {
-            logger.info("    Resource '{}' matches required value: {}",
-                    resourceSpec.getName(),
-                    TextFormat.shortDebugString(mesosResource.getValue()),
-                    TextFormat.shortDebugString(resourceSpec.getValue()));
-
-            if (reservesResource()) {
-                // Initial reservation of resources
-                logger.info("    Resource '{}' requires a RESERVE operation", resourceSpec.getName());
-                offerRecommendation = new ReserveOfferRecommendation(mesosResourcePool.getOffer(), fulfilledResource);
-            }
-        } else {
-            Value difference = ValueUtils.subtract(resourceSpec.getValue(), mesosResource.getValue());
-            if (ValueUtils.compare(difference, ValueUtils.getZero(difference.getType())) > 0) {
-                logger.info("    Reservation for resource '{}' needs increasing from current {} to required {}",
-                        resourceSpec.getName(),
-                        TextFormat.shortDebugString(mesosResource.getValue()),
-                        TextFormat.shortDebugString(resourceSpec.getValue()));
-
-                ResourceSpec requiredAdditionalResources = DefaultResourceSpec.newBuilder(resourceSpec)
-                        .value(difference)
-                        .build();
-                mesosResourceOptional = mesosResourcePool.consumeUnreservedMerged(
-                        requiredAdditionalResources.getName(),
-                        requiredAdditionalResources.getValue());
-
-                if (!mesosResourceOptional.isPresent()) {
-                    return new IntermediateEvaluationOutcome(
-                            false,
-                            null,
-                            Collections.emptyList(),
-                            Arrays.asList(
-                                    String.format(
-                                            "Insufficient resources to increase reservation of resource '%s'",
-                                            getSummary())));
-                }
-
-                mesosResource = mesosResourceOptional.get();
-
-                Resource resource = ResourceBuilder.fromExistingResource(getFulfilledResource())
-                        .setValue(mesosResource.getValue())
-                        .build();
-                // Reservation of additional resources
-                offerRecommendation = new ReserveOfferRecommendation(
-                        mesosResourcePool.getOffer(),
-                        resource);
-            } else {
-                logger.info("    Reservation for resource '{}' needs decreasing from current {} to required {}",
-                        resourceSpec.getName(),
-                        TextFormat.shortDebugString(mesosResource.getValue()),
-                        TextFormat.shortDebugString(resourceSpec.getValue()));
-
-                Value unreserve = ValueUtils.subtract(mesosResource.getValue(), resourceSpec.getValue());
-                Resource resource = ResourceBuilder.fromExistingResource(getFulfilledResource())
-                        .setValue(unreserve)
-                        .build();
-                // Unreservation of no longer needed resources
-                offerRecommendation = new UnreserveOfferRecommendation(
-                        mesosResourcePool.getOffer(),
-                        resource);
-            }
-        }
-
-        List<OfferRecommendation> recommendations = new ArrayList<>();
-        if (offerRecommendation != null) {
-            recommendations.add(offerRecommendation);
-        }
-
-        return new IntermediateEvaluationOutcome(
-                true,
-                fulfilledResource,
-                recommendations,
-                Arrays.asList(String.format(
-                        "Offer contains sufficient '%s': for requirement: '%s'",
-                        resourceSpec.getName(),
-                        getSummary())));
-    }
-
-    protected Resource getFulfilledResource() {
-        Resource.Builder builder = ResourceBuilder.fromSpec(resourceSpec).build().toBuilder();
-        Optional<Resource.ReservationInfo> reservationInfo = getFulfilledReservationInfo();
-
-        if (reservationInfo.isPresent()) {
-            builder.setReservation(reservationInfo.get());
-        }
-        return builder.build();
->>>>>>> fbf400dc
-    }
-
-    protected Optional<Resource.ReservationInfo> getFulfilledReservationInfo() {
-        String resourceId = this.resourceId.isPresent() ? this.resourceId.get() : UUID.randomUUID().toString();
-
-        return Optional.of(Resource.ReservationInfo
-                .newBuilder()
-                .setPrincipal(resourceSpec.getPrincipal())
-                .setLabels(
-                        Protos.Labels.newBuilder()
-                                .addLabels(
-                                        Protos.Label.newBuilder()
-                                                .setKey(MesosResource.RESOURCE_ID_KEY)
-                                                .setValue(resourceId)))
-                .build());
     }
 
     protected void setProtos(PodInfoBuilder podInfoBuilder, Resource resource) {
