--- conflicted
+++ resolved
@@ -16,57 +16,42 @@
  */
 public class MesosResourcePool {
     private static final Logger logger = LoggerFactory.getLogger(MesosResourcePool.class);
+
     private Offer offer;
 
     /**
      * In practice this is always unreserved MOUNT volumes.
      */
     private Map<String, List<MesosResource>> unreservedAtomicPool;
-<<<<<<< HEAD
-    private Map<String, MesosResource> dynamicallyReservedPool;
-    private Map<String, Map<String, Value>> reservableMergedPool;
-=======
->>>>>>> c6b16770
+
 
     /**
      * Maps resource IDs to Resources.
      * c5a3e309-6388-4786-a63e-d6032416b719 --> RESOURCE-0
      * 0b853332-90f1-47bf-88cd-1cdfe6a8f731 --> RESOURCE-1
      */
-<<<<<<< HEAD
-=======
     private Map<String, MesosResource> dynamicallyReservedPoolByResourceId;
 
     /**
-     * Maps pre-reserved roles to maps of resource name and value.
-     *            "*" --> cpus: 4.0
-     *                     mem: 256
-     * "slave_public" --> cpus: 1.0
-     *                     mem: 128
-     */
+      * Maps pre-reserved roles to maps of resource name and value.
+      *            "*" --> cpus: 4.0
+      *                     mem: 256
+      * "slave_public" --> cpus: 1.0
+      *                     mem: 128
+      */
     private Map<String, Map<String, Value>> reservableMergedPoolByRole;
 
     /**
      * Creates a new pool of resources based on what's available in the provided {@link Offer}.
      */
->>>>>>> c6b16770
     public MesosResourcePool(Offer offer, Optional<String> role) {
         this.offer = offer;
         final Collection<MesosResource> mesosResources = getMesosResources(offer, role);
         this.unreservedAtomicPool = getUnreservedAtomicPool(mesosResources);
-<<<<<<< HEAD
-        this.dynamicallyReservedPool = getDynamicallyReservedPool(mesosResources);
-        this.reservableMergedPool = getReservableMergedPool(mesosResources);
-=======
         this.dynamicallyReservedPoolByResourceId = getDynamicallyReservedPool(mesosResources);
         this.reservableMergedPoolByRole = getReservableMergedPool(mesosResources);
     }
 
-    public MesosResourcePool(Offer offer) {
-        this(offer, Optional.empty());
->>>>>>> c6b16770
-    }
-
     /**
      * Returns the underlying offer which this resource pool represents.
      */
@@ -85,61 +70,36 @@
     /**
      * Returns the resources which were dynamically reserved.
      */
-    public Map<String, MesosResource> getDynamicallyReservedPool() {
-<<<<<<< HEAD
-        return dynamicallyReservedPool;
-=======
+    public Map<String, MesosResource> getDynamicallyReservedPoolByResourceId() {
         return dynamicallyReservedPoolByResourceId;
->>>>>>> c6b16770
     }
 
     /**
      * Returns the resources which are reservable.  These may have been pre-reserved (dynamically or statically) or
      * never reserved.
      */
-<<<<<<< HEAD
-    public Map<String, Map<String, Value>> getReservableMergedPool() {
-        return reservableMergedPool;
-    }
-
-    public Map<String, Value> getUnreservedMergedPool() {
-        return reservableMergedPool.get(Constants.ANY_ROLE);
-=======
     public Map<String, Map<String, Value>> getReservableMergedPoolByRole() {
         return reservableMergedPoolByRole;
     }
 
     public Map<String, Value> getUnreservedMergedPool() {
         return reservableMergedPoolByRole.get(Constants.ANY_ROLE);
->>>>>>> c6b16770
     }
 
     /**
      * Returns the reserved resource, if present.
      */
     public Optional<MesosResource> getReservedResourceById(String resourceId) {
-<<<<<<< HEAD
-        return Optional.ofNullable(dynamicallyReservedPool.get(resourceId));
-    }
-
-    public Optional<MesosResource> consumeReserved(String name, Value value, String resourceId) {
-        MesosResource mesosResource = dynamicallyReservedPool.get(resourceId);
-=======
         return Optional.ofNullable(dynamicallyReservedPoolByResourceId.get(resourceId));
     }
 
     public Optional<MesosResource> consumeReserved(String name, Value value, String resourceId) {
         MesosResource mesosResource = dynamicallyReservedPoolByResourceId.get(resourceId);
->>>>>>> c6b16770
 
         if (mesosResource != null) {
             if (mesosResource.isAtomic()) {
                 if (sufficientValue(value, mesosResource.getValue())) {
-<<<<<<< HEAD
-                    dynamicallyReservedPool.remove(resourceId);
-=======
                     dynamicallyReservedPoolByResourceId.remove(resourceId);
->>>>>>> c6b16770
                 } else {
                     logger.warn("Reserved atomic quantity of {} is insufficient: desired {}, reserved {}",
                             name,
@@ -154,28 +114,17 @@
                     Resource remaining = ResourceBuilder.fromExistingResource(mesosResource.getResource())
                             .setValue(ValueUtils.subtract(availableValue, value))
                             .build();
-<<<<<<< HEAD
-                    dynamicallyReservedPool.put(resourceId, new MesosResource(remaining));
-                    // Return only the claimed resource amount from this reservation
-                } else {
-                    dynamicallyReservedPool.remove(resourceId);
-=======
                     dynamicallyReservedPoolByResourceId.put(resourceId, new MesosResource(remaining));
                     // Return only the claimed resource amount from this reservation
                 } else {
                     dynamicallyReservedPoolByResourceId.remove(resourceId);
->>>>>>> c6b16770
                 }
             }
         } else {
             logger.warn("Failed to find reserved {} resource with ID: {}. Reserved resource IDs are: {}",
                     name,
                     resourceId,
-<<<<<<< HEAD
-                    dynamicallyReservedPool.keySet());
-=======
                     dynamicallyReservedPoolByResourceId.keySet());
->>>>>>> c6b16770
         }
 
         return Optional.ofNullable(mesosResource);
@@ -218,11 +167,7 @@
     }
 
     public Optional<MesosResource> consumeReservableMerged(String name, Value desiredValue, String preReservedRole) {
-<<<<<<< HEAD
-        Map<String, Value> pool = reservableMergedPool.get(preReservedRole);
-=======
         Map<String, Value> pool = reservableMergedPoolByRole.get(preReservedRole);
->>>>>>> c6b16770
         if (pool == null) {
             logger.info("No unreserved resources available in role: {}", preReservedRole);
             return Optional.empty();
@@ -232,8 +177,7 @@
 
         if (sufficientValue(desiredValue, availableValue)) {
             pool.put(name, ValueUtils.subtract(availableValue, desiredValue));
-<<<<<<< HEAD
-            reservableMergedPool.put(preReservedRole, pool);
+            reservableMergedPoolByRole.put(preReservedRole, pool);
 
             Resource.Builder builder = ResourceBuilder.fromUnreservedValue(name, desiredValue).build().toBuilder();
             if (Capabilities.getInstance().supportsPreReservedResources() &&
@@ -245,12 +189,6 @@
             }
 
             return Optional.of(new MesosResource(builder.build()));
-=======
-            reservableMergedPoolByRole.put(preReservedRole, pool);
-            Resource resource = ResourceBuilder.fromUnreservedValue(name, desiredValue)
-                    .build();
-            return Optional.of(new MesosResource(resource));
->>>>>>> c6b16770
         } else {
             if (availableValue == null) {
                 logger.info("Offer lacks any unreserved resources named {}", name);
@@ -276,22 +214,6 @@
 
     private void freeMergedResource(MesosResource mesosResource) {
         if (mesosResource.getResourceId().isPresent()) {
-<<<<<<< HEAD
-            dynamicallyReservedPool.remove(mesosResource.getResourceId().get());
-        }
-
-        String previousRole = mesosResource.getPreviousRole();
-        Map<String, Value> pool = reservableMergedPool.get(previousRole);
-        Value currValue = pool.get(mesosResource.getName());
-
-        if (currValue == null) {
-            currValue = ValueUtils.getZero(mesosResource.getType());
-        }
-
-        Value updatedValue = ValueUtils.add(currValue, mesosResource.getValue());
-        pool.put(mesosResource.getName(), updatedValue);
-        reservableMergedPool.put(previousRole, pool);
-=======
             dynamicallyReservedPoolByResourceId.remove(mesosResource.getResourceId().get());
         }
 
@@ -306,7 +228,6 @@
         Value updatedValue = ValueUtils.add(currValue, mesosResource.getValue());
         pool.put(mesosResource.getName(), updatedValue);
         reservableMergedPoolByRole.put(previousRole, pool);
->>>>>>> c6b16770
     }
 
     private void freeAtomicResource(MesosResource mesosResource) {
@@ -355,21 +276,9 @@
     }
 
     private static boolean consumableResource(Optional<String> podRole, Resource resource) {
-<<<<<<< HEAD
-        if (!podRole.isPresent()) {
-            return true;
-        }
-
-        if (!resource.hasAllocationInfo()) {
-            return true;
-        }
-
-        if (!resource.getAllocationInfo().hasRole()) {
-=======
-        if (!podRole.isPresent()
-                || !resource.hasAllocationInfo()
-                || !resource.getAllocationInfo().hasRole()) {
->>>>>>> c6b16770
+        if (!podRole.isPresent() ||
+                !resource.hasAllocationInfo() ||
+                !resource.getAllocationInfo().hasRole()) {
             return true;
         }
 
