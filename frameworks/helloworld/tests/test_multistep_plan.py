import logging

import pytest
import sdk_install
import sdk_tasks
from tests import config

log = logging.getLogger(__name__)


@pytest.fixture(scope="module", autouse=True)
def configure_package(configure_security):
    try:
        sdk_install.uninstall(config.PACKAGE_NAME, config.SERVICE_NAME)
        options = {"service": {"yaml": "multistep_plan"}}

        sdk_install.install(config.PACKAGE_NAME, config.SERVICE_NAME, 1, additional_options=options)

        yield  # let the test session execute
    finally:
        sdk_install.uninstall(config.PACKAGE_NAME, config.SERVICE_NAME)


@pytest.mark.sanity
@pytest.mark.smoke
@pytest.mark.config_update
def test_bump_hello_cpus():
    def close_enough(val0, val1):
        epsilon = 0.00001
        diff = abs(val0 - val1)
        return diff < epsilon

    config.check_running(config.SERVICE_NAME)
    hello_ids = sdk_tasks.get_task_ids(config.SERVICE_NAME, "hello")
    log.info("hello ids: " + str(hello_ids))

    updated_cpus = config.bump_hello_cpus(config.SERVICE_NAME)

    sdk_tasks.check_tasks_updated(config.SERVICE_NAME, "hello", hello_ids)
    config.check_running(config.SERVICE_NAME)

<<<<<<< HEAD
    all_tasks = sdk_tasks.get_service_tasks(config.SERVICE_NAME, task_prefix='hello')
    running_tasks = [t for t in all_tasks if t.state == "TASK_RUNNING"]
    for t in running_tasks:
        assert close_enough(t.resources['cpus'], updated_cpus)
=======
    all_tasks = shakedown.get_service_tasks(config.SERVICE_NAME)
    running_tasks = [
        t for t in all_tasks if t["name"].startswith("hello") and t["state"] == "TASK_RUNNING"
    ]
    for t in running_tasks:
        assert close_enough(t["resources"]["cpus"], updated_cpus)
>>>>>>> f101c86d
<|MERGE_RESOLUTION|>--- conflicted
+++ resolved
@@ -39,16 +39,7 @@
     sdk_tasks.check_tasks_updated(config.SERVICE_NAME, "hello", hello_ids)
     config.check_running(config.SERVICE_NAME)
 
-<<<<<<< HEAD
     all_tasks = sdk_tasks.get_service_tasks(config.SERVICE_NAME, task_prefix='hello')
     running_tasks = [t for t in all_tasks if t.state == "TASK_RUNNING"]
     for t in running_tasks:
-        assert close_enough(t.resources['cpus'], updated_cpus)
-=======
-    all_tasks = shakedown.get_service_tasks(config.SERVICE_NAME)
-    running_tasks = [
-        t for t in all_tasks if t["name"].startswith("hello") and t["state"] == "TASK_RUNNING"
-    ]
-    for t in running_tasks:
-        assert close_enough(t["resources"]["cpus"], updated_cpus)
->>>>>>> f101c86d
+        assert close_enough(t.resources['cpus'], updated_cpus)