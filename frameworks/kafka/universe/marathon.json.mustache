--- conflicted
+++ resolved
@@ -46,18 +46,15 @@
 
     {{#service.placement_constraint}}
     "PLACEMENT_CONSTRAINTS": "{{{service.placement_constraint}}}",
-<<<<<<< HEAD
     {{/service.placement_constraint}}
     {{^service.placement_constraint}}
     {{#brokers.placement_constraint}}
     "PLACEMENT_CONSTRAINTS": "{{{brokers.placement_constraint}}}",
     {{/brokers.placement_constraint}}
     {{/service.placement_constraint}}
-=======
     {{#service.region}}
     "SERVICE_REGION": "{{service.region}}",
     {{/service.region}}
->>>>>>> c3fd6991
     "DEPLOY_STRATEGY":"{{service.deploy_strategy}}",
     "BROKER_COUNT": "{{brokers.count}}",
     {{^service.security.kerberos.enabled}}
