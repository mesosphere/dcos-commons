--- conflicted
+++ resolved
@@ -30,11 +30,7 @@
 import org.apache.mesos.specification.DefaultServiceSpecification;
 import org.apache.mesos.specification.DefaultTaskSpecificationProvider;
 import org.apache.mesos.specification.ServiceSpecification;
-<<<<<<< HEAD
-import org.apache.mesos.specification.TaskSpecification;
-=======
 import org.apache.mesos.specification.TaskSpecificationProvider;
->>>>>>> 2dd699f4
 import org.apache.mesos.state.PersistentOperationRecorder;
 import org.apache.mesos.state.StateStore;
 import org.apache.mesos.state.StateStoreCache;
@@ -112,55 +108,6 @@
      *                   has been registered with mesos as indicated by a call to {@link
      *                   DefaultScheduler#registered(SchedulerDriver,
      *                   org.apache.mesos.Protos.FrameworkID, org.apache.mesos.Protos.MasterInfo)
-<<<<<<< HEAD
-     * @see #createStateStore(String, String)
-     */
-    public static DefaultScheduler create(ServiceSpecification serviceSpecification, StateStore stateStore) {
-        PlanFactory deployPlanFactory =
-                new DefaultPlanFactory(new DefaultPhaseFactory(new DefaultStepFactory(stateStore)));
-        return create(
-                serviceSpecification.getName(),
-                new DefaultPlanManager(deployPlanFactory.getPlan(serviceSpecification)),
-                stateStore);
-    }
-
-    /**
-     * Returns a new {@link DefaultScheduler} instance using the provided
-     * {@code frameworkName} and {@link PlanManager} stack, and the default ZK location for
-     * framework state.
-     *
-     * @param frameworkName the name of the framework (service name)
-     * @param deployPlanManager the deployment plan to be used by this service
-     * @see DcosConstants#MESOS_MASTER_ZK_CONNECTION_STRING
-     */
-    public static DefaultScheduler create(String frameworkName, PlanManager deployPlanManager) {
-        return create(
-                frameworkName,
-                deployPlanManager,
-                createStateStore(frameworkName, DcosConstants.MESOS_MASTER_ZK_CONNECTION_STRING));
-    }
-
-    /**
-     * Returns a new {@link DefaultScheduler} instance using the provided
-     * {@code frameworkName}, {@link PlanManager} stack, and {@link StateStore}, but with default
-     * recovery durations.
-     *
-     * @param frameworkName the name of the framework (service name)
-     * @param deployPlanManager the deployment plan to be used by this service
-     * @param stateStore framework state storage, which must not be written to before the scheduler
-     *                   has been registered with mesos as indicated by a call to {@link
-     *                   DefaultScheduler#registered(SchedulerDriver,
-     *                   org.apache.mesos.Protos.FrameworkID, org.apache.mesos.Protos.MasterInfo)
-     * @see #createStateStore(String, String)
-     */
-    public static DefaultScheduler create(
-            String frameworkName,
-            PlanManager deployPlanManager,
-            StateStore stateStore) {
-        return create(
-                frameworkName,
-                deployPlanManager,
-=======
      * @param configStore framework config storage, which must not be written to before the scheduler
      *                    has been registered with mesos as indicated by a call to {@link
      *                    DefaultScheduler#registered(SchedulerDriver,
@@ -173,7 +120,6 @@
             ConfigStore<ServiceSpecification> configStore) {
         return create(
                 serviceSpecification,
->>>>>>> 2dd699f4
                 stateStore,
                 configStore,
                 defaultConfigValidators(),
@@ -183,35 +129,21 @@
 
     /**
      * Returns a new {@link DefaultScheduler} instance using the provided
-     * {@code frameworkName}, {@link PlanManager} stack, and {@link StateStore}.
-     *
-<<<<<<< HEAD
-     * @param frameworkName the name of the framework (service name)
-     * @param deployPlanManager the deployment plan to be used by this service
-     * @param stateStore framework state storage, which must not be written to before the scheduler
-     *                   has been registered with mesos as indicated by a call to {@link
-     *                   DefaultScheduler#registered(SchedulerDriver,
-     *                   org.apache.mesos.Protos.FrameworkID, org.apache.mesos.Protos.MasterInfo)
-=======
+     * {@code frameworkName} and {@link PlanManager} stack, and the default ZK location for
+     * framework state.
+     *
      * @param serviceSpecification specification containing service name and tasks to be deployed
->>>>>>> 2dd699f4
      * @param permanentFailureTimeoutSec minimum duration to wait in seconds before deciding that a
      *                                   task has failed, or an empty {@link Optional} to disable
      *                                   this detection
      * @param destructiveRecoveryDelaySec minimum duration to wait in seconds between destructive
      *                                    recovery operations such as destroying a failed task
+     * @see DcosConstants#MESOS_MASTER_ZK_CONNECTION_STRING
      */
     public static DefaultScheduler create(
             ServiceSpecification serviceSpecification,
             Optional<Integer> permanentFailureTimeoutSec,
             Integer destructiveRecoveryDelaySec) {
-<<<<<<< HEAD
-        return new DefaultScheduler(
-                frameworkName,
-                deployPlanManager,
-                new DefaultOfferRequirementProvider(new DefaultTaskConfigRouter()),
-                stateStore,
-=======
         return create(
                 serviceSpecification,
                 createStateStore(
@@ -221,110 +153,13 @@
                         serviceSpecification.getName(),
                         DcosConstants.MESOS_MASTER_ZK_CONNECTION_STRING),
                 defaultConfigValidators(),
->>>>>>> 2dd699f4
                 permanentFailureTimeoutSec,
                 destructiveRecoveryDelaySec);
     }
 
     /**
      * Returns a new {@link DefaultScheduler} instance using the provided
-     * {@code frameworkName}, {@link PlanManager}, {@link StateStore}, and
-     * {@link OfferRequirementProvider}.
-     *
-<<<<<<< HEAD
-     * @param frameworkName the name of the framework (service name)
-     * @param deployPlanManager the deployment plan to be used by this service
-     * @param offerRequirementProvider converts {@link TaskSpecification}s to
-     *                                 {@link OfferRequirement}s
-=======
-     * @param serviceSpecification specification containing service name and tasks to be deployed
->>>>>>> 2dd699f4
-     * @param stateStore framework state storage, which must not be written to before the scheduler
-     *                   has been registered with mesos as indicated by a call to {@link
-     *                   DefaultScheduler#registered(SchedulerDriver,
-     *                   org.apache.mesos.Protos.FrameworkID, org.apache.mesos.Protos.MasterInfo)
-     * @param configStore framework config storage, which must not be written to before the scheduler
-     *                    has been registered with mesos as indicated by a call to {@link
-     *                    DefaultScheduler#registered(SchedulerDriver,
-     *                    org.apache.mesos.Protos.FrameworkID, org.apache.mesos.Protos.MasterInfo)
-     * @param configValidators custom validators to be used, instead of the default validators
-     *                         returned by {@link #defaultConfigValidators()}
-     * @param permanentFailureTimeoutSec minimum duration to wait in seconds before deciding that a
-     *                                   task has failed, or an empty {@link Optional} to disable
-     *                                   this detection
-     * @param destructiveRecoveryDelaySec minimum duration to wait in seconds between destructive
-     *                                    recovery operations such as destroying a failed task
-     */
-    public static DefaultScheduler create(
-<<<<<<< HEAD
-            String frameworkName,
-            PlanManager deployPlanManager,
-            OfferRequirementProvider offerRequirementProvider,
-            StateStore stateStore,
-            Optional<Integer> permanentFailureTimeoutSec,
-            Integer destructiveRecoveryDelaySec) {
-        return new DefaultScheduler(
-                frameworkName,
-                deployPlanManager,
-                offerRequirementProvider,
-                stateStore,
-=======
-            ServiceSpecification serviceSpecification,
-            StateStore stateStore,
-            ConfigStore<ServiceSpecification> configStore,
-            Collection<ConfigurationValidator<ServiceSpecification>> configValidators,
-            Optional<Integer> permanentFailureTimeoutSec,
-            Integer destructiveRecoveryDelaySec) {
-        return new DefaultScheduler(
-                serviceSpecification,
-                stateStore,
-                configStore,
-                configValidators,
->>>>>>> 2dd699f4
-                permanentFailureTimeoutSec,
-                destructiveRecoveryDelaySec);
-    }
-
-    /**
-     * Creates and returns a new default {@link StateStore} suitable for passing to
-     * {@link DefaultScheduler#create}. To avoid the risk of zookeeper consistency issues, the
-     * returned storage MUST NOT be written to before the Scheduler has registered with Mesos, as
-     * signified by a call to {@link DefaultScheduler#registered(SchedulerDriver,
-     * org.apache.mesos.Protos.FrameworkID, org.apache.mesos.Protos.MasterInfo)}
-     *
-     * @param frameworkName the name of the framework (service name)
-     * @param zkConnectionString the zookeeper connection string to be passed to curator (host:port)
-     */
-    public static StateStore createStateStore(String frameworkName, String zkConnectionString) {
-        return StateStoreCache.getInstance(new CuratorStateStore(frameworkName, zkConnectionString));
-    }
-
-    /**
-     * Creates and returns a new default {@link ConfigStore} suitable for passing to
-     * {@link DefaultScheduler#create}. To avoid the risk of zookeeper consistency issues, the
-     * returned storage MUST NOT be written to before the Scheduler has registered with Mesos, as
-     * signified by a call to {@link DefaultScheduler#registered(SchedulerDriver,
-     * org.apache.mesos.Protos.FrameworkID, org.apache.mesos.Protos.MasterInfo)}
-     *
-     * @param frameworkName the name of the framework (service name)
-     * @param zkConnectionString the zookeeper connection string to be passed to curator (host:port)
-     */
-    public static ConfigStore<ServiceSpecification> createConfigStore(
-            String frameworkName, String zkConnectionString) {
-        return new CuratorConfigStore<>(
-                DefaultServiceSpecification.getFactoryInstance(),
-                frameworkName,
-                zkConnectionString);
-    }
-
-    public static Collection<ConfigurationValidator<ServiceSpecification>> defaultConfigValidators() {
-        return Arrays.asList(
-                new TaskSetsCannotShrink(),
-                new TaskVolumesCannotChange());
-    }
-
-    /**
-     * Creates a new DefaultScheduler.
+     * {@code frameworkName}, {@link PlanManager} stack, and {@link StateStore}.
      *
      * @param serviceSpecification specification containing service name and tasks to be deployed
      * @param stateStore framework state storage, which must not be written to before the scheduler
@@ -343,23 +178,91 @@
      * @param destructiveRecoveryDelaySec minimum duration to wait in seconds between destructive
      *                                    recovery operations such as destroying a failed task
      */
+    public static DefaultScheduler create(
+            ServiceSpecification serviceSpecification,
+            StateStore stateStore,
+            ConfigStore<ServiceSpecification> configStore,
+            Collection<ConfigurationValidator<ServiceSpecification>> configValidators,
+            Optional<Integer> permanentFailureTimeoutSec,
+            Integer destructiveRecoveryDelaySec) {
+        return new DefaultScheduler(
+                serviceSpecification,
+                stateStore,
+                configStore,
+                configValidators,
+                permanentFailureTimeoutSec,
+                destructiveRecoveryDelaySec);
+    }
+
+    /**
+     * Creates and returns a new default {@link StateStore} suitable for passing to
+     * {@link DefaultScheduler#create}. To avoid the risk of zookeeper consistency issues, the
+     * returned storage MUST NOT be written to before the Scheduler has registered with Mesos, as
+     * signified by a call to {@link DefaultScheduler#registered(SchedulerDriver,
+     * org.apache.mesos.Protos.FrameworkID, org.apache.mesos.Protos.MasterInfo)}
+     *
+     * @param frameworkName the name of the framework (service name)
+     * @param zkConnectionString the zookeeper connection string to be passed to curator (host:port)
+     */
+    public static StateStore createStateStore(String frameworkName, String zkConnectionString) {
+        return StateStoreCache.getInstance(new CuratorStateStore(frameworkName, zkConnectionString));
+    }
+
+    /**
+     * Creates and returns a new default {@link ConfigStore} suitable for passing to
+     * {@link DefaultScheduler#create}. To avoid the risk of zookeeper consistency issues, the
+     * returned storage MUST NOT be written to before the Scheduler has registered with Mesos, as
+     * signified by a call to {@link DefaultScheduler#registered(SchedulerDriver,
+     * org.apache.mesos.Protos.FrameworkID, org.apache.mesos.Protos.MasterInfo)}
+     *
+     * @param frameworkName the name of the framework (service name)
+     * @param zkConnectionString the zookeeper connection string to be passed to curator (host:port)
+     */
+    public static ConfigStore<ServiceSpecification> createConfigStore(
+            String frameworkName, String zkConnectionString) {
+        return new CuratorConfigStore<>(
+                DefaultServiceSpecification.getFactoryInstance(),
+                frameworkName,
+                zkConnectionString);
+    }
+
+    public static Collection<ConfigurationValidator<ServiceSpecification>> defaultConfigValidators() {
+        return Arrays.asList(
+                new TaskSetsCannotShrink(),
+                new TaskVolumesCannotChange());
+    }
+
+    /**
+     * Creates a new DefaultScheduler.
+     *
+     * @param serviceSpecification specification containing service name and tasks to be deployed
+     * @param stateStore framework state storage, which must not be written to before the scheduler
+     *                   has been registered with mesos as indicated by a call to {@link
+     *                   DefaultScheduler#registered(SchedulerDriver,
+     *                   org.apache.mesos.Protos.FrameworkID, org.apache.mesos.Protos.MasterInfo)
+     * @param configStore framework config storage, which must not be written to before the scheduler
+     *                    has been registered with mesos as indicated by a call to {@link
+     *                    DefaultScheduler#registered(SchedulerDriver,
+     *                    org.apache.mesos.Protos.FrameworkID, org.apache.mesos.Protos.MasterInfo)
+     * @param configValidators custom validators to be used, instead of the default validators
+     *                         returned by {@link #defaultConfigValidators()}
+     * @param permanentFailureTimeoutSec minimum duration to wait in seconds before deciding that a
+     *                                   task has failed, or an empty {@link Optional} to disable
+     *                                   this detection
+     * @param destructiveRecoveryDelaySec minimum duration to wait in seconds between destructive
+     *                                    recovery operations such as destroying a failed task
+     */
     protected DefaultScheduler(
             ServiceSpecification serviceSpecification,
             StateStore stateStore,
-<<<<<<< HEAD
-=======
             ConfigStore<ServiceSpecification> configStore,
             Collection<ConfigurationValidator<ServiceSpecification>> configValidators,
->>>>>>> 2dd699f4
             Optional<Integer> permanentFailureTimeoutSec,
             Integer destructiveRecoveryDelaySec) {
         this.serviceSpecification = serviceSpecification;
         this.stateStore = stateStore;
-<<<<<<< HEAD
-=======
         this.configStore = configStore;
         this.configValidators = configValidators;
->>>>>>> 2dd699f4
         this.permanentFailureTimeoutSec = permanentFailureTimeoutSec;
         this.destructiveRecoveryDelaySec = destructiveRecoveryDelaySec;
     }
