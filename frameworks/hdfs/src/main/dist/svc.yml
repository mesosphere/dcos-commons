--- conflicted
+++ resolved
@@ -5,21 +5,12 @@
   journal:
     count: 3
     uris:
-<<<<<<< HEAD
-      - https://downloads.mesosphere.com/hdfs/assets/hadoop-2.6.0-cdh5.7.1-dcos.tar.gz
+      - {{HDFS_URI}}
       - {{BOOTSTRAP_URI}}
     tasks:
       node:
         goal: RUNNING
-        cmd: "./bootstrap && ./hadoop-2.6.0-cdh5.7.1/bin/hdfs journalnode"
-=======
-      - {{HDFS_URI}}
-      - {{RESOLVE_URI}}
-    tasks:
-      node:
-        goal: RUNNING
-        cmd: env && ./resolve-dns.sh && ./hadoop-2.6.0-cdh5.7.1/bin/hdfs journalnode
->>>>>>> edf9eab7
+        cmd: ./bootstrap && ./hadoop-2.6.0-cdh5.7.1/bin/hdfs journalnode
         cpus: {{JOURNAL_CPUS}}
         memory: {{JOURNAL_MEM}}
         ports:
@@ -42,7 +33,7 @@
     count: 2
     uris:
       - {{HDFS_URI}}
-      - {{RESOLVE_URI}}
+      - {{BOOTSTRAP_URI}}
     resource-sets:
       name-resources:
         cpus: {{NAME_CPUS}}
@@ -56,17 +47,10 @@
           path: name-data
           size: {{NAME_DISK}}
           type: {{NAME_DISK_TYPE}}
-    uris:
-      - https://downloads.mesosphere.com/hdfs/assets/hadoop-2.6.0-cdh5.7.1-dcos.tar.gz
-      - {{BOOTSTRAP_URI}}
     tasks:
       node:
         goal: RUNNING
-<<<<<<< HEAD
-        cmd: "./bootstrap && ./hadoop-2.6.0-cdh5.7.1/bin/hdfs namenode"
-=======
-        cmd: env && ./resolve-dns.sh && ./hadoop-2.6.0-cdh5.7.1/bin/hdfs namenode
->>>>>>> edf9eab7
+        cmd: ./bootstrap && ./hadoop-2.6.0-cdh5.7.1/bin/hdfs namenode
         resource-set: name-resources
         configs:
           core-site:
@@ -77,11 +61,7 @@
             dest: hadoop-2.6.0-cdh5.7.1/etc/hadoop/hdfs-site.xml
       format:
         goal: FINISHED
-<<<<<<< HEAD
-        cmd: "./bootstrap && ./hadoop-2.6.0-cdh5.7.1/bin/hdfs namenode -format"
-=======
-        cmd: env && ./resolve-dns.sh && ./hadoop-2.6.0-cdh5.7.1/bin/hdfs namenode -format
->>>>>>> edf9eab7
+        cmd: ./bootstrap && ./hadoop-2.6.0-cdh5.7.1/bin/hdfs namenode -format
         resource-set: name-resources
         configs:
           core-site:
@@ -92,11 +72,7 @@
             dest: hadoop-2.6.0-cdh5.7.1/etc/hadoop/hdfs-site.xml
       bootstrap:
         goal: FINISHED
-<<<<<<< HEAD
-        cmd: "./bootstrap && ./hadoop-2.6.0-cdh5.7.1/bin/hdfs namenode -bootstrapStandby"
-=======
-        cmd: env && ./resolve-dns.sh && ./hadoop-2.6.0-cdh5.7.1/bin/hdfs namenode -bootstrapStandby
->>>>>>> edf9eab7
+        cmd: ./bootstrap && ./hadoop-2.6.0-cdh5.7.1/bin/hdfs namenode -bootstrapStandby
         resource-set: name-resources
         configs:
           core-site:
@@ -109,22 +85,15 @@
     count: 2
     uris:
       - {{HDFS_URI}}
-      - {{RESOLVE_URI}}
+      - {{BOOTSTRAP_URI}}
     resource-sets:
       zkfc-resources:
         cpus: {{ZKFC_CPUS}}
         memory: {{ZKFC_MEM}}
-    uris:
-      - https://downloads.mesosphere.com/hdfs/assets/hadoop-2.6.0-cdh5.7.1-dcos.tar.gz
-      - {{BOOTSTRAP_URI}}
     tasks:
       node:
         goal: RUNNING
-<<<<<<< HEAD
-        cmd: "./bootstrap && ./hadoop-2.6.0-cdh5.7.1/bin/hdfs zkfc"
-=======
-        cmd: ./resolve-dns.sh && ./hadoop-2.6.0-cdh5.7.1/bin/hdfs zkfc
->>>>>>> edf9eab7
+        cmd: ./bootstrap && ./hadoop-2.6.0-cdh5.7.1/bin/hdfs zkfc
         resource-set: zkfc-resources
         configs:
           core-site:
@@ -137,11 +106,7 @@
           SERVICE_ZK_ROOT: dcos-service-{{SERVICE_NAME}}
       format:
         goal: FINISHED
-<<<<<<< HEAD
-        cmd: "./bootstrap && ./hadoop-2.6.0-cdh5.7.1/bin/hdfs zkfc -formatZK"
-=======
-        cmd: ./resolve-dns.sh && ./hadoop-2.6.0-cdh5.7.1/bin/hdfs zkfc -formatZK
->>>>>>> edf9eab7
+        cmd: ./bootstrap && ./hadoop-2.6.0-cdh5.7.1/bin/hdfs zkfc -formatZK
         resource-set: zkfc-resources
         configs:
           core-site:
@@ -155,25 +120,16 @@
   data:
     count: {{DATA_COUNT}}
     uris:
-<<<<<<< HEAD
-      - https://downloads.mesosphere.com/hdfs/assets/hadoop-2.6.0-cdh5.7.1-dcos.tar.gz
+      - {{HDFS_URI}}
       - {{BOOTSTRAP_URI}}
     tasks:
       node:
         goal: RUNNING
-        cmd: "./bootstrap && mkdir -p /var/lib/hadoop-hdfs && chown root /var/lib/hadoop-hdfs && ./hadoop-2.6.0-cdh5.7.1/bin/hdfs datanode"
-=======
-      - {{HDFS_URI}}
-      - {{RESOLVE_URI}}
-    tasks:
-      node:
-        goal: RUNNING
         cmd: >
-               ./resolve-dns.sh &&
+               ./bootstrap &&
                mkdir -p /var/lib/hadoop-hdfs &&
                chown root /var/lib/hadoop-hdfs &&
                ./hadoop-2.6.0-cdh5.7.1/bin/hdfs datanode
->>>>>>> edf9eab7
         cpus: {{DATA_CPUS}}
         memory: {{DATA_MEM}}
         ports:
