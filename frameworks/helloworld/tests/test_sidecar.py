--- conflicted
+++ resolved
@@ -93,15 +93,8 @@
     recovery_plan = sdk_plan.get_plan(config.SERVICE_NAME, 'recovery')
     assert(len(recovery_plan['phases']) == 0)
     log.info(recovery_plan)
-<<<<<<< HEAD
     sdk_plan.start_plan(config.SERVICE_NAME, 'sidecar-toxic')
-    # Wait for the bad sidecar plan to be starting.
-    sdk_plan.wait_for_starting_plan(config.SERVICE_NAME, 'sidecar-toxic')
-=======
-    sdk_plan.start_plan(config.PACKAGE_NAME, 'sidecar-toxic')
-
     shakedown.wait_for(ToxicSidecarCheck(), timeout_seconds=10 * 60)
->>>>>>> 2d4284c1
 
     # Restart the scheduler and wait for it to come up.
     sdk_marathon.restart_app(config.SERVICE_NAME)
