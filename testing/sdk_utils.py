--- conflicted
+++ resolved
@@ -35,7 +35,7 @@
     for host in shakedown.get_private_agents():
         shakedown.run_command(host, "sudo rm -rf /var/lib/mesos/slave/slaves/*/frameworks/*")
 
-<<<<<<< HEAD
+
 def list_reserved_resources():
     '''Displays the currently reserved resources on all agents via state.json;
        Currently for INFINITY-1881 where we believe uninstall may not be
@@ -48,12 +48,11 @@
             continue
         msg = "on slaveid=%s hostname=%s reserved resources: %s"
         out(msg % (slave['id'], slave['hostname'], reserved_resources))
-=======
+
 
 def get_foldered_name(service_name):
     # DCOS 1.9 & earlier don't support "foldered", service names aka marathon
     # group names
     if shakedown.dcos_version_less_than("1.10"):
         return "test_integration_" + service_name
-    return "/test/integration/" + service_name
->>>>>>> 02a97803
+    return "/test/integration/" + service_name