--- conflicted
+++ resolved
@@ -43,11 +43,7 @@
         // Assets that are being actively worked on
         final Set<String> dirtiedAssets = new HashSet<>();
 
-<<<<<<< HEAD
-        // Offers that are available for scheduling (copy original list to allow editing below)
-=======
         // Offers that are available for scheduling (copy original list to allow modification below)
->>>>>>> 1048b2ef
         final List<Offer> offers = new ArrayList<>(offersToProcess);
 
         // Pro-actively determine all known dirty assets. This is used to ensure that PlanManagers that are presented
