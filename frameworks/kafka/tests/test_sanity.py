--- conflicted
+++ resolved
@@ -11,23 +11,7 @@
 import dcos.http
 import shakedown
 
-<<<<<<< HEAD
-from tests.test_utils import (
-    DEFAULT_PARTITION_COUNT,
-    DEFAULT_REPLICATION_FACTOR,
-    PACKAGE_NAME,
-    FOLDERED_SERVICE_NAME,
-    DEFAULT_BROKER_COUNT,
-    DEFAULT_POD_TYPE,
-    DEFAULT_PHASE_NAME,
-    DEFAULT_PLAN_NAME,
-    DEFAULT_TASK_NAME,
-    service_cli,
-    broker_count_check
-)
-=======
 from tests.test_utils import *
->>>>>>> 88a59ce7
 
 DEFAULT_TOPIC_NAME = 'topic1'
 EPHEMERAL_TOPIC_NAME = 'topic_2'
@@ -102,31 +86,13 @@
 @pytest.mark.smoke
 @pytest.mark.sanity
 def test_pods_restart():
-<<<<<<< HEAD
-    for i in range(DEFAULT_BROKER_COUNT):
-        broker_id = tasks.get_task_ids(FOLDERED_SERVICE_NAME,'{}-{}-{}'.format(DEFAULT_POD_TYPE, i, DEFAULT_TASK_NAME))
-        restart_info = service_cli('pods restart {}-{}'.format(DEFAULT_POD_TYPE, i), service_name=FOLDERED_SERVICE_NAME)
-        tasks.check_tasks_updated(FOLDERED_SERVICE_NAME, '{}-{}-{}'.format(DEFAULT_POD_TYPE, i, DEFAULT_TASK_NAME), broker_id)
-        assert len(restart_info) == 2
-        assert restart_info['tasks'][0] == '{}-{}-{}'.format(DEFAULT_POD_TYPE, i, DEFAULT_TASK_NAME)
-=======
-    restart_broker_pods()
->>>>>>> 88a59ce7
+    restart_broker_pods(FOLDERED_SERVICE_NAME)
 
 
 @pytest.mark.smoke
 @pytest.mark.sanity
 def test_pods_replace():
-<<<<<<< HEAD
-    broker_0_id = tasks.get_task_ids(FOLDERED_SERVICE_NAME, '{}-0-{}'.format(DEFAULT_POD_TYPE, DEFAULT_TASK_NAME))
-    service_cli('pods replace {}-0'.format(DEFAULT_POD_TYPE), service_name=FOLDERED_SERVICE_NAME)
-    tasks.check_tasks_updated(FOLDERED_SERVICE_NAME, '{}-0-{}'.format(DEFAULT_POD_TYPE, DEFAULT_TASK_NAME), broker_0_id)
-    tasks.check_running(FOLDERED_SERVICE_NAME, DEFAULT_BROKER_COUNT)
-    # wait till all brokers register
-    broker_count_check(DEFAULT_BROKER_COUNT, service_name=FOLDERED_SERVICE_NAME)
-=======
-    replace_broker_pod()
->>>>>>> 88a59ce7
+    replace_broker_pod(FOLDERED_SERVICE_NAME)
 
 
 # --------- Topics -------------
@@ -135,37 +101,13 @@
 @pytest.mark.smoke
 @pytest.mark.sanity
 def test_topic_create():
-<<<<<<< HEAD
-    create_info = service_cli('topic create {}'.format(EPHEMERAL_TOPIC_NAME), service_name=FOLDERED_SERVICE_NAME)
-    utils.out(create_info)
-    assert ('Created topic "%s".\n' % EPHEMERAL_TOPIC_NAME in create_info['message'])
-    assert ("topics with a period ('.') or underscore ('_') could collide." in create_info['message'])
-    topic_list_info = service_cli('topic list', service_name=FOLDERED_SERVICE_NAME)
-    assert topic_list_info == [EPHEMERAL_TOPIC_NAME]
-
-    topic_info = service_cli('topic describe {}'.format(EPHEMERAL_TOPIC_NAME), service_name=FOLDERED_SERVICE_NAME)
-    assert len(topic_info) == 1
-    assert len(topic_info['partitions']) == DEFAULT_PARTITION_COUNT
-=======
-    create_topic()
->>>>>>> 88a59ce7
+    create_topic(FOLDERED_SERVICE_NAME)
 
 
 @pytest.mark.smoke
 @pytest.mark.sanity
 def test_topic_delete():
-<<<<<<< HEAD
-    delete_info = service_cli('topic delete {}'.format(EPHEMERAL_TOPIC_NAME), service_name=FOLDERED_SERVICE_NAME)
-
-    assert len(delete_info) == 1
-    assert delete_info['message'].startswith('Output: Topic {} is marked for deletion'.format(EPHEMERAL_TOPIC_NAME))
-
-    topic_info = service_cli('topic describe {}'.format(EPHEMERAL_TOPIC_NAME), service_name=FOLDERED_SERVICE_NAME)
-    assert len(topic_info) == 1
-    assert len(topic_info['partitions']) == DEFAULT_PARTITION_COUNT
-=======
-    delete_topic()
->>>>>>> 88a59ce7
+    delete_topic(FOLDERED_SERVICE_NAME)
 
 
 @pytest.fixture
