--- conflicted
+++ resolved
@@ -4,6 +4,7 @@
 SHOULD ALSO BE APPLIED TO sdk_utils IN ANY OTHER PARTNER REPOS
 ************************************************************************
 """
+import collections
 import functools
 import logging
 import os
@@ -174,9 +175,6 @@
 
 
 def random_string(length=8):
-<<<<<<< HEAD
-    return "".join(random.choice(string.ascii_lowercase + string.digits) for _ in range(length))
-=======
     return "".join(random.choice(string.ascii_lowercase + string.digits) for _ in range(length))
 
 
@@ -191,5 +189,4 @@
             ret[k] = merge_dictionaries(dict1[k], dict2[k])
         else:
             ret[k] = dict2[k]
-    return ret
->>>>>>> 63613a36
+    return ret