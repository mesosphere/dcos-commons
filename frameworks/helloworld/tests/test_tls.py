import os
import time

import pytest
import sdk_cmd
import sdk_hosts
import sdk_install
import sdk_marathon
import sdk_plan
import sdk_security
import sdk_tasks
import sdk_utils
import shakedown
<<<<<<< HEAD
from tests.config import (
    PACKAGE_NAME,
    SERVICE_NAME
)

=======
from cryptography import x509
from cryptography.hazmat.backends import default_backend
from cryptography.x509.oid import ExtensionOID, NameOID
from tests import config
>>>>>>> 83ba2b6b

DEFAULT_BACKEND = default_backend()

# Names of VIP aliases defined in examples/tls.yml
KEYSTORE_TASK_HTTPS_PORT_NAME = 'keystore-https'
NGINX_TASK_HTTPS_PORT_NAME = 'nginx-https'

# Default keystore passphrase which is hardcoded in dcos-commons implementation
KEYSTORE_PASS = "notsecure"

# Both these files are downloaded from single `keystore-app-{VERSION}.zip`
# artfiact. For more details see `testing/tls/keystore` directory in this
# project.
KEYSTORE_APP_JAR_NAME = 'keystore-app-0.1-SNAPSHOT-all.jar'
KEYSTORE_APP_CONFIG_NAME = 'integration-test.yml'

# Service discovery prefix for the `discovery` pod which allows testing
# udpates.
DISCOVERY_TASK_PREFIX = 'discovery-prefix'


@pytest.fixture(scope='module')
def dcos_security_cli():
    """
    Installs the dcos enterprise cli.
    """

    sdk_cmd.run_cli("package install --yes dcos-enterprise-cli")


@pytest.fixture(scope='module')
def service_account(dcos_security_cli):
    """
    Creates service account with `hello-world` name and yields the name.
    """
    name = 'hello-world'
    sdk_security.create_service_account(
        service_account_name=name, service_account_secret=name)
    # TODO(mh): Fine grained permissions needs to be addressed in DCOS-16475
    sdk_cmd.run_cli(
        "security org groups add_user superusers {name}".format(name=name))
    yield name
    sdk_security.delete_service_account(
        service_account_name=name, service_account_secret=name)


@pytest.fixture(scope='module')
def hello_world_service(service_account):
    sdk_install.uninstall(PACKAGE_NAME, SERVICE_NAME)
    sdk_install.install(
<<<<<<< HEAD
        PACKAGE_NAME,
        SERVICE_NAME,
=======
        config.PACKAGE_NAME,
>>>>>>> 83ba2b6b
        1,
        additional_options={
            "service": {
                "spec_file": "examples/tls.yml",
                "service_account": service_account,
                "service_account_secret": service_account,
                },
            "tls": {
                "discovery_task_prefix": DISCOVERY_TASK_PREFIX,
                },
            }
        )

<<<<<<< HEAD
    sdk_plan.wait_for_completed_deployment(SERVICE_NAME)

    # Wait for service health check to pass
    shakedown.service_healthy(SERVICE_NAME)
=======
    sdk_plan.wait_for_completed_deployment(config.PACKAGE_NAME)

    # Wait for service health check to pass
    shakedown.service_healthy(config.PACKAGE_NAME)
>>>>>>> 83ba2b6b

    # TODO(mh): Add proper wait for health check
    time.sleep(15)

    yield service_account

<<<<<<< HEAD
    sdk_install.uninstall(PACKAGE_NAME, SERVICE_NAME)

    # Make sure that all the TLS artifacts were removed from the secrets store.
    output = sdk_cmd.run_cli('security secrets list {name}'.format(name=SERVICE_NAME))
=======
    sdk_install.uninstall(config.PACKAGE_NAME)

    # Make sure that all the TLS artifacts were removed from the secrets store.
    output = sdk_cmd.run_cli('security secrets list {name}'.format(
        name=config.PACKAGE_NAME))
>>>>>>> 83ba2b6b
    artifact_suffixes = [
        'certificate', 'private-key', 'root-ca-certificate',
        'keystore', 'truststore'
        ]

    for suffix in artifact_suffixes:
        assert suffix not in output


@pytest.mark.tls
@pytest.mark.sanity
@sdk_utils.dcos_1_10_or_higher
def test_java_truststore(hello_world_service):
    """
    Make an HTTP request from CLI to nginx exposed service.
    Test that CLI reads and uses truststore to verify HTTPS connection.
    """
<<<<<<< HEAD
    task_id = sdk_tasks.get_task_ids(SERVICE_NAME, "keystore")[0]
=======
    task_id = sdk_tasks.get_task_ids(config.PACKAGE_NAME, "keystore")[0]
>>>>>>> 83ba2b6b
    assert task_id

    # Make an http request from a CLI app using configured keystore to the
    # service itself exposed via VIP.
    # This will test whether the service is serving correct end-entity
    # certificate from keystore and if CLI client can verify certificate
    # with custom truststore configuration.
    command = _java_command(
        'java -jar ' + KEYSTORE_APP_JAR_NAME + ' truststoretest '
        'integration-test.yml '
        'https://' + sdk_hosts.vip_host(
<<<<<<< HEAD
            SERVICE_NAME, NGINX_TASK_HTTPS_PORT_NAME))
=======
            config.PACKAGE_NAME, NGINX_TASK_HTTPS_PORT_NAME))
>>>>>>> 83ba2b6b
    output = task_exec(task_id, command)
    # Unfortunately the `dcos task exec` doesn't respect the return code
    # from executed command in container so we need to manually assert for
    # expected output.
    assert 'status=200' in output


@pytest.mark.tls
@pytest.mark.sanity
@sdk_utils.dcos_1_10_or_higher
def test_tls_basic_artifacts(hello_world_service):
<<<<<<< HEAD
    task_id = sdk_tasks.get_task_ids(SERVICE_NAME, 'artifacts')[0]
=======
    task_id = sdk_tasks.get_task_ids(config.PACKAGE_NAME, 'artifacts')[0]
>>>>>>> 83ba2b6b
    assert task_id

    # Load end-entity certificate from keystore and root CA cert from truststore
    end_entity_cert = x509.load_pem_x509_certificate(
        task_exec(task_id, 'cat secure-tls-pod.crt').encode('ascii'),
        DEFAULT_BACKEND)

    root_ca_cert_in_truststore = _export_cert_from_task_keystore(
        task_id, 'keystore.truststore', 'dcos-root')

    # Check that certificate subject maches the service name
    common_name = end_entity_cert.subject.get_attributes_for_oid(
        NameOID.COMMON_NAME)[0].value
<<<<<<< HEAD
    assert common_name in sdk_hosts.autoip_host(SERVICE_NAME, 'artifacts-0-node')
=======
    assert common_name in sdk_hosts.autoip_host(config.PACKAGE_NAME, 'artifacts-0-node')
>>>>>>> 83ba2b6b

    san_extension = end_entity_cert.extensions.get_extension_for_oid(
        ExtensionOID.SUBJECT_ALTERNATIVE_NAME)
    sans = san_extension.value._general_names._general_names
    assert len(sans) == 1

    cluster_root_ca_cert = x509.load_pem_x509_certificate(
        sdk_cmd.request(
            'get', shakedown.dcos_url_path('/ca/dcos-ca.crt')).content,
        DEFAULT_BACKEND)

    assert root_ca_cert_in_truststore.signature == cluster_root_ca_cert.signature


@pytest.mark.tls
@pytest.mark.sanity
@sdk_utils.dcos_1_10_or_higher
def test_java_keystore(hello_world_service):
    """
    Java `keystore-app` presents itself with provided TLS certificate
    from keystore.
    """
<<<<<<< HEAD
    task_id = sdk_tasks.get_task_ids(SERVICE_NAME, 'artifacts')[0]
=======
    task_id = sdk_tasks.get_task_ids(config.PACKAGE_NAME, 'artifacts')[0]
>>>>>>> 83ba2b6b
    assert task_id

    # Make a curl request from artifacts container to `keystore-app`
    # and make sure that mesos curl can verify certificate served by app
    curl = (
        'curl -v -i '
        '--cacert secure-tls-pod.ca '
        'https://' + sdk_hosts.vip_host(
<<<<<<< HEAD
            SERVICE_NAME, KEYSTORE_TASK_HTTPS_PORT_NAME) + '/hello-world'
=======
            config.PACKAGE_NAME, KEYSTORE_TASK_HTTPS_PORT_NAME) + '/hello-world'
>>>>>>> 83ba2b6b
        )

    output = task_exec(task_id, curl, return_stderr_in_stdout=True)
    # Check that HTTP request was successful with response 200 and make sure
    # that curl with pre-configured cert was used and that task was matched
    # by SAN in certificate.
    assert 'HTTP/1.1 200 OK' in output
    assert 'CAfile: secure-tls-pod.ca' in output
    tls_verification_msg = (
        'host "keystore-https.hello-world.l4lb.thisdcos.directory" matched '
        'cert\'s "keystore-https.hello-world.l4lb.thisdcos.directory"'
    )
    assert tls_verification_msg in output


@pytest.mark.tls
@pytest.mark.sanity
@sdk_utils.dcos_1_10_or_higher
def test_tls_nginx(hello_world_service):
    """
    Checks that NGINX exposes TLS service with correct PEM encoded end-entity
    certificate.
    """

    # Use keystore-app `truststoretest` CLI command to run request against
    # the NGINX container to verify that nginx presents itself with end-entity
    # certificate that can be verified by with truststore.
<<<<<<< HEAD
    task_id = sdk_tasks.get_task_ids(SERVICE_NAME, 'keystore')[0]
=======
    task_id = sdk_tasks.get_task_ids(config.PACKAGE_NAME, 'keystore')[0]
>>>>>>> 83ba2b6b
    assert task_id

    command = _java_command(
        'java -jar ' + KEYSTORE_APP_JAR_NAME + ' truststoretest '
        'integration-test.yml '
        'https://' + sdk_hosts.vip_host(
<<<<<<< HEAD
            SERVICE_NAME, NGINX_TASK_HTTPS_PORT_NAME) + '/')
=======
            config.PACKAGE_NAME, NGINX_TASK_HTTPS_PORT_NAME) + '/')
>>>>>>> 83ba2b6b
    output = task_exec(task_id, command)

    # Unfortunately the `dcos task exec` doesn't respect the return code
    # from executed command in container so we need to manually assert for
    # expected output.
    assert 'status=200' in output


@pytest.mark.tls
@pytest.mark.sanity
@sdk_utils.dcos_1_10_or_higher
def test_changing_discovery_replaces_certificate_sans(hello_world_service):
    """
    Update service configuration to change discovery prefix of a task.
    Scheduler should update task and new SANs should be generated.
    """
<<<<<<< HEAD
    task_id = sdk_tasks.get_task_ids(SERVICE_NAME, "discovery")[0]
=======
    original_tasks = sdk_tasks.get_task_ids(config.PACKAGE_NAME, 'discovery')
    assert len(original_tasks) == 1, 'Expecting exactly one task ID'

    task_id = original_tasks[0]
>>>>>>> 83ba2b6b
    assert task_id

    # Load end-entity certificate from PEM encoded file
    end_entity_cert = x509.load_pem_x509_certificate(
        task_exec(task_id, 'cat server.crt').encode('ascii'),
        DEFAULT_BACKEND)

    san_extension = end_entity_cert.extensions.get_extension_for_oid(
        ExtensionOID.SUBJECT_ALTERNATIVE_NAME)
    sans = [
        san.value for san in san_extension.value._general_names._general_names]

    expected_san = (
        '{name}-0.{service_name}.autoip.dcos.thisdcos.directory'.format(
            name=DISCOVERY_TASK_PREFIX,
<<<<<<< HEAD
            service_name=SERVICE_NAME)
=======
            package_name=config.PACKAGE_NAME)
>>>>>>> 83ba2b6b
        )
    assert expected_san in sans

    # Run task update with new discovery prefix
<<<<<<< HEAD
    config = sdk_marathon.get_config(SERVICE_NAME)
    config['env']['DISCOVERY_TASK_PREFIX'] = DISCOVERY_TASK_PREFIX + '-new'
    sdk_marathon.update_app(SERVICE_NAME, config)

    new_task_id = sdk_tasks.get_task_ids(SERVICE_NAME, "discovery")[0]
=======
    marathon_config = sdk_marathon.get_config(config.PACKAGE_NAME)
    marathon_config['env']['DISCOVERY_TASK_PREFIX'] = DISCOVERY_TASK_PREFIX + '-new'
    sdk_marathon.update_app(config.PACKAGE_NAME, marathon_config)
    sdk_tasks.check_tasks_updated(config.PACKAGE_NAME, 'discovery', original_tasks)
    new_task_id = sdk_tasks.get_task_ids(config.PACKAGE_NAME, "discovery")[0]

>>>>>>> 83ba2b6b
    assert task_id != new_task_id

    new_cert = x509.load_pem_x509_certificate(
        task_exec(new_task_id, 'cat server.crt').encode('ascii'),
        DEFAULT_BACKEND)

    san_extension = new_cert.extensions.get_extension_for_oid(
        ExtensionOID.SUBJECT_ALTERNATIVE_NAME)
    sans = [
        san.value for san in san_extension.value._general_names._general_names]

    expected_san =  (
        '{name}-0.{service_name}.autoip.dcos.thisdcos.directory'.format(
            name=DISCOVERY_TASK_PREFIX + '-new',
<<<<<<< HEAD
            service_name=SERVICE_NAME)
=======
            package_name=config.PACKAGE_NAME)
>>>>>>> 83ba2b6b
        )
    assert expected_san in sans


def task_exec(task_name, command, **kwargs):
    return sdk_cmd.run_cli(
        "task exec {} {}".format(task_name, command), **kwargs)


def _export_cert_from_task_keystore(
        task, keystore_path, alias, password=KEYSTORE_PASS):
    """
    Retrieves certificate from the keystore with given alias by executing
    a keytool in context of running container and loads the certificate to
    memory.

    Args:
        task (str): Task id of container that contains the keystore
        keystore_path (str): Path inside container to keystore containing
            the certificate
        alias (str): Alias of the certificate in the keystore

    Returns:
        x509.Certificate object
    """
    args = ['-rfc']
    if password:
        args.append('-storepass "{password}"'.format(password=password))

    args_str = ' '.join(args)

    cert_bytes = task_exec(
        task, _keystore_export_command(keystore_path, alias, args_str)
    ).encode('ascii')

    return x509.load_pem_x509_certificate(
        cert_bytes, DEFAULT_BACKEND)


def _keystore_list_command(keystore_path, args=None):
    """
    Creates a command that can be executed using `dcos exec` CLI and will
    list certificates from provided keystore using java `keytool` command.

    https://docs.oracle.com/javase/8/docs/technotes/tools/windows/keytool.html

    Args:
        keystore_path (str): Path to the keystore file
        args (str): Optionally addiontal arguments for the `keytool -list`
            command.

    Returns:
        A string that can be used as `dcos exec` argument.
    """
    return _java_command(
        'keytool -list -keystore {keystore_path} '
        '-noprompt {args}'.format(
            keystore_path=keystore_path,
            args=args
        )
    )


def _keystore_export_command(keystore_path, cert_alias, args=None):
    """
    Runs the exportcert keytool command to export certificate with given alias.
    """
    return _java_command(
        'keytool -exportcert -keystore {keystore_path} '
        '-alias {alias} {args}'.format(
            keystore_path=keystore_path,
            alias=cert_alias,
            args=args
        )
    )


def _java_command(command):
    """
    General wrapper that can execute java command in container with SDK
    injected java binary.

    Args:
        command (str): Command that should be executed

    Returns:
        Bash wrapped command that initializes JAVA environment for executing
        the java command.
    """
    return (
        "bash -c ' "
        "export JAVA_HOME=$(ls -d $MESOS_SANDBOX/jre*/); "
        "export JAVA_HOME=${{JAVA_HOME%/}}; "
        "export PATH=$(ls -d $JAVA_HOME/bin):$PATH; "
        "{command}"
        "'"
    ).format(command=command)<|MERGE_RESOLUTION|>--- conflicted
+++ resolved
@@ -11,18 +11,10 @@
 import sdk_tasks
 import sdk_utils
 import shakedown
-<<<<<<< HEAD
-from tests.config import (
-    PACKAGE_NAME,
-    SERVICE_NAME
-)
-
-=======
 from cryptography import x509
 from cryptography.hazmat.backends import default_backend
 from cryptography.x509.oid import ExtensionOID, NameOID
 from tests import config
->>>>>>> 83ba2b6b
 
 DEFAULT_BACKEND = default_backend()
 
@@ -71,14 +63,10 @@
 
 @pytest.fixture(scope='module')
 def hello_world_service(service_account):
-    sdk_install.uninstall(PACKAGE_NAME, SERVICE_NAME)
+    sdk_install.uninstall(PACKAGE_NAME, config.SERVICE_NAME)
     sdk_install.install(
-<<<<<<< HEAD
-        PACKAGE_NAME,
-        SERVICE_NAME,
-=======
         config.PACKAGE_NAME,
->>>>>>> 83ba2b6b
+        config.SERVICE_NAME,
         1,
         additional_options={
             "service": {
@@ -92,35 +80,20 @@
             }
         )
 
-<<<<<<< HEAD
-    sdk_plan.wait_for_completed_deployment(SERVICE_NAME)
+    sdk_plan.wait_for_completed_deployment(config.SERVICE_NAME)
 
     # Wait for service health check to pass
-    shakedown.service_healthy(SERVICE_NAME)
-=======
-    sdk_plan.wait_for_completed_deployment(config.PACKAGE_NAME)
-
-    # Wait for service health check to pass
-    shakedown.service_healthy(config.PACKAGE_NAME)
->>>>>>> 83ba2b6b
+    shakedown.service_healthy(config.SERVICE_NAME)
 
     # TODO(mh): Add proper wait for health check
     time.sleep(15)
 
     yield service_account
 
-<<<<<<< HEAD
-    sdk_install.uninstall(PACKAGE_NAME, SERVICE_NAME)
+    sdk_install.uninstall(config.PACKAGE_NAME, config.SERVICE_NAME)
 
     # Make sure that all the TLS artifacts were removed from the secrets store.
-    output = sdk_cmd.run_cli('security secrets list {name}'.format(name=SERVICE_NAME))
-=======
-    sdk_install.uninstall(config.PACKAGE_NAME)
-
-    # Make sure that all the TLS artifacts were removed from the secrets store.
-    output = sdk_cmd.run_cli('security secrets list {name}'.format(
-        name=config.PACKAGE_NAME))
->>>>>>> 83ba2b6b
+    output = sdk_cmd.run_cli('security secrets list {name}'.format(name=config.SERVICE_NAME))
     artifact_suffixes = [
         'certificate', 'private-key', 'root-ca-certificate',
         'keystore', 'truststore'
@@ -138,11 +111,7 @@
     Make an HTTP request from CLI to nginx exposed service.
     Test that CLI reads and uses truststore to verify HTTPS connection.
     """
-<<<<<<< HEAD
-    task_id = sdk_tasks.get_task_ids(SERVICE_NAME, "keystore")[0]
-=======
-    task_id = sdk_tasks.get_task_ids(config.PACKAGE_NAME, "keystore")[0]
->>>>>>> 83ba2b6b
+    task_id = sdk_tasks.get_task_ids(config.SERVICE_NAME, "keystore")[0]
     assert task_id
 
     # Make an http request from a CLI app using configured keystore to the
@@ -154,11 +123,7 @@
         'java -jar ' + KEYSTORE_APP_JAR_NAME + ' truststoretest '
         'integration-test.yml '
         'https://' + sdk_hosts.vip_host(
-<<<<<<< HEAD
-            SERVICE_NAME, NGINX_TASK_HTTPS_PORT_NAME))
-=======
-            config.PACKAGE_NAME, NGINX_TASK_HTTPS_PORT_NAME))
->>>>>>> 83ba2b6b
+            config.SERVICE_NAME, NGINX_TASK_HTTPS_PORT_NAME))
     output = task_exec(task_id, command)
     # Unfortunately the `dcos task exec` doesn't respect the return code
     # from executed command in container so we need to manually assert for
@@ -170,11 +135,7 @@
 @pytest.mark.sanity
 @sdk_utils.dcos_1_10_or_higher
 def test_tls_basic_artifacts(hello_world_service):
-<<<<<<< HEAD
-    task_id = sdk_tasks.get_task_ids(SERVICE_NAME, 'artifacts')[0]
-=======
-    task_id = sdk_tasks.get_task_ids(config.PACKAGE_NAME, 'artifacts')[0]
->>>>>>> 83ba2b6b
+    task_id = sdk_tasks.get_task_ids(config.SERVICE_NAME, 'artifacts')[0]
     assert task_id
 
     # Load end-entity certificate from keystore and root CA cert from truststore
@@ -188,11 +149,7 @@
     # Check that certificate subject maches the service name
     common_name = end_entity_cert.subject.get_attributes_for_oid(
         NameOID.COMMON_NAME)[0].value
-<<<<<<< HEAD
-    assert common_name in sdk_hosts.autoip_host(SERVICE_NAME, 'artifacts-0-node')
-=======
-    assert common_name in sdk_hosts.autoip_host(config.PACKAGE_NAME, 'artifacts-0-node')
->>>>>>> 83ba2b6b
+    assert common_name in sdk_hosts.autoip_host(config.SERVICE_NAME, 'artifacts-0-node')
 
     san_extension = end_entity_cert.extensions.get_extension_for_oid(
         ExtensionOID.SUBJECT_ALTERNATIVE_NAME)
@@ -215,11 +172,7 @@
     Java `keystore-app` presents itself with provided TLS certificate
     from keystore.
     """
-<<<<<<< HEAD
-    task_id = sdk_tasks.get_task_ids(SERVICE_NAME, 'artifacts')[0]
-=======
-    task_id = sdk_tasks.get_task_ids(config.PACKAGE_NAME, 'artifacts')[0]
->>>>>>> 83ba2b6b
+    task_id = sdk_tasks.get_task_ids(config.SERVICE_NAME, 'artifacts')[0]
     assert task_id
 
     # Make a curl request from artifacts container to `keystore-app`
@@ -228,11 +181,7 @@
         'curl -v -i '
         '--cacert secure-tls-pod.ca '
         'https://' + sdk_hosts.vip_host(
-<<<<<<< HEAD
-            SERVICE_NAME, KEYSTORE_TASK_HTTPS_PORT_NAME) + '/hello-world'
-=======
-            config.PACKAGE_NAME, KEYSTORE_TASK_HTTPS_PORT_NAME) + '/hello-world'
->>>>>>> 83ba2b6b
+            config.SERVICE_NAME, KEYSTORE_TASK_HTTPS_PORT_NAME) + '/hello-world'
         )
 
     output = task_exec(task_id, curl, return_stderr_in_stdout=True)
@@ -260,22 +209,14 @@
     # Use keystore-app `truststoretest` CLI command to run request against
     # the NGINX container to verify that nginx presents itself with end-entity
     # certificate that can be verified by with truststore.
-<<<<<<< HEAD
-    task_id = sdk_tasks.get_task_ids(SERVICE_NAME, 'keystore')[0]
-=======
-    task_id = sdk_tasks.get_task_ids(config.PACKAGE_NAME, 'keystore')[0]
->>>>>>> 83ba2b6b
+    task_id = sdk_tasks.get_task_ids(config.SERVICE_NAME, 'keystore')[0]
     assert task_id
 
     command = _java_command(
         'java -jar ' + KEYSTORE_APP_JAR_NAME + ' truststoretest '
         'integration-test.yml '
         'https://' + sdk_hosts.vip_host(
-<<<<<<< HEAD
-            SERVICE_NAME, NGINX_TASK_HTTPS_PORT_NAME) + '/')
-=======
-            config.PACKAGE_NAME, NGINX_TASK_HTTPS_PORT_NAME) + '/')
->>>>>>> 83ba2b6b
+            config.SERVICE_NAME, NGINX_TASK_HTTPS_PORT_NAME) + '/')
     output = task_exec(task_id, command)
 
     # Unfortunately the `dcos task exec` doesn't respect the return code
@@ -292,14 +233,10 @@
     Update service configuration to change discovery prefix of a task.
     Scheduler should update task and new SANs should be generated.
     """
-<<<<<<< HEAD
-    task_id = sdk_tasks.get_task_ids(SERVICE_NAME, "discovery")[0]
-=======
     original_tasks = sdk_tasks.get_task_ids(config.PACKAGE_NAME, 'discovery')
     assert len(original_tasks) == 1, 'Expecting exactly one task ID'
 
     task_id = original_tasks[0]
->>>>>>> 83ba2b6b
     assert task_id
 
     # Load end-entity certificate from PEM encoded file
@@ -315,29 +252,17 @@
     expected_san = (
         '{name}-0.{service_name}.autoip.dcos.thisdcos.directory'.format(
             name=DISCOVERY_TASK_PREFIX,
-<<<<<<< HEAD
-            service_name=SERVICE_NAME)
-=======
-            package_name=config.PACKAGE_NAME)
->>>>>>> 83ba2b6b
+            service_name=config.SERVICE_NAME)
         )
     assert expected_san in sans
 
     # Run task update with new discovery prefix
-<<<<<<< HEAD
-    config = sdk_marathon.get_config(SERVICE_NAME)
-    config['env']['DISCOVERY_TASK_PREFIX'] = DISCOVERY_TASK_PREFIX + '-new'
-    sdk_marathon.update_app(SERVICE_NAME, config)
-
-    new_task_id = sdk_tasks.get_task_ids(SERVICE_NAME, "discovery")[0]
-=======
-    marathon_config = sdk_marathon.get_config(config.PACKAGE_NAME)
+    marathon_config = sdk_marathon.get_config(config.SERVICE_NAME)
     marathon_config['env']['DISCOVERY_TASK_PREFIX'] = DISCOVERY_TASK_PREFIX + '-new'
-    sdk_marathon.update_app(config.PACKAGE_NAME, marathon_config)
-    sdk_tasks.check_tasks_updated(config.PACKAGE_NAME, 'discovery', original_tasks)
-    new_task_id = sdk_tasks.get_task_ids(config.PACKAGE_NAME, "discovery")[0]
-
->>>>>>> 83ba2b6b
+    sdk_marathon.update_app(config.SERVICE_NAME, marathon_config)
+
+    sdk_tasks.check_tasks_updated(config.SERVICE_NAME, 'discovery', original_tasks)
+    new_task_id = sdk_tasks.get_task_ids(config.SERVICE_NAME, "discovery")[0]
     assert task_id != new_task_id
 
     new_cert = x509.load_pem_x509_certificate(
@@ -352,11 +277,7 @@
     expected_san =  (
         '{name}-0.{service_name}.autoip.dcos.thisdcos.directory'.format(
             name=DISCOVERY_TASK_PREFIX + '-new',
-<<<<<<< HEAD
-            service_name=SERVICE_NAME)
-=======
-            package_name=config.PACKAGE_NAME)
->>>>>>> 83ba2b6b
+            service_name=config.SERVICE_NAME)
         )
     assert expected_san in sans
 
