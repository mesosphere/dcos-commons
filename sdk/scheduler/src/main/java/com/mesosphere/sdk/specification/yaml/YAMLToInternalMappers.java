package com.mesosphere.sdk.specification.yaml;

import org.apache.commons.collections.MapUtils;
import org.apache.commons.lang3.StringUtils;

import com.mesosphere.sdk.config.ConfigNamespace;
import com.mesosphere.sdk.config.DefaultTaskConfigRouter;
import com.mesosphere.sdk.config.TaskConfigRouter;
import com.mesosphere.sdk.offer.constrain.MarathonConstraintParser;
import com.mesosphere.sdk.offer.constrain.PassthroughRule;
import com.mesosphere.sdk.offer.constrain.PlacementRule;
import com.mesosphere.sdk.scheduler.SchedulerUtils;
import com.mesosphere.sdk.specification.*;
import com.mesosphere.sdk.specification.util.RLimit;

import java.net.URI;
import java.util.ArrayList;
import java.util.Collection;
import java.util.LinkedHashMap;
import java.util.List;
import java.util.Map;
import java.util.Optional;
import java.util.stream.Collectors;

/**
 * Adapter utilities for mapping Raw YAML objects to internal objects.
 */
public class YAMLToInternalMappers {

<<<<<<< HEAD
    /**
     * Converts the provided YAML {@link RawServiceSpecification} into a new {@link ServiceSpec}.
     *
     * @param rawSvcSpec the raw service specification representing a YAML file
     * @param fileReader the file reader to be used for reading template files, allowing overrides for testing
     * @throws Exception if the conversion fails
     */
    static DefaultServiceSpec from(
            RawServiceSpecification rawSvcSpec,
            YAMLServiceSpecFactory.FileReader fileReader) throws Exception {
        RawScheduler rawScheduler = rawSvcSpec.getScheduler();

        String role = null;
        String principal = null;
        Integer apiPort = null;
        String zookeeper = null;
        if (rawScheduler != null) {
            principal = rawScheduler.getPrincipal();
            role = rawScheduler.getRole();
            apiPort = rawScheduler.getApiPort();
            zookeeper = rawScheduler.getZookeeper();
        }
        // Fall back to defaults as needed:
        if (StringUtils.isEmpty(role)) {
            role = SchedulerUtils.nameToRole(rawSvcSpec.getName());
        }
        if (StringUtils.isEmpty(principal)) {
            principal = SchedulerUtils.nameToPrincipal(rawSvcSpec.getName());
        }
        if (apiPort == null) {
            apiPort = SchedulerUtils.apiPort();
        }
        if (StringUtils.isEmpty(zookeeper)) {
            zookeeper = SchedulerUtils.defaultZkHost();
        }

        DefaultServiceSpec.Builder builder = DefaultServiceSpec.newBuilder()
                .name(rawSvcSpec.getName())
                .role(role)
                .principal(principal)
                .apiPort(apiPort)
                .zookeeperConnection(zookeeper);
=======
    static DefaultServiceSpec from(RawServiceSpec rawSvcSpec) throws Exception {
        final String role = SchedulerUtils.nameToRole(rawSvcSpec.getName());
        final String principal = rawSvcSpec.getPrincipal();
>>>>>>> f2388f13

        List<PodSpec> pods = new ArrayList<>();
        final LinkedHashMap<String, RawPod> rawPods = rawSvcSpec.getPods();
        TaskConfigRouter taskConfigRouter = new DefaultTaskConfigRouter();
        for (Map.Entry<String, RawPod> entry : rawPods.entrySet()) {
            pods.add(from(
                    entry.getValue(),
                    fileReader,
                    entry.getKey(),
                    taskConfigRouter.getConfig(entry.getKey()),
                    role,
                    principal));
        }
        builder.pods(pods);

        RawReplacementFailurePolicy replacementFailurePolicy = rawSvcSpec.getReplacementFailurePolicy();
        if (replacementFailurePolicy != null) {
            Integer minReplaceDelayMs = replacementFailurePolicy.getMinReplaceDelayMs();
            Integer permanentFailureTimoutMs = replacementFailurePolicy.getPermanentFailureTimoutMs();

            builder.replacementFailurePolicy(ReplacementFailurePolicy.newBuilder()
                    .minReplaceDelayMs(minReplaceDelayMs)
                    .permanentFailureTimoutMs(permanentFailureTimoutMs)
                    .build());
        }

<<<<<<< HEAD
        return builder.build();
=======
        return builder
                .name(rawSvcSpec.getName())
                .apiPort(rawSvcSpec.getApiPort())
                .principal(principal)
                .zookeeperConnection(rawSvcSpec.getZookeeper())
                .pods(pods)
                .role(role)
                .build();
    }

    private static ConfigFileSpec from(RawConfiguration rawConfiguration) throws IOException {
        return new DefaultConfigFileSpec(
                rawConfiguration.getDest(),
                new File(rawConfiguration.getTemplate()));
    }

    private static HealthCheckSpec from(RawHealthCheck rawHealthCheck) {
        return DefaultHealthCheckSpec.newBuilder()
                .command(rawHealthCheck.getCmd())
                .delay(rawHealthCheck.getDelay())
                .gracePeriod(rawHealthCheck.getGracePeriod())
                .interval(rawHealthCheck.getInterval())
                .maxConsecutiveFailures(rawHealthCheck.getMaxConsecutiveFailures())
                .timeout(rawHealthCheck.getTimeout())
                .build();
>>>>>>> f2388f13
    }

    private static PodSpec from(
            RawPod rawPod,
            YAMLServiceSpecFactory.FileReader fileReader,
            String podName,
            ConfigNamespace configNamespace,
            String role,
            String principal) throws Exception {
        Collection<URI> uris = new ArrayList<>();
        for (String uriStr : rawPod.getUris()) {
            uris.add(new URI(uriStr));
        }

        WriteOnceLinkedHashMap<String, RawResourceSet> rawResourceSets = rawPod.getResourceSets();
        final Collection<ResourceSet> resourceSets = new ArrayList<>();
        if (MapUtils.isNotEmpty(rawResourceSets)) {
            resourceSets.addAll(rawResourceSets.entrySet().stream()
                    .map(rawResourceSetEntry -> {
                        String rawResourceSetName = rawResourceSetEntry.getKey();
                        RawResourceSet rawResourceSet = rawResourceSets.get(rawResourceSetName);
                        return from(
                                rawResourceSetName,
                                rawResourceSet.getCpus(),
                                rawResourceSet.getMemory(),
                                rawResourceSet.getEndpoints(),
                                rawResourceSet.getVolume(),
                                rawResourceSet.getVolumes(),
                                role,
                                principal);
                    })
                    .collect(Collectors.toList()));
        }

        List<TaskSpec> taskSpecs = new ArrayList<>();
        for (Map.Entry<String, RawTask> entry : rawPod.getTasks().entrySet()) {
            taskSpecs.add(from(
                    entry.getValue(),
                    fileReader,
                    entry.getKey(),
                    uris,
                    Optional.ofNullable(rawPod.getUser()),
                    configNamespace,
                    resourceSets,
                    role,
                    principal));
        }

        DefaultPodSpec.Builder builder = DefaultPodSpec.newBuilder()
                .count(rawPod.getCount())
                .tasks(taskSpecs)
                .type(podName)
                .user(rawPod.getUser())
                .resources(resourceSets);

        PlacementRule placementRule = MarathonConstraintParser.parse(rawPod.getPlacement());
        if (!(placementRule instanceof PassthroughRule)) {
            builder.placementRule(placementRule);
        }
        if (rawPod.getContainer() != null) {
            List<RLimit> rlimits = new ArrayList<>();
            for (Map.Entry<String, RawRLimit> entry : rawPod.getContainer().getRLimits().entrySet()) {
                RawRLimit rawRLimit = entry.getValue();
                rlimits.add(new RLimit(entry.getKey(), rawRLimit.getSoft(), rawRLimit.getHard()));
            }
            builder.container(new DefaultContainerSpec(rawPod.getContainer().getImageName(), rlimits));
        }

        return builder.build();
    }

    private static TaskSpec from(
            RawTask rawTask,
            YAMLServiceSpecFactory.FileReader fileReader,
            String taskName,
            Collection<URI> podUris,
            Optional<String> user,
            ConfigNamespace configNamespace,
            Collection<ResourceSet> resourceSets,
            String role,
            String principal) throws Exception {
        Collection<URI> uris = new ArrayList<>();
        for (String uriStr : rawTask.getUris()) {
            uris.add(new URI(uriStr));
        }
        uris.addAll(podUris);

        DefaultCommandSpec.Builder commandSpecBuilder = DefaultCommandSpec.newBuilder(configNamespace)
                .environment(rawTask.getEnv())
                .uris(uris)
                .value(rawTask.getCmd());
        if (user.isPresent()) {
            commandSpecBuilder.user(user.get());
        }

<<<<<<< HEAD
        List<ConfigFileSpecification> configFiles = new ArrayList<>();
        if (MapUtils.isNotEmpty(rawTask.getConfigurations())) {
            for (RawConfiguration rawConfig : rawTask.getConfigurations().values()) {
                configFiles.add(new DefaultConfigFileSpecification(
                        rawConfig.getDest(), fileReader.read(rawConfig.getTemplate())));
=======
        List<ConfigFileSpec> configFiles = new LinkedList<>();
        if (rawTask.getConfigurations() != null) {
            for (RawConfiguration rawConfig : rawTask.getConfigurations()) {
                configFiles.add(from(rawConfig));
>>>>>>> f2388f13
            }
        }

        HealthCheckSpec healthCheckSpec = null;
        if (rawTask.getHealthCheck() != null) {
            RawHealthCheck rawHealthCheck = rawTask.getHealthCheck();
            healthCheckSpec = DefaultHealthCheckSpec.newBuilder()
                    .command(rawHealthCheck.getCmd())
                    .delay(rawHealthCheck.getDelay())
                    .gracePeriod(rawHealthCheck.getGracePeriod())
                    .interval(rawHealthCheck.getInterval())
                    .maxConsecutiveFailures(rawHealthCheck.getMaxConsecutiveFailures())
                    .timeout(rawHealthCheck.getTimeout())
                    .build();
        }

        DefaultTaskSpec.Builder builder = DefaultTaskSpec.newBuilder()
                .commandSpec(commandSpecBuilder.build())
                .configFiles(configFiles)
                .goalState(GoalState.valueOf(StringUtils.upperCase(rawTask.getGoal())))
                .healthCheckSpec(healthCheckSpec)
                .name(taskName)
                .uris(uris);

        if (StringUtils.isNotBlank(rawTask.getResourceSet())) {
            // Use resource set content:
            builder.resourceSet(
                    resourceSets.stream()
                            .filter(resourceSet -> resourceSet.getId().equals(rawTask.getResourceSet()))
                            .findFirst().get());
        } else {
            // Use task content:
            builder.resourceSet(from(
                    taskName + "-resource-set",
                    rawTask.getCpus(),
                    rawTask.getMemory(),
                    rawTask.getEndpoints(),
                    rawTask.getVolume(),
                    rawTask.getVolumes(),
                    role,
                    principal));
        }

        return builder.build();
    }

    private static DefaultResourceSet from(
            String id,
            Double cpus,
            Integer memory,
            WriteOnceLinkedHashMap<String, RawEndpoint> rawEndpoints,
            RawVolume rawSingleVolume,
            WriteOnceLinkedHashMap<String, RawVolume> rawVolumes,
            String role,
            String principal) {

        DefaultResourceSet.Builder resourceSetBuilder = DefaultResourceSet.newBuilder(role, principal);

        if (MapUtils.isNotEmpty(rawVolumes)) {
            // Note: volume names for multiple volumes are currently ignored
            for (RawVolume rawVolume : rawVolumes.values()) {
                resourceSetBuilder.addVolume(
                        rawVolume.getType(),
                        Double.valueOf(rawVolume.getSize()),
                        rawVolume.getPath());
            }
        }
        if (rawSingleVolume != null) {
            resourceSetBuilder.addVolume(
                    rawSingleVolume.getType(),
                    Double.valueOf(rawSingleVolume.getSize()),
                    rawSingleVolume.getPath());
        }

        if (cpus != null) {
            resourceSetBuilder.cpus(cpus);
        }

        if (memory != null) {
            resourceSetBuilder.memory(Double.valueOf(memory));
        }

        if (MapUtils.isNotEmpty(rawEndpoints)) {
            for (Map.Entry<String, RawEndpoint> rawEndpoint : rawEndpoints.entrySet()) {
                resourceSetBuilder.addEndpoint(rawEndpoint.getKey(), rawEndpoint.getValue());
            }
        }

        return resourceSetBuilder
                .id(id)
                .build();
    }
}<|MERGE_RESOLUTION|>--- conflicted
+++ resolved
@@ -27,17 +27,15 @@
  */
 public class YAMLToInternalMappers {
 
-<<<<<<< HEAD
     /**
-     * Converts the provided YAML {@link RawServiceSpecification} into a new {@link ServiceSpec}.
+     * Converts the provided YAML {@link RawServiceSpec} into a new {@link ServiceSpec}.
      *
      * @param rawSvcSpec the raw service specification representing a YAML file
      * @param fileReader the file reader to be used for reading template files, allowing overrides for testing
      * @throws Exception if the conversion fails
      */
     static DefaultServiceSpec from(
-            RawServiceSpecification rawSvcSpec,
-            YAMLServiceSpecFactory.FileReader fileReader) throws Exception {
+            RawServiceSpec rawSvcSpec, YAMLServiceSpecFactory.FileReader fileReader) throws Exception {
         RawScheduler rawScheduler = rawSvcSpec.getScheduler();
 
         String role = null;
@@ -70,12 +68,8 @@
                 .principal(principal)
                 .apiPort(apiPort)
                 .zookeeperConnection(zookeeper);
-=======
-    static DefaultServiceSpec from(RawServiceSpec rawSvcSpec) throws Exception {
-        final String role = SchedulerUtils.nameToRole(rawSvcSpec.getName());
-        final String principal = rawSvcSpec.getPrincipal();
->>>>>>> f2388f13
-
+
+        // Add all pods
         List<PodSpec> pods = new ArrayList<>();
         final LinkedHashMap<String, RawPod> rawPods = rawSvcSpec.getPods();
         TaskConfigRouter taskConfigRouter = new DefaultTaskConfigRouter();
@@ -90,6 +84,7 @@
         }
         builder.pods(pods);
 
+        // Add failure policy if needed
         RawReplacementFailurePolicy replacementFailurePolicy = rawSvcSpec.getReplacementFailurePolicy();
         if (replacementFailurePolicy != null) {
             Integer minReplaceDelayMs = replacementFailurePolicy.getMinReplaceDelayMs();
@@ -101,35 +96,7 @@
                     .build());
         }
 
-<<<<<<< HEAD
         return builder.build();
-=======
-        return builder
-                .name(rawSvcSpec.getName())
-                .apiPort(rawSvcSpec.getApiPort())
-                .principal(principal)
-                .zookeeperConnection(rawSvcSpec.getZookeeper())
-                .pods(pods)
-                .role(role)
-                .build();
-    }
-
-    private static ConfigFileSpec from(RawConfiguration rawConfiguration) throws IOException {
-        return new DefaultConfigFileSpec(
-                rawConfiguration.getDest(),
-                new File(rawConfiguration.getTemplate()));
-    }
-
-    private static HealthCheckSpec from(RawHealthCheck rawHealthCheck) {
-        return DefaultHealthCheckSpec.newBuilder()
-                .command(rawHealthCheck.getCmd())
-                .delay(rawHealthCheck.getDelay())
-                .gracePeriod(rawHealthCheck.getGracePeriod())
-                .interval(rawHealthCheck.getInterval())
-                .maxConsecutiveFailures(rawHealthCheck.getMaxConsecutiveFailures())
-                .timeout(rawHealthCheck.getTimeout())
-                .build();
->>>>>>> f2388f13
     }
 
     private static PodSpec from(
@@ -225,18 +192,11 @@
             commandSpecBuilder.user(user.get());
         }
 
-<<<<<<< HEAD
-        List<ConfigFileSpecification> configFiles = new ArrayList<>();
-        if (MapUtils.isNotEmpty(rawTask.getConfigurations())) {
+        List<ConfigFileSpec> configFiles = new ArrayList<>();
+        if (rawTask.getConfigurations() != null) {
             for (RawConfiguration rawConfig : rawTask.getConfigurations().values()) {
-                configFiles.add(new DefaultConfigFileSpecification(
+                configFiles.add(new DefaultConfigFileSpec(
                         rawConfig.getDest(), fileReader.read(rawConfig.getTemplate())));
-=======
-        List<ConfigFileSpec> configFiles = new LinkedList<>();
-        if (rawTask.getConfigurations() != null) {
-            for (RawConfiguration rawConfig : rawTask.getConfigurations()) {
-                configFiles.add(from(rawConfig));
->>>>>>> f2388f13
             }
         }
 
