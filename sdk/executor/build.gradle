--- conflicted
+++ resolved
@@ -23,18 +23,6 @@
 apply plugin: 'java'
 apply plugin: 'application'
 
-<<<<<<< HEAD
-test {
-    filter {
-        // without this, Gradle runs tests from elastic module for some reason.
-        includeTestsMatching "com.mesosphere.sdk.executor.*"
-    }
-}
-
-buildDir = new File(rootProject.projectDir, "build/")
-
-=======
->>>>>>> afcb58f5
 distributions {
     main {
         baseName = 'executor'
