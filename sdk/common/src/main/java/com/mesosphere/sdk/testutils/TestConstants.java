package com.mesosphere.sdk.testutils;

import org.apache.mesos.Protos;

import com.mesosphere.sdk.offer.CommonIdUtils;

/**
 * This class encapsulates constants for tests.
 */
public class TestConstants {
    public static final String SERVICE_NAME = "service-name";
    public static final String CONTAINER_PATH = "test-container-path";
    public static final String CONTAINER_PATH_LABEL = "container-path";
    public static final String EXECUTOR_NAME = "test-executor-name";
    public static final String HOSTNAME = "test-hostname";
    public static final String MOUNT_ROOT = "test-mount-root";
    public static final Protos.OfferID OFFER_ID = Protos.OfferID.newBuilder().setValue("test-offer-id").build();
    public static final String PERSISTENCE_ID = "test-persistence-id";
    public static final String PRINCIPAL = "test-principal";
    public static final String ROLE = "test-role";
    public static final Protos.SlaveID AGENT_ID = Protos.SlaveID.newBuilder().setValue("test-slave-id").build();
    public static final String TASK_NAME = "test-task-name";
    public static final String TASK_TYPE = "test-task-type";
    public static final Integer TASK_INDEX = 0;
    public static final String TASK_CMD = "./task-cmd";
    public static final String POD_TYPE = "pod-type";
    public static final String HEALTH_CHECK_CMD = "./health-check";
    public static final String RESOURCE_ID = "test-resource-id";
    public static final String RESOURCE_SET_ID = "test-resource-set-id";
    public static final String TASK_DNS_PREFIX = "task-prefix";
    public static final Protos.ExecutorID EXECUTOR_ID = CommonIdUtils.toExecutorId(EXECUTOR_NAME);
    public static final Protos.TaskID TASK_ID = CommonIdUtils.toTaskId(TASK_NAME);
    public static final String PORT_ENV_NAME = "TEST_PORT_NAME";
    public static final String VIP_NAME = "testvip";
    public static final int VIP_PORT = 1111;
    public static final String VIP_PROTOCOL = "tcp";
    public static final Protos.DiscoveryInfo.Visibility VIP_VISIBILITY = Protos.DiscoveryInfo.Visibility.EXTERNAL;
    public static final Integer PORT_API_VALUE = 8080;
    public static final String HAS_DYNAMIC_PORT_ASSIGNMENT_LABEL = "has-dynamic-port-assignment";
    public static final String HAS_VIP_LABEL = "hasvip";
<<<<<<< HEAD
    public static final String MOUNT_SOURCE_ROOT = "/mnt/source";
=======
    public static final String ROOT_DISK_TYPE = "ROOT";
    public static final String MOUNT_DISK_TYPE = "MOUNT";

>>>>>>> fbf400dc
    // CNI port mapping constants
    public static final int HOST_PORT = 4040;
    public static final int CONTAINER_PORT = 8080;
    public static final int NUMBER_OF_PORT_MAPPINGS = 1;

    public static final Protos.MasterInfo MASTER_INFO =
            Protos.MasterInfo.newBuilder()
                    .setId("test-master-id")
                    .setIp(0)
                    .setPort(0)
                    .build();

    public static final Protos.FrameworkID FRAMEWORK_ID =
            Protos.FrameworkID.newBuilder()
                    .setValue("test-framework-id")
                    .build();

    public static final Protos.ContainerInfo CONTAINER_INFO =
            Protos.ContainerInfo.newBuilder()
            .setType(Protos.ContainerInfo.Type.DOCKER)
            .setDocker(
                    Protos.ContainerInfo.DockerInfo.newBuilder()
                    .setImage("bash")
                    .setNetwork(Protos.ContainerInfo.DockerInfo.Network.HOST)
                    .build()
            )
            .build();

    public static final Protos.CommandInfo COMMAND_INFO =
            Protos.CommandInfo.newBuilder()
            .setValue("echo test")
            .build();

    public static final Protos.TaskInfo TASK_INFO =
            Protos.TaskInfo.newBuilder()
            .setName(TASK_NAME)
            .setTaskId(TASK_ID)
            .setSlaveId(AGENT_ID)
            .build();

    public static final Protos.TaskStatus TASK_STATUS =
            Protos.TaskStatus.newBuilder()
                    .setTaskId(TASK_ID)
                    .setState(Protos.TaskState.TASK_RUNNING)
                    .build();

    public static Protos.Labels getRequiredTaskLabels(int podIndex) {
        Protos.Labels.Builder builder = Protos.Labels.newBuilder();
        builder.addLabelsBuilder().setKey("task_type").setValue(TASK_TYPE);
        builder.addLabelsBuilder().setKey("index").setValue(String.valueOf(podIndex));
        return builder.build();
    }
}<|MERGE_RESOLUTION|>--- conflicted
+++ resolved
@@ -38,13 +38,10 @@
     public static final Integer PORT_API_VALUE = 8080;
     public static final String HAS_DYNAMIC_PORT_ASSIGNMENT_LABEL = "has-dynamic-port-assignment";
     public static final String HAS_VIP_LABEL = "hasvip";
-<<<<<<< HEAD
     public static final String MOUNT_SOURCE_ROOT = "/mnt/source";
-=======
     public static final String ROOT_DISK_TYPE = "ROOT";
     public static final String MOUNT_DISK_TYPE = "MOUNT";
 
->>>>>>> fbf400dc
     // CNI port mapping constants
     public static final int HOST_PORT = 4040;
     public static final int CONTAINER_PORT = 8080;
