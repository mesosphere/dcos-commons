--- conflicted
+++ resolved
@@ -179,6 +179,7 @@
         for (TaskSpec taskSpec : podInstanceRequirement.getPodInstance().getPod().getTasks()) {
             if (!taskSpec.getTransportEncryption().isEmpty()) {
                 tlsStageBuilder = Optional.of(new TLSEvaluationStage.Builder(serviceName, schedulerConfig));
+                break;
             }
         }
 
@@ -279,17 +280,8 @@
 
     private List<OfferEvaluationStage> getNewEvaluationPipeline(
             PodInstanceRequirement podInstanceRequirement,
-<<<<<<< HEAD
-            Collection<Protos.TaskInfo> allTasks) {
-        Map<String, ResourceSet> resourceSets = getNewResourceSets(podInstanceRequirement);
-
-        Optional<TLSEvaluationStage.Builder> tlsBuilder =
-                getTLSEvaluationStageBuilder(serviceName, schedulerFlags, podInstanceRequirement);
-
-=======
             Collection<Protos.TaskInfo> allTasks,
             Optional<TLSEvaluationStage.Builder> tlsStageBuilder) {
->>>>>>> 9bc3249d
         List<OfferEvaluationStage> evaluationStages = new ArrayList<>();
         if (podInstanceRequirement.getPodInstance().getPod().getPlacementRule().isPresent()) {
             evaluationStages.add(new PlacementRuleEvaluationStage(
@@ -346,17 +338,8 @@
                     .findFirst()
                     .get();
 
-<<<<<<< HEAD
-            if (tlsBuilder.isPresent() && !taskSpec.getTransportEncryption().isEmpty()) {
-                try {
-                    evaluationStages.add(tlsBuilder.get().setTaskName(taskName).build());
-                } catch (NoSuchAlgorithmException | InvalidKeySpecException | IOException e) {
-                    logger.error("Failed to create TLSEvaluationStage, no TLS will be provisioned", e);
-                }
-=======
             if (!taskSpec.getTransportEncryption().isEmpty()) {
                 evaluationStages.add(tlsStageBuilder.get().build(taskSpec.getName()));
->>>>>>> 9bc3249d
             }
 
             boolean shouldBeLaunched = podInstanceRequirement.getTasksToLaunch().contains(taskName);
@@ -409,16 +392,8 @@
             PodInstanceRequirement podInstanceRequirement,
             Map<String, Protos.TaskInfo> podTasks,
             Collection<Protos.TaskInfo> allTasks,
-<<<<<<< HEAD
-            Protos.ExecutorInfo executorInfo) {
-
-        Optional<TLSEvaluationStage.Builder> tlsBuilder =
-                getTLSEvaluationStageBuilder(serviceName, schedulerFlags, podInstanceRequirement);
-
-=======
             Protos.ExecutorInfo executorInfo,
             Optional<TLSEvaluationStage.Builder> tlsStageBuilder) {
->>>>>>> 9bc3249d
         List<TaskSpec> taskSpecs = podInstanceRequirement.getPodInstance().getPod().getTasks().stream()
                 .filter(taskSpec -> podInstanceRequirement.getTasksToLaunch().contains(taskSpec.getName()))
                 .collect(Collectors.toList());
@@ -462,17 +437,8 @@
                     .forEach(resource -> evaluationStages.add(new UnreserveEvaluationStage(resource)));
             evaluationStages.addAll(taskResourceMapper.getEvaluationStages());
 
-<<<<<<< HEAD
-            if (tlsBuilder.isPresent() && !taskSpec.getTransportEncryption().isEmpty()) {
-                try {
-                    evaluationStages.add(tlsBuilder.get().setTaskName(taskSpec.getName()).build());
-                } catch (NoSuchAlgorithmException | InvalidKeySpecException | IOException e) {
-                    logger.error("Failed to create TLSEvaluationStage, no TLS will be provisioned", e);
-                }
-=======
             if (!taskSpec.getTransportEncryption().isEmpty()) {
                 evaluationStages.add(tlsStageBuilder.get().build(taskSpec.getName()));
->>>>>>> 9bc3249d
             }
 
             boolean shouldLaunch = podInstanceRequirement.getTasksToLaunch().contains(taskSpec.getName());
@@ -482,17 +448,6 @@
         return evaluationStages;
     }
 
-<<<<<<< HEAD
-    private static Optional<TLSEvaluationStage.Builder> getTLSEvaluationStageBuilder(
-            String serviceName, SchedulerFlags flags, PodInstanceRequirement podInstanceRequirement) {
-        // Don't create a TLS stage if there's no TLS requested.
-        return TaskUtils.getTasksWithTLS(podInstanceRequirement).isEmpty()
-                ? Optional.empty()
-                : Optional.of(TLSEvaluationStage.newBuilder(serviceName, flags));
-    }
-
-=======
->>>>>>> 9bc3249d
     private static Protos.TaskInfo getTaskInfoSharingResourceSet(
             PodInstance podInstance,
             TaskSpec taskSpec,
