package com.mesosphere.sdk.reference.scheduler;

import org.apache.mesos.Protos;
import org.apache.mesos.offer.ResourceUtils;
import org.apache.mesos.offer.ValueUtils;
import org.apache.mesos.offer.constrain.TaskTypeGenerator;
import org.apache.mesos.scheduler.SchedulerUtils;
import org.apache.mesos.specification.*;
import org.slf4j.Logger;
import org.slf4j.LoggerFactory;

import java.util.*;

/**
 * Main entry point for the Reference Scheduler.
 */
public class Main {
    private static final Logger LOGGER = LoggerFactory.getLogger(Main.class);

    private static final String SERVICE_NAME = "data-store";
    private static final String ROLE = SchedulerUtils.nameToRole(SERVICE_NAME);
    private static final String PRINCIPAL = SchedulerUtils.nameToPrincipal(SERVICE_NAME);

    private static final String TASK_METADATA_NAME = "meta-data";
    private static final int TASK_METADATA_COUNT = Integer.parseInt(System.getenv("METADATA_COUNT"));
    private static final double TASK_METADATA_CPU = Double.valueOf(System.getenv("METADATA_CPU"));
    private static final double TASK_METADATA_MEM_MB = Double.valueOf(System.getenv("METADATA_MEM"));
    private static final double TASK_METADATA_DISK_MB = Double.valueOf(System.getenv("METADATA_DISK"));

    private static final String TASK_DATA_NAME = "data";
    private static final int TASK_DATA_COUNT = Integer.parseInt(System.getenv("DATA_COUNT"));
    private static final double TASK_DATA_CPU = Double.valueOf(System.getenv("DATA_CPU"));
    private static final double TASK_DATA_MEM_MB = Double.valueOf(System.getenv("DATA_MEM"));
    private static final double TASK_DATA_DISK_MB = Double.valueOf(System.getenv("DATA_DISK"));

    private static final int API_PORT = Integer.parseInt(System.getenv("PORT0"));
    private static final String CONTAINER_PATH_SUFFIX = "-container-path";

    public static void main(String[] args) throws Exception {
        LOGGER.info("Starting reference scheduler with args: " + Arrays.asList(args));
        new DefaultService(API_PORT).register(getServiceSpecification());
    }

    private static ServiceSpecification getServiceSpecification() {
        return new DefaultServiceSpecification(
                SERVICE_NAME,
                Arrays.asList(
                        DefaultTaskSet.create(TASK_METADATA_COUNT,
                                TASK_METADATA_NAME,
                                getCommand(TASK_METADATA_NAME),
                                getResources(TASK_METADATA_CPU, TASK_METADATA_MEM_MB),
                                getVolumes(TASK_METADATA_DISK_MB, TASK_METADATA_NAME),
                                // no config info/template files
                                Collections.emptyList(),
                                // avoid colocating with other metadata instances (<=1 instance/agent):
                                Optional.of(TaskTypeGenerator.createAvoid(TASK_METADATA_NAME)),
                                Optional.of(getHealthCheck(TASK_METADATA_NAME))),
                        DefaultTaskSet.create(TASK_DATA_COUNT,
                                TASK_DATA_NAME,
                                getCommand(TASK_DATA_NAME),
                                getResources(TASK_DATA_CPU, TASK_DATA_MEM_MB),
                                getVolumes(TASK_DATA_DISK_MB, TASK_DATA_NAME),
                                // no config info/template files
                                Collections.emptyList(),
                                // avoid colocating with other data instances (<=1 instance/agent):
                                Optional.of(TaskTypeGenerator.createAvoid(TASK_DATA_NAME)),
                                Optional.of(getHealthCheck(TASK_DATA_NAME)))));
    }

    private static Protos.HealthCheck getHealthCheck(String name) {
        Protos.CommandInfo commandInfo = Protos.CommandInfo.newBuilder()
                .setValue(String.format("stat %s%s/output", name, CONTAINER_PATH_SUFFIX))
                .build();

        return Protos.HealthCheck.newBuilder()
                .setCommand(commandInfo)
                .build();
    }

    private static Collection<ResourceSpecification> getResources(double cpu, double memMb) {
        return Arrays.asList(
                new DefaultResourceSpecification(
                        "cpus",
                        ValueUtils.getValue(ResourceUtils.getUnreservedScalar("cpus", cpu)),
                        ROLE,
                        PRINCIPAL),
                new DefaultResourceSpecification(
                        "mem",
                        ValueUtils.getValue(ResourceUtils.getUnreservedScalar("mem", memMb)),
                        ROLE,
                        PRINCIPAL));
    }

    private static Collection<VolumeSpecification> getVolumes(double diskMb, String taskName) {
        VolumeSpecification volumeSpecification = new DefaultVolumeSpecification(
                diskMb,
                VolumeSpecification.Type.ROOT,
                taskName + CONTAINER_PATH_SUFFIX,
                ROLE,
                PRINCIPAL);

        return Arrays.asList(volumeSpecification);
    }

    private static Protos.CommandInfo getCommand(String name) {
        final String cmd = String.format(
                "echo %s >> %s%s/output && sleep 1000", name, name, CONTAINER_PATH_SUFFIX);
<<<<<<< HEAD
=======

>>>>>>> 58e706ff
        return Protos.CommandInfo.newBuilder()
                .setValue(cmd)
                .build();
    }
}<|MERGE_RESOLUTION|>--- conflicted
+++ resolved
@@ -105,10 +105,7 @@
     private static Protos.CommandInfo getCommand(String name) {
         final String cmd = String.format(
                 "echo %s >> %s%s/output && sleep 1000", name, name, CONTAINER_PATH_SUFFIX);
-<<<<<<< HEAD
-=======
 
->>>>>>> 58e706ff
         return Protos.CommandInfo.newBuilder()
                 .setValue(cmd)
                 .build();
