--- conflicted
+++ resolved
@@ -80,18 +80,8 @@
     )
 
     # scheduler should fail to deploy, don't wait for it to complete:
-<<<<<<< HEAD
     sdk_install.install(config.PACKAGE_NAME, config.SERVICE_NAME, 0,
                         additional_options=options, wait_for_deployment=False)
-=======
-    sdk_install.install(
-        config.PACKAGE_NAME,
-        config.SERVICE_NAME,
-        0,
-        additional_options=options,
-        wait_for_deployment=False,
-    )
->>>>>>> f101c86d
     try:
         sdk_tasks.check_running(config.SERVICE_NAME, 1, timeout_seconds=60)
         assert False, "Should have failed to deploy anything"
@@ -111,11 +101,7 @@
     assert phase1["status"] == "IN_PROGRESS"
     steps1 = phase1["steps"]
     assert len(steps1) == 1
-<<<<<<< HEAD
     assert steps1[0]['status'] in ('PREPARED', 'PENDING')  # first step may be PREPARED
-=======
-    assert steps1[0]["status"] in ("PREPARED", "PENDING")  # first step may be PREPARED
->>>>>>> f101c86d
 
     phase2 = pl["phases"][1]
     assert phase2["status"] == "PENDING"
@@ -258,7 +244,6 @@
 @pytest.mark.sanity
 def test_hostname_unique():
     sdk_install.uninstall(config.PACKAGE_NAME, config.SERVICE_NAME)
-<<<<<<< HEAD
     options = _escape_placement_for_1_9({
         "service": {
             "yaml": "marathon_constraint"
@@ -270,23 +255,9 @@
         "world": {
             "count": get_num_private_agents(),
             "placement": "[[\"hostname\", \"UNIQUE\"]]"
-=======
-    options = _escape_placement_for_1_9(
-        {
-            "service": {"yaml": "marathon_constraint"},
-            "hello": {
-                "count": config.get_num_private_agents(),
-                "placement": '[["hostname", "UNIQUE"]]',
-            },
-            "world": {
-                "count": config.get_num_private_agents(),
-                "placement": '[["hostname", "UNIQUE"]]',
-            },
->>>>>>> f101c86d
-        }
-    )
-
-<<<<<<< HEAD
+        }
+    )
+
     sdk_install.install(config.PACKAGE_NAME, config.SERVICE_NAME,
                         get_num_private_agents() * 2, additional_options=options)
 
@@ -299,33 +270,12 @@
 
     sdk_tasks.check_running(config.SERVICE_NAME, get_num_private_agents() * 2 - 1, timeout_seconds=10)
     sdk_tasks.check_running(config.SERVICE_NAME, get_num_private_agents() * 2)
-=======
-    sdk_install.install(
-        config.PACKAGE_NAME,
-        config.SERVICE_NAME,
-        config.get_num_private_agents() * 2,
-        additional_options=options,
-    )
-
-    # hello deploys first. One "world" task should end up placed with each "hello" task.
-    # ensure "hello" task can still be placed with "world" task
-    old_ids = sdk_tasks.get_task_ids(config.SERVICE_NAME, "hello")
-    sdk_cmd.svc_cli(config.PACKAGE_NAME, config.SERVICE_NAME, "pod replace hello-0")
-    sdk_tasks.check_tasks_updated(config.SERVICE_NAME, "hello", old_ids)
-    sdk_plan.wait_for_completed_recovery(config.SERVICE_NAME)
-
-    sdk_tasks.check_running(
-        config.SERVICE_NAME, config.get_num_private_agents() * 2 - 1, timeout_seconds=10
-    )
-    sdk_tasks.check_running(config.SERVICE_NAME, config.get_num_private_agents() * 2)
->>>>>>> f101c86d
     ensure_count_per_agent(hello_count=1, world_count=1)
 
 
 @pytest.mark.sanity
 def test_max_per_hostname():
     sdk_install.uninstall(config.PACKAGE_NAME, config.SERVICE_NAME)
-<<<<<<< HEAD
     options = _escape_placement_for_1_9({
         "service": {
             "yaml": "marathon_constraint"
@@ -342,35 +292,12 @@
 
     sdk_install.install(config.PACKAGE_NAME, config.SERVICE_NAME,
                         get_num_private_agents() * 5, additional_options=options)
-=======
-    options = _escape_placement_for_1_9(
-        {
-            "service": {"yaml": "marathon_constraint"},
-            "hello": {
-                "count": config.get_num_private_agents() * 2,
-                "placement": '[["hostname", "MAX_PER", "2"]]',
-            },
-            "world": {
-                "count": config.get_num_private_agents() * 3,
-                "placement": '[["hostname", "MAX_PER", "3"]]',
-            },
-        }
-    )
-
-    sdk_install.install(
-        config.PACKAGE_NAME,
-        config.SERVICE_NAME,
-        config.get_num_private_agents() * 5,
-        additional_options=options,
-    )
->>>>>>> f101c86d
     ensure_max_count_per_agent(hello_count=2, world_count=3)
 
 
 @pytest.mark.sanity
 def test_rr_by_hostname():
     sdk_install.uninstall(config.PACKAGE_NAME, config.SERVICE_NAME)
-<<<<<<< HEAD
     options = _escape_placement_for_1_9({
         "service": {
             "yaml": "marathon_constraint"
@@ -387,39 +314,12 @@
 
     sdk_install.install(config.PACKAGE_NAME, config.SERVICE_NAME,
                         get_num_private_agents() * 4, additional_options=options)
-=======
-    options = _escape_placement_for_1_9(
-        {
-            "service": {"yaml": "marathon_constraint"},
-            "hello": {
-                "count": config.get_num_private_agents() * 2,
-                "placement": '[["hostname", "GROUP_BY", "{}"]]'.format(
-                    config.get_num_private_agents()
-                ),
-            },
-            "world": {
-                "count": config.get_num_private_agents() * 2,
-                "placement": '[["hostname", "GROUP_BY", "{}"]]'.format(
-                    config.get_num_private_agents()
-                ),
-            },
-        }
-    )
-
-    sdk_install.install(
-        config.PACKAGE_NAME,
-        config.SERVICE_NAME,
-        config.get_num_private_agents() * 4,
-        additional_options=options,
-    )
->>>>>>> f101c86d
     ensure_max_count_per_agent(hello_count=2, world_count=2)
 
 
 @pytest.mark.sanity
 def test_cluster():
     sdk_install.uninstall(config.PACKAGE_NAME, config.SERVICE_NAME)
-<<<<<<< HEAD
     some_agent = sdk_agents.get_private_agents().pop()['hostname']
     options = _escape_placement_for_1_9({
         "service": {
@@ -437,33 +337,11 @@
     sdk_install.install(config.PACKAGE_NAME, config.SERVICE_NAME,
                         get_num_private_agents(), additional_options=options)
     ensure_count_per_agent(hello_count=get_num_private_agents(), world_count=0)
-=======
-    some_agent = shakedown.get_private_agents().pop()
-    options = _escape_placement_for_1_9(
-        {
-            "service": {"yaml": "marathon_constraint"},
-            "hello": {
-                "count": config.get_num_private_agents(),
-                "placement": '[["hostname", "CLUSTER", "{}"]]'.format(some_agent),
-            },
-            "world": {"count": 0},
-        }
-    )
-
-    sdk_install.install(
-        config.PACKAGE_NAME,
-        config.SERVICE_NAME,
-        config.get_num_private_agents(),
-        additional_options=options,
-    )
-    ensure_count_per_agent(hello_count=config.get_num_private_agents(), world_count=0)
->>>>>>> f101c86d
 
 
 def get_hello_world_agent_sets():
     hello_agents = []
     world_agents = []
-<<<<<<< HEAD
     for task in sdk_tasks.get_service_tasks(config.SERVICE_NAME):
         if task.name.startswith('hello-'):
             hello_agents.append(task.agent_id)
@@ -471,15 +349,6 @@
             world_agents.append(task.agent_id)
         else:
             assert False, "Unknown task: " + task.name
-=======
-    for task in all_tasks:
-        if task["name"].startswith("hello-"):
-            hello_agents.append(task["slave_id"])
-        elif task["name"].startswith("world-"):
-            world_agents.append(task["slave_id"])
-        else:
-            assert False, "Unknown task: " + task["name"]
->>>>>>> f101c86d
     return hello_agents, world_agents
 
 
@@ -565,17 +434,10 @@
 def setup_constraint_switch():
     sdk_install.uninstall(config.PACKAGE_NAME, config.SERVICE_NAME)
 
-<<<<<<< HEAD
     agents = sdk_agents.get_private_agents()
     some_agent = agents[0]['hostname']
     other_agent = agents[1]['hostname']
     log.info('Agents: %s %s', some_agent, other_agent)
-=======
-    agents = shakedown.get_private_agents()
-    some_agent = agents[0]
-    other_agent = agents[1]
-    log.info("Agents: %s %s", some_agent, other_agent)
->>>>>>> f101c86d
     assert some_agent != other_agent
     options = _escape_placement_for_1_9(
         {
