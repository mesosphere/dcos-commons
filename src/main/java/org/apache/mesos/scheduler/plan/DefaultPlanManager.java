--- conflicted
+++ resolved
@@ -1,42 +1,16 @@
 package org.apache.mesos.scheduler.plan;
 
-<<<<<<< HEAD
-import java.util.Collection;
-import java.util.stream.Collectors;
-=======
-import com.google.protobuf.TextFormat;
-import org.apache.commons.collections.CollectionUtils;
 import org.apache.mesos.Protos;
 import org.apache.mesos.scheduler.ChainedObserver;
-import org.slf4j.Logger;
-import org.slf4j.LoggerFactory;
 
-import java.util.*;
->>>>>>> ffd1d28a
+import java.util.Collection;
 
 /**
  * Provides the default implementation of a {@link PlanManager}.
  * Encapsulates the plan and a strategy for executing that plan.
  */
-<<<<<<< HEAD
-public class DefaultPlanManager implements PlanManager {
+public class DefaultPlanManager extends ChainedObserver implements PlanManager {
     private final Plan plan;
-=======
-public class DefaultPlanManager extends ChainedObserver implements PlanManager {
-    private static final Logger LOGGER = LoggerFactory.getLogger(DefaultPlanManager.class);
-
-    protected final Map<UUID, PhaseStrategy> phaseStrategies = new HashMap<>();
-    protected volatile Plan plan;
-
-    public DefaultPlanManager(final Plan plan,
-                              final PhaseStrategyFactory strategyFactory) {
-        setPlan(plan);
-        final List<? extends Phase> phases = plan.getPhases();
-        for (Phase phase : phases) {
-            phaseStrategies.put(phase.getId(), strategyFactory.getStrategy(phase));
-        }
-    }
->>>>>>> ffd1d28a
 
     public DefaultPlanManager(final Plan plan) {
         this.plan = plan;
@@ -48,238 +22,13 @@
         return plan;
     }
 
-<<<<<<< HEAD
     @Override
     public Collection<? extends Block> getCandidates(Collection<String> dirtyAssets) {
-        Collection<Phase> candidatePhases = plan.getStrategy().getCandidates(plan, dirtyAssets);
-        Collection<Block> candidateBlocks = candidatePhases.stream()
-                .map(phase -> phase.getStrategy().getCandidates(phase, dirtyAssets))
-                .flatMap(blocks -> blocks.stream())
-                .collect(Collectors.toList());
-=======
-    /**
-     * Returns the first {@link Phase} in the {@link Plan} which isn't marked complete.
-     */
-    @Override
-    public Optional<Phase> getCurrentPhase() {
-        for (Phase phase : plan.getPhases()) {
-            if (!phase.isComplete()) {
-                LOGGER.debug("Phase {} ({}) is NOT complete. This is the current phase.",
-                        phase.getName(), phase.getId());
-                return Optional.of(phase);
-            } else {
-                LOGGER.debug("Phase {} ({}) is complete.", phase.getName(), phase.getId());
-            }
-        }
-        LOGGER.debug("All phases are complete.");
-        return Optional.empty();
+        return PlanUtils.getCandidates(plan, dirtyAssets);
     }
 
     @Override
-    public Optional<Block> getCurrentBlock(Collection<String> dirtiedAssets) {
-        Optional<PhaseStrategy> currPhaseOptional = getCurrentPhaseStrategy();
-        if (currPhaseOptional.isPresent()) {
-            final Optional<Block> currentBlock = currPhaseOptional.get().getCurrentBlock(dirtiedAssets);
-            if (currentBlock.isPresent()) {
-                if (CollectionUtils.isNotEmpty(dirtiedAssets)) {
-                    final Block block = currentBlock.get();
-                    for (String dirtyAsset : dirtiedAssets) {
-                        if (Objects.equals(dirtyAsset, block.getName())) {
-                            LOGGER.info("Chosen block is already dirtied by other PlanManager. No block to schedule.");
-                            return Optional.empty();
-                        }
-                    }
-                    LOGGER.info("Chosen block is not dirtied by other PlanManager. Returning block: {}",
-                            currentBlock.get().getName());
-                    return currentBlock;
-                } else {
-                    LOGGER.info("There are no dirty assets. Returning block: {}", currentBlock.get().getName());
-                    return currentBlock;
-                }
-            } else {
-                LOGGER.info("No block to schedule.");
-                return Optional.empty();
-            }
-        } else {
-            LOGGER.info("No phase to schedule.");
-            return Optional.empty();
-        }
-    }
-
-    @Override
-    public boolean isComplete() {
-        return plan.isComplete();
-    }
-
-    @Override
-    public void proceed() {
-        LOGGER.info("Proceeding with staged execution");
-        final Optional<PhaseStrategy> currPhaseOptional = getCurrentPhaseStrategy();
-        if (currPhaseOptional.isPresent()) {
-            currPhaseOptional.get().proceed();
-            LOGGER.info("Proceeding with current phase: phase = {}", currPhaseOptional.get());
-        } else {
-            LOGGER.info("No phase to proceed");
-        }
-    }
-
-    @Override
-    public void interrupt() {
-        LOGGER.info("Interrupting staged execution");
-        final Optional<PhaseStrategy> currPhaseOptional = getCurrentPhaseStrategy();
-        if (currPhaseOptional.isPresent()) {
-            currPhaseOptional.get().interrupt();
-            LOGGER.info("Interrupted current phase: phase = {}", currPhaseOptional.get());
-        } else {
-            LOGGER.info("No phase to interrupt");
-        }
-    }
-
-    @Override
-    public boolean isInterrupted() {
-        return getStatus() == Status.WAITING;
-    }
-
-    @Override
-    public void restart(final UUID phaseId, final UUID blockId) {
-        LOGGER.info("Restarting phase : phaseId = {}, blockId = {}", phaseId, blockId);
-        PhaseStrategy strategy = getPhaseStrategy(phaseId, blockId);
-        if (strategy == null) {
-            return;
-        }
-        strategy.restart(blockId);
-        LOGGER.info("Restarted phase : phaseId = {}, blockId = {}", phaseId, blockId);
-    }
-
-    @Override
-    public void forceComplete(final UUID phaseId, final UUID blockId) {
-        LOGGER.info("Forcing completion : phaseId = {}, blockId = {}", phaseId, blockId);
-        PhaseStrategy strategy = getPhaseStrategy(phaseId, blockId);
-        if (strategy == null) {
-            return;
-        }
-        strategy.forceComplete(blockId);
-        LOGGER.info("Forced completion : phaseId = {}, blockId = {}", phaseId, blockId);
-    }
-
-    @Override
-    public void update(final Protos.TaskStatus status) {
-        LOGGER.debug("Received status update : status = {}", TextFormat.shortDebugString(status));
-        final Optional<PhaseStrategy> currPhaseStrategyOptional = getCurrentPhaseStrategy();
-        if (currPhaseStrategyOptional.isPresent()) {
-            final Phase currentPhase = currPhaseStrategyOptional.get().getPhase();
-            if (currentPhase != null) {
-                final List<? extends Block> blocks = currentPhase.getBlocks();
-                for (Block block : blocks) {
-                    LOGGER.debug("Updating block '{}' with status", block.getName());
-                    block.update(status);
-                }
-            } else {
-                LOGGER.debug("currentPhase is null. No blocks to receive status");
-            }
-        } else {
-            LOGGER.debug("currentPhaseStrategy is not present. No blocks to receive status");
-        }
-    }
-
-    @Override
-    public boolean hasDecisionPoint(final Block block) {
-        UUID phaseId = getPhaseId(block);
-        if (phaseId != null) {
-            return getPhaseStrategy(phaseId, block.getId()).hasDecisionPoint(block);
-        } else {
-            return false;
-        }
-    }
-
-    private UUID getPhaseId(final Block block) {
-        for (Phase phase : plan.getPhases()) {
-            for (Block blk : phase.getBlocks()) {
-                if (block.getId().equals(blk.getId())) {
-                    return phase.getId();
-                }
-            }
-        }
-
-        return null;
-    }
-
-    @Override
-    public Status getStatus() {
-        return PlanManagerUtils.getStatus(getPlan(), phaseStrategies);
-    }
-
-    @Override
-    public Status getPhaseStatus(final UUID phaseId) {
-        PhaseStrategy strategy = getStrategy(getPhase(phaseId));
-        return strategy != null ? strategy.getStatus() : Status.ERROR;
-    }
-
-    @Override
-    public List<String> getErrors() {
-        return plan.getErrors();
-    }
-
-    private Optional<PhaseStrategy> getCurrentPhaseStrategy() {
-        Optional<Phase> phaseOptional = getCurrentPhase();
-        return phaseOptional.isPresent() ? Optional.of(getStrategy(phaseOptional.get())) : Optional.empty();
-    }
-
-    /**
-     * Returns the matching {@link PhaseStrategy} for the provided {@code phaseId}/{@code blockId}.
-     */
-    private PhaseStrategy getPhaseStrategy(final UUID phaseId, final UUID blockId) {
-        Phase phase = getPhase(phaseId);
-        if (phase == null) {
-            LOGGER.info("Phase not found : phaseId = {}", phaseId);
-            return null;
-        }
-        Block block = phase.getBlock(blockId);
-        if (block == null) {
-            LOGGER.info("Block not found: phaseId =  {}, blockId = {}",
-                    phaseId,
-                    blockId);
-            return null;
-        }
-        PhaseStrategy strategy = getStrategy(phase);
-        if (strategy == null) {
-            LOGGER.info("Strategy not found: phaseId = {}, blockId = {}",
-                    phaseId,
-                    blockId);
-            return null;
-        }
-        return strategy;
-    }
-
-    /**
-     * Returns a matching {@link PhaseStrategy} for the provided {@link Phase}.
-     * If the {@link PhaseStrategy} doesn't exist yet, it is created using {@link PhaseStrategyFactory}.
-     */
-    protected PhaseStrategy getStrategy(final Phase phase) {
-        if (phase == null) {
-            LOGGER.warn("null phase");
-            return null;
-        }
-        return phaseStrategies.get(phase.getId());
-    }
-
-    /**
-     * Returns the {@link Phase} which has the provided {@code phaseId}, or {@code null} if no
-     * matching {@link Phase} was found.
-     */
-    protected Phase getPhase(final UUID phaseId) {
-        if (phaseId == null) {
-            LOGGER.warn("null phaseId");
-            return null;
-        }
-
-        for (Phase phase : plan.getPhases()) {
-            if (phaseId.equals(phase.getId())) {
-                return phase;
-            }
-        }
->>>>>>> ffd1d28a
-
-        return candidateBlocks;
+    public void update(Protos.TaskStatus status) {
+        plan.update(status);
     }
 }