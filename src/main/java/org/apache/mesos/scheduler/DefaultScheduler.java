package org.apache.mesos.scheduler;

import com.google.common.collect.ImmutableMap;
import com.google.protobuf.TextFormat;
import org.apache.mesos.Protos;
import org.apache.mesos.Scheduler;
import org.apache.mesos.SchedulerDriver;
<<<<<<< HEAD
import org.apache.mesos.config.ConfigStore;
import org.apache.mesos.config.ConfigStoreException;
import org.apache.mesos.config.ConfigurationUpdater;
import org.apache.mesos.config.DefaultTaskConfigRouter;
import org.apache.mesos.config.validate.ConfigurationValidationError;
import org.apache.mesos.config.validate.ConfigurationValidator;
import org.apache.mesos.config.validate.TaskSetsCannotShrink;
import org.apache.mesos.config.validate.TaskVolumesCannotChange;
import org.apache.mesos.curator.CuratorConfigStore;
=======
>>>>>>> 8c127921
import org.apache.mesos.curator.CuratorStateStore;
import org.apache.mesos.dcos.DcosConstants;
import org.apache.mesos.offer.*;
import org.apache.mesos.reconciliation.DefaultReconciler;
import org.apache.mesos.reconciliation.Reconciler;
import org.apache.mesos.scheduler.api.TaskResource;
import org.apache.mesos.scheduler.plan.*;
import org.apache.mesos.scheduler.plan.api.PlansResource;
import org.apache.mesos.scheduler.recovery.*;
import org.apache.mesos.scheduler.recovery.constrain.LaunchConstrainer;
import org.apache.mesos.scheduler.recovery.constrain.TimedLaunchConstrainer;
import org.apache.mesos.scheduler.recovery.monitor.TimedFailureMonitor;
import org.apache.mesos.specification.DefaultServiceSpecification;
import org.apache.mesos.specification.DefaultTaskSpecificationProvider;
import org.apache.mesos.specification.ServiceSpecification;
import org.apache.mesos.specification.TaskSpecificationProvider;
import org.apache.mesos.state.PersistentOperationRecorder;
import org.apache.mesos.state.StateStore;
import org.apache.mesos.state.api.StateResource;
import org.slf4j.Logger;
import org.slf4j.LoggerFactory;

import java.time.Duration;
import java.util.*;
import java.util.concurrent.*;

/**
 * This scheduler when provided with a ServiceSpecification will deploy the service and recover from encountered faults
 * when possible.  Changes to the ServiceSpecification will result in rolling configuration updates, or the creation of
 * new Tasks where applicable.
 */
public class DefaultScheduler implements Scheduler, Observer {
    private static final String UNINSTALL_INCOMPLETE_ERROR_MESSAGE = "Framework has been removed";
    private static final String UNINSTALL_INSTRUCTIONS_URI =
            "https://docs.mesosphere.com/latest/usage/managing-services/uninstall/";

    private static final Integer DELAY_BETWEEN_DESTRUCTIVE_RECOVERIES_SEC = 10 * 60;
    private static final Integer PERMANENT_FAILURE_DELAY_SEC = 20 * 60;
    private static final Integer AWAIT_TERMINATION_TIMEOUT_MS = 10000;

    private final Logger logger = LoggerFactory.getLogger(getClass());
<<<<<<< HEAD

    private final ServiceSpecification serviceSpecification;
    private final ConfigStore<ServiceSpecification> configStore;
    private final StateStore stateStore;
    private final ConfigurationUpdater.UpdateResult configUpdateResult;
=======
    private final String zkConnectionString;
>>>>>>> 8c127921
    private final ExecutorService executor = Executors.newFixedThreadPool(1);
    private final BlockingQueue<Collection<Object>> resourcesQueue;
    private final String frameworkName;

    private SchedulerDriver driver;
    private Reconciler reconciler;
    private TaskFailureListener taskFailureListener;
    private TaskKiller taskKiller;
    private OfferAccepter offerAccepter;
<<<<<<< HEAD
    private TaskSpecificationProvider taskSpecificationProvider;
    private OfferRequirementProvider offerRequirementProvider;
    private Plan deployPlan;
=======
>>>>>>> 8c127921
    private PlanManager deployPlanManager;
    private PlanScheduler planScheduler;
    private PlanManager recoveryPlanManager;
    private PlanCoordinator planCoordinator;
    private Collection<Object> resources;

    public static DefaultScheduler create(ServiceSpecification serviceSpecification) {
        return create(serviceSpecification, DcosConstants.MESOS_MASTER_ZK_CONNECTION_STRING);
    }

<<<<<<< HEAD
    public DefaultScheduler(ServiceSpecification serviceSpecification, String zkConnectionString) {
        this(serviceSpecification,
                new CuratorConfigStore<ServiceSpecification>(
                        DefaultServiceSpecification.getFactoryInstance(),
                        serviceSpecification.getName(),
                        zkConnectionString),
                new CuratorStateStore(serviceSpecification.getName(), zkConnectionString));
    }

    public DefaultScheduler(
            ServiceSpecification serviceSpecification,
            ConfigStore<ServiceSpecification> configStore,
            StateStore stateStore) {
        this(serviceSpecification, configStore, stateStore,
                Arrays.asList(new TaskSetsCannotShrink(), new TaskVolumesCannotChange()));
    }

    public DefaultScheduler(
            ServiceSpecification serviceSpecification,
            ConfigStore<ServiceSpecification> configStore,
            StateStore stateStore,
            Collection<ConfigurationValidator<ServiceSpecification>> configValidators) {
        this.serviceSpecification = serviceSpecification;
        this.configStore = configStore;
        this.stateStore = stateStore;
        try {
            this.configUpdateResult =
                    new ConfigurationUpdater<ServiceSpecification>(stateStore, configStore, configValidators)
                    .updateConfiguration(serviceSpecification);
        } catch (ConfigStoreException e) {
            logger.error("Fatal error when performing configuration update. Service exiting.", e);
            throw new IllegalStateException(e);
        }
=======
    public static DefaultScheduler create(ServiceSpecification serviceSpecification, String zkConnectionString) {
        StateStore stateStore = new CuratorStateStore(serviceSpecification.getName(), zkConnectionString);
        BlockFactory blockFactory = new DefaultBlockFactory(stateStore);
        PhaseFactory phaseFactory = new DefaultPhaseFactory(blockFactory);
        Plan deployPlan = new DefaultPlanFactory(phaseFactory).getPlan(serviceSpecification);
        return create(serviceSpecification.getName(), new DefaultPlanManager(deployPlan), zkConnectionString);
    }

    public static DefaultScheduler create(String frameworkName, PlanManager deploymentPlanManager) {
        return create(frameworkName, deploymentPlanManager, DcosConstants.MESOS_MASTER_ZK_CONNECTION_STRING);
    }

    public static DefaultScheduler create(String name, PlanManager deploymentPlanManager, String zkConnectionString) {
        return new DefaultScheduler(name, deploymentPlanManager, zkConnectionString);
    }

    protected DefaultScheduler(String frameworkName, PlanManager deploymentPlanManager, String zkConnectionString) {
        this.frameworkName = frameworkName;
        this.deployPlanManager = deploymentPlanManager;
        this.zkConnectionString = zkConnectionString;
>>>>>>> 8c127921
        this.resourcesQueue = new ArrayBlockingQueue<>(1);
    }

    public Collection<Object> getResources() throws InterruptedException {
        if (resources == null) {
            resources = resourcesQueue.take();
        }

        return resources;
    }

    void awaitTermination() throws InterruptedException {
        executor.shutdown();
        executor.awaitTermination(AWAIT_TERMINATION_TIMEOUT_MS, TimeUnit.MILLISECONDS);
    }

    Plan getPlan() {
        return deployPlanManager.getPlan();
    }

    private void initialize(SchedulerDriver driver) throws InterruptedException {
        logger.info("Initializing...");
        initializeGlobals(driver);
        initializeRecoveryPlanManager();
        initializeResources();
        final List<PlanManager> planManagers = Arrays.asList(
                recoveryPlanManager,
                deployPlanManager);
        planCoordinator = new DefaultPlanCoordinator(planManagers, planScheduler);
        planCoordinator.subscribe(this);
        logger.info("Done initializing.");
    }

    private void initializeGlobals(SchedulerDriver driver) {
        logger.info("Initializing globals...");
        stateStore = new CuratorStateStore(frameworkName, zkConnectionString);
        taskFailureListener = new DefaultTaskFailureListener(stateStore);
        taskKiller = new DefaultTaskKiller(stateStore, taskFailureListener, driver);
        reconciler = new DefaultReconciler(stateStore);
        offerAccepter = new OfferAccepter(Arrays.asList(new PersistentOperationRecorder(stateStore)));
<<<<<<< HEAD
        taskSpecificationProvider = new DefaultTaskSpecificationProvider(configStore);
        offerRequirementProvider = new DefaultOfferRequirementProvider(
                new DefaultTaskConfigRouter(), configUpdateResult.targetId);
=======
>>>>>>> 8c127921
        planScheduler = new DefaultPlanScheduler(offerAccepter, new OfferEvaluator(stateStore), taskKiller);
    }

    private void initializeRecoveryPlanManager() {
        logger.info("Initializing recovery plan...");
        final RecoveryRequirementProvider recoveryRequirementProvider =
<<<<<<< HEAD
                new DefaultRecoveryRequirementProvider(offerRequirementProvider, taskSpecificationProvider);
=======
                new DefaultRecoveryRequirementProvider(new DefaultOfferRequirementProvider());
>>>>>>> 8c127921
        final LaunchConstrainer constrainer =
                new TimedLaunchConstrainer(Duration.ofSeconds(DELAY_BETWEEN_DESTRUCTIVE_RECOVERIES_SEC));

        recoveryPlanManager = new DefaultRecoveryPlanManager(
                stateStore,
                taskSpecificationProvider,
                offerRequirementProvider,
                recoveryRequirementProvider,
                constrainer,
                new TimedFailureMonitor(Duration.ofSeconds(PERMANENT_FAILURE_DELAY_SEC)));
    }

<<<<<<< HEAD
    private void initializeDeploymentPlanManager() {
        logger.info("Initializing deployment PlanManager...");
        initializeDeploymentPlan();
        deployPlanManager = new DefaultPlanManager(deployPlan, new DefaultStrategyFactory());
    }

    private void initializeDeploymentPlan() {
        logger.info("Initializing deployment plan...");
        try {
            logger.info("Deploy plan: {}", deployPlan);
            List<String> configErrors = new ArrayList<>();
            for (ConfigurationValidationError error : configUpdateResult.errors) {
                configErrors.add(error.toString());
            }
            deployPlan = new DefaultPlanFactory(stateStore, offerRequirementProvider, taskSpecificationProvider)
                    .getPlan(serviceSpecification, configErrors);
        } catch (InvalidRequirementException e) {
            logger.error("Failed to generate deployPlan with exception: ", e);
            hardExit(SchedulerErrorCode.PLAN_CREATE_FAILURE);
        }
    }
=======
>>>>>>> 8c127921

    private void initializeResources() throws InterruptedException {
        logger.info("Initializing resources...");
        Collection<Object> resources = new ArrayList<>();
        resources.add(new PlansResource(ImmutableMap.of(
                "deploy", deployPlanManager,
                "recovery", recoveryPlanManager)));
        resources.add(new StateResource(stateStore));
        resources.add(new TaskResource(stateStore, taskKiller, frameworkName));
        resourcesQueue.put(resources);
    }

    private void logOffers(List<Protos.Offer> offers) {
        if (offers == null) {
            return;
        }

        logger.info(String.format("Received %d offers:", offers.size()));
        for (int i = 0; i < offers.size(); ++i) {
            // Offer protobuffers are very long. print each as a single line:
            logger.info(String.format("- Offer %d: %s", i + 1, TextFormat.shortDebugString(offers.get(i))));
        }
    }

    private void declineOffers(SchedulerDriver driver, List<Protos.OfferID> acceptedOffers, List<Protos.Offer> offers) {
        final List<Protos.Offer> unusedOffers = OfferUtils.filterOutAcceptedOffers(offers, acceptedOffers);
        unusedOffers.stream().forEach(offer -> {
            final Protos.OfferID offerId = offer.getId();
            logger.info("Declining offer: " + offerId.getValue());
            driver.declineOffer(offerId);
        });
    }

    private Optional<ResourceCleanerScheduler> getCleanerScheduler() {
        try {
            ResourceCleaner cleaner = new ResourceCleaner(stateStore);
            return Optional.of(new ResourceCleanerScheduler(cleaner, offerAccepter));
        } catch (Exception ex) {
            logger.error("Failed to construct ResourceCleaner", ex);
            return Optional.empty();
        }
    }

    @SuppressWarnings({"DM_EXIT"})
    private void hardExit(SchedulerErrorCode errorCode) {
        System.exit(errorCode.ordinal());
    }

    @Override
    public void registered(SchedulerDriver driver, Protos.FrameworkID frameworkId, Protos.MasterInfo masterInfo) {
        logger.info("Registered framework with frameworkId: " + frameworkId.getValue());
        try {
            initialize(driver);
        } catch (InterruptedException e) {
            logger.error("Initialization failed with exception: ", e);
            hardExit(SchedulerErrorCode.INITIALIZATION_FAILURE);
        }

        try {
            stateStore.storeFrameworkId(frameworkId);
        } catch (Exception e) {
            logger.error(String.format(
                    "Unable to store registered framework ID '%s'", frameworkId.getValue()), e);
            hardExit(SchedulerErrorCode.REGISTRATION_FAILURE);
        }

        this.driver = driver;
        reconciler.reconcile(driver);
        suppressOrRevive();
    }

    @Override
    public void reregistered(SchedulerDriver driver, Protos.MasterInfo masterInfo) {
        logger.error("Re-registration implies we were unregistered.");
        hardExit(SchedulerErrorCode.RE_REGISTRATION);
        suppressOrRevive();
    }

    @Override
    public void resourceOffers(SchedulerDriver driver, List<Protos.Offer> offersToProcess) {
        List<Protos.Offer> offers = new ArrayList<>(offersToProcess);
        executor.execute(() -> {
            logOffers(offers);

            // Task Reconciliation:
            // Task Reconciliation must complete before any Tasks may be launched.  It ensures that a Scheduler and
            // Mesos have agreed upon the state of all Tasks of interest to the scheduler.
            // http://mesos.apache.org/documentation/latest/reconciliation/
            reconciler.reconcile(driver);
            if (!reconciler.isReconciled()) {
                logger.info("Reconciliation is still in progress.");
                return;
            }

            // Coordinate amongst all the plans via PlanCoordinator.
            final List<Protos.OfferID> acceptedOffers = new ArrayList<>();
            acceptedOffers.addAll(planCoordinator.processOffers(driver, offers));

            List<Protos.Offer> unusedOffers = OfferUtils.filterOutAcceptedOffers(offers, acceptedOffers);
            offers.clear();
            offers.addAll(unusedOffers);

            // Resource Cleaning:
            // A ResourceCleaner ensures that reserved Resources are not leaked.  It is possible that an Agent may
            // become inoperable for long enough that Tasks resident there were relocated.  However, this Agent may
            // return at a later point and begin offering reserved Resources again.  To ensure that these unexpected
            // reserved Resources are returned to the Mesos Cluster, the Resource Cleaner performs all necessary
            // UNRESERVE and DESTROY (in the case of persistent volumes) Operations.
            // Note: If there are unused reserved resources on a dirtied offer, then it will be cleaned in the next
            // offer cycle.
            final Optional<ResourceCleanerScheduler> cleanerScheduler = getCleanerScheduler();
            if (cleanerScheduler.isPresent()) {
                acceptedOffers.addAll(cleanerScheduler.get().resourceOffers(driver, offers));
            }

            unusedOffers = OfferUtils.filterOutAcceptedOffers(offers, acceptedOffers);
            offers.clear();
            offers.addAll(unusedOffers);

            // Decline remaining offers.
            declineOffers(driver, acceptedOffers, offers);
        });
    }

    @Override
    public void offerRescinded(SchedulerDriver driver, Protos.OfferID offerId) {
        logger.error("Rescinding offers is not supported.");
        hardExit(SchedulerErrorCode.OFFER_RESCINDED);
    }

    @Override
    public void statusUpdate(SchedulerDriver driver, Protos.TaskStatus status) {
        executor.execute(new Runnable() {
            @Override
            public void run() {
                logger.info(String.format(
                        "Received status update for taskId=%s state=%s message='%s'",
                        status.getTaskId().getValue(),
                        status.getState().toString(),
                        status.getMessage()));

                // Store status, then pass status to PlanManager => Plan => Blocks
                try {
                    stateStore.storeStatus(status);
                    deployPlanManager.update(status);
                    recoveryPlanManager.update(status);
                    reconciler.update(status);
                } catch (Exception e) {
                    logger.warn("Failed to update TaskStatus received from Mesos. "
                            + "This may be expected if Mesos sent stale status information: " + status, e);
                }
            }
        });
    }

    @Override
    public void frameworkMessage(
            SchedulerDriver driver,
            Protos.ExecutorID executorId,
            Protos.SlaveID slaveId,
            byte[] data) {
        logger.error("Received a Framework Message, but don't know how to process it");
    }

    @Override
    public void disconnected(SchedulerDriver driver) {
        logger.error("Disconnected from Master.");
        hardExit(SchedulerErrorCode.DISCONNECTED);
    }

    @Override
    public void slaveLost(SchedulerDriver driver, Protos.SlaveID agentId) {
        // TODO: Add recovery optimizations relevant to loss of an Agent.  TaskStatus updates are sufficient now.
        logger.warn("Agent lost: " + agentId);
    }

    @Override
    public void executorLost(SchedulerDriver driver, Protos.ExecutorID executorId, Protos.SlaveID slaveId, int status) {
        // TODO: Add recovery optimizations relevant to loss of an Executor.  TaskStatus updates are sufficient now.
        logger.warn(String.format("Lost Executor: %s on Agent: %s", executorId, slaveId));
    }

    @Override
    public void error(SchedulerDriver driver, String message) {
        logger.error("SchedulerDriver failed with message: " + message);

        // Update or remove this when uninstall is solved:
        if (message.contains(UNINSTALL_INCOMPLETE_ERROR_MESSAGE)) {
            // Scenario:
            // - User installs service X
            // - X registers against a new framework ID, then stores that ID in ZK
            // - User uninstalls service X without wiping ZK and/or resources
            // - User reinstalls service X
            // - X sees previous framework ID in ZK and attempts to register against it
            // - Mesos returns this error because that framework ID is no longer available for use
            logger.error("This error is usually the result of an incomplete cleanup of Zookeeper "
                    + "and/or reserved resources following a previous uninstall of the service.");
            logger.error("Please uninstall this service, read and perform the steps described at "
                    + UNINSTALL_INSTRUCTIONS_URI + " to delete the reserved resources, and then "
                    + "install this service once more.");
        }

        hardExit(SchedulerErrorCode.ERROR);
    }

    private boolean hasOperations() {
        return planCoordinator.hasOperations();
    }

    private void suppressOrRevive() {
        if (hasOperations()) {
            reviveOffers();
        } else {
            suppressOffers();
        }
    }

    private void reviveOffers() {
        logger.info("Reviving offers.");
        driver.reviveOffers();
        stateStore.setSuppressed(false);
    }

    private void suppressOffers() {
        logger.info("Suppressing offers.");
        driver.suppressOffers();
        stateStore.setSuppressed(true);
    }

    @Override
    public void update(Observable observable) {
        if (observable == planCoordinator) {
            suppressOrRevive();
        }
    }
}<|MERGE_RESOLUTION|>--- conflicted
+++ resolved
@@ -5,18 +5,14 @@
 import org.apache.mesos.Protos;
 import org.apache.mesos.Scheduler;
 import org.apache.mesos.SchedulerDriver;
-<<<<<<< HEAD
 import org.apache.mesos.config.ConfigStore;
 import org.apache.mesos.config.ConfigStoreException;
 import org.apache.mesos.config.ConfigurationUpdater;
 import org.apache.mesos.config.DefaultTaskConfigRouter;
-import org.apache.mesos.config.validate.ConfigurationValidationError;
 import org.apache.mesos.config.validate.ConfigurationValidator;
 import org.apache.mesos.config.validate.TaskSetsCannotShrink;
 import org.apache.mesos.config.validate.TaskVolumesCannotChange;
 import org.apache.mesos.curator.CuratorConfigStore;
-=======
->>>>>>> 8c127921
 import org.apache.mesos.curator.CuratorStateStore;
 import org.apache.mesos.dcos.DcosConstants;
 import org.apache.mesos.offer.*;
@@ -57,31 +53,20 @@
     private static final Integer PERMANENT_FAILURE_DELAY_SEC = 20 * 60;
     private static final Integer AWAIT_TERMINATION_TIMEOUT_MS = 10000;
 
-    private final Logger logger = LoggerFactory.getLogger(getClass());
-<<<<<<< HEAD
-
-    private final ServiceSpecification serviceSpecification;
-    private final ConfigStore<ServiceSpecification> configStore;
+    private static final Logger LOGGER = LoggerFactory.getLogger(DefaultScheduler.class);
+
     private final StateStore stateStore;
-    private final ConfigurationUpdater.UpdateResult configUpdateResult;
-=======
-    private final String zkConnectionString;
->>>>>>> 8c127921
     private final ExecutorService executor = Executors.newFixedThreadPool(1);
     private final BlockingQueue<Collection<Object>> resourcesQueue;
     private final String frameworkName;
+    private final TaskSpecificationProvider taskSpecificationProvider;
+    private final OfferRequirementProvider offerRequirementProvider;
 
     private SchedulerDriver driver;
     private Reconciler reconciler;
     private TaskFailureListener taskFailureListener;
     private TaskKiller taskKiller;
     private OfferAccepter offerAccepter;
-<<<<<<< HEAD
-    private TaskSpecificationProvider taskSpecificationProvider;
-    private OfferRequirementProvider offerRequirementProvider;
-    private Plan deployPlan;
-=======
->>>>>>> 8c127921
     private PlanManager deployPlanManager;
     private PlanScheduler planScheduler;
     private PlanManager recoveryPlanManager;
@@ -92,62 +77,56 @@
         return create(serviceSpecification, DcosConstants.MESOS_MASTER_ZK_CONNECTION_STRING);
     }
 
-<<<<<<< HEAD
-    public DefaultScheduler(ServiceSpecification serviceSpecification, String zkConnectionString) {
-        this(serviceSpecification,
+    public static DefaultScheduler create(ServiceSpecification serviceSpecification, String zkConnectionString) {
+        return create(
+                serviceSpecification,
                 new CuratorConfigStore<ServiceSpecification>(
                         DefaultServiceSpecification.getFactoryInstance(),
                         serviceSpecification.getName(),
                         zkConnectionString),
-                new CuratorStateStore(serviceSpecification.getName(), zkConnectionString));
-    }
-
-    public DefaultScheduler(
-            ServiceSpecification serviceSpecification,
-            ConfigStore<ServiceSpecification> configStore,
-            StateStore stateStore) {
-        this(serviceSpecification, configStore, stateStore,
+                new CuratorStateStore(serviceSpecification.getName(), zkConnectionString),
                 Arrays.asList(new TaskSetsCannotShrink(), new TaskVolumesCannotChange()));
     }
 
-    public DefaultScheduler(
+    public static DefaultScheduler create(
             ServiceSpecification serviceSpecification,
             ConfigStore<ServiceSpecification> configStore,
             StateStore stateStore,
-            Collection<ConfigurationValidator<ServiceSpecification>> configValidators) {
-        this.serviceSpecification = serviceSpecification;
-        this.configStore = configStore;
-        this.stateStore = stateStore;
+            List<ConfigurationValidator<ServiceSpecification>> configValidators) {
+        final ConfigurationUpdater.UpdateResult configUpdateResult;
         try {
-            this.configUpdateResult =
-                    new ConfigurationUpdater<ServiceSpecification>(stateStore, configStore, configValidators)
+            configUpdateResult = new ConfigurationUpdater<ServiceSpecification>(
+                    stateStore, configStore, configValidators)
                     .updateConfiguration(serviceSpecification);
         } catch (ConfigStoreException e) {
-            logger.error("Fatal error when performing configuration update. Service exiting.", e);
+            LOGGER.error("Fatal error when performing configuration update. Service exiting.", e);
             throw new IllegalStateException(e);
         }
-=======
-    public static DefaultScheduler create(ServiceSpecification serviceSpecification, String zkConnectionString) {
-        StateStore stateStore = new CuratorStateStore(serviceSpecification.getName(), zkConnectionString);
-        BlockFactory blockFactory = new DefaultBlockFactory(stateStore);
-        PhaseFactory phaseFactory = new DefaultPhaseFactory(blockFactory);
-        Plan deployPlan = new DefaultPlanFactory(phaseFactory).getPlan(serviceSpecification);
-        return create(serviceSpecification.getName(), new DefaultPlanManager(deployPlan), zkConnectionString);
-    }
-
-    public static DefaultScheduler create(String frameworkName, PlanManager deploymentPlanManager) {
-        return create(frameworkName, deploymentPlanManager, DcosConstants.MESOS_MASTER_ZK_CONNECTION_STRING);
-    }
-
-    public static DefaultScheduler create(String name, PlanManager deploymentPlanManager, String zkConnectionString) {
-        return new DefaultScheduler(name, deploymentPlanManager, zkConnectionString);
-    }
-
-    protected DefaultScheduler(String frameworkName, PlanManager deploymentPlanManager, String zkConnectionString) {
+        OfferRequirementProvider offerRequirementProvider = new DefaultOfferRequirementProvider(
+                new DefaultTaskConfigRouter(), configUpdateResult.targetId);
+        TaskSpecificationProvider taskSpecificationProvider =
+                new DefaultTaskSpecificationProvider(configStore);
+        PlanFactory planFactory = new DefaultPlanFactory(new DefaultPhaseFactory(new DefaultBlockFactory(
+                stateStore, offerRequirementProvider, taskSpecificationProvider)));
+        return new DefaultScheduler(
+                serviceSpecification.getName(),
+                new DefaultPlanManager(planFactory.getPlan(serviceSpecification)),
+                offerRequirementProvider,
+                taskSpecificationProvider,
+                stateStore);
+    }
+
+    protected DefaultScheduler(
+            String frameworkName,
+            PlanManager deployPlanManager,
+            OfferRequirementProvider offerRequirementProvider,
+            TaskSpecificationProvider taskSpecificationProvider,
+            StateStore stateStore) {
         this.frameworkName = frameworkName;
-        this.deployPlanManager = deploymentPlanManager;
-        this.zkConnectionString = zkConnectionString;
->>>>>>> 8c127921
+        this.deployPlanManager = deployPlanManager;
+        this.offerRequirementProvider = offerRequirementProvider;
+        this.taskSpecificationProvider = taskSpecificationProvider;
+        this.stateStore = stateStore;
         this.resourcesQueue = new ArrayBlockingQueue<>(1);
     }
 
@@ -169,7 +148,7 @@
     }
 
     private void initialize(SchedulerDriver driver) throws InterruptedException {
-        logger.info("Initializing...");
+        LOGGER.info("Initializing...");
         initializeGlobals(driver);
         initializeRecoveryPlanManager();
         initializeResources();
@@ -178,33 +157,22 @@
                 deployPlanManager);
         planCoordinator = new DefaultPlanCoordinator(planManagers, planScheduler);
         planCoordinator.subscribe(this);
-        logger.info("Done initializing.");
+        LOGGER.info("Done initializing.");
     }
 
     private void initializeGlobals(SchedulerDriver driver) {
-        logger.info("Initializing globals...");
-        stateStore = new CuratorStateStore(frameworkName, zkConnectionString);
+        LOGGER.info("Initializing globals...");
         taskFailureListener = new DefaultTaskFailureListener(stateStore);
         taskKiller = new DefaultTaskKiller(stateStore, taskFailureListener, driver);
         reconciler = new DefaultReconciler(stateStore);
         offerAccepter = new OfferAccepter(Arrays.asList(new PersistentOperationRecorder(stateStore)));
-<<<<<<< HEAD
-        taskSpecificationProvider = new DefaultTaskSpecificationProvider(configStore);
-        offerRequirementProvider = new DefaultOfferRequirementProvider(
-                new DefaultTaskConfigRouter(), configUpdateResult.targetId);
-=======
->>>>>>> 8c127921
         planScheduler = new DefaultPlanScheduler(offerAccepter, new OfferEvaluator(stateStore), taskKiller);
     }
 
     private void initializeRecoveryPlanManager() {
-        logger.info("Initializing recovery plan...");
+        LOGGER.info("Initializing recovery plan...");
         final RecoveryRequirementProvider recoveryRequirementProvider =
-<<<<<<< HEAD
                 new DefaultRecoveryRequirementProvider(offerRequirementProvider, taskSpecificationProvider);
-=======
-                new DefaultRecoveryRequirementProvider(new DefaultOfferRequirementProvider());
->>>>>>> 8c127921
         final LaunchConstrainer constrainer =
                 new TimedLaunchConstrainer(Duration.ofSeconds(DELAY_BETWEEN_DESTRUCTIVE_RECOVERIES_SEC));
 
@@ -217,33 +185,8 @@
                 new TimedFailureMonitor(Duration.ofSeconds(PERMANENT_FAILURE_DELAY_SEC)));
     }
 
-<<<<<<< HEAD
-    private void initializeDeploymentPlanManager() {
-        logger.info("Initializing deployment PlanManager...");
-        initializeDeploymentPlan();
-        deployPlanManager = new DefaultPlanManager(deployPlan, new DefaultStrategyFactory());
-    }
-
-    private void initializeDeploymentPlan() {
-        logger.info("Initializing deployment plan...");
-        try {
-            logger.info("Deploy plan: {}", deployPlan);
-            List<String> configErrors = new ArrayList<>();
-            for (ConfigurationValidationError error : configUpdateResult.errors) {
-                configErrors.add(error.toString());
-            }
-            deployPlan = new DefaultPlanFactory(stateStore, offerRequirementProvider, taskSpecificationProvider)
-                    .getPlan(serviceSpecification, configErrors);
-        } catch (InvalidRequirementException e) {
-            logger.error("Failed to generate deployPlan with exception: ", e);
-            hardExit(SchedulerErrorCode.PLAN_CREATE_FAILURE);
-        }
-    }
-=======
->>>>>>> 8c127921
-
     private void initializeResources() throws InterruptedException {
-        logger.info("Initializing resources...");
+        LOGGER.info("Initializing resources...");
         Collection<Object> resources = new ArrayList<>();
         resources.add(new PlansResource(ImmutableMap.of(
                 "deploy", deployPlanManager,
@@ -258,10 +201,10 @@
             return;
         }
 
-        logger.info(String.format("Received %d offers:", offers.size()));
+        LOGGER.info(String.format("Received %d offers:", offers.size()));
         for (int i = 0; i < offers.size(); ++i) {
             // Offer protobuffers are very long. print each as a single line:
-            logger.info(String.format("- Offer %d: %s", i + 1, TextFormat.shortDebugString(offers.get(i))));
+            LOGGER.info(String.format("- Offer %d: %s", i + 1, TextFormat.shortDebugString(offers.get(i))));
         }
     }
 
@@ -269,7 +212,7 @@
         final List<Protos.Offer> unusedOffers = OfferUtils.filterOutAcceptedOffers(offers, acceptedOffers);
         unusedOffers.stream().forEach(offer -> {
             final Protos.OfferID offerId = offer.getId();
-            logger.info("Declining offer: " + offerId.getValue());
+            LOGGER.info("Declining offer: " + offerId.getValue());
             driver.declineOffer(offerId);
         });
     }
@@ -279,7 +222,7 @@
             ResourceCleaner cleaner = new ResourceCleaner(stateStore);
             return Optional.of(new ResourceCleanerScheduler(cleaner, offerAccepter));
         } catch (Exception ex) {
-            logger.error("Failed to construct ResourceCleaner", ex);
+            LOGGER.error("Failed to construct ResourceCleaner", ex);
             return Optional.empty();
         }
     }
@@ -291,18 +234,18 @@
 
     @Override
     public void registered(SchedulerDriver driver, Protos.FrameworkID frameworkId, Protos.MasterInfo masterInfo) {
-        logger.info("Registered framework with frameworkId: " + frameworkId.getValue());
+        LOGGER.info("Registered framework with frameworkId: " + frameworkId.getValue());
         try {
             initialize(driver);
         } catch (InterruptedException e) {
-            logger.error("Initialization failed with exception: ", e);
+            LOGGER.error("Initialization failed with exception: ", e);
             hardExit(SchedulerErrorCode.INITIALIZATION_FAILURE);
         }
 
         try {
             stateStore.storeFrameworkId(frameworkId);
         } catch (Exception e) {
-            logger.error(String.format(
+            LOGGER.error(String.format(
                     "Unable to store registered framework ID '%s'", frameworkId.getValue()), e);
             hardExit(SchedulerErrorCode.REGISTRATION_FAILURE);
         }
@@ -314,7 +257,7 @@
 
     @Override
     public void reregistered(SchedulerDriver driver, Protos.MasterInfo masterInfo) {
-        logger.error("Re-registration implies we were unregistered.");
+        LOGGER.error("Re-registration implies we were unregistered.");
         hardExit(SchedulerErrorCode.RE_REGISTRATION);
         suppressOrRevive();
     }
@@ -331,7 +274,7 @@
             // http://mesos.apache.org/documentation/latest/reconciliation/
             reconciler.reconcile(driver);
             if (!reconciler.isReconciled()) {
-                logger.info("Reconciliation is still in progress.");
+                LOGGER.info("Reconciliation is still in progress.");
                 return;
             }
 
@@ -367,7 +310,7 @@
 
     @Override
     public void offerRescinded(SchedulerDriver driver, Protos.OfferID offerId) {
-        logger.error("Rescinding offers is not supported.");
+        LOGGER.error("Rescinding offers is not supported.");
         hardExit(SchedulerErrorCode.OFFER_RESCINDED);
     }
 
@@ -376,7 +319,7 @@
         executor.execute(new Runnable() {
             @Override
             public void run() {
-                logger.info(String.format(
+                LOGGER.info(String.format(
                         "Received status update for taskId=%s state=%s message='%s'",
                         status.getTaskId().getValue(),
                         status.getState().toString(),
@@ -389,7 +332,7 @@
                     recoveryPlanManager.update(status);
                     reconciler.update(status);
                 } catch (Exception e) {
-                    logger.warn("Failed to update TaskStatus received from Mesos. "
+                    LOGGER.warn("Failed to update TaskStatus received from Mesos. "
                             + "This may be expected if Mesos sent stale status information: " + status, e);
                 }
             }
@@ -402,30 +345,30 @@
             Protos.ExecutorID executorId,
             Protos.SlaveID slaveId,
             byte[] data) {
-        logger.error("Received a Framework Message, but don't know how to process it");
+        LOGGER.error("Received a Framework Message, but don't know how to process it");
     }
 
     @Override
     public void disconnected(SchedulerDriver driver) {
-        logger.error("Disconnected from Master.");
+        LOGGER.error("Disconnected from Master.");
         hardExit(SchedulerErrorCode.DISCONNECTED);
     }
 
     @Override
     public void slaveLost(SchedulerDriver driver, Protos.SlaveID agentId) {
         // TODO: Add recovery optimizations relevant to loss of an Agent.  TaskStatus updates are sufficient now.
-        logger.warn("Agent lost: " + agentId);
+        LOGGER.warn("Agent lost: " + agentId);
     }
 
     @Override
     public void executorLost(SchedulerDriver driver, Protos.ExecutorID executorId, Protos.SlaveID slaveId, int status) {
         // TODO: Add recovery optimizations relevant to loss of an Executor.  TaskStatus updates are sufficient now.
-        logger.warn(String.format("Lost Executor: %s on Agent: %s", executorId, slaveId));
+        LOGGER.warn(String.format("Lost Executor: %s on Agent: %s", executorId, slaveId));
     }
 
     @Override
     public void error(SchedulerDriver driver, String message) {
-        logger.error("SchedulerDriver failed with message: " + message);
+        LOGGER.error("SchedulerDriver failed with message: " + message);
 
         // Update or remove this when uninstall is solved:
         if (message.contains(UNINSTALL_INCOMPLETE_ERROR_MESSAGE)) {
@@ -436,9 +379,9 @@
             // - User reinstalls service X
             // - X sees previous framework ID in ZK and attempts to register against it
             // - Mesos returns this error because that framework ID is no longer available for use
-            logger.error("This error is usually the result of an incomplete cleanup of Zookeeper "
+            LOGGER.error("This error is usually the result of an incomplete cleanup of Zookeeper "
                     + "and/or reserved resources following a previous uninstall of the service.");
-            logger.error("Please uninstall this service, read and perform the steps described at "
+            LOGGER.error("Please uninstall this service, read and perform the steps described at "
                     + UNINSTALL_INSTRUCTIONS_URI + " to delete the reserved resources, and then "
                     + "install this service once more.");
         }
@@ -459,13 +402,13 @@
     }
 
     private void reviveOffers() {
-        logger.info("Reviving offers.");
+        LOGGER.info("Reviving offers.");
         driver.reviveOffers();
         stateStore.setSuppressed(false);
     }
 
     private void suppressOffers() {
-        logger.info("Suppressing offers.");
+        LOGGER.info("Suppressing offers.");
         driver.suppressOffers();
         stateStore.setSuppressed(true);
     }
