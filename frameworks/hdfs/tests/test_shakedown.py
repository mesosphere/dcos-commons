import pytest
import time
import xml.etree.ElementTree as etree

import shakedown

import shakedown

import sdk_cmd as cmd
import sdk_hosts as hosts
import sdk_install as install
import sdk_marathon as marathon
import sdk_tasks as tasks
import sdk_utils as utils
from tests.config import (
    PACKAGE_NAME,
<<<<<<< HEAD
    FOLDERED_SERVICE_NAME,
    DEFAULT_TASK_COUNT
=======
    DEFAULT_TASK_COUNT,
    check_healthy,
    TEST_FILE_1_NAME,
    TEST_FILE_2_NAME,
    HDFS_CMD_TIMEOUT_SEC,
    read_data_from_hdfs,
    write_data_to_hdfs
>>>>>>> 88a59ce7
)


def setup_module(module):
    install.uninstall(FOLDERED_SERVICE_NAME, package_name=PACKAGE_NAME)
    utils.gc_frameworks()
    install.install(
        PACKAGE_NAME,
        DEFAULT_TASK_COUNT,
        service_name=FOLDERED_SERVICE_NAME,
        additional_options={"service": { "name": FOLDERED_SERVICE_NAME } })
    plan.wait_for_completed_deployment(FOLDERED_SERVICE_NAME)


def setup_function(function):
    check_healthy()


def teardown_module(module):
    install.uninstall(FOLDERED_SERVICE_NAME, package_name=PACKAGE_NAME)

@pytest.mark.sanity
def test_endpoints():
    # check that we can reach the scheduler via admin router, and that returned endpoints are sanitized:
    core_site = etree.fromstring(cmd.run_cli('hdfs --name={} endpoints core-site.xml'.format(FOLDERED_SERVICE_NAME)))
    check_properties(core_site, {
        'ha.zookeeper.parent-znode': '/dcos-service-test__integration__hdfs/hadoop-ha'
    })

    hdfs_site = etree.fromstring(cmd.run_cli('hdfs --name={} endpoints hdfs-site.xml'.format(FOLDERED_SERVICE_NAME)))
    expect = {
        'dfs.namenode.shared.edits.dir': 'qjournal://' + ';'.join([
            hosts.autoip_host(FOLDERED_SERVICE_NAME, 'journal-{}-node'.format(i), 8485) for i in range(3)]) + '/hdfs',
    }
    for i in range(2):
        expect['dfs.namenode.rpc-address.hdfs.name-{}-node'.format(i)] = hosts.autoip_host(FOLDERED_SERVICE_NAME, 'name-{}-node'.format(i), 9001)
        expect['dfs.namenode.http-address.hdfs.name-{}-node'.format(i)] = hosts.autoip_host(FOLDERED_SERVICE_NAME, 'name-{}-node'.format(i), 9002)
    check_properties(hdfs_site, expect)


def check_properties(xml, expect):
    found = {}
    for prop in xml.findall('property'):
        name = prop.find('name').text
        if name in expect:
            found[name] = prop.find('value').text
    utils.out('expect: {}\nfound:  {}'.format(expect, found))
    assert expect == found


@pytest.mark.skip(reason="HDFS-451")
@pytest.mark.data_integrity
@pytest.mark.sanity
def test_integrity_on_data_node_failure():
<<<<<<< HEAD
    write_some_data('data-0-node', TEST_FILE_1_NAME)
=======
    shakedown.wait_for(
        lambda: write_data_to_hdfs("data-0-node.hdfs.mesos", TEST_FILE_1_NAME),
        timeout_seconds=HDFS_CMD_TIMEOUT_SEC)
>>>>>>> 88a59ce7

    # gives chance for write to succeed and replication to occur
    time.sleep(9)

<<<<<<< HEAD
    tasks.kill_task_with_pattern("DataNode", hosts.system_host(FOLDERED_SERVICE_NAME, 'data-0-node'))
    tasks.kill_task_with_pattern("DataNode", hosts.system_host(FOLDERED_SERVICE_NAME, 'data-1-node'))
    time.sleep(1)  # give DataNode a chance to die

    read_some_data('data-2-node', TEST_FILE_1_NAME)
=======
    tasks.kill_task_with_pattern("DataNode", 'data-0-node.hdfs.mesos')
    tasks.kill_task_with_pattern("DataNode", 'data-1-node.hdfs.mesos')
    time.sleep(9)  # give DataNode a chance to die

    shakedown.wait_for(
        lambda: read_data_from_hdfs("data-2-node.hdfs.mesos", TEST_FILE_1_NAME),
        timeout_seconds=HDFS_CMD_TIMEOUT_SEC)
>>>>>>> 88a59ce7

    check_healthy()


@pytest.mark.skip(reason="HDFS-451")
@pytest.mark.data_integrity
@pytest.mark.sanity
def test_integrity_on_name_node_failure():
    """
    The first name node (name-0-node) is the active name node by default when HDFS gets installed.
    This test checks that it is possible to write and read data after the first name node fails.
    """
<<<<<<< HEAD
    tasks.kill_task_with_pattern("NameNode", hosts.system_host(FOLDERED_SERVICE_NAME, 'name-0-node'))
    time.sleep(1)  # give NameNode a chance to die
=======
    tasks.kill_task_with_pattern("NameNode", 'name-0-node.hdfs.autoip.dcos.thisdcos.directory')
    time.sleep(9)  # give NameNode a chance to die
>>>>>>> 88a59ce7

    write_some_data('data-0-node', TEST_FILE_2_NAME)

    read_some_data('data-2-node', TEST_FILE_2_NAME)

    check_healthy()


@pytest.mark.recovery
def test_kill_journal_node():
    journal_ids = tasks.get_task_ids(FOLDERED_SERVICE_NAME, 'journal-0')
    name_ids = tasks.get_task_ids(FOLDERED_SERVICE_NAME, 'name')
    data_ids = tasks.get_task_ids(FOLDERED_SERVICE_NAME, 'data')

    tasks.kill_task_with_pattern('journalnode', hosts.system_host(FOLDERED_SERVICE_NAME, 'journal-0-node'))
    check_healthy()
    tasks.check_tasks_updated(FOLDERED_SERVICE_NAME, 'journal', journal_ids)
    tasks.check_tasks_not_updated(FOLDERED_SERVICE_NAME, 'name', name_ids)
    tasks.check_tasks_not_updated(FOLDERED_SERVICE_NAME, 'data', data_ids)


@pytest.mark.sanity
@pytest.mark.recovery
def test_kill_name_node():
    name_ids = tasks.get_task_ids(FOLDERED_SERVICE_NAME, 'name-0')
    journal_ids = tasks.get_task_ids(FOLDERED_SERVICE_NAME, 'journal')
    data_ids = tasks.get_task_ids(FOLDERED_SERVICE_NAME, 'data')

    tasks.kill_task_with_pattern('namenode', hosts.system_host(FOLDERED_SERVICE_NAME, 'name-0-node'))
    check_healthy()
    tasks.check_tasks_updated(FOLDERED_SERVICE_NAME, 'name', name_ids)
    tasks.check_tasks_not_updated(FOLDERED_SERVICE_NAME, 'journal', journal_ids)
    tasks.check_tasks_not_updated(FOLDERED_SERVICE_NAME, 'data', data_ids)


@pytest.mark.sanity
@pytest.mark.recovery
def test_kill_data_node():
    data_ids = tasks.get_task_ids(FOLDERED_SERVICE_NAME, 'data-0')
    journal_ids = tasks.get_task_ids(FOLDERED_SERVICE_NAME, 'journal')
    name_ids = tasks.get_task_ids(FOLDERED_SERVICE_NAME, 'name')

    tasks.kill_task_with_pattern('datanode', hosts.system_host(FOLDERED_SERVICE_NAME, 'data-0-node'))
    check_healthy()
    tasks.check_tasks_updated(FOLDERED_SERVICE_NAME, 'data', data_ids)
    tasks.check_tasks_not_updated(FOLDERED_SERVICE_NAME, 'journal', journal_ids)
    tasks.check_tasks_not_updated(FOLDERED_SERVICE_NAME, 'name', name_ids)


@pytest.mark.sanity
@pytest.mark.recovery
def test_kill_scheduler():
    tasks.kill_task_with_pattern('hdfs.scheduler.Main', shakedown.get_service_ips('marathon').pop())
    check_healthy()


@pytest.mark.sanity
@pytest.mark.recovery
def test_kill_all_journalnodes():
    journal_ids = tasks.get_task_ids(FOLDERED_SERVICE_NAME, 'journal')
    data_ids = tasks.get_task_ids(FOLDERED_SERVICE_NAME, 'data')

    for host in shakedown.get_service_ips(FOLDERED_SERVICE_NAME):
        tasks.kill_task_with_pattern('journalnode', host)

    check_healthy()
    # name nodes fail and restart, so don't check those
    tasks.check_tasks_updated(FOLDERED_SERVICE_NAME, 'journal', journal_ids)
    tasks.check_tasks_not_updated(FOLDERED_SERVICE_NAME, 'data', data_ids)


@pytest.mark.sanity
@pytest.mark.recovery
def test_kill_all_namenodes():
    journal_ids = tasks.get_task_ids(FOLDERED_SERVICE_NAME, 'journal')
    name_ids = tasks.get_task_ids(FOLDERED_SERVICE_NAME, 'name')
    data_ids = tasks.get_task_ids(FOLDERED_SERVICE_NAME, 'data')

    for host in shakedown.get_service_ips(FOLDERED_SERVICE_NAME):
        tasks.kill_task_with_pattern('namenode', host)

    check_healthy()
    tasks.check_tasks_updated(FOLDERED_SERVICE_NAME, 'name', name_ids)
    tasks.check_tasks_not_updated(FOLDERED_SERVICE_NAME, 'journal', journal_ids)
    tasks.check_tasks_not_updated(FOLDERED_SERVICE_NAME, 'data', data_ids)


@pytest.mark.sanity
@pytest.mark.recovery
def test_kill_all_datanodes():
    journal_ids = tasks.get_task_ids(FOLDERED_SERVICE_NAME, 'journal')
    name_ids = tasks.get_task_ids(FOLDERED_SERVICE_NAME, 'name')
    data_ids = tasks.get_task_ids(FOLDERED_SERVICE_NAME, 'data')

    for host in shakedown.get_service_ips(FOLDERED_SERVICE_NAME):
        tasks.kill_task_with_pattern('datanode', host)

    check_healthy()
    tasks.check_tasks_updated(FOLDERED_SERVICE_NAME, 'data', data_ids)
    tasks.check_tasks_not_updated(FOLDERED_SERVICE_NAME, 'journal', journal_ids)
    tasks.check_tasks_not_updated(FOLDERED_SERVICE_NAME, 'name', name_ids)


@pytest.mark.sanity
@pytest.mark.recovery
def test_permanently_replace_namenodes():
    replace_name_node(0)
    replace_name_node(1)
    replace_name_node(0)


@pytest.mark.sanity
@pytest.mark.recovery
def test_permanent_and_transient_namenode_failures_0_1():
    check_healthy()
    name_0_ids = tasks.get_task_ids(FOLDERED_SERVICE_NAME, 'name-0')
    name_1_ids = tasks.get_task_ids(FOLDERED_SERVICE_NAME, 'name-1')
    journal_ids = tasks.get_task_ids(FOLDERED_SERVICE_NAME, 'journal')
    data_ids = tasks.get_task_ids(FOLDERED_SERVICE_NAME, 'data')

    cmd.run_cli('hdfs --name={} pods replace name-0'.format(FOLDERED_SERVICE_NAME))
    cmd.run_cli('hdfs --name={} pods restart name-1'.format(FOLDERED_SERVICE_NAME))

    check_healthy()
    tasks.check_tasks_updated(FOLDERED_SERVICE_NAME, 'name-0', name_0_ids)
    tasks.check_tasks_updated(FOLDERED_SERVICE_NAME, 'name-1', name_1_ids)
    tasks.check_tasks_not_updated(FOLDERED_SERVICE_NAME, 'journal', journal_ids)
    tasks.check_tasks_not_updated(FOLDERED_SERVICE_NAME, 'data', data_ids)

@pytest.mark.sanity
@pytest.mark.recovery
def test_permanent_and_transient_namenode_failures_1_0():
    check_healthy()
    name_0_ids = tasks.get_task_ids(FOLDERED_SERVICE_NAME, 'name-0')
    name_1_ids = tasks.get_task_ids(FOLDERED_SERVICE_NAME, 'name-1')
    journal_ids = tasks.get_task_ids(FOLDERED_SERVICE_NAME, 'journal')
    data_ids = tasks.get_task_ids(FOLDERED_SERVICE_NAME, 'data')

    cmd.run_cli('hdfs --name={} pods replace name-1'.format(FOLDERED_SERVICE_NAME))
    cmd.run_cli('hdfs --name={} pods restart name-0'.format(FOLDERED_SERVICE_NAME))

    check_healthy()
    tasks.check_tasks_updated(FOLDERED_SERVICE_NAME, 'name-0', name_0_ids)
    tasks.check_tasks_updated(FOLDERED_SERVICE_NAME, 'name-1', name_1_ids)
    tasks.check_tasks_not_updated(FOLDERED_SERVICE_NAME, 'journal', journal_ids)
    tasks.check_tasks_not_updated(FOLDERED_SERVICE_NAME, 'data', data_ids)


@pytest.mark.smoke
def test_install():
    check_healthy()


@pytest.mark.sanity
def test_bump_journal_cpus():
    journal_ids = tasks.get_task_ids(FOLDERED_SERVICE_NAME, 'journal')
    utils.out('journal ids: ' + str(journal_ids))

    marathon.bump_cpu_count_config(FOLDERED_SERVICE_NAME, 'JOURNAL_CPUS')

    tasks.check_tasks_updated(FOLDERED_SERVICE_NAME, 'journal', journal_ids)
    check_healthy()


@pytest.mark.sanity
def test_bump_data_nodes():
    data_ids = tasks.get_task_ids(FOLDERED_SERVICE_NAME, 'data')
    utils.out('data ids: ' + str(data_ids))

    marathon.bump_task_count_config(FOLDERED_SERVICE_NAME, 'DATA_COUNT')

    check_healthy(DEFAULT_TASK_COUNT + 1)
    tasks.check_tasks_not_updated(FOLDERED_SERVICE_NAME, 'data', data_ids)


@pytest.mark.sanity
def test_modify_app_config():
    app_config_field = 'TASKCFG_ALL_CLIENT_READ_SHORTCIRCUIT_STREAMS_CACHE_SIZE_EXPIRY_MS'

    journal_ids = tasks.get_task_ids(FOLDERED_SERVICE_NAME, 'journal')
    name_ids = tasks.get_task_ids(FOLDERED_SERVICE_NAME, 'name')

    config = marathon.get_config(FOLDERED_SERVICE_NAME)
    utils.out('marathon config: ')
    utils.out(config)
    expiry_ms = int(config['env'][app_config_field])
    config['env'][app_config_field] = str(expiry_ms + 1)
    marathon.update_app(FOLDERED_SERVICE_NAME, config)

    # All tasks should be updated because hdfs-site.xml has changed
    check_healthy()
    tasks.check_tasks_updated(FOLDERED_SERVICE_NAME, 'journal', journal_ids)
    tasks.check_tasks_updated(FOLDERED_SERVICE_NAME, 'name', name_ids)
    tasks.check_tasks_updated(FOLDERED_SERVICE_NAME, 'data', journal_ids)


@pytest.mark.sanity
def test_modify_app_config_rollback():
    app_config_field = 'TASKCFG_ALL_CLIENT_READ_SHORTCIRCUIT_STREAMS_CACHE_SIZE_EXPIRY_MS'

    journal_ids = tasks.get_task_ids(FOLDERED_SERVICE_NAME, 'journal')
    data_ids = tasks.get_task_ids(FOLDERED_SERVICE_NAME, 'data')

    old_config = marathon.get_config(FOLDERED_SERVICE_NAME)
    config = marathon.get_config(FOLDERED_SERVICE_NAME)
    utils.out('marathon config: ')
    utils.out(config)
    expiry_ms = int(config['env'][app_config_field])
    utils.out('expiry ms: ' + str(expiry_ms))
    config['env'][app_config_field] = str(expiry_ms + 1)
    marathon.update_app(FOLDERED_SERVICE_NAME, config)

    # Wait for journal nodes to be affected by the change
    tasks.check_tasks_updated(FOLDERED_SERVICE_NAME, 'journal', journal_ids)
    journal_ids = tasks.get_task_ids(FOLDERED_SERVICE_NAME, 'journal')

    utils.out('old config: ')
    utils.out(old_config)
    # Put the old config back (rollback)
    marathon.update_app(FOLDERED_SERVICE_NAME, old_config)

    # Wait for the journal nodes to return to their old configuration
    tasks.check_tasks_updated(FOLDERED_SERVICE_NAME, 'journal', journal_ids)
    check_healthy()

    config = marathon.get_config(FOLDERED_SERVICE_NAME)
    assert int(config['env'][app_config_field]) == expiry_ms

    # Data tasks should not have been affected
    tasks.check_tasks_not_updated(FOLDERED_SERVICE_NAME, 'data', data_ids)


def replace_name_node(index):
    check_healthy()
    name_node_name = 'name-' + str(index)
    name_id = tasks.get_task_ids(FOLDERED_SERVICE_NAME, name_node_name)
    journal_ids = tasks.get_task_ids(FOLDERED_SERVICE_NAME, 'journal')
    data_ids = tasks.get_task_ids(FOLDERED_SERVICE_NAME, 'data')

    cmd.run_cli('hdfs --name={} pods replace {}'.format(FOLDERED_SERVICE_NAME, name_node_name))

    check_healthy()
<<<<<<< HEAD
    tasks.check_tasks_updated(FOLDERED_SERVICE_NAME, name_node_name, name_id)
    tasks.check_tasks_not_updated(FOLDERED_SERVICE_NAME, 'journal', journal_ids)
    tasks.check_tasks_not_updated(FOLDERED_SERVICE_NAME, 'data', data_ids)


def write_some_data(data_node_name, file_name):
    def write_data_to_hdfs():
        write_command = "echo '{}' | ./bin/hdfs dfs -put - /{}".format(TEST_CONTENT_SMALL, file_name)
        rc, _ = run_hdfs_command(data_node_name, write_command)
        # rc being True is effectively it being 0...
        return rc
    shakedown.wait_for(lambda: write_data_to_hdfs(), timeout_seconds=HDFS_CMD_TIMEOUT_SEC)


def read_some_data(data_node_name, file_name):
    def read_data_from_hdfs():
        read_command = "./bin/hdfs dfs -cat /{}".format(file_name)
        rc, output = run_hdfs_command(data_node_name, read_command)
        return rc and output.rstrip() == TEST_CONTENT_SMALL
    shakedown.wait_for(lambda: read_data_from_hdfs(), timeout_seconds=HDFS_CMD_TIMEOUT_SEC)


def run_hdfs_command(task_name, command):
    """
    Go into the Data Node hdfs directory, set JAVA_HOME, and execute the command.
    """
    host = hosts.system_host(FOLDERED_SERVICE_NAME, task_name)
    java_home = find_java_home(host)

    # Find hdfs home directory by looking up the Data Node process.
    # Hdfs directory is found in an arg to the java command.
    hdfs_dir_cmd = """ps -ef | grep hdfs | grep DataNode \
        | awk 'BEGIN {RS=" "}; /-Dhadoop.home.dir/' | sed s/-Dhadoop.home.dir=//"""
    full_command = """cd $({}) &&
        export JAVA_HOME={} &&
        {}""".format(hdfs_dir_cmd, java_home, command)

    rc, output = shakedown.run_command_on_agent(host, full_command)
    return rc, output


def find_java_home(host):
    """
    Find java home by looking up the Data Node process.
    Java home is found in the process command.
    """
    java_home_cmd = """ps -ef | grep hdfs | grep DataNode | grep -v grep \
        | awk '{print $8}' | sed s:/bin/java::"""
    rc, output = shakedown.run_command_on_agent(host, java_home_cmd)
    assert rc
    java_home = output.rstrip()
    utils.out("java_home: {}".format(java_home))
    return java_home


def check_healthy(count=DEFAULT_TASK_COUNT):
    plan.wait_for_completed_deployment(FOLDERED_SERVICE_NAME, timeout_seconds=20 * 60)
    plan.wait_for_completed_recovery(FOLDERED_SERVICE_NAME, timeout_seconds=20 * 60)
    tasks.check_running(FOLDERED_SERVICE_NAME, count)
=======
    tasks.check_tasks_updated(PACKAGE_NAME, name_node_name, name_id)
    tasks.check_tasks_not_updated(PACKAGE_NAME, 'journal', journal_ids)
    tasks.check_tasks_not_updated(PACKAGE_NAME, 'data', data_ids)
>>>>>>> 88a59ce7
<|MERGE_RESOLUTION|>--- conflicted
+++ resolved
@@ -1,8 +1,6 @@
 import pytest
 import time
 import xml.etree.ElementTree as etree
-
-import shakedown
 
 import shakedown
 
@@ -10,23 +8,10 @@
 import sdk_hosts as hosts
 import sdk_install as install
 import sdk_marathon as marathon
+import sdk_plan as plan
 import sdk_tasks as tasks
 import sdk_utils as utils
-from tests.config import (
-    PACKAGE_NAME,
-<<<<<<< HEAD
-    FOLDERED_SERVICE_NAME,
-    DEFAULT_TASK_COUNT
-=======
-    DEFAULT_TASK_COUNT,
-    check_healthy,
-    TEST_FILE_1_NAME,
-    TEST_FILE_2_NAME,
-    HDFS_CMD_TIMEOUT_SEC,
-    read_data_from_hdfs,
-    write_data_to_hdfs
->>>>>>> 88a59ce7
-)
+from tests.config import *
 
 
 def setup_module(module):
@@ -80,32 +65,16 @@
 @pytest.mark.data_integrity
 @pytest.mark.sanity
 def test_integrity_on_data_node_failure():
-<<<<<<< HEAD
     write_some_data('data-0-node', TEST_FILE_1_NAME)
-=======
-    shakedown.wait_for(
-        lambda: write_data_to_hdfs("data-0-node.hdfs.mesos", TEST_FILE_1_NAME),
-        timeout_seconds=HDFS_CMD_TIMEOUT_SEC)
->>>>>>> 88a59ce7
 
     # gives chance for write to succeed and replication to occur
     time.sleep(9)
 
-<<<<<<< HEAD
     tasks.kill_task_with_pattern("DataNode", hosts.system_host(FOLDERED_SERVICE_NAME, 'data-0-node'))
     tasks.kill_task_with_pattern("DataNode", hosts.system_host(FOLDERED_SERVICE_NAME, 'data-1-node'))
     time.sleep(1)  # give DataNode a chance to die
 
     read_some_data('data-2-node', TEST_FILE_1_NAME)
-=======
-    tasks.kill_task_with_pattern("DataNode", 'data-0-node.hdfs.mesos')
-    tasks.kill_task_with_pattern("DataNode", 'data-1-node.hdfs.mesos')
-    time.sleep(9)  # give DataNode a chance to die
-
-    shakedown.wait_for(
-        lambda: read_data_from_hdfs("data-2-node.hdfs.mesos", TEST_FILE_1_NAME),
-        timeout_seconds=HDFS_CMD_TIMEOUT_SEC)
->>>>>>> 88a59ce7
 
     check_healthy()
 
@@ -118,13 +87,8 @@
     The first name node (name-0-node) is the active name node by default when HDFS gets installed.
     This test checks that it is possible to write and read data after the first name node fails.
     """
-<<<<<<< HEAD
     tasks.kill_task_with_pattern("NameNode", hosts.system_host(FOLDERED_SERVICE_NAME, 'name-0-node'))
     time.sleep(1)  # give NameNode a chance to die
-=======
-    tasks.kill_task_with_pattern("NameNode", 'name-0-node.hdfs.autoip.dcos.thisdcos.directory')
-    time.sleep(9)  # give NameNode a chance to die
->>>>>>> 88a59ce7
 
     write_some_data('data-0-node', TEST_FILE_2_NAME)
 
@@ -367,7 +331,6 @@
     cmd.run_cli('hdfs --name={} pods replace {}'.format(FOLDERED_SERVICE_NAME, name_node_name))
 
     check_healthy()
-<<<<<<< HEAD
     tasks.check_tasks_updated(FOLDERED_SERVICE_NAME, name_node_name, name_id)
     tasks.check_tasks_not_updated(FOLDERED_SERVICE_NAME, 'journal', journal_ids)
     tasks.check_tasks_not_updated(FOLDERED_SERVICE_NAME, 'data', data_ids)
@@ -426,9 +389,4 @@
 def check_healthy(count=DEFAULT_TASK_COUNT):
     plan.wait_for_completed_deployment(FOLDERED_SERVICE_NAME, timeout_seconds=20 * 60)
     plan.wait_for_completed_recovery(FOLDERED_SERVICE_NAME, timeout_seconds=20 * 60)
-    tasks.check_running(FOLDERED_SERVICE_NAME, count)
-=======
-    tasks.check_tasks_updated(PACKAGE_NAME, name_node_name, name_id)
-    tasks.check_tasks_not_updated(PACKAGE_NAME, 'journal', journal_ids)
-    tasks.check_tasks_not_updated(PACKAGE_NAME, 'data', data_ids)
->>>>>>> 88a59ce7
+    tasks.check_running(FOLDERED_SERVICE_NAME, count)