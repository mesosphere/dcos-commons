package com.mesosphere.sdk.scheduler;

import com.google.common.annotations.VisibleForTesting;
import com.mesosphere.sdk.config.ConfigurationUpdater;
import com.mesosphere.sdk.config.DefaultConfigurationUpdater;
import com.mesosphere.sdk.config.validate.ConfigValidationError;
import com.mesosphere.sdk.config.validate.ConfigValidator;
import com.mesosphere.sdk.config.validate.DefaultConfigValidators;
import com.mesosphere.sdk.curator.CuratorPersister;
import com.mesosphere.sdk.dcos.Capabilities;
import com.mesosphere.sdk.framework.FrameworkConfig;
<<<<<<< HEAD
=======
import com.mesosphere.sdk.framework.FrameworkRunner;
>>>>>>> db6a5713
import com.mesosphere.sdk.http.endpoints.ArtifactResource;
import com.mesosphere.sdk.http.queries.ArtifactQueries;
import com.mesosphere.sdk.http.types.EndpointProducer;
import com.mesosphere.sdk.offer.Constants;
import com.mesosphere.sdk.offer.LoggingUtils;
import com.mesosphere.sdk.offer.evaluate.placement.AndRule;
import com.mesosphere.sdk.offer.evaluate.placement.ExactMatcher;
import com.mesosphere.sdk.offer.evaluate.placement.IsLocalRegionRule;
import com.mesosphere.sdk.offer.evaluate.placement.PlacementRule;
import com.mesosphere.sdk.offer.evaluate.placement.PlacementUtils;
import com.mesosphere.sdk.offer.evaluate.placement.RegionRuleFactory;
import com.mesosphere.sdk.scheduler.decommission.DecommissionPlanFactory;
import com.mesosphere.sdk.scheduler.plan.*;
import com.mesosphere.sdk.scheduler.recovery.DefaultRecoveryPlanManager;
import com.mesosphere.sdk.scheduler.recovery.RecoveryPlanOverrider;
import com.mesosphere.sdk.scheduler.recovery.RecoveryPlanOverriderFactory;
import com.mesosphere.sdk.scheduler.recovery.constrain.LaunchConstrainer;
import com.mesosphere.sdk.scheduler.recovery.constrain.TimedLaunchConstrainer;
import com.mesosphere.sdk.scheduler.recovery.constrain.UnconstrainedLaunchConstrainer;
import com.mesosphere.sdk.scheduler.recovery.monitor.FailureMonitor;
import com.mesosphere.sdk.scheduler.recovery.monitor.NeverFailureMonitor;
import com.mesosphere.sdk.scheduler.recovery.monitor.TimedFailureMonitor;
import com.mesosphere.sdk.scheduler.uninstall.UninstallScheduler;
import com.mesosphere.sdk.specification.*;
import com.mesosphere.sdk.specification.yaml.RawPlan;
import com.mesosphere.sdk.specification.yaml.RawServiceSpec;
import com.mesosphere.sdk.state.ConfigStore;
import com.mesosphere.sdk.state.ConfigStoreException;
import com.mesosphere.sdk.state.FrameworkStore;
import com.mesosphere.sdk.state.StateStore;
import com.mesosphere.sdk.state.StateStoreUtils;
import com.mesosphere.sdk.storage.Persister;
import com.mesosphere.sdk.storage.PersisterCache;
import com.mesosphere.sdk.storage.PersisterException;

<<<<<<< HEAD
=======
import org.apache.mesos.Protos;
>>>>>>> db6a5713
import org.slf4j.Logger;

import java.time.Duration;
import java.util.*;
import java.util.stream.Collectors;

/**
 * Creates a new {@link DefaultScheduler}.
 */
public class SchedulerBuilder {

    private final Logger logger;

    private final ServiceSpec originalServiceSpec;
    private final SchedulerConfig schedulerConfig;
    private final Persister persister;

    // When these collections are empty, we don't do anything extra:
    private final Map<String, RawPlan> yamlPlans = new HashMap<>();
    private final Map<String, EndpointProducer> endpointProducers = new HashMap<>();
    private Collection<ConfigValidator<ServiceSpec>> customConfigValidators = new ArrayList<>();
    private Collection<Object> customResources = new ArrayList<>();
    private RecoveryPlanOverriderFactory recoveryPlanOverriderFactory;
    private PlanCustomizer planCustomizer;
    private Optional<String> namespace = Optional.empty();
    private boolean regionAwarenessEnabled = false;
    private Optional<ArtifactQueries.TemplateUrlFactory> templateUrlFactory = Optional.empty();

    SchedulerBuilder(ServiceSpec serviceSpec, SchedulerConfig schedulerConfig) throws PersisterException {
        this(
                serviceSpec,
                schedulerConfig,
                schedulerConfig.isStateCacheEnabled() ?
                        new PersisterCache(CuratorPersister.newBuilder(serviceSpec).build()) :
                        CuratorPersister.newBuilder(serviceSpec).build());
    }

    SchedulerBuilder(ServiceSpec serviceSpec, SchedulerConfig schedulerConfig, Persister persister) {
        // NOTE: we specifically avoid accessing the provided persister before build() is called.
        // This is to ensure that upstream has a chance to e.g. lock it via CuratorLocker.
        this.logger = LoggingUtils.getLogger(getClass(), serviceSpec.getName());
        this.originalServiceSpec = serviceSpec;
        this.schedulerConfig = schedulerConfig;
        this.persister = persister;
    }

    /**
     * Returns the {@link ServiceSpec} which was provided via the constructor.
     */
    public ServiceSpec getServiceSpec() {
        return originalServiceSpec;
    }

    /**
     * Returns the {@link SchedulerConfig} object which was provided via the constructor.
     */
    public SchedulerConfig getSchedulerConfig() {
        return schedulerConfig;
    }

    /**
     * Returns the {@link Persister} object which was provided via the constructor, or which was created by default
     * internally.
     */
    public Persister getPersister() {
        return persister;
    }

    /**
     * Returns whether the developer has enabled region awareness for this service, either via
     * {@link #withSingleRegionConstraint()} or via the scheduler process environment.
     */
    public boolean isRegionAwarenessEnabled() {
        return regionAwarenessEnabled || schedulerConfig.isRegionAwarenessEnabled();
    }

    /**
     * Specifies custom endpoint resources which should be exposed through the scheduler's API server, in addition
     * to the defaults.
     */
    public SchedulerBuilder setCustomResources(Collection<Object> customResources) {
        this.customResources = customResources;
        return this;
    }

    /**
     * Specifies a custom list of configuration validators to be run when updating to a new target configuration,
     * or otherwise uses the default validators returned by
     * {@link DefaultConfigValidators#getValidators(SchedulerConfig)}.
     */
    public SchedulerBuilder setCustomConfigValidators(Collection<ConfigValidator<ServiceSpec>> customConfigValidators) {
        this.customConfigValidators = customConfigValidators;
        return this;
    }

    /**
     * Specifies a custom {@link EndpointProducer} to be added to the /endpoints API. This may be used by services
     * which wish to expose custom endpoint information via that API.
     *
     * @param name the name of the endpoint to be exposed
     * @param endpointProducer the producer to be invoked when the provided endpoint name is requested
     */
    public SchedulerBuilder setEndpointProducer(String name, EndpointProducer endpointProducer) {
        endpointProducers.put(name, endpointProducer);
        return this;
    }

    /**
     * Sets the {@link Plan}s from the provided {@link RawServiceSpec} to this instance, using a
     * {@link DefaultPlanGenerator} to handle conversion.
     */
    public SchedulerBuilder setPlansFrom(RawServiceSpec rawServiceSpec) throws ConfigStoreException {
        if (rawServiceSpec.getPlans() != null) {
            this.yamlPlans.clear();
            this.yamlPlans.putAll(rawServiceSpec.getPlans());
        }
        return this;
    }

    /**
     * Assigns a {@link RecoveryPlanOverriderFactory} to be used for generating the recovery plan manager.
     *
     * @param recoveryPlanOverriderFactory the factory which generates the custom recovery plan manager
     */
    public SchedulerBuilder setRecoveryManagerFactory(RecoveryPlanOverriderFactory recoveryPlanOverriderFactory) {
        this.recoveryPlanOverriderFactory = recoveryPlanOverriderFactory;
        return this;
    }

    /**
     * Assigns a {@link PlanCustomizer} to be used for customizing plans.
     *
     * @param planCustomizer the plan customizer
     */
    public SchedulerBuilder setPlanCustomizer(PlanCustomizer planCustomizer) {
        this.planCustomizer = planCustomizer;
        return this;
    }

    /**
     * Configures the resulting scheduler instance with a region constraint.
     */
    public SchedulerBuilder withSingleRegionConstraint() {
        this.regionAwarenessEnabled = true;
        return this;
    }

    /**
     * Assigns a custom namespace for this service. This is only relevant when a single framework is running multiple
     * services, where different services need to be differentiated from each other. The namespace is used for both
     * storage in ZK ({@link StateStore}/{@link ConfigStore}), as well as in resource labels.
     */
    public SchedulerBuilder setNamespace(String namespace) {
        this.namespace = Optional.of(namespace);
        return this;
    }

    /**
     * Assigns a custom factory for generating config template URLs. Otherwise a default suitable for use with
     * {@link ArtifactResource} is used.
     */
    public SchedulerBuilder setTemplateUrlFactory(ArtifactQueries.TemplateUrlFactory templateUrlFactory) {
        this.templateUrlFactory = Optional.of(templateUrlFactory);
        return this;
    }

    /**
     * Creates a new Mesos scheduler instance with the provided values or their defaults, or an empty {@link Optional}
     * if no Mesos scheduler should be registered for this run.
     *
     * @return a new Mesos scheduler instance to be registered, or an empty {@link Optional}
     * @throws IllegalArgumentException if validating the provided configuration failed
     */
    public AbstractScheduler build() {
        // If region awareness is enabled (via java bit or via env) and the cluster supports it, update the ServiceSpec
        // to include region constraints.
        final ServiceSpec serviceSpec;
        if (Capabilities.getInstance().supportsDomains()) {
            // This cluster supports domains. We need to update pod placement with region configuration, for any pods
            // that weren't already configured by the developer (expected to be rare, but possible).

            // Whether region awareness is enabled for the service (via env or via java).
            boolean regionAwarenessEnabled = isRegionAwarenessEnabled();
            // A region to target, as specified in env, if any.
            Optional<String> schedulerRegion = schedulerConfig.getSchedulerRegion();

            // Target the specified region, or use the local region.
            // Local region is determined at framework registration, see IsLocalRegionRule.setLocalDomain().
            final PlacementRule placementRuleToAdd;
            if (regionAwarenessEnabled && schedulerRegion.isPresent()) {
                logger.info("Updating pods with placement rule for region={}", schedulerRegion.get());
                placementRuleToAdd =
                        RegionRuleFactory.getInstance().require(ExactMatcher.create(schedulerRegion.get()));
            } else {
                logger.info("Updating pods with local region placement rule: region awareness={}, scheduler region={}",
                        regionAwarenessEnabled, schedulerRegion);
                placementRuleToAdd = new IsLocalRegionRule();
            }

            List<PodSpec> updatedPodSpecs = new ArrayList<>();
            for (PodSpec podSpec : originalServiceSpec.getPods()) {
                if (PlacementUtils.placementRuleReferencesRegion(podSpec)) {
                    // Pod already has a region constraint (specified by developer?). Leave it as-is.
                    logger.info("Pod {} already has a region rule defined, leaving as-is", podSpec.getType());
                    updatedPodSpecs.add(podSpec);
                } else {
                    // Combine the new rule with any existing rules:
                    PlacementRule mergedRule = podSpec.getPlacementRule().isPresent()
                            ? new AndRule(placementRuleToAdd, podSpec.getPlacementRule().get())
                            : placementRuleToAdd;
                    updatedPodSpecs.add(DefaultPodSpec.newBuilder(podSpec).placementRule(mergedRule).build());
                }
            }

            DefaultServiceSpec.Builder builder =
                    DefaultServiceSpec.newBuilder(originalServiceSpec).pods(updatedPodSpecs);
            if (schedulerRegion.isPresent()) {
                builder.region(schedulerRegion.get());
            }
            serviceSpec = builder.build();
        } else {
            serviceSpec = originalServiceSpec;
        }

        // NOTE: we specifically avoid accessing the provided persister before build() is called.
        // This is to ensure that upstream has a chance to e.g. lock it via CuratorLocker.

        // When multi-service is enabled, state/configs are stored within a namespace matching the service name.
        // Otherwise use an empty namespace, which indicates single-service mode.
        String namespaceStr = namespace.orElse("");
        FrameworkStore frameworkStore = new FrameworkStore(persister);
        StateStore stateStore = new StateStore(persister, namespaceStr);
        ConfigStore<ServiceSpec> configStore = new ConfigStore<>(
                DefaultServiceSpec.getConfigurationFactory(serviceSpec), persister, namespaceStr);

<<<<<<< HEAD
=======
        Protos.FrameworkInfo frameworkInfo = new FrameworkRunner(
                FrameworkConfig.fromServiceSpec(serviceSpec),
                PodSpecsCannotUseUnsupportedFeatures.serviceRequestsGpuResources(serviceSpec),
                isRegionAwarenessEnabled())
                .getFrameworkInfo(frameworkStore.fetchFrameworkId());

>>>>>>> db6a5713
        if (schedulerConfig.isUninstallEnabled()) {
            // FRAMEWORK UNINSTALL: The scheduler and all its service(s) are being uninstalled. Launch this service in
            // uninstall mode. UninstallScheduler will internally flag the stateStore with an uninstall bit if needed.
            return new UninstallScheduler(
                    serviceSpec,
                    frameworkStore,
                    stateStore,
                    configStore,
                    FrameworkConfig.fromServiceSpec(serviceSpec),
                    schedulerConfig,
                    Optional.ofNullable(planCustomizer));
        }

        if (StateStoreUtils.isUninstalling(stateStore)) {
            // SERVICE UNINSTALL: The service has an uninstall bit set in its (potentially namespaced) state store.
            if (namespace.isPresent()) {
                // This namespaced service is partway through being removed from the parent multi-service scheduler.
                // Launch the service in uninstall mode so that it can continue with whatever may be left.
                return new UninstallScheduler(
                        serviceSpec,
                        frameworkStore,
                        stateStore,
                        configStore,
                        FrameworkConfig.fromServiceSpec(serviceSpec),
                        schedulerConfig,
                        Optional.ofNullable(planCustomizer));
            } else {
                // This is an illegal state for a single-service scheduler. SchedulerConfig's uninstall bit should have
                // also been enabled. If we got here, it means that the user likely tampered with the scheduler env
                // after having previously triggered an uninstall, which had set the bit in stateStore. Just exit,
                // because the service is likely now in an inconsistent state resulting from the incomplete uninstall.
                logger.error("Service has been previously told to uninstall, this cannot be reversed. " +
                        "Reenable the uninstall flag to complete the process.");
                SchedulerUtils.hardExit(SchedulerErrorCode.SCHEDULER_ALREADY_UNINSTALLING);
            }
        }

        try {
<<<<<<< HEAD
            return getDefaultScheduler(frameworkStore, stateStore, configStore);
=======
            return getDefaultScheduler(serviceSpec, frameworkInfo, frameworkStore, stateStore, configStore);
>>>>>>> db6a5713
        } catch (ConfigStoreException e) {
            logger.error("Failed to construct scheduler.", e);
            SchedulerUtils.hardExit(SchedulerErrorCode.INITIALIZATION_FAILURE);
            return null; // This is so the compiler doesn't complain.  The scheduler is going down anyway.
        }
    }

    /**
     * Creates a new scheduler instance with the provided values or their defaults.
     *
     * @return a new scheduler instance
     * @throws IllegalArgumentException if config validation failed when updating the target config.
     */
    private DefaultScheduler getDefaultScheduler(
<<<<<<< HEAD
=======
            ServiceSpec serviceSpec,
            Protos.FrameworkInfo frameworkInfo,
>>>>>>> db6a5713
            FrameworkStore frameworkStore,
            StateStore stateStore,
            ConfigStore<ServiceSpec> configStore) throws ConfigStoreException {

        // Determine whether deployment had previously completed BEFORE we update the config.
        // Plans may be generated from the config content.
        boolean hasCompletedDeployment = StateStoreUtils.getDeploymentWasCompleted(stateStore);
        if (!hasCompletedDeployment) {
            try {
                // Check for completion against the PRIOR service spec. For example, if the new service spec has n+1
                // nodes, then we want to check that the prior n nodes had successfully deployed.
                ServiceSpec lastServiceSpec = configStore.fetch(configStore.getTargetConfig());
                Optional<Plan> deployPlan = getDeployPlan(
                        getPlans(stateStore, configStore, lastServiceSpec, yamlPlans));
                if (deployPlan.isPresent() && deployPlan.get().isComplete()) {
                    logger.info("Marking deployment as having been previously completed");
                    StateStoreUtils.setDeploymentWasCompleted(stateStore);
                    hasCompletedDeployment = true;
                }
            } catch (ConfigStoreException e) {
                // This is expected during initial deployment, when there is no prior configuration.
                logger.info("Unable to retrieve last configuration. Assuming that no prior deployment has completed");
            }
        }

        // Update/validate config as needed to reflect the new service spec:
        Collection<ConfigValidator<ServiceSpec>> configValidators = new ArrayList<>();
        configValidators.addAll(DefaultConfigValidators.getValidators(schedulerConfig));
        configValidators.addAll(customConfigValidators);
        final ConfigurationUpdater.UpdateResult configUpdateResult =
                updateConfig(serviceSpec, stateStore, configStore, configValidators);
        if (!configUpdateResult.getErrors().isEmpty()) {
            logger.warn("Failed to update configuration due to validation errors: {}", configUpdateResult.getErrors());
            try {
                // If there were errors, stick with the last accepted target configuration.
                serviceSpec = configStore.fetch(configStore.getTargetConfig());
            } catch (ConfigStoreException e) {
                // Uh oh. Bail.
                logger.error("Failed to retrieve previous target configuration", e);
                throw new IllegalArgumentException(e);
            }
        }

        // Now that a ServiceSpec has been chosen, generate the plans.
        Collection<Plan> plans = getPlans(stateStore, configStore, serviceSpec, yamlPlans);
        plans = selectDeployPlan(plans, hasCompletedDeployment);
        Optional<Plan> deployPlan = getDeployPlan(plans);
        if (!deployPlan.isPresent()) {
            throw new IllegalArgumentException("No deploy plan provided: " + plans);
        }

        List<String> errors = configUpdateResult.getErrors().stream()
                .map(ConfigValidationError::toString)
                .collect(Collectors.toList());

        if (!errors.isEmpty()) {
            plans = setDeployPlanErrors(plans, deployPlan.get(), errors);
        }

        PlanManager deploymentPlanManager =
                DefaultPlanManager.createProceeding(getDeployPlan(plans).get());
        PlanManager recoveryPlanManager = getRecoveryPlanManager(
                serviceSpec,
                Optional.ofNullable(recoveryPlanOverriderFactory),
                stateStore,
                configStore,
                plans);
        Optional<PlanManager> decommissionPlanManager = getDecommissionPlanManager(serviceSpec, stateStore);
        PlanCoordinator planCoordinator = buildPlanCoordinator(
                serviceSpec.getName(),
                deploymentPlanManager,
                recoveryPlanManager,
                decommissionPlanManager,
                plans);

        return new DefaultScheduler(
                serviceSpec,
                FrameworkConfig.fromServiceSpec(serviceSpec),
                schedulerConfig,
                namespace,
                customResources,
                planCoordinator,
                Optional.ofNullable(planCustomizer),
                frameworkStore,
                stateStore,
                configStore,
                templateUrlFactory.orElse(ArtifactResource.getUrlFactory(serviceSpec.getName())),
                endpointProducers);
    }

    private PlanManager getRecoveryPlanManager(
            ServiceSpec serviceSpec,
            Optional<RecoveryPlanOverriderFactory> recoveryOverriderFactory,
            StateStore stateStore,
            ConfigStore<ServiceSpec> configStore,
            Collection<Plan> plans) {

        List<RecoveryPlanOverrider> overrideRecoveryPlanManagers = new ArrayList<>();
        if (recoveryOverriderFactory.isPresent()) {
            logger.info("Adding overriding recovery plan manager.");
            overrideRecoveryPlanManagers.add(recoveryOverriderFactory.get().create(stateStore, plans));
        }
        final LaunchConstrainer launchConstrainer;
        final FailureMonitor failureMonitor;
        if (serviceSpec.getReplacementFailurePolicy().isPresent()) {
            ReplacementFailurePolicy failurePolicy = serviceSpec.getReplacementFailurePolicy().get();
            launchConstrainer = new TimedLaunchConstrainer(
                    Duration.ofMinutes(failurePolicy.getMinReplaceDelayMin()));
            failureMonitor = new TimedFailureMonitor(
                    Duration.ofMinutes(failurePolicy.getPermanentFailureTimoutMin()),
                    stateStore,
                    configStore);
        } else {
            launchConstrainer = new UnconstrainedLaunchConstrainer();
            failureMonitor = new NeverFailureMonitor();
        }
        return new DefaultRecoveryPlanManager(
                stateStore,
                configStore,
                PlanUtils.getLaunchableTasks(plans),
                launchConstrainer,
                failureMonitor,
                overrideRecoveryPlanManagers);
    }

    private static Optional<PlanManager> getDecommissionPlanManager(ServiceSpec serviceSpec, StateStore stateStore) {
        DecommissionPlanFactory decommissionPlanFactory = new DecommissionPlanFactory(serviceSpec, stateStore);
        Optional<Plan> decommissionPlan = decommissionPlanFactory.getPlan();
        if (decommissionPlan.isPresent()) {
            return Optional.of(
                    new DecommissionPlanManager(
                            decommissionPlan.get(),
                            decommissionPlanFactory.getTasksToDecommission()));
        }

        return Optional.empty();
    }

    private static PlanCoordinator buildPlanCoordinator(
            String serviceName,
            PlanManager deploymentPlanManager,
            PlanManager recoveryPlanManager,
            Optional<PlanManager> decommissionPlanManager,
            Collection<Plan> plans) {

        final Collection<PlanManager> planManagers = new ArrayList<>();
        planManagers.add(deploymentPlanManager);
        planManagers.add(recoveryPlanManager);

        if (decommissionPlanManager.isPresent()) {
            planManagers.add(decommissionPlanManager.get());
        }

        // Other custom plan managers
        planManagers.addAll(plans.stream()
                .filter(plan -> !plan.isDeployPlan())
                .map(DefaultPlanManager::createInterrupted)
                .collect(Collectors.toList()));

        return new DefaultPlanCoordinator(planManagers);
    }

    /**
     * Gets or generate plans against the given service spec.
     *
     * @param stateStore The state store to use for plan generation.
     * @param configStore The config store to use for plan generation.
     * @return a collection of plans
     */
    private Collection<Plan> getPlans(
            StateStore stateStore,
            ConfigStore<ServiceSpec> configStore,
            ServiceSpec serviceSpec,
            Map<String, RawPlan> yamlPlans) {
        final String plansType;
        final Collection<Plan> plans;
        if (!yamlPlans.isEmpty()) {
            plansType = "YAML";
            // Note: Any internal Plan generation must only be AFTER updating/validating the config. Otherwise plans
            // may look at the old config and mistakenly think they're COMPLETE.
            DefaultPlanGenerator planGenerator = new DefaultPlanGenerator(configStore, stateStore);
            plans = yamlPlans.entrySet().stream()
                    .map(e -> planGenerator.generate(e.getValue(), e.getKey(), serviceSpec.getPods()))
                    .collect(Collectors.toList());
        } else {
            plansType = "generated";
            try {
                if (!configStore.list().isEmpty()) {
                    PlanFactory planFactory = new DeployPlanFactory(
                            new DefaultPhaseFactory(new DefaultStepFactory(configStore, stateStore)));
                    plans = Arrays.asList(planFactory.getPlan(configStore.fetch(configStore.getTargetConfig())));
                } else {
                    plans = Collections.emptyList();
                }
            } catch (ConfigStoreException e) {
                throw new IllegalStateException(e);
            }
        }

        logger.info("Got {} {} plan{}: {}",
                plans.size(),
                plansType,
                plans.size() == 1 ? "" : "s",
                plans.stream().map(plan -> plan.getName()).collect(Collectors.toList()));
        return plans;
    }

    private static Optional<Plan> getDeployPlan(Collection<Plan> plans) {
        List<Plan> deployPlans = plans.stream().filter(Plan::isDeployPlan).collect(Collectors.toList());

        if (deployPlans.size() == 1) {
            return Optional.of(deployPlans.get(0));
        } else if (deployPlans.size() == 0) {
            return Optional.empty();
        } else {
            throw new IllegalStateException(String.format("Found multiple deploy plans: %s", deployPlans));
        }
    }

    /**
     * Updates the Deploy plan in the provided list of {@code plans} to contain the provided {@code errors}.
     * Returns a new list of plans containing the updates.
     */
    private static Collection<Plan> setDeployPlanErrors(
            Collection<Plan> allPlans, Plan deployPlan, List<String> errors) {
        Collection<Plan> updatedPlans = new ArrayList<>();
        updatedPlans.add(new DefaultPlan(
                deployPlan.getName(),
                deployPlan.getChildren(),
                deployPlan.getStrategy(),
                errors));
        for (Plan plan : allPlans) {
            if (!plan.isDeployPlan()) {
                updatedPlans.add(plan);
            }
        }

        return updatedPlans;
    }

    /**
     * Replaces the deploy plan with an update plan, in the case that an update deployment is being performed AND that
     * a custom update plan has been specified.
     */
    @VisibleForTesting
    Collection<Plan> selectDeployPlan(Collection<Plan> plans, boolean hasCompletedDeployment) {
        Optional<Plan> updatePlanOptional = plans.stream()
                .filter(plan -> plan.getName().equals(Constants.UPDATE_PLAN_NAME))
                .findFirst();

        if (!hasCompletedDeployment || !updatePlanOptional.isPresent()) {
            logger.info("Using regular deploy plan. (Has completed deployment: {}, Custom update plan defined: {})",
                    hasCompletedDeployment, updatePlanOptional.isPresent());
            return plans;
        }

        logger.info("Overriding deploy plan with custom update plan. " +
                "(Has completed deployment: {}, Custom update plan defined: {})",
                hasCompletedDeployment, updatePlanOptional.isPresent());
        Collection<Plan> newPlans = new ArrayList<>();
        newPlans.addAll(plans.stream()
                .filter(plan -> !plan.isDeployPlan() && !plan.getName().equals(Constants.UPDATE_PLAN_NAME))
                .collect(Collectors.toList()));
        newPlans.add(new DefaultPlan(
                Constants.DEPLOY_PLAN_NAME,
                updatePlanOptional.get().getChildren(),
                updatePlanOptional.get().getStrategy(),
                Collections.emptyList()));
        return newPlans;
    }

    /**
     * Updates the configuration target to reflect the provided {@code serviceSpec} using the provided
     * {@code configValidators}, or stays with the previous configuration if there were validation errors.
     *
     * @param serviceSpec the service specification to use
     * @param stateStore the state store to pass to the updater
     * @param configStore the config store to pass to the updater
     * @param configValidators the list of config validators,
     *                         see {@link DefaultConfigValidators#getValidators(SchedulerConfig)} for reasonable
     *                         defaults
     * @return the config update result, which may contain one or more validation errors produced by
     *     {@code configValidators}
     */
    private ConfigurationUpdater.UpdateResult updateConfig(
            ServiceSpec serviceSpec,
            StateStore stateStore,
            ConfigStore<ServiceSpec> configStore,
            Collection<ConfigValidator<ServiceSpec>> configValidators) {
        logger.info("Updating config with {} validators...", configValidators.size());
        ConfigurationUpdater<ServiceSpec> configurationUpdater = new DefaultConfigurationUpdater(
                stateStore, configStore, DefaultServiceSpec.getComparatorInstance(), configValidators);
        try {
            return configurationUpdater.updateConfiguration(serviceSpec);
        } catch (ConfigStoreException e) {
            logger.error("Fatal error when performing configuration update. Service exiting.", e);
            throw new IllegalStateException(e);
        }
    }
}<|MERGE_RESOLUTION|>--- conflicted
+++ resolved
@@ -9,10 +9,6 @@
 import com.mesosphere.sdk.curator.CuratorPersister;
 import com.mesosphere.sdk.dcos.Capabilities;
 import com.mesosphere.sdk.framework.FrameworkConfig;
-<<<<<<< HEAD
-=======
-import com.mesosphere.sdk.framework.FrameworkRunner;
->>>>>>> db6a5713
 import com.mesosphere.sdk.http.endpoints.ArtifactResource;
 import com.mesosphere.sdk.http.queries.ArtifactQueries;
 import com.mesosphere.sdk.http.types.EndpointProducer;
@@ -48,10 +44,6 @@
 import com.mesosphere.sdk.storage.PersisterCache;
 import com.mesosphere.sdk.storage.PersisterException;
 
-<<<<<<< HEAD
-=======
-import org.apache.mesos.Protos;
->>>>>>> db6a5713
 import org.slf4j.Logger;
 
 import java.time.Duration;
@@ -287,15 +279,6 @@
         ConfigStore<ServiceSpec> configStore = new ConfigStore<>(
                 DefaultServiceSpec.getConfigurationFactory(serviceSpec), persister, namespaceStr);
 
-<<<<<<< HEAD
-=======
-        Protos.FrameworkInfo frameworkInfo = new FrameworkRunner(
-                FrameworkConfig.fromServiceSpec(serviceSpec),
-                PodSpecsCannotUseUnsupportedFeatures.serviceRequestsGpuResources(serviceSpec),
-                isRegionAwarenessEnabled())
-                .getFrameworkInfo(frameworkStore.fetchFrameworkId());
-
->>>>>>> db6a5713
         if (schedulerConfig.isUninstallEnabled()) {
             // FRAMEWORK UNINSTALL: The scheduler and all its service(s) are being uninstalled. Launch this service in
             // uninstall mode. UninstallScheduler will internally flag the stateStore with an uninstall bit if needed.
@@ -334,11 +317,7 @@
         }
 
         try {
-<<<<<<< HEAD
-            return getDefaultScheduler(frameworkStore, stateStore, configStore);
-=======
-            return getDefaultScheduler(serviceSpec, frameworkInfo, frameworkStore, stateStore, configStore);
->>>>>>> db6a5713
+            return getDefaultScheduler(serviceSpec, frameworkStore, stateStore, configStore);
         } catch (ConfigStoreException e) {
             logger.error("Failed to construct scheduler.", e);
             SchedulerUtils.hardExit(SchedulerErrorCode.INITIALIZATION_FAILURE);
@@ -353,11 +332,7 @@
      * @throws IllegalArgumentException if config validation failed when updating the target config.
      */
     private DefaultScheduler getDefaultScheduler(
-<<<<<<< HEAD
-=======
             ServiceSpec serviceSpec,
-            Protos.FrameworkInfo frameworkInfo,
->>>>>>> db6a5713
             FrameworkStore frameworkStore,
             StateStore stateStore,
             ConfigStore<ServiceSpec> configStore) throws ConfigStoreException {
