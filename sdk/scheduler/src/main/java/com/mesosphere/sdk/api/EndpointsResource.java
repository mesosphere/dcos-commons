package com.mesosphere.sdk.api;

import java.util.*;
import javax.ws.rs.GET;
import javax.ws.rs.Path;
import javax.ws.rs.PathParam;
import javax.ws.rs.core.Response;

import com.mesosphere.sdk.api.types.EndpointProducer;
import com.mesosphere.sdk.offer.Constants;
import com.mesosphere.sdk.offer.TaskException;
<<<<<<< HEAD
import com.mesosphere.sdk.offer.taskdata.SchedulerLabelReader;
=======
import com.mesosphere.sdk.offer.taskdata.TaskLabelReader;
import com.mesosphere.sdk.specification.yaml.YAMLToInternalMappers;
>>>>>>> dbacb641
import com.mesosphere.sdk.state.StateStore;

import org.apache.logging.log4j.util.Strings;
import org.apache.mesos.Protos;
import org.apache.mesos.Protos.DiscoveryInfo;
import org.apache.mesos.Protos.Label;
import org.apache.mesos.Protos.Port;
import org.apache.mesos.Protos.TaskInfo;
import org.json.JSONArray;
import org.json.JSONObject;
import org.slf4j.Logger;
import org.slf4j.LoggerFactory;

import static com.mesosphere.sdk.api.ResponseUtils.jsonOkResponse;
import static com.mesosphere.sdk.api.ResponseUtils.plainOkResponse;

/**
 * A read-only API for accessing information about how to connect to the service.
 */
@Path("/v1/endpoints")
public class EndpointsResource {
    private static final Logger LOGGER = LoggerFactory.getLogger(EndpointsResource.class);

    private static final String RESPONSE_KEY_DNS = "dns";
    private static final String RESPONSE_KEY_ADDRESS = "address";
    private static final String RESPONSE_KEY_VIPS = "vips";

    private final StateStore stateStore;
    private final String serviceName;
    private final Map<String, EndpointProducer> customEndpoints = new HashMap<>();

    /**
     * Creates a new instance which retrieves task/pod state from the provided {@link StateStore},
     * using the provided {@code serviceName} for endpoint paths.
     */
    public EndpointsResource(StateStore stateStore, String serviceName) {
        this.stateStore = stateStore;
        this.serviceName = serviceName;
    }

    /**
     * Adds the provided custom endpoint key/value entry to this instance.
     *
     * This may be used to expose additional endpoint types independently of what's listed in
     * {@link DiscoveryInfo}, such as a Kafka service exposing a Zookeeper path that's separate from
     * the default broker host/port listing.
     *
     * This only supports simple string values in order to ensure that the 'endpoints' endpoint
     * remains relatively consistent across services. For a per-task listing of endpoints, you
     * should provide that information via {@link DiscoveryInfo} in your {@link TaskInfo} and they
     * will appear automatically.
     *
     * @param name the name of the custom endpoint. custom endpoints take precedence over default
     *     endpoints of the same name
     * @param endpointProducer the endpoint producer, which will be invoked whenever a user queries the
     *     list of endpoints
     * @returns this
     */
    public EndpointsResource setCustomEndpoint(String name, EndpointProducer endpointProducer) {
        this.customEndpoints.put(name, endpointProducer);
        return this;
    }

    /**
     * Produces a listing of all endpoint names.
     */
    @GET
    public Response getEndpoints() {
        try {
            Set<String> endpoints = new TreeSet<>();
            endpoints.addAll(customEndpoints.keySet());
            endpoints.addAll(getDiscoveryEndpoints().keySet());
            return jsonOkResponse(new JSONArray(endpoints));
        } catch (Exception ex) {
            LOGGER.error("Failed to fetch list of endpoints", ex);
            return Response.serverError().build();
        }
    }

    /**
     * Produces the content of the specified endpoint.
     *
     * @param name the name of the endpoint whose content should be included
     */
    @Path("/{name}")
    @GET
    public Response getEndpoint(@PathParam("name") String name) {
        try {
            // Check for custom value before emitting any default values:
            EndpointProducer customValue = customEndpoints.get(name);
            if (customValue != null) {
                // Return custom values as plain text. They could be anything.
                return plainOkResponse(customValue.getEndpoint());
            }

            // Fall back to checking default values:
            JSONObject endpoint = getDiscoveryEndpoints().get(name);
            if (endpoint != null) {
                return jsonOkResponse(endpoint);
            }

            return Response.status(Response.Status.NOT_FOUND).build();
        } catch (Exception ex) {
            LOGGER.error(String.format("Failed to fetch endpoint %s", name), ex);
            return Response.serverError().build();
        }
    }

    /**
     * Returns a mapping of endpoint type to host:port (or ip:port) endpoints, endpoint type.
     */
    private Map<String, JSONObject> getDiscoveryEndpoints() throws TaskException {
        Map<String, JSONObject> endpointsByName = new TreeMap<>();
        for (TaskInfo taskInfo : stateStore.fetchTasks()) {
            if (!taskInfo.hasDiscovery()) {
                LOGGER.info("Task lacks any discovery information, no endpoints to report: {}",
                        taskInfo.getName());
                continue;
            }
            // TODO(mrb): Also extract DiscoveryInfo from executor, when executors get the ability to specify resources
            DiscoveryInfo discoveryInfo = taskInfo.getDiscovery();

            // Autoip hostname:
            String autoIpTaskName = discoveryInfo.hasName() ? discoveryInfo.getName() : taskInfo.getName();
            // Hostname of agent at offer time:
            String nativeHost = new TaskLabelReader(taskInfo).getHostname();
            // get IP address(es) from container status on the TaskStatus, gives overlay
            // network IP (IP-per-container) or host iff on host network.
            List<String> ipAddresses = new ArrayList<>();
            Protos.TaskStatus taskStatus = stateStore.fetchStatus(taskInfo.getName()).orElse(null);
            if (taskStatus != null && taskStatus.hasContainerStatus() &&
                    taskStatus.getContainerStatus().getNetworkInfosCount() > 0) {
                taskStatus.getContainerStatus().getNetworkInfosList()
                        .forEach(networkInfo -> networkInfo.getIpAddressesList()
                                .forEach(ipAddress -> ipAddresses.add(ipAddress.getIpAddress())));
            }
            for (Port port : discoveryInfo.getPorts().getPortsList()) {
                if (port.getVisibility() != Constants.PUBLIC_PORT_VISIBILITY) {
                    LOGGER.info(
                            "Port {} in task {} has {} visibility. {} is needed to be listed in endpoints.",
                            port.getName(), taskInfo.getName(), port.getVisibility(), Constants.PUBLIC_PORT_VISIBILITY);
                    continue;
                }
                final String hostIpString;
                switch (ipAddresses.size()) {
                case 0:
                    hostIpString = nativeHost;
                    break;
                case 1:
                    hostIpString = ipAddresses.get(0);
                    break;
                default:
                    hostIpString = ipAddresses.toString();
                    break;
                }
                addPortToEndpoints(
                        serviceName,
                        endpointsByName,
                        taskInfo,
                        port,
                        EndpointUtils.toAutoIpEndpoint(serviceName, autoIpTaskName, port.getNumber()),
                        EndpointUtils.toEndpoint(hostIpString, port.getNumber()));
            }
        }
        return endpointsByName;
    }

    /**
     * Adds information about a {@link Port} to the provided {@code endpointsByName}. Information
     * will be added for any VIPs listed against the {@link Port}'s labels, or if no VIPs are found,
     * the information will be added against the task type.
     *
     * @param serviceName the name of the parent service
     * @param endpointsByName the map to write to
     * @param taskInfo the task which has the port in question
     * @param autoipHostPort the host:port value to advertise for connecting to the task over DNS
     * @param ipHostPort the host:port value to advertise for connecting to the task's IP
     * @param portLabels list of any {@link Label}s which were present in the {@link Port}
     * @throws TaskException if no VIPs were found and the task type couldn't be extracted
     */
    private static void addPortToEndpoints(
            String serviceName,
            Map<String, JSONObject> endpointsByName,
            TaskInfo taskInfo,
            Port taskInfoPort,
            String autoipHostPort,
            String ipHostPort) throws TaskException {
        // Search for any VIPs to list the port against:
        boolean foundAnyVips = false;
        for (Label label : taskInfoPort.getLabels().getLabelsList()) {
            Optional<EndpointUtils.VipInfo> vipInfo = EndpointUtils.parseVipLabel(taskInfo.getName(), label);
            if (!vipInfo.isPresent()) {
                // Label doesn't appear to be for a VIP
                continue;
            }

            // VIP found. file host:port against the VIP name (note: NOT necessarily the same as the port name).
            foundAnyVips = true;

            JSONObject vipEndpoint = endpointsByName.get(vipInfo.get().getVipName());
            if (vipEndpoint == null) {
                vipEndpoint = new JSONObject();
                endpointsByName.put(vipInfo.get().getVipName(), vipEndpoint);
            }

            // append entry to 'dns' and 'address' arrays for this task:
            vipEndpoint.append(RESPONSE_KEY_DNS, autoipHostPort);
            vipEndpoint.append(RESPONSE_KEY_ADDRESS, ipHostPort);

            // append entry to 'vips' for this task, if entry is not already present from a different task:
            String vipHostPort = EndpointUtils.toVipEndpoint(serviceName, vipInfo.get());
            boolean foundVip = false;
            if (vipEndpoint.has(RESPONSE_KEY_VIPS)) {
                for (Object existingVip : vipEndpoint.getJSONArray(RESPONSE_KEY_VIPS)) {
                    if (vipHostPort.equals(existingVip)) {
                        foundVip = true;
                        break;
                    }
                }
            }
            if (!foundVip) {
                vipEndpoint.append(RESPONSE_KEY_VIPS, vipHostPort);
            }
        }

<<<<<<< HEAD
        // If no VIPs were found, list the port against the port name:
        if (!foundAnyVips && !Strings.isEmpty(taskInfoPort.getName())) {
            JSONObject portEndpoint = endpointsByName.get(taskInfoPort.getName());
            if (portEndpoint == null) {
                portEndpoint = new JSONObject();
                endpointsByName.put(taskInfoPort.getName(), portEndpoint);
=======
        if (!foundAnyVips) {
            // No VIPs found for this port. file direct host:port against task type.
            final String taskType = new TaskLabelReader(taskInfo).getType();

            JSONObject taskEndpoint = endpointsByName.get(taskType);
            if (taskEndpoint == null) {
                taskEndpoint = new JSONObject();
                endpointsByName.put(taskType, taskEndpoint);
>>>>>>> dbacb641
            }
            portEndpoint.append(RESPONSE_KEY_DNS, autoipHostPort);
            portEndpoint.append(RESPONSE_KEY_ADDRESS, ipHostPort);
        }
    }
}<|MERGE_RESOLUTION|>--- conflicted
+++ resolved
@@ -9,12 +9,7 @@
 import com.mesosphere.sdk.api.types.EndpointProducer;
 import com.mesosphere.sdk.offer.Constants;
 import com.mesosphere.sdk.offer.TaskException;
-<<<<<<< HEAD
-import com.mesosphere.sdk.offer.taskdata.SchedulerLabelReader;
-=======
 import com.mesosphere.sdk.offer.taskdata.TaskLabelReader;
-import com.mesosphere.sdk.specification.yaml.YAMLToInternalMappers;
->>>>>>> dbacb641
 import com.mesosphere.sdk.state.StateStore;
 
 import org.apache.logging.log4j.util.Strings;
@@ -240,23 +235,12 @@
             }
         }
 
-<<<<<<< HEAD
         // If no VIPs were found, list the port against the port name:
         if (!foundAnyVips && !Strings.isEmpty(taskInfoPort.getName())) {
             JSONObject portEndpoint = endpointsByName.get(taskInfoPort.getName());
             if (portEndpoint == null) {
                 portEndpoint = new JSONObject();
                 endpointsByName.put(taskInfoPort.getName(), portEndpoint);
-=======
-        if (!foundAnyVips) {
-            // No VIPs found for this port. file direct host:port against task type.
-            final String taskType = new TaskLabelReader(taskInfo).getType();
-
-            JSONObject taskEndpoint = endpointsByName.get(taskType);
-            if (taskEndpoint == null) {
-                taskEndpoint = new JSONObject();
-                endpointsByName.put(taskType, taskEndpoint);
->>>>>>> dbacb641
             }
             portEndpoint.append(RESPONSE_KEY_DNS, autoipHostPort);
             portEndpoint.append(RESPONSE_KEY_ADDRESS, ipHostPort);
