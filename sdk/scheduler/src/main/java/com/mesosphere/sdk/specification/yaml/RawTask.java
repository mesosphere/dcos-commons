package com.mesosphere.sdk.specification.yaml;

import com.fasterxml.jackson.annotation.JsonProperty;

import java.util.Collections;
import java.util.List;
import java.util.Map;

/**
 * Raw YAML task.
 */
public class RawTask {

    private final String goal;
    private final String cmd;
    private final Map<String, String> env;
    private final WriteOnceLinkedHashMap<String, RawConfig> configs;
    private final Double cpus;
    private final Double gpus;
    private final Integer memory;
    private final WriteOnceLinkedHashMap<String, RawPort> ports;
    private final RawHealthCheck healthCheck;
    private final RawReadinessCheck readinessCheck;
    private final RawVolume volume;
    private final WriteOnceLinkedHashMap<String, RawVolume> volumes;
    private final String resourceSet;
    private final RawDiscovery discovery;
<<<<<<< HEAD
    private final Integer taskKillGracePeriodSeconds;
=======
    private final List<RawTransportEncryption> transportEncryption;
>>>>>>> 0f4bfe95

    private RawTask(
            @JsonProperty("goal") String goal,
            @JsonProperty("cmd") String cmd,
            @JsonProperty("env") Map<String, String> env,
            @JsonProperty("configs") WriteOnceLinkedHashMap<String, RawConfig> configs,
            @JsonProperty("cpus") Double cpus,
            @JsonProperty("gpus") Double gpus,
            @JsonProperty("memory") Integer memory,
            @JsonProperty("ports") WriteOnceLinkedHashMap<String, RawPort> ports,
            @JsonProperty("health-check") RawHealthCheck healthCheck,
            @JsonProperty("readiness-check") RawReadinessCheck readinessCheck,
            @JsonProperty("volume") RawVolume volume,
            @JsonProperty("volumes") WriteOnceLinkedHashMap<String, RawVolume> volumes,
            @JsonProperty("resource-set") String resourceSet,
            @JsonProperty("discovery") RawDiscovery discovery,
<<<<<<< HEAD
            @JsonProperty("kill-grace-period") Integer taskKillGracePeriodSeconds) {
=======
            @JsonProperty("transport-encryption") List<RawTransportEncryption> transportEncryption) {
>>>>>>> 0f4bfe95
        this.goal = goal;
        this.cmd = cmd;
        this.env = env;
        this.configs = configs;
        this.cpus = cpus;
        this.gpus = gpus;
        this.memory = memory;
        this.ports = ports;
        this.healthCheck = healthCheck;
        this.readinessCheck = readinessCheck;
        this.volume = volume;
        this.volumes = volumes;
        this.resourceSet = resourceSet;
        this.discovery = discovery;
<<<<<<< HEAD
        this.taskKillGracePeriodSeconds = taskKillGracePeriodSeconds;
=======
        this.transportEncryption = transportEncryption;
>>>>>>> 0f4bfe95
    }

    public Double getCpus() {
        return cpus;
    }

    public Double getGpus() {
        return gpus;
    }

    public Integer getMemory() {
        return memory;
    }

    public String getResourceSet() {
        return resourceSet;
    }

    public RawDiscovery getDiscovery() {
        return discovery;
    }

    public Integer getTaskKillGracePeriodSeconds() {
        return taskKillGracePeriodSeconds;
    }

    public RawHealthCheck getHealthCheck() {
        return healthCheck;
    }

    public RawReadinessCheck getReadinessCheck() {
        return readinessCheck;
    }

    public String getGoal() {
        return goal;
    }

    public String getCmd() {
        return cmd;
    }

    public Map<String, String> getEnv() {
        return env;
    }

    public WriteOnceLinkedHashMap<String, RawPort> getPorts() {
        return ports;
    }

    public WriteOnceLinkedHashMap<String, RawConfig> getConfigs() {
        return configs;
    }

    public RawVolume getVolume() {
        return volume;
    }

    public WriteOnceLinkedHashMap<String, RawVolume> getVolumes() {
        return volumes;
    }

    public List<RawTransportEncryption> getTransportEncryption() {
        return transportEncryption == null ?
                Collections.emptyList() : transportEncryption;
    }
}<|MERGE_RESOLUTION|>--- conflicted
+++ resolved
@@ -25,11 +25,8 @@
     private final WriteOnceLinkedHashMap<String, RawVolume> volumes;
     private final String resourceSet;
     private final RawDiscovery discovery;
-<<<<<<< HEAD
     private final Integer taskKillGracePeriodSeconds;
-=======
     private final List<RawTransportEncryption> transportEncryption;
->>>>>>> 0f4bfe95
 
     private RawTask(
             @JsonProperty("goal") String goal,
@@ -46,11 +43,8 @@
             @JsonProperty("volumes") WriteOnceLinkedHashMap<String, RawVolume> volumes,
             @JsonProperty("resource-set") String resourceSet,
             @JsonProperty("discovery") RawDiscovery discovery,
-<<<<<<< HEAD
-            @JsonProperty("kill-grace-period") Integer taskKillGracePeriodSeconds) {
-=======
+            @JsonProperty("kill-grace-period") Integer taskKillGracePeriodSeconds,
             @JsonProperty("transport-encryption") List<RawTransportEncryption> transportEncryption) {
->>>>>>> 0f4bfe95
         this.goal = goal;
         this.cmd = cmd;
         this.env = env;
@@ -65,11 +59,8 @@
         this.volumes = volumes;
         this.resourceSet = resourceSet;
         this.discovery = discovery;
-<<<<<<< HEAD
         this.taskKillGracePeriodSeconds = taskKillGracePeriodSeconds;
-=======
         this.transportEncryption = transportEncryption;
->>>>>>> 0f4bfe95
     }
 
     public Double getCpus() {
