--- conflicted
+++ resolved
@@ -94,10 +94,7 @@
           # Additionally, we include a custom principal builder
           mv -v *statsd*.jar $MESOS_SANDBOX/{{KAFKA_VERSION_PATH}}/libs/
           mv -v zookeeper*.jar $MESOS_SANDBOX/{{KAFKA_VERSION_PATH}}/libs/
-<<<<<<< HEAD
-=======
           mv -v kafka-custom-principal-builder* $MESOS_SANDBOX/{{KAFKA_VERSION_PATH}}/libs/
->>>>>>> 49de6aa8
 
           # Start kafka.
           exec $MESOS_SANDBOX/{{KAFKA_VERSION_PATH}}/bin/kafka-server-start.sh \
