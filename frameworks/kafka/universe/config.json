--- conflicted
+++ resolved
@@ -92,27 +92,7 @@
               }
             ],
             "properties": {
-<<<<<<< HEAD
-                "ssl_auth": {
-=======
-                "transport_encryption": {
-                  "type": "object",
-                  "description": "Transport encryption settings.",
-                  "properties": {
-                    "enabled": {
-                      "description": "Enable transport encryption (TLS).",
-                      "type": "boolean",
-                      "default": false
-                    },
-                    "allow_plaintext": {
-                      "description": "Allow plainttext alongside encrypted traffic. ",
-                      "type": "boolean",
-                      "default": false
-                    }
-                  }
-                },
                 "ssl_authentication": {
->>>>>>> cebaaaf1
                   "type": "object",
                   "description": "SSL Authn/z configuration properties.",
                   "properties": {
@@ -170,7 +150,6 @@
                     }
                   }
                 },
-<<<<<<< HEAD
                 "transport_encryption": {
                   "type": "object",
                   "description": "Transport encryption settings",
@@ -182,7 +161,11 @@
                     },
                     "allow_plaintext": {
                       "description": "Allow plaintext alongside encrypted traffic",
-=======
+                      "type": "boolean",
+                      "default": false
+                    }
+                  }
+                },
                 "authorization": {
                   "type": "object",
                   "description": "Authorization configuration properties",
@@ -199,7 +182,6 @@
                     },
                     "allow_everyone_if_no_acl_found": {
                       "description": "Allow any user to perform an action if no ACL is found for the resource.",
->>>>>>> cebaaaf1
                       "type": "boolean",
                       "default": false
                     }
