import json
import logging

import pytest
import sdk_cmd as cmd
import sdk_hosts
import sdk_install
import sdk_marathon
import sdk_metrics
import sdk_tasks
import sdk_upgrade
import sdk_utils
import shakedown
from tests import config

log = logging.getLogger(__name__)

FOLDERED_SERVICE_NAME = sdk_utils.get_foldered_name(config.PACKAGE_NAME)


@pytest.fixture(scope='module', autouse=True)
def configure_package(configure_security):
    try:
        log.info("Ensure elasticsearch and kibana are uninstalled...")
        sdk_install.uninstall(config.KIBANA_PACKAGE_NAME)
        sdk_install.uninstall(FOLDERED_SERVICE_NAME, package_name=config.PACKAGE_NAME)

        sdk_upgrade.test_upgrade(
            "beta-{}".format(config.PACKAGE_NAME),
            config.PACKAGE_NAME,
            config.DEFAULT_TASK_COUNT,
            service_name=FOLDERED_SERVICE_NAME,
            additional_options={"service": {"name": FOLDERED_SERVICE_NAME}})

        yield  # let the test session execute
    finally:
        log.info("Clean up elasticsearch and kibana...")
        sdk_install.uninstall(config.KIBANA_PACKAGE_NAME)
        sdk_install.uninstall(FOLDERED_SERVICE_NAME, package_name=config.PACKAGE_NAME)


@pytest.fixture(autouse=True)
def pre_test_setup():
    sdk_tasks.check_running(FOLDERED_SERVICE_NAME, config.DEFAULT_TASK_COUNT)
    config.wait_for_expected_nodes_to_exist(service_name=FOLDERED_SERVICE_NAME)


@pytest.fixture
def default_populated_index():
    config.delete_index(config.DEFAULT_INDEX_NAME, service_name=FOLDERED_SERVICE_NAME)
    config.create_index(config.DEFAULT_INDEX_NAME, config.DEFAULT_SETTINGS_MAPPINGS, service_name=FOLDERED_SERVICE_NAME)
    config.create_document(config.DEFAULT_INDEX_NAME, config.DEFAULT_INDEX_TYPE, 1, {"name": "Loren", "role": "developer"}, service_name=FOLDERED_SERVICE_NAME)


@pytest.mark.sanity
@pytest.mark.smoke
def test_service_health():
    assert shakedown.service_healthy(FOLDERED_SERVICE_NAME)


@pytest.mark.sanity
def test_endpoints():
    # check that we can reach the scheduler via admin router, and that returned endpoints are sanitized:
    for endpoint in config.ENDPOINT_TYPES:
        endpoints = json.loads(cmd.run_cli('elastic --name={} endpoints {}'.format(FOLDERED_SERVICE_NAME, endpoint)))
        host = endpoint.split('-')[0] # 'coordinator-http' => 'coordinator'
        assert endpoints['dns'][0].startswith(sdk_hosts.autoip_host(FOLDERED_SERVICE_NAME, host + '-0-node'))
        assert endpoints['vip'].startswith(sdk_hosts.vip_host(FOLDERED_SERVICE_NAME, host))


@pytest.mark.sanity
def test_indexing(default_populated_index):
    indices_stats = config.get_elasticsearch_indices_stats(config.DEFAULT_INDEX_NAME, service_name=FOLDERED_SERVICE_NAME)
    assert indices_stats["_all"]["primaries"]["docs"]["count"] == 1
    doc = config.get_document(config.DEFAULT_INDEX_NAME, config.DEFAULT_INDEX_TYPE, 1, service_name=FOLDERED_SERVICE_NAME)
    assert doc["_source"]["name"] == "Loren"


@pytest.mark.sanity
@pytest.mark.metrics
@sdk_utils.dcos_1_9_or_higher
def test_metrics():
    sdk_metrics.wait_for_any_metrics(FOLDERED_SERVICE_NAME, "data-0-node", config.DEFAULT_ELASTIC_TIMEOUT)


@pytest.mark.sanity
@pytest.mark.timeout(60 * 60)
def test_xpack_toggle_with_kibana(default_populated_index):
    log.info("\n***** Verify X-Pack disabled by default in elasticsearch")
    config.verify_commercial_api_status(False, service_name=FOLDERED_SERVICE_NAME)

    log.info("\n***** Test kibana with X-Pack disabled...")
    shakedown.install_package(config.KIBANA_PACKAGE_NAME, options_json={
        "kibana": {
            "elasticsearch_url": "http://" + sdk_hosts.vip_host(FOLDERED_SERVICE_NAME, "coordinator", 9200)
        }})
    shakedown.deployment_wait(app_id="/{}".format(config.KIBANA_PACKAGE_NAME), timeout=config.DEFAULT_KIBANA_TIMEOUT)
    config.check_kibana_adminrouter_integration("service/{}/".format(config.KIBANA_PACKAGE_NAME))
    log.info("Uninstall kibana with X-Pack disabled")
    sdk_install.uninstall(config.KIBANA_PACKAGE_NAME)

    log.info("\n***** Set/verify X-Pack enabled in elasticsearch")
    config.enable_xpack(service_name=FOLDERED_SERVICE_NAME)
    config.verify_commercial_api_status(True, service_name=FOLDERED_SERVICE_NAME)
    config.verify_xpack_license(service_name=FOLDERED_SERVICE_NAME)

    log.info("\n***** Write some data while enabled, disable X-Pack, and verify we can still read what we wrote.")
    config.create_document(
        config.DEFAULT_INDEX_NAME,
        config.DEFAULT_INDEX_TYPE,
        2,
        {"name": "X-Pack", "role": "commercial plugin"},
        service_name=FOLDERED_SERVICE_NAME)

    log.info("\n***** Test kibana with X-Pack enabled...")
    shakedown.install_package(config.KIBANA_PACKAGE_NAME, options_json={
        "kibana": {
            "elasticsearch_url": "http://" + sdk_hosts.vip_host(FOLDERED_SERVICE_NAME, "coordinator", 9200),
            "xpack_enabled": True
        }})
    log.info("\n***** Installing Kibana w/X-Pack can take as much as 15 minutes for Marathon deployment ")
    log.info("to complete due to a configured HTTP health check. (typical: 12 minutes)")
    shakedown.deployment_wait(app_id="/{}".format(config.KIBANA_PACKAGE_NAME), timeout=config.DEFAULT_KIBANA_TIMEOUT)
    config.check_kibana_adminrouter_integration("service/{}/login".format(config.KIBANA_PACKAGE_NAME))
    log.info("\n***** Uninstall kibana with X-Pack enabled")
    sdk_install.uninstall(config.KIBANA_PACKAGE_NAME)

    log.info("\n***** Disable X-Pack in elasticsearch.")
    config.disable_xpack(service_name=FOLDERED_SERVICE_NAME)
    log.info("\n***** Verify we can still read what we wrote when X-Pack was enabled.")
    config.verify_commercial_api_status(False, service_name=FOLDERED_SERVICE_NAME)
    doc = config.get_document(config.DEFAULT_INDEX_NAME, config.DEFAULT_INDEX_TYPE, 2, service_name=FOLDERED_SERVICE_NAME)
    assert doc["_source"]["name"] == "X-Pack"


@pytest.mark.recovery
@pytest.mark.sanity
def test_losing_and_regaining_index_health(default_populated_index):
    config.check_elasticsearch_index_health(config.DEFAULT_INDEX_NAME, "green", service_name=FOLDERED_SERVICE_NAME)
    shakedown.kill_process_on_host(sdk_hosts.system_host(FOLDERED_SERVICE_NAME, "data-0-node"), "data__.*Elasticsearch")
    config.check_elasticsearch_index_health(config.DEFAULT_INDEX_NAME, "yellow", service_name=FOLDERED_SERVICE_NAME)
    config.check_elasticsearch_index_health(config.DEFAULT_INDEX_NAME, "green", service_name=FOLDERED_SERVICE_NAME)


@pytest.mark.recovery
@pytest.mark.sanity
def test_master_reelection():
    initial_master = config.get_elasticsearch_master(service_name=FOLDERED_SERVICE_NAME)
    shakedown.kill_process_on_host(sdk_hosts.system_host(FOLDERED_SERVICE_NAME, initial_master), "master__.*Elasticsearch")
    config.wait_for_expected_nodes_to_exist(service_name=FOLDERED_SERVICE_NAME)
    new_master = config.get_elasticsearch_master(service_name=FOLDERED_SERVICE_NAME)
    assert new_master.startswith("master") and new_master != initial_master


@pytest.mark.recovery
@pytest.mark.sanity
def test_master_node_replace():
    # Ideally, the pod will get placed on a different agent. This test will verify that the remaining two masters
    # find the replaced master at its new IP address. This requires a reasonably low TTL for Java DNS lookups.
    master_ids = sdk_tasks.get_task_ids(FOLDERED_SERVICE_NAME, 'master-0')
    cmd.run_cli('elastic --name={} pod replace master-0'.format(FOLDERED_SERVICE_NAME))
    sdk_tasks.check_tasks_updated(FOLDERED_SERVICE_NAME, 'master-0', master_ids)
    # pre_test_setup will verify that the cluster becomes healthy again.


@pytest.mark.recovery
@pytest.mark.sanity
def test_plugin_install_and_uninstall(default_populated_index):
    plugin_name = 'analysis-phonetic'
    marathon_config = sdk_marathon.get_config(FOLDERED_SERVICE_NAME)
    marathon_config['env']['TASKCFG_ALL_ELASTICSEARCH_PLUGINS'] = plugin_name
    sdk_marathon.update_app(FOLDERED_SERVICE_NAME, marathon_config)
    config.check_plugin_installed(plugin_name, service_name=FOLDERED_SERVICE_NAME)

    marathon_config = sdk_marathon.get_config(FOLDERED_SERVICE_NAME)
    marathon_config['env']['TASKCFG_ALL_ELASTICSEARCH_PLUGINS'] = ""
    sdk_marathon.update_app(FOLDERED_SERVICE_NAME, marathon_config)
    config.check_plugin_uninstalled(plugin_name, service_name=FOLDERED_SERVICE_NAME)


@pytest.mark.recovery
@pytest.mark.sanity
def test_unchanged_scheduler_restarts_without_restarting_tasks():
    initial_task_ids = sdk_tasks.get_task_ids(FOLDERED_SERVICE_NAME, "master")
    shakedown.kill_process_on_host(sdk_marathon.get_scheduler_host(FOLDERED_SERVICE_NAME), "elastic.scheduler.Main")
    sdk_tasks.check_tasks_not_updated(FOLDERED_SERVICE_NAME, "master", initial_task_ids)


@pytest.mark.recovery
@pytest.mark.sanity
def test_bump_node_counts():
    # Run this test last, as it changes the task count
<<<<<<< HEAD
    marathon_config = sdk_marathon.get_config(FOLDERED_SERVICE_NAME)
    data_nodes = int(marathon_config['env']['DATA_NODE_COUNT'])
    marathon_config['env']['DATA_NODE_COUNT'] = str(data_nodes + 1)
    ingest_nodes = int(marathon_config['env']['INGEST_NODE_COUNT'])
    marathon_config['env']['INGEST_NODE_COUNT'] = str(ingest_nodes + 1)
    coordinator_nodes = int(marathon_config['env']['COORDINATOR_NODE_COUNT'])
    marathon_config['env']['COORDINATOR_NODE_COUNT'] = str(coordinator_nodes + 1)
    sdk_marathon.update_app(FOLDERED_SERVICE_NAME, marathon_config)
    sdk_tasks.check_running(FOLDERED_SERVICE_NAME, config.DEFAULT_TASK_COUNT + 3)
=======
    config = sdk_marathon.get_config(FOLDERED_SERVICE_NAME)
    data_nodes = int(config['env']['DATA_NODE_COUNT'])
    config['env']['DATA_NODE_COUNT'] = str(data_nodes + 1)
    ingest_nodes = int(config['env']['INGEST_NODE_COUNT'])
    config['env']['INGEST_NODE_COUNT'] = str(ingest_nodes + 1)
    coordinator_nodes = int(config['env']['COORDINATOR_NODE_COUNT'])
    config['env']['COORDINATOR_NODE_COUNT'] = str(coordinator_nodes + 1)
    sdk_marathon.update_app(FOLDERED_SERVICE_NAME, config)
    sdk_tasks.check_running(FOLDERED_SERVICE_NAME, DEFAULT_TASK_COUNT + 3)


@pytest.mark.recovery
@pytest.mark.sanity
def test_pod_replace_then_immediate_config_update():
    plugin_name = 'analysis-phonetic'
    config = sdk_marathon.get_config(FOLDERED_SERVICE_NAME)
    config['env']['TASKCFG_ALL_ELASTICSEARCH_PLUGINS'] = plugin_name

    cmd.run_cli('elastic --name={} pod replace data-0'.format(FOLDERED_SERVICE_NAME))

    # issue config update immediately
    sdk_marathon.update_app(FOLDERED_SERVICE_NAME, config)

    # ensure all nodes, especially data-0, get launched with the updated config
    check_plugin_installed(plugin_name, service_name=FOLDERED_SERVICE_NAME)
>>>>>>> 6ab88e81
<|MERGE_RESOLUTION|>--- conflicted
+++ resolved
@@ -190,17 +190,6 @@
 @pytest.mark.sanity
 def test_bump_node_counts():
     # Run this test last, as it changes the task count
-<<<<<<< HEAD
-    marathon_config = sdk_marathon.get_config(FOLDERED_SERVICE_NAME)
-    data_nodes = int(marathon_config['env']['DATA_NODE_COUNT'])
-    marathon_config['env']['DATA_NODE_COUNT'] = str(data_nodes + 1)
-    ingest_nodes = int(marathon_config['env']['INGEST_NODE_COUNT'])
-    marathon_config['env']['INGEST_NODE_COUNT'] = str(ingest_nodes + 1)
-    coordinator_nodes = int(marathon_config['env']['COORDINATOR_NODE_COUNT'])
-    marathon_config['env']['COORDINATOR_NODE_COUNT'] = str(coordinator_nodes + 1)
-    sdk_marathon.update_app(FOLDERED_SERVICE_NAME, marathon_config)
-    sdk_tasks.check_running(FOLDERED_SERVICE_NAME, config.DEFAULT_TASK_COUNT + 3)
-=======
     config = sdk_marathon.get_config(FOLDERED_SERVICE_NAME)
     data_nodes = int(config['env']['DATA_NODE_COUNT'])
     config['env']['DATA_NODE_COUNT'] = str(data_nodes + 1)
@@ -225,5 +214,4 @@
     sdk_marathon.update_app(FOLDERED_SERVICE_NAME, config)
 
     # ensure all nodes, especially data-0, get launched with the updated config
-    check_plugin_installed(plugin_name, service_name=FOLDERED_SERVICE_NAME)
->>>>>>> 6ab88e81
+    check_plugin_installed(plugin_name, service_name=FOLDERED_SERVICE_NAME)