package com.mesosphere.sdk.specification.yaml;

import com.mesosphere.sdk.dcos.DcosConstants;
import org.apache.commons.collections.MapUtils;
import org.apache.commons.io.FileUtils;
import org.apache.commons.lang3.StringUtils;

import com.google.common.annotations.VisibleForTesting;
import com.mesosphere.sdk.config.TaskEnvRouter;
import com.mesosphere.sdk.offer.Constants;
import com.mesosphere.sdk.offer.evaluate.placement.MarathonConstraintParser;
import com.mesosphere.sdk.offer.evaluate.placement.PassthroughRule;
import com.mesosphere.sdk.offer.evaluate.placement.PlacementRule;
import com.mesosphere.sdk.scheduler.SchedulerFlags;
import com.mesosphere.sdk.scheduler.SchedulerUtils;
import com.mesosphere.sdk.specification.*;
import com.mesosphere.sdk.specification.util.RLimit;
import org.apache.mesos.Protos;
import org.apache.mesos.Protos.DiscoveryInfo;
import org.slf4j.Logger;
import org.slf4j.LoggerFactory;

import java.io.File;
import java.io.IOException;
import java.net.URI;
import java.nio.charset.StandardCharsets;
import java.util.*;
import java.util.function.Function;
import java.util.stream.Collectors;
import java.util.stream.IntStream;

/**
 * Adapter utilities for mapping Raw YAML objects to internal objects.
 */
public class YAMLToInternalMappers {
    private static final String DEFAULT_VIP_PROTOCOL = "tcp";

    public static final DiscoveryInfo.Visibility PUBLIC_VIP_VISIBILITY = DiscoveryInfo.Visibility.EXTERNAL;

    private static final Logger LOGGER = LoggerFactory.getLogger(YAMLToInternalMappers.class);

    /**
     * Implementation for reading files from disk. Meant to be overridden by a mock in tests.
     */
    @VisibleForTesting
    public static class FileReader {
        public String read(String path) throws IOException {
            return FileUtils.readFileToString(new File(path), StandardCharsets.UTF_8);
        }
    }

    /**
     * Converts the provided YAML {@link RawServiceSpec} into a new {@link ServiceSpec}.
     *
     * @param rawServiceSpec the raw service specification representing a YAML file
     * @param fileReader the file reader to be used for reading template files, allowing overrides for testing
     * @throws Exception if the conversion fails
     */
    public static DefaultServiceSpec from(
            RawServiceSpec rawServiceSpec,
            SchedulerFlags schedulerFlags,
            TaskEnvRouter taskEnvRouter,
            FileReader fileReader) throws Exception {
        verifyDistinctDiscoveryPrefixes(rawServiceSpec.getPods().values());

        String role = SchedulerUtils.getServiceRole(rawServiceSpec);
        String principal = SchedulerUtils.getServicePrincipal(rawServiceSpec);

        DefaultServiceSpec.Builder builder = DefaultServiceSpec.newBuilder()
                .name(SchedulerUtils.getServiceName(rawServiceSpec))
                .role(role)
                .principal(principal)
                .apiPort(SchedulerUtils.getApiPort(rawServiceSpec, schedulerFlags))
                .zookeeperConnection(SchedulerUtils.getZkHost(rawServiceSpec, schedulerFlags))
                .webUrl(rawServiceSpec.getWebUrl());

        // Add all pods
        List<PodSpec> pods = new ArrayList<>();
        final LinkedHashMap<String, RawPod> rawPods = rawServiceSpec.getPods();
        for (Map.Entry<String, RawPod> entry : rawPods.entrySet()) {
            pods.add(from(
                    entry.getValue(),
                    fileReader,
                    entry.getKey(),
                    taskEnvRouter.getConfig(entry.getKey()),
                    role,
                    principal,
                    schedulerFlags.getExecutorURI()));

        }
        builder.pods(pods);

        return builder.build();
    }

    private static void verifyDistinctDiscoveryPrefixes(Collection<RawPod> rawPods) {
        // Verify that tasks in separate pods don't share a discovery prefix.
        Map<String, Long> dnsPrefixCounts = rawPods.stream()
                .flatMap(p -> p.getTasks().values().stream()
                        .map(t -> t.getDiscovery())
                        .filter(d -> d != null)
                        .map(d -> d.getPrefix())
                        .filter(prefix -> prefix != null)
                        .distinct())
                .collect(Collectors.groupingBy(Function.identity(), Collectors.counting()));
        List<String> dnsNameDuplicates = dnsPrefixCounts.entrySet().stream()
                .filter(e -> e.getValue() > 1)
                .map(e -> e.getKey())
                .collect(Collectors.toList());
        if (!dnsNameDuplicates.isEmpty()) {
            throw new IllegalArgumentException(String.format(
                    "Tasks in different pods cannot share DNS names: %s", dnsNameDuplicates));
        }
    }

    private static ReadinessCheckSpec from(RawReadinessCheck rawReadinessCheck) {
        return DefaultReadinessCheckSpec.newBuilder()
                .command(rawReadinessCheck.getCmd())
                .delay(rawReadinessCheck.getDelay())
                .interval(rawReadinessCheck.getInterval())
                .timeout(rawReadinessCheck.getTimeout())
                .build();
    }

    private static DiscoverySpec from(RawDiscovery rawDiscovery) {
        Protos.DiscoveryInfo.Visibility visibility = Protos.DiscoveryInfo.Visibility.CLUSTER;
        if (rawDiscovery.getVisibility() != null) {
            switch (rawDiscovery.getVisibility()) {
                case "FRAMEWORK":
                    visibility = Protos.DiscoveryInfo.Visibility.FRAMEWORK;
                    break;
                case "CLUSTER":
                    visibility = Protos.DiscoveryInfo.Visibility.CLUSTER;
                    break;
                case "EXTERNAL":
                    visibility = Protos.DiscoveryInfo.Visibility.EXTERNAL;
                    break;
                default:
                    throw new IllegalArgumentException("Visibility must be one of: {FRAMEWORK, CLUSTER, EXTERNAL}");
            }
        }

        return new DefaultDiscoverySpec(rawDiscovery.getPrefix(), visibility);
    }

    private static PodSpec from(
            RawPod rawPod,
            FileReader fileReader,
            String podName,
            Map<String, String> additionalEnv,
            String role,
            String principal,
            String executorUri) throws Exception {
        DefaultPodSpec.Builder builder = DefaultPodSpec.newBuilder(executorUri)
                .count(rawPod.getCount())
                .type(podName)
                .user(rawPod.getUser());

        // ContainerInfo parsing section: we allow Networks and RLimits to be within RawContainer, but new
        // functionality (CNI or otherwise) will land in the pod-level only.
        RawContainerInfoProvider containerInfoProvider = null;
        List<String> networkNames = new ArrayList<>();
        if (rawPod.getImage() != null || !rawPod.getNetworks().isEmpty() || !rawPod.getRLimits().isEmpty()) {
            if (rawPod.getContainer() != null) {
                throw new IllegalArgumentException(String.format("You may define container settings directly under the "
                        + "pod %s or under %s:container, but not both.", podName, podName));
            }
            containerInfoProvider = rawPod;
        } else if (rawPod.getContainer() != null) {
            containerInfoProvider = rawPod.getContainer();
        }

        if (containerInfoProvider != null) {
            List<RLimit> rlimits = new ArrayList<>();
            for (Map.Entry<String, RawRLimit> entry : containerInfoProvider.getRLimits().entrySet()) {
                RawRLimit rawRLimit = entry.getValue();
                rlimits.add(new RLimit(entry.getKey(), rawRLimit.getSoft(), rawRLimit.getHard()));
            }

            WriteOnceLinkedHashMap<String, RawNetwork> rawNetworks = containerInfoProvider.getNetworks();
            final Collection<NetworkSpec> networks = new ArrayList<>();
            if (MapUtils.isNotEmpty(rawNetworks)) {
                networks.addAll(rawNetworks.entrySet().stream()
                        .map(rawNetworkEntry -> {
                            String networkName = rawNetworkEntry.getKey();
                            if (!DcosConstants.isSupportedNetwork(networkName)) {
                                LOGGER.warn(String.format("Virtual network %s is not currently supported, you " +
                                        "may experience unexpected behavior", networkName));
                            }
                            networkNames.add(networkName);
                            RawNetwork rawNetwork = rawNetworks.get(networkName);
                            return from(networkName, rawNetwork, collatePorts(rawPod));
                        })
                        .collect(Collectors.toList()));
            }

            builder.image(containerInfoProvider.getImage())
                    .networks(networks)
                    .rlimits(rlimits);

        }

        // Collect the resourceSets (if given)
        final Collection<ResourceSet> resourceSets = new ArrayList<>();
        WriteOnceLinkedHashMap<String, RawResourceSet> rawResourceSets = rawPod.getResourceSets();
        if (MapUtils.isNotEmpty(rawResourceSets)) {
            resourceSets.addAll(rawResourceSets.entrySet().stream()
                    .map(rawResourceSetEntry -> {
                        String rawResourceSetName = rawResourceSetEntry.getKey();
                        RawResourceSet rawResourceSet = rawResourceSets.get(rawResourceSetName);
                        return from(
                                rawResourceSetName,
                                rawResourceSet.getCpus(),
                                rawResourceSet.getGpus(),
                                rawResourceSet.getMemory(),
                                rawResourceSet.getPorts(),
                                rawResourceSet.getVolume(),
                                rawResourceSet.getVolumes(),
                                role,
                                principal,
                                networkNames);
                    })
                    .collect(Collectors.toList()));
        }

        if (!rawPod.getSecrets().isEmpty()) {
            Collection<SecretSpec> secretSpecs = new ArrayList<>();
            secretSpecs.addAll(rawPod.getSecrets().values().stream()
                    .map(v -> from(v))
                    .collect(Collectors.toList()));

            builder.secrets(secretSpecs);
        }

        if (rawPod.getVolume() != null || !rawPod.getVolumes().isEmpty()) {
            Collection<VolumeSpec> volumeSpecs = new ArrayList<>(rawPod.getVolume() == null ?
                    Collections.emptyList() :
                    Arrays.asList(from(rawPod.getVolume(), role, principal)));

            volumeSpecs.addAll(rawPod.getVolumes().values().stream()
                    .map(v -> from(v, role, principal))
                    .collect(Collectors.toList()));

            builder.volumes(volumeSpecs);
        }

        // Parse the TaskSpecs
        List<TaskSpec> taskSpecs = new ArrayList<>();
        for (Map.Entry<String, RawTask> entry : rawPod.getTasks().entrySet()) {
            taskSpecs.add(from(
                    entry.getValue(),
                    fileReader,
                    entry.getKey(),
                    additionalEnv,
                    resourceSets,
                    role,
                    principal,
                    networkNames));
        }
        builder.tasks(taskSpecs);

        Collection<URI> podUris = new ArrayList<>();
        for (String uriStr : rawPod.getUris()) {
            podUris.add(new URI(uriStr));
        }
        builder.uris(podUris);

        PlacementRule placementRule = MarathonConstraintParser.parse(podName, rawPod.getPlacement());
        if (!(placementRule instanceof PassthroughRule)) {
            builder.placementRule(placementRule);
        }

        return builder.build();
    }

    private static TaskSpec from(
            RawTask rawTask,
            FileReader fileReader,
            String taskName,
            Map<String, String> additionalEnv,
            Collection<ResourceSet> resourceSets,
            String role,
            String principal,
            Collection<String> networkNames) throws Exception {

        DefaultCommandSpec.Builder commandSpecBuilder = DefaultCommandSpec.newBuilder(additionalEnv)
                .environment(rawTask.getEnv())
                .value(rawTask.getCmd());

        List<ConfigFileSpec> configFiles = new ArrayList<>();
        if (rawTask.getConfigs() != null) {
            for (Map.Entry<String, RawConfig> configEntry : rawTask.getConfigs().entrySet()) {
                configFiles.add(new DefaultConfigFileSpec(
                        configEntry.getKey(),
                        configEntry.getValue().getDest(),
                        fileReader.read(configEntry.getValue().getTemplate())));
            }
        }

        HealthCheckSpec healthCheckSpec = null;
        if (rawTask.getHealthCheck() != null) {
            RawHealthCheck rawHealthCheck = rawTask.getHealthCheck();
            healthCheckSpec = DefaultHealthCheckSpec.newBuilder()
                    .command(rawHealthCheck.getCmd())
                    .delay(rawHealthCheck.getDelay())
                    .gracePeriod(rawHealthCheck.getGracePeriod())
                    .interval(rawHealthCheck.getInterval())
                    .maxConsecutiveFailures(rawHealthCheck.getMaxConsecutiveFailures())
                    .timeout(rawHealthCheck.getTimeout())
                    .build();
        }

        ReadinessCheckSpec readinessCheckSpec = null;
        if (rawTask.getReadinessCheck() != null) {
           readinessCheckSpec = from(rawTask.getReadinessCheck());
        }

        DiscoverySpec discoverySpec = null;
        if (rawTask.getDiscovery() != null) {
            discoverySpec = from(rawTask.getDiscovery());
        }

        DefaultTaskSpec.Builder builder = DefaultTaskSpec.newBuilder()
                .commandSpec(commandSpecBuilder.build())
                .configFiles(configFiles)
                .discoverySpec(discoverySpec)
                .goalState(GoalState.valueOf(StringUtils.upperCase(rawTask.getGoal())))
                .healthCheckSpec(healthCheckSpec)
                .readinessCheckSpec(readinessCheckSpec)
                .name(taskName);

        if (StringUtils.isNotBlank(rawTask.getResourceSet())) {
            // Use resource set content:
            builder.resourceSet(
                    resourceSets.stream()
                            .filter(resourceSet -> resourceSet.getId().equals(rawTask.getResourceSet()))
                            .findFirst().get());
        } else {
            // Use task content:
            builder.resourceSet(from(
                    taskName + "-resource-set",
                    rawTask.getCpus(),
                    rawTask.getGpus(),
                    rawTask.getMemory(),
                    rawTask.getPorts(),
                    rawTask.getVolume(),
                    rawTask.getVolumes(),
                    role,
                    principal,
                    networkNames));
        }

        return builder.build();
    }

    private static DefaultResourceSet from(
            String id,
            Double cpus,
            Double gpus,
            Integer memory,
            WriteOnceLinkedHashMap<String, RawPort> rawPorts,
            RawVolume rawSingleVolume,
            WriteOnceLinkedHashMap<String, RawVolume> rawVolumes,
            String role,
            String principal,
            Collection<String> networkNames) {

        DefaultResourceSet.Builder resourceSetBuilder = DefaultResourceSet.newBuilder(role, principal);

        if (rawVolumes != null) {
            if (rawSingleVolume != null) {
                throw new IllegalArgumentException(String.format(
                        "Both 'volume' and 'volumes' may not be specified at the same time: %s", id));
            }
            // Note: volume names for multiple volumes are currently ignored
            for (RawVolume rawVolume : rawVolumes.values()) {
                resourceSetBuilder.addVolume(
                        rawVolume.getType(),
                        Double.valueOf(rawVolume.getSize()),
                        rawVolume.getPath());
            }
        }
        if (rawSingleVolume != null) {
            resourceSetBuilder.addVolume(
                    rawSingleVolume.getType(),
                    Double.valueOf(rawSingleVolume.getSize()),
                    rawSingleVolume.getPath());
        }

        if (cpus != null) {
            resourceSetBuilder.cpus(cpus);
        }

        if (gpus != null) {
            resourceSetBuilder.gpus(gpus);
        }

        if (memory != null) {
            resourceSetBuilder.memory(Double.valueOf(memory));
        }

        if (rawPorts != null) {
<<<<<<< HEAD
            resourceSetBuilder.addResource(from(role, principal, rawPorts, networkNames));
=======
            from(role, principal, rawPorts, networkNames).getPortSpecs()
                    .forEach(resourceSetBuilder::addResource);
>>>>>>> 9b34dd15
        }

        return resourceSetBuilder
                .id(id)
                .build();
    }

    private static DefaultSecretSpec from(RawSecret rawSecret) {
        String filePath =  (rawSecret.getFilePath() == null && rawSecret.getEnvKey() == null) ?
                rawSecret.getSecretPath() : rawSecret.getFilePath();

        return new DefaultSecretSpec(
                rawSecret.getSecretPath(),
                rawSecret.getEnvKey(),
                filePath);
    }

    private static DefaultVolumeSpec from(RawVolume rawVolume, String role, String principal) {
        VolumeSpec.Type volumeTypeEnum;
        try {
            volumeTypeEnum = VolumeSpec.Type.valueOf(rawVolume.getType());
        } catch (Exception e) {
            throw new IllegalArgumentException(String.format(
                    "Provided volume type '%s' for path '%s' is invalid. Expected type to be one of: %s",
                    rawVolume.getType(), rawVolume.getPath(), Arrays.asList(VolumeSpec.Type.values())));
        }

        return new DefaultVolumeSpec(
                rawVolume.getSize(),
                volumeTypeEnum,
                rawVolume.getPath(),
                role,
                principal,
                "DISK_SIZE");
    }

    private static DefaultNetworkSpec from(
            String networkName,
            RawNetwork rawNetwork,
            Collection<Integer> ports) throws IllegalArgumentException {
        DefaultNetworkSpec.Builder builder = DefaultNetworkSpec.newBuilder().networkName(networkName);
        boolean supportsPortMapping = DcosConstants.networkSupportsPortMapping(networkName);
        if (!supportsPortMapping && rawNetwork.numberOfPortMappings() > 0) {
            throw new IllegalArgumentException(String.format(
                    "Virtual Network %s doesn't support container->host port mapping", networkName));
        }
        if (supportsPortMapping) {
            Map<Integer, Integer> portMap = new HashMap<>();  // hostPort:containerPort
            if (rawNetwork.numberOfPortMappings() > 0) {
                // zip the host and container ports together
                portMap = IntStream.range(0, rawNetwork.numberOfPortMappings())
                        .boxed().collect(Collectors
                                .toMap(rawNetwork.getHostPorts()::get, rawNetwork.getContainerPorts()::get));
            }
            if (ports.size() > 0) {
                for (Integer port : ports) {
                    // iterate over the task ports and if they aren't being remapped do a 1:1 (host:container) mapping
                    if (!portMap.keySet().contains(port)) {
                        portMap.put(port, port);
                    }
                }
            }
            builder.portMappings(portMap);
        } else {
            builder.portMappings(Collections.emptyMap());
        }

        //TODO(arand) implement network labels

        return builder.build();
    }

    private static Collection<Integer> collatePorts(RawPod rawPod) {
        List<Integer> ports = new ArrayList<>();
        WriteOnceLinkedHashMap<String, RawResourceSet> rawResourceSets = rawPod.getResourceSets();
        if (MapUtils.isNotEmpty(rawResourceSets)) {
            // iterate over the resource sets and add the ports to our collection, if there are any
            for (RawResourceSet rawResourceSet : rawResourceSets.values()) {
                if (rawResourceSet.getPorts() != null) {
                    rawResourceSet.getPorts().values().forEach(rawPort -> ports.add(rawPort.getPort()));
                }
            }
        }

        for (RawTask rawTask : rawPod.getTasks().values()) {
            WriteOnceLinkedHashMap<String, RawPort> rawPorts = rawTask.getPorts();
            if (rawPorts != null) {
                rawPorts.values().forEach(rawPort -> ports.add(rawPort.getPort()));
            }
        }
        return ports;
    }

    private static boolean maybeUsePortResources(Collection<String> networkNames) {
        for (String networkName : networkNames) {
            if (DcosConstants.networkSupportsPortMapping(networkName)) {
                return true;
            }
        }
        return networkNames.size() == 0;  // if we have no networks, we want to use port resources
    }

<<<<<<< HEAD
    private static ResourceSpec from(String role, String principal, WriteOnceLinkedHashMap<String, RawPort> rawPorts,
=======
    private static PortsSpec from(String role, String principal, WriteOnceLinkedHashMap<String, RawPort> rawPorts,
>>>>>>> 9b34dd15
                                     Collection<String> networkNames) {
        Collection<PortSpec> portSpecs = new ArrayList<>();
        Protos.Value.Builder portsValueBuilder = Protos.Value.newBuilder().setType(Protos.Value.Type.RANGES);
        String envKey = null;
        for (Map.Entry<String, RawPort> portEntry : rawPorts.entrySet()) {
            String name = portEntry.getKey();
            RawPort rawPort = portEntry.getValue();
            Protos.Value.Builder portValueBuilder = Protos.Value.newBuilder()
                    .setType(Protos.Value.Type.RANGES);
            portValueBuilder.getRangesBuilder().addRangeBuilder()
                    .setBegin(rawPort.getPort())
                    .setEnd(rawPort.getPort());
            portsValueBuilder.mergeRanges(portValueBuilder.getRanges());
            if (envKey == null) {
                envKey = rawPort.getEnvKey();
            }

            if (rawPort.getVip() != null) {
                final RawVip rawVip = rawPort.getVip();
                final String protocol =
                        StringUtils.isEmpty(rawVip.getProtocol()) ? DEFAULT_VIP_PROTOCOL : rawVip.getProtocol();
                final String vipName = StringUtils.isEmpty(rawVip.getPrefix()) ? name : rawVip.getPrefix();
                NamedVIPSpec namedVIPSpec = new NamedVIPSpec(
<<<<<<< HEAD
                        Constants.PORTS_RESOURCE_TYPE,
=======
>>>>>>> 9b34dd15
                        portValueBuilder.build(),
                        role,
                        principal,
                        rawPort.getEnvKey(),
                        name,
                        protocol,
                        toVisibility(rawVip.isAdvertised()),
                        vipName,
                        rawVip.getPort(),
                        networkNames);
                portSpecs.add(namedVIPSpec);
            } else {
                portSpecs.add(new PortSpec(
                        portValueBuilder.build(),
                        role,
                        principal,
                        rawPort.getEnvKey(),
                        name,
                        networkNames));
            }
        }
        return new PortsSpec(
                Constants.PORTS_RESOURCE_TYPE, portsValueBuilder.build(), role, principal, envKey, portSpecs);
    }

    /**
     * This visibility information isn't currently used by DC/OS Service Discovery. At the moment it's only enforced in
     * our own {@link com.mesosphere.sdk.api.EndpointsResource}.
     */
    private static DiscoveryInfo.Visibility toVisibility(Boolean rawIsVisible) {
        if (rawIsVisible == null) {
            return PUBLIC_VIP_VISIBILITY;
        }
        return rawIsVisible ? DiscoveryInfo.Visibility.EXTERNAL : DiscoveryInfo.Visibility.CLUSTER;
    }
}<|MERGE_RESOLUTION|>--- conflicted
+++ resolved
@@ -400,12 +400,8 @@
         }
 
         if (rawPorts != null) {
-<<<<<<< HEAD
-            resourceSetBuilder.addResource(from(role, principal, rawPorts, networkNames));
-=======
             from(role, principal, rawPorts, networkNames).getPortSpecs()
                     .forEach(resourceSetBuilder::addResource);
->>>>>>> 9b34dd15
         }
 
         return resourceSetBuilder
@@ -508,11 +504,7 @@
         return networkNames.size() == 0;  // if we have no networks, we want to use port resources
     }
 
-<<<<<<< HEAD
-    private static ResourceSpec from(String role, String principal, WriteOnceLinkedHashMap<String, RawPort> rawPorts,
-=======
     private static PortsSpec from(String role, String principal, WriteOnceLinkedHashMap<String, RawPort> rawPorts,
->>>>>>> 9b34dd15
                                      Collection<String> networkNames) {
         Collection<PortSpec> portSpecs = new ArrayList<>();
         Protos.Value.Builder portsValueBuilder = Protos.Value.newBuilder().setType(Protos.Value.Type.RANGES);
@@ -536,10 +528,6 @@
                         StringUtils.isEmpty(rawVip.getProtocol()) ? DEFAULT_VIP_PROTOCOL : rawVip.getProtocol();
                 final String vipName = StringUtils.isEmpty(rawVip.getPrefix()) ? name : rawVip.getPrefix();
                 NamedVIPSpec namedVIPSpec = new NamedVIPSpec(
-<<<<<<< HEAD
-                        Constants.PORTS_RESOURCE_TYPE,
-=======
->>>>>>> 9b34dd15
                         portValueBuilder.build(),
                         role,
                         principal,
