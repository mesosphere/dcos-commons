--- conflicted
+++ resolved
@@ -35,26 +35,16 @@
     sdk_plan.wait_for_kicked_off_deployment(config.SERVICE_NAME)
     # taskcfg.yml will initially fail to deploy because several options are missing in the default
     # sdk_marathon.json.mustache. verify that the tasks are failing before continuing.
-<<<<<<< HEAD
     task_name = 'hello-0-server'
     log.info('Checking that {} is failing to launch within {}s'.format(task_name, wait_time_in_seconds))
-=======
-    task_name = "hello-0-server"
-    log.info("Checking that {} is failing to launch within {}s".format(task_name, wait_time))
->>>>>>> 2b335007
 
     original_state_history = _get_state_history(task_name)
 
     # wait for new TASK_FAILEDs to appear:
     @retrying.retry(
-<<<<<<< HEAD
         wait_fixed=1000,
         stop_max_delay=1000*wait_time_in_seconds,
         retry_on_result=lambda res: not res)
-=======
-        wait_fixed=1000, stop_max_delay=1000 * wait_time, retry_on_result=lambda res: not res
-    )
->>>>>>> 2b335007
     def wait_for_new_failures():
         new_state_history = _get_state_history(task_name)
         assert len(new_state_history) >= len(original_state_history)
