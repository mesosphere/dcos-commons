--- conflicted
+++ resolved
@@ -6,7 +6,6 @@
 import com.mesosphere.sdk.offer.ResourceBuilder;
 import com.mesosphere.sdk.offer.UnreserveOfferRecommendation;
 import com.mesosphere.sdk.specification.ResourceSpec;
-
 import org.apache.mesos.Protos.Resource;
 import org.slf4j.Logger;
 
@@ -14,101 +13,20 @@
 import java.util.Collections;
 import java.util.Optional;
 
+import static com.mesosphere.sdk.offer.evaluate.EvaluationOutcome.pass;
 
 /**
- * This class evaluates an offer against a given
- * {@link com.mesosphere.sdk.scheduler.plan.PodInstanceRequirement}, ensuring that it contains a
- * sufficient amount or value of the supplied {@link Resource}, and creating a
+ * This class evaluates an offer against a given {@link com.mesosphere.sdk.scheduler.plan.PodInstanceRequirement},
+ * ensuring that it contains a sufficient amount or value of the supplied {@link Resource}, and creating a
  * {@link ReserveOfferRecommendation} or {@link UnreserveOfferRecommendation} where necessary.
  */
 public class ResourceEvaluationStage implements OfferEvaluationStage {
 
-<<<<<<< HEAD
-    private final Logger logger;
-    private final ResourceSpec resourceSpec;
-    private final Collection<String> taskNames;
-    private final Optional<String> requiredResourceId;
-    private final Optional<String> resourceNamespace;
-
-    /**
-     * Creates a new instance for basic resource evaluation.
-     *
-     * @param resourceSpec the resource spec to be evaluated
-     * @param taskNames the name of the tasks which will use this resource: multiple when they share a ResourceSet
-     * @param requiredResourceId any previously reserved resource ID to be required, or empty for a new reservation
-     * @param resourceNamespace the namespace label, if any, to store in the resource
-     */
-    public ResourceEvaluationStage(
-            ResourceSpec resourceSpec,
-            Collection<String> taskNames,
-            Optional<String> requiredResourceId,
-            Optional<String> resourceNamespace) {
-        this.logger = LoggingUtils.getLogger(getClass(), resourceNamespace);
-        this.resourceSpec = resourceSpec;
-        this.taskNames = taskNames;
-        this.requiredResourceId = requiredResourceId;
-        this.resourceNamespace = resourceNamespace;
-    }
-
-    @Override
-    public EvaluationOutcome evaluate(MesosResourcePool mesosResourcePool, PodInfoBuilder podInfoBuilder) {
-        boolean isRunningExecutor =
-                OfferEvaluationUtils.isRunningExecutor(podInfoBuilder, mesosResourcePool.getOffer());
-        if (taskNames.isEmpty() && isRunningExecutor && requiredResourceId.isPresent()) {
-            // This is a resource on a running executor, so it isn't present in the offer, but we regardless need to
-            // make sure to add it to the ExecutorInfo. This is because of the Mesos limitation that all tasks launched
-            // in the same Executor must use an exact matching copy of the ExecutorInfo.
-
-            OfferEvaluationUtils.setProtos(
-                    podInfoBuilder,
-                    ResourceBuilder.fromSpec(resourceSpec, requiredResourceId, resourceNamespace).build(),
-                    Optional.empty());
-            return pass(
-                    this,
-                    Collections.emptyList(),
-                    "Including running executor's '%s' resource with resourceId: '%s': %s",
-                    resourceSpec.getName(),
-                    requiredResourceId.get(),
-                    resourceSpec)
-                    .build();
-        }
-
-        OfferEvaluationUtils.ReserveEvaluationOutcome reserveEvaluationOutcome =
-                OfferEvaluationUtils.evaluateSimpleResource(
-                        logger, this, resourceSpec, requiredResourceId, resourceNamespace, mesosResourcePool);
-
-        EvaluationOutcome evaluationOutcome = reserveEvaluationOutcome.getEvaluationOutcome();
-        if (!evaluationOutcome.isPassing()) {
-            return evaluationOutcome;
-        }
-
-        // Use the reservation outcome's resourceId, which is a newly generated UUID if requiredResourceId was empty.
-
-        // Update every task that shares this resource. Multiple tasks may share a resource if they are in the same
-        // resource set.
-        for (String taskName : taskNames) {
-            OfferEvaluationUtils.setProtos(
-                    podInfoBuilder,
-                    ResourceBuilder.fromSpec(
-                            resourceSpec, reserveEvaluationOutcome.getResourceId(), resourceNamespace).build(),
-                    Optional.of(taskName));
-        }
-        // If it's instead an executor-level resource, we need to update the (shared) executor info:
-        if (taskNames.isEmpty()) {
-            OfferEvaluationUtils.setProtos(
-                    podInfoBuilder,
-                    ResourceBuilder.fromSpec(
-                            resourceSpec, reserveEvaluationOutcome.getResourceId(), resourceNamespace).build(),
-                    Optional.empty());
-        }
-
-        return evaluationOutcome;
-=======
   private final Logger logger;
 
   private final ResourceSpec resourceSpec;
 
-  private final Optional<String> taskName;
+  private final Collection<String> taskNames;
 
   private final Optional<String> requiredResourceId;
 
@@ -118,43 +36,43 @@
    * Creates a new instance for basic resource evaluation.
    *
    * @param resourceSpec       the resource spec to be evaluated
-   * @param taskName           the name of the task which will use this resource
+   * @param taskNames          the name of the tasks which will use this resource: multiple when they share a ResourceSet
    * @param requiredResourceId any previously reserved resource ID to be required, or empty for a new reservation
    * @param resourceNamespace  the namespace label, if any, to store in the resource
    */
   public ResourceEvaluationStage(
       ResourceSpec resourceSpec,
-      Optional<String> taskName,
+      Collection<String> taskNames,
       Optional<String> requiredResourceId,
       Optional<String> resourceNamespace)
   {
     this.logger = LoggingUtils.getLogger(getClass(), resourceNamespace);
     this.resourceSpec = resourceSpec;
-    this.taskName = taskName;
+    this.taskNames = taskNames;
     this.requiredResourceId = requiredResourceId;
     this.resourceNamespace = resourceNamespace;
   }
 
   @Override
-  public EvaluationOutcome evaluate(
-      MesosResourcePool mesosResourcePool,
-      PodInfoBuilder podInfoBuilder)
-  {
+  public EvaluationOutcome evaluate(MesosResourcePool mesosResourcePool, PodInfoBuilder podInfoBuilder) {
     boolean isRunningExecutor =
         OfferEvaluationUtils.isRunningExecutor(podInfoBuilder, mesosResourcePool.getOffer());
-    if (!taskName.isPresent() && isRunningExecutor && requiredResourceId.isPresent()) {
-      // This is a resource on a running executor, so it isn't present in the offer, but we need to make sure to
-      // add it to the ExecutorInfo.
+    if (taskNames.isEmpty() && isRunningExecutor && requiredResourceId.isPresent()) {
+      // This is a resource on a running executor, so it isn't present in the offer, but we regardless need to
+      // make sure to add it to the ExecutorInfo. This is because of the Mesos limitation that all tasks launched
+      // in the same Executor must use an exact matching copy of the ExecutorInfo.
 
       OfferEvaluationUtils.setProtos(
           podInfoBuilder,
           ResourceBuilder.fromSpec(resourceSpec, requiredResourceId, resourceNamespace).build(),
-          taskName);
-      return EvaluationOutcome.pass(
+          Optional.empty());
+      return pass(
           this,
           Collections.emptyList(),
-          "Setting info for already running Executor with existing resource with resourceId: '%s'",
-          requiredResourceId)
+          "Including running executor's '%s' resource with resourceId: '%s': %s",
+          resourceSpec.getName(),
+          requiredResourceId.get(),
+          resourceSpec)
           .build();
     }
 
@@ -165,15 +83,27 @@
     EvaluationOutcome evaluationOutcome = reserveEvaluationOutcome.getEvaluationOutcome();
     if (!evaluationOutcome.isPassing()) {
       return evaluationOutcome;
->>>>>>> a9019b3e
     }
 
     // Use the reservation outcome's resourceId, which is a newly generated UUID if requiredResourceId was empty.
-    OfferEvaluationUtils.setProtos(
-        podInfoBuilder,
-        ResourceBuilder.fromSpec(
-            resourceSpec, reserveEvaluationOutcome.getResourceId(), resourceNamespace).build(),
-        taskName);
+
+    // Update every task that shares this resource. Multiple tasks may share a resource if they are in the same
+    // resource set.
+    for (String taskName : taskNames) {
+      OfferEvaluationUtils.setProtos(
+          podInfoBuilder,
+          ResourceBuilder.fromSpec(
+              resourceSpec, reserveEvaluationOutcome.getResourceId(), resourceNamespace).build(),
+          Optional.of(taskName));
+    }
+    // If it's instead an executor-level resource, we need to update the (shared) executor info:
+    if (taskNames.isEmpty()) {
+      OfferEvaluationUtils.setProtos(
+          podInfoBuilder,
+          ResourceBuilder.fromSpec(
+              resourceSpec, reserveEvaluationOutcome.getResourceId(), resourceNamespace).build(),
+          Optional.empty());
+    }
 
     return evaluationOutcome;
   }
