package com.mesosphere.sdk.curator;

import com.google.common.annotations.VisibleForTesting;
import com.mesosphere.sdk.specification.ServiceSpec;
import com.mesosphere.sdk.storage.Persister;
import com.mesosphere.sdk.storage.PersisterException;
import com.mesosphere.sdk.storage.PersisterUtils;
import com.mesosphere.sdk.storage.StorageError.Reason;

import org.apache.curator.RetryPolicy;
import org.apache.curator.framework.CuratorFramework;
import org.apache.curator.framework.CuratorFrameworkFactory;
import org.apache.curator.framework.api.ACLProvider;
import org.apache.curator.framework.api.transaction.CuratorTransaction;
import org.apache.curator.framework.api.transaction.CuratorTransactionFinal;
import org.apache.zookeeper.KeeperException;
import org.apache.zookeeper.ZooDefs;
import org.apache.zookeeper.data.ACL;
import org.slf4j.Logger;
import org.slf4j.LoggerFactory;

import java.nio.charset.StandardCharsets;
import java.util.*;

/**
 * The Curator implementation of the {@link Persister} interface provides for persistence and retrieval of data from
 * Zookeeper. All paths passed to this instance are automatically namespaced within a framework-specific znode to avoid
 * conflicts with other users of the same ZK instance.
 */
public class CuratorPersister implements Persister {

    private static final Logger logger = LoggerFactory.getLogger(CuratorPersister.class);

    /**
     * Number of times to attempt an atomic write transaction in storeMany().
     * This transaction should only fail if other parties are modifying the data.
     */
    private static final int ATOMIC_WRITE_ATTEMPTS = 3;

    private final String serviceRootPath;
    private final CuratorFramework client;

    /**
     * Builder for constructing {@link CuratorPersister} instances.
     */
    public static class Builder {
        private final String serviceName;
        private final String connectionString;
        private RetryPolicy retryPolicy;
        private String username;
        private String password;

        /**
         * Creates a new {@link Builder} instance which has been initialized with reasonable default values.
         */
        private Builder(String serviceName, String zookeeperConnection) {
            this.serviceName = serviceName;
            // Set defaults for customizable options:
            this.connectionString = zookeeperConnection;
            this.retryPolicy = CuratorUtils.getDefaultRetry();
            this.username = "";
            this.password = "";
        }

        /**
         * Assigns a custom retry policy for the ZK server.
         *
         * @param retryPolicy The custom {@link RetryPolicy}
         */
        public Builder setRetryPolicy(RetryPolicy retryPolicy) {
            this.retryPolicy = retryPolicy;
            return this;
        }

        /**
         * Assigns credentials to be used when contacting ZK.
         *
         * @param username The ZK username
         * @param password The ZK password
         */
        public Builder setCredentials(String username, String password) {
            this.username = username;
            this.password = password;
            return this;
        }

        /**
         * Returns a new {@link CuratorPersister} instance using the provided settings, using reasonable defaults where
         * custom values were not specified.
         */
        public CuratorPersister build() {
            CuratorFrameworkFactory.Builder builder = CuratorFrameworkFactory.builder()
                    .connectString(connectionString)
                    .retryPolicy(retryPolicy);
            final CuratorFramework client;

            if (username.isEmpty() && password.isEmpty()) {
                client = builder.build();
            } else if (!username.isEmpty() && !password.isEmpty()) {
                List<ACL> acls = new ArrayList<ACL>();
                acls.addAll(ZooDefs.Ids.CREATOR_ALL_ACL);
                acls.addAll(ZooDefs.Ids.READ_ACL_UNSAFE);

                String authenticationString = username + ":" + password;
                builder.authorization("digest", authenticationString.getBytes(StandardCharsets.UTF_8))
                        .aclProvider(new ACLProvider() {
                            @Override
                            public List<ACL> getDefaultAcl() {
                                return acls;
                            }

                            @Override
                            public List<ACL> getAclForPath(String path) {
                                return acls;
                            }
                        });
                client = builder.build();
            } else {
                throw new IllegalArgumentException(
                        "username and password must both be provided, or both must be empty.");
            }

            return new CuratorPersister(serviceName, client);
        }
    }

    /**
     * Creates a new {@link Builder} instance which has been initialized with reasonable default values.
     *
     * @param serviceSpec the service for which data will be stored
     */
    public static Builder newBuilder(ServiceSpec serviceSpec) {
        return newBuilder(serviceSpec.getName(), serviceSpec.getZookeeperConnection());
    }

    /**
     * Creates a new {@link Builder} instance which has been initialized with reasonable default values.
     *
     * @param serviceName the service/framework name for namespacing data on the ZK server
     * @param zookeeperConnection the zookeeper connection information to use (format: {@code host:port})
     */
    @VisibleForTesting
    public static Builder newBuilder(String serviceName, String zookeeperConnection) {
        return new Builder(serviceName, zookeeperConnection);
    }

    @VisibleForTesting
    CuratorPersister(String serviceName, CuratorFramework client) {
        this.serviceRootPath = CuratorUtils.getServiceRootPath(serviceName);
        this.client = client;
        this.client.start();
    }

    @Override
    public byte[] get(String unprefixedPath) throws PersisterException {
        final String path = withFrameworkPrefix(unprefixedPath);
        try {
            return client.getData().forPath(path);
        } catch (KeeperException.NoNodeException e) {
            if (path.equals(serviceRootPath)) {
                // Special case: Root is always present. Missing root should be treated as a root with no data.
                return null;
            }
            throw new PersisterException(Reason.NOT_FOUND, String.format("Path to get does not exist: %s", path), e);
        } catch (Exception e) {
            throw new PersisterException(Reason.STORAGE_ERROR,
                    String.format("Unable to retrieve data from %s", path), e);
        }
    }

    @Override
    public Collection<String> getChildren(String unprefixedPath) throws PersisterException {
        final String path = withFrameworkPrefix(unprefixedPath);
        try {
            return new TreeSet<>(client.getChildren().forPath(path));
        } catch (KeeperException.NoNodeException e) {
            if (path.equals(serviceRootPath)) {
                // Special case: Root is always present. Missing root should be treated as a root with no data.
                return Collections.emptySet();
            }
            throw new PersisterException(Reason.NOT_FOUND, String.format("Path to list does not exist: %s", path), e);
        } catch (Exception e) {
            throw new PersisterException(Reason.STORAGE_ERROR, String.format("Unable to get children of %s", path), e);
        }
    }

    @Override
    public void deleteAll(String unprefixedPath) throws PersisterException {
        final String path = withFrameworkPrefix(unprefixedPath);
        if (path.equals(serviceRootPath)) {
            // Special case: If we're being told to delete root, we should instead delete the contents OF root. We don't
            // have access to delete the root-level '/dcos-service-<svcname>' node itself, despite having created it.
            /* Effective 5/8/2017:
             * We cannot delete the root node of a service directly.
             * This is due to the ACLs on the global DC/OS ZK.
             *
             * The root has:
             * [zk: localhost:2181(CONNECTED) 1] getAcl /
             * 'world,'anyone
             * : cr
             * 'ip,'127.0.0.1
             * : cdrwa
             *
             * Our service nodes have:
             * [zk: localhost:2181(CONNECTED) 0] getAcl /dcos-service-hello-world
             * 'world,'anyone
             * : cdrwa
             *
             * The best we can do is to wipe everything under the root node. A proposed way to "fix" things
             * lives at https://jira.mesosphere.com/browse/INFINITY-1470.
             */
            logger.debug("Deleting children of root {}", path);
            try {
                CuratorTransactionFinal transaction = client.inTransaction().check().forPath(serviceRootPath).and();
                for (String child : client.getChildren().forPath(serviceRootPath)) {
                    // Custom logic for root-level children: don't delete the lock node
                    if (child.equals(CuratorLocker.LOCK_PATH_NAME)) {
                        continue;
                    }
                    String childPath = PersisterUtils.join(serviceRootPath, child);
                    transaction = deleteChildrenOf(client, childPath, transaction)
                            .delete().forPath(childPath).and();
                }
                transaction.commit();
            } catch (Exception e) {
                throw new PersisterException(Reason.STORAGE_ERROR,
                        String.format("Unable to delete children of root %s: %s", path, e.getMessage()), e);
            }
            // Need to explicitly set null or else curator will return a zero-bytes value later:
            set(unprefixedPath, null);
        } else {
            // Normal case: Delete node itself and any/all children.
            logger.debug("Deleting {} (and any children)", path);
            try {
                client.delete().deletingChildrenIfNeeded().forPath(path);
            } catch (KeeperException.NoNodeException e) {
                throw new PersisterException(
                        Reason.NOT_FOUND, String.format("Path to delete does not exist: %s", path), e);
            } catch (Exception e) {
                throw new PersisterException(Reason.STORAGE_ERROR, String.format("Unable to delete %s", path), e);
            }
        }
    }

    private static CuratorTransactionFinal deleteChildrenOf(
            CuratorFramework client, String path, CuratorTransactionFinal curatorTransactionFinal) throws Exception {
        // For each child: recurse into child (to delete any grandchildren, etc..), THEN delete child itself
        for (String child : client.getChildren().forPath(path)) {
            String childPath = PersisterUtils.join(path, child);
            curatorTransactionFinal =
                    deleteChildrenOf(client, childPath, curatorTransactionFinal) // RECURSE
                    .delete().forPath(childPath).and();
        }
        return curatorTransactionFinal;
    }

    @Override
    public void set(String unprefixedPath, byte[] bytes) throws PersisterException {
        final String path = withFrameworkPrefix(unprefixedPath);
        logger.debug("Setting {} => {}", path, getInfo(bytes));
        try {
            try {
                client.create().creatingParentsIfNeeded().forPath(path, bytes);
            } catch (KeeperException.NodeExistsException e) {
                client.setData().forPath(path, bytes);
            }
        } catch (Exception e) {
            throw new PersisterException(Reason.STORAGE_ERROR,
                    String.format("Unable to set %d bytes in %s", bytes.length, path), e);
        }
    }

    @Override
    public void setMany(Map<String, byte[]> unprefixedPathBytesMap) throws PersisterException {
        if (unprefixedPathBytesMap.isEmpty()) {
            return;
        }
        // Convert map to translated prefixed paths:
        Map<String, byte[]> pathBytesMap = new TreeMap<>(); // use consistent ordering
        for (Map.Entry<String, byte[]> entry : unprefixedPathBytesMap.entrySet()) {
            pathBytesMap.put(withFrameworkPrefix(entry.getKey()), entry.getValue());
        }
        logger.debug("Setting many entries: {}", pathBytesMap.keySet());
        try {
            for (int i = 0; i < ATOMIC_WRITE_ATTEMPTS; ++i) {
                // Phase 1: Determine which nodes already exist. This determination can be rendered
                //          invalid by an out-of-band change to the data.
                final Set<String> pathsWhichExist = selectPathsWhichExist(pathBytesMap.keySet());
                List<String> parentPathsToCreate = getParentPathsToCreate(pathBytesMap.keySet(), pathsWhichExist);

                logger.debug("Atomic write attempt {}/{}:\n-Parent paths: {}\n-All paths: {}\n-Paths which exist: {}",
                        i + 1, ATOMIC_WRITE_ATTEMPTS, parentPathsToCreate, pathBytesMap.keySet(), pathsWhichExist);
<<<<<<< HEAD

                // Phase 2: Compose a single transaction that updates and/or creates nodes according to
                //          the above determinations (retry if there's an out-of-band modification)
                final CuratorTransactionFinal transaction =
                        getWriteTransaction(pathBytesMap, pathsWhichExist, parentPathsToCreate);

=======

                // Phase 2: Compose a single transaction that updates and/or creates nodes according to
                //          the above determinations (retry if there's an out-of-band modification)
                final CuratorTransactionFinal transaction =
                        getWriteTransaction(pathBytesMap, pathsWhichExist, parentPathsToCreate);

>>>>>>> f2b59ddf
                // Attempt to run the transaction, retrying if applicable:
                if (i + 1 < ATOMIC_WRITE_ATTEMPTS) {
                    try {
                        transaction.commit();
                        break; // Success!
                    } catch (Exception e) {
                        // Transaction failed! Bad connection? Existence check rendered invalid?
                        // Swallow exception and try again
                        logger.error(String.format("Failed to complete transaction attempt %d/%d: %s",
                                i + 1, ATOMIC_WRITE_ATTEMPTS, transaction), e);
                    }
                } else {
                    // Last try: Any exception should be forwarded upstream
                    transaction.commit();
                }
            }
        } catch (Exception e) {
            throw new PersisterException(Reason.STORAGE_ERROR, e);
        }
    }

    @Override
    public void close() {
        client.close();
    }

    /**
     * Returns the subset of the provided (prefixed) paths which exist in ZK.
     */
    private Set<String> selectPathsWhichExist(Set<String> paths) throws Exception {
        Set<String> pathsWhichExist = new HashSet<>();
        for (String path : paths) {
            if (client.checkExists().forPath(path) != null) {
                pathsWhichExist.add(path);
            }
        }
        return pathsWhichExist;
    }

    /**
     * Returns the list of parent paths which need to be created, given a list of paths which already exist.
     */
    private List<String> getParentPathsToCreate(Set<String> paths, Set<String> pathsWhichExist) throws Exception {
        List<String> parentPathsToCreate = new ArrayList<>();
        for (String path : paths) {
            if (pathsWhichExist.contains(path)) {
                continue;
            }
            // Transaction interface doesn't support creatingParentsIfNeeded(), so go manual.
            for (String parentPath : PersisterUtils.getParentPaths(path)) {
                if (client.checkExists().forPath(parentPath) == null
                        && !parentPathsToCreate.contains(parentPath)) {
                    parentPathsToCreate.add(parentPath);
                }
            }
        }
        return parentPathsToCreate;
    }

    private CuratorTransactionFinal getWriteTransaction(
            Map<String, byte[]> pathBytesMap, Set<String> pathsWhichExist, List<String> parentPathsToCreate)
                    throws Exception {
        CuratorTransactionFinal transactionFinal = null;
        CuratorTransaction transaction = client.inTransaction();
        for (String parentPath : parentPathsToCreate) {
            transactionFinal = transaction.create().forPath(parentPath).and();
            transaction = transactionFinal;
        }
        for (Map.Entry<String, byte[]> entry : pathBytesMap.entrySet()) {
            if (pathsWhichExist.contains(entry.getKey())) {
                transactionFinal = transaction.setData().forPath(entry.getKey(), entry.getValue()).and();
            } else {
                transactionFinal = transaction.create().forPath(entry.getKey(), entry.getValue()).and();
            }
            transaction = transactionFinal;
        }
        return transactionFinal;
    }

    /**
     * Maps the provided external path into a framework-namespaced path. This translation MUST be performed against all
     * externally-provided paths, or else unintended data loss in ZK may result!!
     *
     * <p>Examples:
     * <ul><li>"/foo" => "/dcos-service-svcname/foo"</li>
     * <li>"/" => "/dcos-service-svcname"</li>
     * <li>"" => "/dcos-service-svcname"</li></ul>
     */
    private String withFrameworkPrefix(String path) {
        path = PersisterUtils.join(serviceRootPath, path);
        // Avoid any trailing slashes, which lead to STORAGE_ERRORs:
        while (path.endsWith(PersisterUtils.PATH_DELIM)) {
            path = path.substring(0, path.length() - 1);
        }
        return path;
    }

    private static String getInfo(byte[] bytes) {
        return bytes == null ? "NULL" : String.format("%d bytes", bytes.length);
    }
}<|MERGE_RESOLUTION|>--- conflicted
+++ resolved
@@ -285,26 +285,21 @@
             for (int i = 0; i < ATOMIC_WRITE_ATTEMPTS; ++i) {
                 // Phase 1: Determine which nodes already exist. This determination can be rendered
                 //          invalid by an out-of-band change to the data.
+                //TODO(nickbp): This currently doesn't correctly detect when our own transaction is creating a node.
+                //              For example, a transaction which writes both "/a" and "/a/b" entries will not detect
+                //              that "/a" will already exist by the time "/a/b" is being written. However in practice
+                //              this hasn't come up (yet...)
                 final Set<String> pathsWhichExist = selectPathsWhichExist(pathBytesMap.keySet());
                 List<String> parentPathsToCreate = getParentPathsToCreate(pathBytesMap.keySet(), pathsWhichExist);
 
                 logger.debug("Atomic write attempt {}/{}:\n-Parent paths: {}\n-All paths: {}\n-Paths which exist: {}",
                         i + 1, ATOMIC_WRITE_ATTEMPTS, parentPathsToCreate, pathBytesMap.keySet(), pathsWhichExist);
-<<<<<<< HEAD
 
                 // Phase 2: Compose a single transaction that updates and/or creates nodes according to
                 //          the above determinations (retry if there's an out-of-band modification)
                 final CuratorTransactionFinal transaction =
                         getWriteTransaction(pathBytesMap, pathsWhichExist, parentPathsToCreate);
 
-=======
-
-                // Phase 2: Compose a single transaction that updates and/or creates nodes according to
-                //          the above determinations (retry if there's an out-of-band modification)
-                final CuratorTransactionFinal transaction =
-                        getWriteTransaction(pathBytesMap, pathsWhichExist, parentPathsToCreate);
-
->>>>>>> f2b59ddf
                 // Attempt to run the transaction, retrying if applicable:
                 if (i + 1 < ATOMIC_WRITE_ATTEMPTS) {
                     try {
