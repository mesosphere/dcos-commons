--- conflicted
+++ resolved
@@ -602,7 +602,6 @@
     }
 
     /**
-<<<<<<< HEAD
      * Sets the {@code sharedMemory} and returns a reference to this Builder so that the methods can be
      * chained together.
      *
@@ -641,9 +640,6 @@
 
     /**
      * Returns a {@code DefaultPodSpec} built from the parameters previously set.
-     *
-=======
->>>>>>> 5d77144c
      * @return a {@code DefaultPodSpec} built with parameters of this {@code DefaultPodSpec.Builder}
      */
     public DefaultPodSpec build() {
