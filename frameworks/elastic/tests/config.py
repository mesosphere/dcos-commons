import json
import logging

import retrying

import sdk_cmd
import sdk_hosts
import sdk_marathon
import sdk_plan
import sdk_tasks
import sdk_utils

log = logging.getLogger(__name__)

PACKAGE_NAME = "elastic"
SERVICE_NAME = "elastic"

KIBANA_PACKAGE_NAME = "kibana"
KIBANA_SERVICE_NAME = "kibana"
KIBANA_DEFAULT_TIMEOUT = 30 * 60

XPACK_PLUGIN_NAME = "x-pack"

# sum of default pod counts, with one task each:
# - master: 3
# - data: 2
# - ingest: 0
# - coordinator: 1
DEFAULT_TASK_COUNT = 6
# TODO: add and use throughout a method to determine expected task count based on options .
#       the method should provide for use cases:
#         * total count, ie 6
#         * count for a specific type, ie 3
#         * count by type, ie [{'ingest':1},{'data':3},...]

DEFAULT_TIMEOUT = 30 * 60
DEFAULT_INDEX_NAME = "customer"
DEFAULT_INDEX_TYPE = "entry"

ENDPOINT_TYPES = (
    "coordinator-http",
    "coordinator-transport",
    "data-http",
    "data-transport",
    "master-http",
    "master-transport",
)
# TODO: similar to DEFAULT_TASK_COUNT, whether or not ingest-http is present is dependent upon
# options.
#    'ingest-http', 'ingest-transport',

DEFAULT_NUMBER_OF_SHARDS = 1
DEFAULT_NUMBER_OF_REPLICAS = 1
DEFAULT_SETTINGS_MAPPINGS = {
    "settings": {
        "index.unassigned.node_left.delayed_timeout": "0",
        "number_of_shards": DEFAULT_NUMBER_OF_SHARDS,
        "number_of_replicas": DEFAULT_NUMBER_OF_REPLICAS,
    },
    "mappings": {
        DEFAULT_INDEX_TYPE: {
            "properties": {"name": {"type": "keyword"}, "role": {"type": "keyword"}}
        }
    },
}


@retrying.retry(
    wait_fixed=1000,
    stop_max_delay=KIBANA_DEFAULT_TIMEOUT * 1000,
<<<<<<< HEAD
    retry_on_result=lambda res: not res)
def check_kibana_adminrouter_integration(path):
    curl_cmd = "curl -I -k -H \"Authorization: token={}\" -s {}/{}".format(
        sdk_utils.dcos_token(), sdk_utils.dcos_url().rstrip('/'), path.lstrip('/'))
    rc, stdout, _ = sdk_cmd.master_ssh(curl_cmd)
    return rc == 0 and stdout and "HTTP/1.1 200" in stdout


@retrying.retry(
    wait_fixed=1000,
    stop_max_delay=DEFAULT_TIMEOUT * 1000,
    retry_on_result=lambda res: not res)
=======
    retry_on_result=lambda res: not res,
)
def check_kibana_adminrouter_integration(path):
    curl_cmd = 'curl -I -k -H "Authorization: token={}" -s {}/{}'.format(
        shakedown.dcos_acs_token(), shakedown.dcos_url().rstrip("/"), path.lstrip("/")
    )
    exit_ok, output = sdk_cmd.master_ssh(curl_cmd)
    return exit_ok and output and "HTTP/1.1 200" in output


@retrying.retry(
    wait_fixed=1000, stop_max_delay=DEFAULT_TIMEOUT * 1000, retry_on_result=lambda res: not res
)
>>>>>>> f101c86d
def check_elasticsearch_index_health(index_name, color, service_name=SERVICE_NAME):
    result = _curl_query(service_name, "GET", "_cluster/health/{}".format(index_name))
    return result and result["status"] == color


@retrying.retry(
<<<<<<< HEAD
    wait_fixed=1000,
    stop_max_delay=DEFAULT_TIMEOUT * 1000,
    retry_on_result=lambda res: not res)
=======
    wait_fixed=1000, stop_max_delay=DEFAULT_TIMEOUT * 1000, retry_on_result=lambda res: not res
)
>>>>>>> f101c86d
def check_custom_elasticsearch_cluster_setting(service_name=SERVICE_NAME):
    result = _curl_query(service_name, "GET", "_cluster/settings?include_defaults=true")
    if not result:
        return False
    expected_setting = 3
    setting = result["defaults"]["cluster"]["routing"]["allocation"][
        "node_initial_primaries_recoveries"
    ]
    log.info(
        "check_custom_elasticsearch_cluster_setting expected {} and got {}".format(
            expected_setting, setting
        )
    )
    return expected_setting == int(setting)


@retrying.retry(
<<<<<<< HEAD
    wait_fixed=1000,
    stop_max_delay=DEFAULT_TIMEOUT * 1000,
    retry_on_result=lambda res: not res)
=======
    wait_fixed=1000, stop_max_delay=DEFAULT_TIMEOUT * 1000, retry_on_result=lambda res: not res
)
>>>>>>> f101c86d
def wait_for_expected_nodes_to_exist(service_name=SERVICE_NAME, task_count=DEFAULT_TASK_COUNT):
    result = _curl_query(service_name, "GET", "_cluster/health")
    if not result or "number_of_nodes" not in result:
        log.warning("Missing 'number_of_nodes' key in cluster health response: {}".format(result))
        return False
    node_count = result["number_of_nodes"]
    log.info("Waiting for {} healthy nodes, got {}".format(task_count, node_count))
    return node_count == task_count


@retrying.retry(
<<<<<<< HEAD
    wait_fixed=1000,
    stop_max_delay=DEFAULT_TIMEOUT * 1000,
    retry_on_result=lambda res: not res)
=======
    wait_fixed=1000, stop_max_delay=DEFAULT_TIMEOUT * 1000, retry_on_result=lambda res: not res
)
>>>>>>> f101c86d
def check_kibana_plugin_installed(plugin_name, service_name=SERVICE_NAME):
    task_sandbox = sdk_cmd.get_task_sandbox_path(service_name)
    # Environment variables aren't available on DC/OS 1.9 so we manually inject
    # MESOS_SANDBOX (and can't use ELASTIC_VERSION).
    #
    # TODO(mpereira): improve this by making task environment variables
    # available in task_exec commands on 1.9.
    # Ticket: https://jira.mesosphere.com/browse/INFINITY-3360
    cmd = "bash -c 'KIBANA_DIRECTORY=$(ls -d {}/kibana-*-linux-x86_64); $KIBANA_DIRECTORY/bin/kibana-plugin list'".format(
        task_sandbox
    )
    _, stdout, _ = sdk_cmd.marathon_task_exec(service_name, cmd)
    return plugin_name in stdout


@retrying.retry(
<<<<<<< HEAD
    wait_fixed=1000,
    stop_max_delay=DEFAULT_TIMEOUT * 1000,
    retry_on_result=lambda res: not res)
=======
    wait_fixed=1000, stop_max_delay=DEFAULT_TIMEOUT * 1000, retry_on_result=lambda res: not res
)
>>>>>>> f101c86d
def check_elasticsearch_plugin_installed(plugin_name, service_name=SERVICE_NAME):
    result = _get_hosts_with_plugin(service_name, plugin_name)
    return result is not None and len(result) == DEFAULT_TASK_COUNT


@retrying.retry(
<<<<<<< HEAD
    wait_fixed=1000,
    stop_max_delay=DEFAULT_TIMEOUT * 1000,
    retry_on_result=lambda res: not res)
=======
    wait_fixed=1000, stop_max_delay=DEFAULT_TIMEOUT * 1000, retry_on_result=lambda res: not res
)
>>>>>>> f101c86d
def check_elasticsearch_plugin_uninstalled(plugin_name, service_name=SERVICE_NAME):
    result = _get_hosts_with_plugin(service_name, plugin_name)
    return result is not None and result == []


def _get_hosts_with_plugin(service_name, plugin_name):
    output = _curl_query(service_name, "GET", "_cat/plugins", return_json=False)
    if output is None:
        return None
    return [host for host in output.split("\n") if plugin_name in host]


<<<<<<< HEAD
@retrying.retry(
    wait_fixed=1000,
    stop_max_delay=120 * 1000,
    retry_on_result=lambda res: not res)
=======
@retrying.retry(wait_fixed=1000, stop_max_delay=120 * 1000, retry_on_result=lambda res: not res)
>>>>>>> f101c86d
def get_elasticsearch_master(service_name=SERVICE_NAME):
    output = _curl_query(service_name, "GET", "_cat/master", return_json=False)
    if output is not None and len(output.split()) > 0:
        return output.split()[-1]
    return False


<<<<<<< HEAD
@retrying.retry(
    wait_fixed=1000,
    stop_max_delay=120 * 1000,
    retry_on_result=lambda res: not res)
=======
@retrying.retry(wait_fixed=1000, stop_max_delay=120 * 1000, retry_on_result=lambda res: not res)
>>>>>>> f101c86d
def verify_commercial_api_status(is_enabled, service_name=SERVICE_NAME):
    query = {
        "query": {"match": {"name": "*"}},
        "vertices": [{"field": "name"}],
<<<<<<< HEAD
        "connections": {"vertices": [{"field": "role"}]}
=======
        "connections": {"vertices": [{"field": "role"}]},
>>>>>>> f101c86d
    }

    # The graph endpoint doesn't exist without X-Pack installed.
    # In that case Elasticsearch returns a plain text error:
    # "No handler found for uri [/INDEX_NAME/_xpack/graph/explore] and method [POST]"
    response = _curl_query(
        service_name,
        "POST",
        "{}/_xpack/_graph/_explore".format(DEFAULT_INDEX_NAME),
        json_data=query,
        return_json=is_enabled,
    )
    if is_enabled:
        return is_graph_endpoint_active(response)
    else:
        return "No handler found" in response


# The graph endpoint response looks something like:
# {
#   "took": 200,
#   "timed_out": false,
#   "failures": [],
#   "vertices": [],
#   "connections": []
# }
def is_graph_endpoint_active(response):
    return isinstance(response["vertices"], list) and isinstance(response["connections"], list)


def set_xpack(is_enabled, service_name=SERVICE_NAME):
    # Toggling X-Pack requires full cluster restart, not a rolling restart
    options = {"TASKCFG_ALL_XPACK_ENABLED": str(is_enabled).lower(), "UPDATE_STRATEGY": "parallel"}
    update_app(service_name, options, DEFAULT_TASK_COUNT)


def update_app(service_name, options, expected_task_count):
    config = sdk_marathon.get_config(service_name)
    config["env"].update(options)
    sdk_marathon.update_app(service_name, config)
    sdk_plan.wait_for_completed_deployment(service_name)
    sdk_tasks.check_running(service_name, expected_task_count)


<<<<<<< HEAD
@retrying.retry(
    wait_fixed=1000,
    stop_max_delay=120 * 1000,
    retry_on_result=lambda res: not res)
def verify_xpack_license(service_name=SERVICE_NAME):
    xpack_license = _curl_query(service_name, "GET", '_xpack/license')
=======
@retrying.retry(wait_fixed=1000, stop_max_delay=120 * 1000, retry_on_result=lambda res: not res)
def verify_xpack_license(service_name=SERVICE_NAME):
    xpack_license = _curl_query(service_name, "GET", "_xpack/license")
>>>>>>> f101c86d
    if "license" not in xpack_license:
        log.warning("Missing 'license' key in _xpack/license response: {}".format(xpack_license))
        return False  # retry
    assert xpack_license["license"]["status"] == "active"
    return True  # done


def get_elasticsearch_indices_stats(index_name, service_name=SERVICE_NAME):
    return _curl_query(service_name, "GET", "{}/_stats".format(index_name))


def create_index(index_name, params, service_name=SERVICE_NAME, https=False):
    return _curl_query(service_name, "PUT", index_name, json_data=params, https=https)


def delete_index(index_name, service_name=SERVICE_NAME, https=False):
    return _curl_query(service_name, "DELETE", index_name, https=https)


def create_document(index_name, index_type, doc_id, params, service_name=SERVICE_NAME, https=False):
    return _curl_query(
        service_name,
        "PUT",
        "{}/{}/{}?refresh=wait_for".format(index_name, index_type, doc_id),
        json_data=params,
        https=https,
    )


def get_document(index_name, index_type, doc_id, service_name=SERVICE_NAME, https=False):
    return _curl_query(
        service_name, "GET", "{}/{}/{}".format(index_name, index_type, doc_id), https=https
    )


def get_elasticsearch_nodes_info(service_name=SERVICE_NAME):
    return _curl_query(service_name, "GET", "_nodes")


# Here we only retry if the command itself failed, or if the data couldn't be parsed as JSON when return_json=True.
# Upstream callers may want to have their own retry loop against the content of the returned data (e.g. expected field is missing).
<<<<<<< HEAD
@retrying.retry(
    wait_fixed=1000,
    stop_max_delay=120 * 1000,
    retry_on_result=lambda res: res is None)
def _curl_query(service_name, method, endpoint, json_data=None, role="master", https=False, return_json=True):
    protocol = 'https' if https else 'http'
    host = sdk_hosts.autoip_host(service_name, "{}-0-node".format(role), _master_zero_http_port(service_name))
    curl_cmd = "/opt/mesosphere/bin/curl -sS -u elastic:changeme -X{} '{}://{}/{}'".format(method, protocol, host, endpoint)
=======
@retrying.retry(wait_fixed=1000, stop_max_delay=120 * 1000, retry_on_result=lambda res: res is None)
def _curl_query(
    service_name, method, endpoint, json_data=None, role="master", https=False, return_json=True
):
    protocol = "https" if https else "http"
    host = sdk_hosts.autoip_host(
        service_name, "{}-0-node".format(role), _master_zero_http_port(service_name)
    )
    curl_cmd = "/opt/mesosphere/bin/curl -sS -u elastic:changeme -X{} '{}://{}/{}'".format(
        method, protocol, host, endpoint
    )
>>>>>>> f101c86d
    if json_data:
        curl_cmd += " -H 'Content-type: application/json' -d '{}'".format(json.dumps(json_data))
    task_name = "master-0-node"
    exit_code, stdout, stderr = sdk_cmd.service_task_exec(service_name, task_name, curl_cmd)

    def build_errmsg(msg):
        return "{}\nCommand:\n{}\nstdout:\n{}\nstderr:\n{}".format(msg, curl_cmd, stdout, stderr)

    if exit_code:
        log.warning(
            build_errmsg("Failed to run command on {}, retrying or giving up.".format(task_name))
        )
        return None

    if not return_json:
        return stdout

    try:
        return json.loads(stdout)
    except Exception:
        log.warning(build_errmsg("Failed to parse stdout as JSON, retrying or giving up."))
        return None


def _master_zero_http_port(service_name):
    dns = sdk_cmd.svc_cli(
        PACKAGE_NAME, service_name, "endpoints master-http", json=True, print_output=False
    )["dns"]
    # 'dns' array will look something like this in CCM: [
    #   "master-0-node.elastic.[...]:1025",
    #   "master-1-node.elastic.[...]:1025",
    #   "master-2-node.elastic.[...]:1025"
    # ]

    port = dns[0].split(":")[-1]
    log.info("Extracted {} as port for {}".format(port, dns[0]))
    return port<|MERGE_RESOLUTION|>--- conflicted
+++ resolved
@@ -68,7 +68,6 @@
 @retrying.retry(
     wait_fixed=1000,
     stop_max_delay=KIBANA_DEFAULT_TIMEOUT * 1000,
-<<<<<<< HEAD
     retry_on_result=lambda res: not res)
 def check_kibana_adminrouter_integration(path):
     curl_cmd = "curl -I -k -H \"Authorization: token={}\" -s {}/{}".format(
@@ -81,35 +80,15 @@
     wait_fixed=1000,
     stop_max_delay=DEFAULT_TIMEOUT * 1000,
     retry_on_result=lambda res: not res)
-=======
-    retry_on_result=lambda res: not res,
-)
-def check_kibana_adminrouter_integration(path):
-    curl_cmd = 'curl -I -k -H "Authorization: token={}" -s {}/{}'.format(
-        shakedown.dcos_acs_token(), shakedown.dcos_url().rstrip("/"), path.lstrip("/")
-    )
-    exit_ok, output = sdk_cmd.master_ssh(curl_cmd)
-    return exit_ok and output and "HTTP/1.1 200" in output
-
-
-@retrying.retry(
-    wait_fixed=1000, stop_max_delay=DEFAULT_TIMEOUT * 1000, retry_on_result=lambda res: not res
-)
->>>>>>> f101c86d
 def check_elasticsearch_index_health(index_name, color, service_name=SERVICE_NAME):
     result = _curl_query(service_name, "GET", "_cluster/health/{}".format(index_name))
     return result and result["status"] == color
 
 
 @retrying.retry(
-<<<<<<< HEAD
-    wait_fixed=1000,
-    stop_max_delay=DEFAULT_TIMEOUT * 1000,
-    retry_on_result=lambda res: not res)
-=======
-    wait_fixed=1000, stop_max_delay=DEFAULT_TIMEOUT * 1000, retry_on_result=lambda res: not res
-)
->>>>>>> f101c86d
+    wait_fixed=1000,
+    stop_max_delay=DEFAULT_TIMEOUT * 1000,
+    retry_on_result=lambda res: not res)
 def check_custom_elasticsearch_cluster_setting(service_name=SERVICE_NAME):
     result = _curl_query(service_name, "GET", "_cluster/settings?include_defaults=true")
     if not result:
@@ -127,14 +106,9 @@
 
 
 @retrying.retry(
-<<<<<<< HEAD
-    wait_fixed=1000,
-    stop_max_delay=DEFAULT_TIMEOUT * 1000,
-    retry_on_result=lambda res: not res)
-=======
-    wait_fixed=1000, stop_max_delay=DEFAULT_TIMEOUT * 1000, retry_on_result=lambda res: not res
-)
->>>>>>> f101c86d
+    wait_fixed=1000,
+    stop_max_delay=DEFAULT_TIMEOUT * 1000,
+    retry_on_result=lambda res: not res)
 def wait_for_expected_nodes_to_exist(service_name=SERVICE_NAME, task_count=DEFAULT_TASK_COUNT):
     result = _curl_query(service_name, "GET", "_cluster/health")
     if not result or "number_of_nodes" not in result:
@@ -146,14 +120,9 @@
 
 
 @retrying.retry(
-<<<<<<< HEAD
-    wait_fixed=1000,
-    stop_max_delay=DEFAULT_TIMEOUT * 1000,
-    retry_on_result=lambda res: not res)
-=======
-    wait_fixed=1000, stop_max_delay=DEFAULT_TIMEOUT * 1000, retry_on_result=lambda res: not res
-)
->>>>>>> f101c86d
+    wait_fixed=1000,
+    stop_max_delay=DEFAULT_TIMEOUT * 1000,
+    retry_on_result=lambda res: not res)
 def check_kibana_plugin_installed(plugin_name, service_name=SERVICE_NAME):
     task_sandbox = sdk_cmd.get_task_sandbox_path(service_name)
     # Environment variables aren't available on DC/OS 1.9 so we manually inject
@@ -170,28 +139,18 @@
 
 
 @retrying.retry(
-<<<<<<< HEAD
-    wait_fixed=1000,
-    stop_max_delay=DEFAULT_TIMEOUT * 1000,
-    retry_on_result=lambda res: not res)
-=======
-    wait_fixed=1000, stop_max_delay=DEFAULT_TIMEOUT * 1000, retry_on_result=lambda res: not res
-)
->>>>>>> f101c86d
+    wait_fixed=1000,
+    stop_max_delay=DEFAULT_TIMEOUT * 1000,
+    retry_on_result=lambda res: not res)
 def check_elasticsearch_plugin_installed(plugin_name, service_name=SERVICE_NAME):
     result = _get_hosts_with_plugin(service_name, plugin_name)
     return result is not None and len(result) == DEFAULT_TASK_COUNT
 
 
 @retrying.retry(
-<<<<<<< HEAD
-    wait_fixed=1000,
-    stop_max_delay=DEFAULT_TIMEOUT * 1000,
-    retry_on_result=lambda res: not res)
-=======
-    wait_fixed=1000, stop_max_delay=DEFAULT_TIMEOUT * 1000, retry_on_result=lambda res: not res
-)
->>>>>>> f101c86d
+    wait_fixed=1000,
+    stop_max_delay=DEFAULT_TIMEOUT * 1000,
+    retry_on_result=lambda res: not res)
 def check_elasticsearch_plugin_uninstalled(plugin_name, service_name=SERVICE_NAME):
     result = _get_hosts_with_plugin(service_name, plugin_name)
     return result is not None and result == []
@@ -204,14 +163,10 @@
     return [host for host in output.split("\n") if plugin_name in host]
 
 
-<<<<<<< HEAD
 @retrying.retry(
     wait_fixed=1000,
     stop_max_delay=120 * 1000,
     retry_on_result=lambda res: not res)
-=======
-@retrying.retry(wait_fixed=1000, stop_max_delay=120 * 1000, retry_on_result=lambda res: not res)
->>>>>>> f101c86d
 def get_elasticsearch_master(service_name=SERVICE_NAME):
     output = _curl_query(service_name, "GET", "_cat/master", return_json=False)
     if output is not None and len(output.split()) > 0:
@@ -219,23 +174,15 @@
     return False
 
 
-<<<<<<< HEAD
 @retrying.retry(
     wait_fixed=1000,
     stop_max_delay=120 * 1000,
     retry_on_result=lambda res: not res)
-=======
-@retrying.retry(wait_fixed=1000, stop_max_delay=120 * 1000, retry_on_result=lambda res: not res)
->>>>>>> f101c86d
 def verify_commercial_api_status(is_enabled, service_name=SERVICE_NAME):
     query = {
         "query": {"match": {"name": "*"}},
         "vertices": [{"field": "name"}],
-<<<<<<< HEAD
         "connections": {"vertices": [{"field": "role"}]}
-=======
-        "connections": {"vertices": [{"field": "role"}]},
->>>>>>> f101c86d
     }
 
     # The graph endpoint doesn't exist without X-Pack installed.
@@ -280,18 +227,12 @@
     sdk_tasks.check_running(service_name, expected_task_count)
 
 
-<<<<<<< HEAD
 @retrying.retry(
     wait_fixed=1000,
     stop_max_delay=120 * 1000,
     retry_on_result=lambda res: not res)
 def verify_xpack_license(service_name=SERVICE_NAME):
     xpack_license = _curl_query(service_name, "GET", '_xpack/license')
-=======
-@retrying.retry(wait_fixed=1000, stop_max_delay=120 * 1000, retry_on_result=lambda res: not res)
-def verify_xpack_license(service_name=SERVICE_NAME):
-    xpack_license = _curl_query(service_name, "GET", "_xpack/license")
->>>>>>> f101c86d
     if "license" not in xpack_license:
         log.warning("Missing 'license' key in _xpack/license response: {}".format(xpack_license))
         return False  # retry
@@ -333,7 +274,6 @@
 
 # Here we only retry if the command itself failed, or if the data couldn't be parsed as JSON when return_json=True.
 # Upstream callers may want to have their own retry loop against the content of the returned data (e.g. expected field is missing).
-<<<<<<< HEAD
 @retrying.retry(
     wait_fixed=1000,
     stop_max_delay=120 * 1000,
@@ -342,19 +282,6 @@
     protocol = 'https' if https else 'http'
     host = sdk_hosts.autoip_host(service_name, "{}-0-node".format(role), _master_zero_http_port(service_name))
     curl_cmd = "/opt/mesosphere/bin/curl -sS -u elastic:changeme -X{} '{}://{}/{}'".format(method, protocol, host, endpoint)
-=======
-@retrying.retry(wait_fixed=1000, stop_max_delay=120 * 1000, retry_on_result=lambda res: res is None)
-def _curl_query(
-    service_name, method, endpoint, json_data=None, role="master", https=False, return_json=True
-):
-    protocol = "https" if https else "http"
-    host = sdk_hosts.autoip_host(
-        service_name, "{}-0-node".format(role), _master_zero_http_port(service_name)
-    )
-    curl_cmd = "/opt/mesosphere/bin/curl -sS -u elastic:changeme -X{} '{}://{}/{}'".format(
-        method, protocol, host, endpoint
-    )
->>>>>>> f101c86d
     if json_data:
         curl_cmd += " -H 'Content-type: application/json' -d '{}'".format(json.dumps(json_data))
     task_name = "master-0-node"
