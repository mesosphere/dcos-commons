--- conflicted
+++ resolved
@@ -1,10 +1,7 @@
 package com.mesosphere.sdk.offer.evaluate;
 
-<<<<<<< HEAD
-=======
+import com.mesosphere.sdk.offer.*;
 import com.mesosphere.sdk.dcos.DcosConstants;
->>>>>>> c6b16770
-import com.mesosphere.sdk.offer.*;
 import com.mesosphere.sdk.scheduler.SchedulerFlags;
 import com.mesosphere.sdk.scheduler.plan.DefaultPodInstance;
 import com.mesosphere.sdk.scheduler.plan.PodInstanceRequirement;
@@ -42,12 +39,8 @@
 
     private PodInstanceRequirement getPodInstanceRequirement(PortSpec... portSpecs) {
         // Build Pod
-<<<<<<< HEAD
+
         ResourceSet resourceSet = DefaultResourceSet.newBuilder(TestConstants.ROLE, Constants.ANY_ROLE, TestConstants.PRINCIPAL)
-=======
-
-        ResourceSet resourceSet = DefaultResourceSet.newBuilder(TestConstants.ROLE, TestConstants.PRINCIPAL)
->>>>>>> c6b16770
                 .id("resourceSet")
                 .cpus(1.0)
                 .addResource(Arrays.asList(portSpecs))
@@ -98,6 +91,7 @@
         PortSpec portSpec = new PortSpec(
                 getPort(requestedPort),
                 TestConstants.ROLE,
+                Constants.ANY_ROLE,
                 TestConstants.PRINCIPAL,
                 "port?test.ignored",
                 "overlay-port-name",
@@ -106,7 +100,8 @@
         PodInfoBuilder podInfoBuilder = getPodInfoBuilder(podInstanceRequirement);
         PortEvaluationStage portEvaluationStage = new PortEvaluationStage(
                 portSpec, TestConstants.TASK_NAME, Optional.empty());
-        EvaluationOutcome outcome = portEvaluationStage.evaluate(new MesosResourcePool(offer), podInfoBuilder);
+        EvaluationOutcome outcome = portEvaluationStage.evaluate(
+                new MesosResourcePool(offer, Optional.of(Constants.ANY_ROLE)), podInfoBuilder);
         Assert.assertTrue(outcome.isPassing());
         Assert.assertEquals(0, outcome.getOfferRecommendations().size());
         Protos.TaskInfo.Builder taskBuilder = podInfoBuilder.getTaskBuilder(TestConstants.TASK_NAME);
@@ -130,6 +125,7 @@
         PortSpec portSpec = new PortSpec(
                 getPort(0),
                 TestConstants.ROLE,
+                Constants.ANY_ROLE,
                 TestConstants.PRINCIPAL,
                 "port?test.dynamic.overlay",
                 "dyn-port-name",
@@ -138,7 +134,8 @@
         PodInfoBuilder podInfoBuilder = getPodInfoBuilder(podInstanceRequirement);
         PortEvaluationStage portEvaluationStage = new PortEvaluationStage(
                 portSpec, TestConstants.TASK_NAME, Optional.empty());
-        EvaluationOutcome outcome = portEvaluationStage.evaluate(new MesosResourcePool(offer), podInfoBuilder);
+        EvaluationOutcome outcome = portEvaluationStage.evaluate(
+                new MesosResourcePool(offer, Optional.of(Constants.ANY_ROLE)), podInfoBuilder);
         Assert.assertTrue(outcome.isPassing());
         Assert.assertEquals(0, outcome.getOfferRecommendations().size());
         Protos.TaskInfo.Builder taskBuilder = podInfoBuilder.getTaskBuilder(TestConstants.TASK_NAME);
@@ -166,6 +163,7 @@
         PortSpec portSpec = new PortSpec(
                 getPort(DcosConstants.OVERLAY_DYNAMIC_PORT_RANGE_START),
                 TestConstants.ROLE,
+                Constants.ANY_ROLE,
                 TestConstants.PRINCIPAL,
                 "port?test.explicit",
                 "explitic-port",
@@ -173,6 +171,7 @@
         PortSpec dynamPortSpec = new PortSpec(
                 getPort(0),
                 TestConstants.ROLE,
+                Constants.ANY_ROLE,
                 TestConstants.PRINCIPAL,
                 "port?test.dynamic",
                 "dynamic-port",
@@ -182,7 +181,7 @@
         Assert.assertTrue(String.format("podInfoBuilder has incorrect number of pre-assigned overlay ports " +
                         "should be 1, got %s", podInfoBuilder.getAssignedOverlayPorts().size()),
                 podInfoBuilder.getAssignedOverlayPorts().size() == 1);
-        MesosResourcePool mesosResourcePool = new MesosResourcePool(offer);
+        MesosResourcePool mesosResourcePool = new MesosResourcePool(offer, Optional.of(Constants.ANY_ROLE));
         PortEvaluationStage portEvaluationStage_ = new PortEvaluationStage(
                 portSpec, TestConstants.TASK_NAME, Optional.empty());
         EvaluationOutcome outcome0 = portEvaluationStage_.evaluate(mesosResourcePool, podInfoBuilder);
@@ -190,7 +189,8 @@
         Assert.assertEquals(0, outcome0.getOfferRecommendations().size());
         PortEvaluationStage portEvaluationStage = new PortEvaluationStage(
                 dynamPortSpec, TestConstants.TASK_NAME, Optional.empty());
-        EvaluationOutcome outcome1 = portEvaluationStage.evaluate(new MesosResourcePool(offer), podInfoBuilder);
+        EvaluationOutcome outcome1 = portEvaluationStage.evaluate(
+                new MesosResourcePool(offer, Optional.of(Constants.ANY_ROLE)), podInfoBuilder);
         Assert.assertTrue(outcome1.isPassing());
         Assert.assertEquals(0, outcome1.getOfferRecommendations().size());
         Assert.assertTrue(String.format("podInfoBuilder has incorrect number of assigned overlay ports, " +
