--- conflicted
+++ resolved
@@ -66,80 +66,7 @@
         "security": {
           "description": "HDFS security settings.",
           "type": "object",
-<<<<<<< HEAD
-          "kerberos": {
-            "type": "object",
-            "description": "Kerberos configuration properties.",
-            "properties": {
-              "enabled": {
-                "description": "Enable kerberos authentication.",
-                "type": "boolean",
-                "default": false
-              },
-              "kdc" : {
-                "description": "KDC settings for Kerberos",
-                "type": "object",
-                "properties": {
-                  "hostname": {
-                    "type": "string",
-                    "description": "The name or address of a host running a KDC for the realm.",
-                    "default": "kdc.marathon.autoip.dcos.thisdcos.directory"
-                  },
-                  "port": {
-                    "type": "integer",
-                    "description": "The port of the host running a KDC for that realm.",
-                    "default": 2500
-                  }
-                }
-              },
-              "primary": {
-                "type": "string",
-                "description": "The Kerberos primary used by HDFS tasks.  The full principal will be <service.kerberos.primary>/<mesos_dns_address>@<service.kerberos.realm>",
-                "default": "hdfs"
-              },
-              "primary_http": {
-                "type": "string",
-                "description": "The Kerberos primary used by the HTTP server running on HDFS tasks.  See <service.kerberos.primary>.",
-                "default": "HTTP"
-              },
-              "realm": {
-                "type": "string",
-                "description": "The Kerberos realm used to render the principal of HDFS tasks.",
-                "default": "LOCAL"
-              },
-              "keytab_secret": {
-                "type": "string",
-                "description": "A DC/OS Secret Store path.  The contents of this secret should be a keytab containing the credentials for all HDFS servers.",
-                "default": "__dcos_base64__hdfs_keytab"
-              }
-            }
-          },
-          "transport_encryption": {
-            "type": "object",
-            "description": "Transport encryption settings",
-            "properties": {
-              "enabled": {
-                "description": "Enable transport encryption (TLS)",
-                "type": "boolean",
-                "default": false
-              },
-              "allow_plaintext": {
-                "description": "Allow plaintext alongside encrypted traffic",
-                "type": "boolean",
-                "default": false
-=======
           "properties": {
-            "tls": {
-              "type": "object",
-              "description": "TLS configuration properties.",
-              "properties": {
-                "enabled": {
-                  "description": "Enable TLS support.",
-                  "type": "boolean",
-                  "default": false
-                }
-              }
-            },
             "kerberos": {
               "type": "object",
               "description": "Kerberos configuration properties.",
@@ -149,27 +76,58 @@
                   "type": "boolean",
                   "default": false
                 },
-                "kdc_host_name": {
+                "kdc" : {
+                  "description": "KDC settings for Kerberos",
+                  "type": "object",
+                  "properties": {
+                    "hostname": {
+                      "type": "string",
+                      "description": "The name or address of a host running a KDC for the realm.",
+                      "default": "kdc.marathon.autoip.dcos.thisdcos.directory"
+                    },
+                    "port": {
+                      "type": "integer",
+                      "description": "The port of the host running a KDC for that realm.",
+                      "default": 2500
+                    }
+                  }
+                },
+                "primary": {
                   "type": "string",
-                  "description": "The name or address of a host running a KDC for the realm.",
-                  "default": "kdc.marathon.autoip.dcos.thisdcos.directory"
+                  "description": "The Kerberos primary used by HDFS tasks.  The full principal will be <service.kerberos.primary>/<mesos_dns_address>@<service.kerberos.realm>",
+                  "default": "hdfs"
                 },
-                "kdc_host_port": {
+                "primary_http": {
                   "type": "string",
-                  "description": "The port of the host running a KDC for that realm.",
-                  "default": "2500"
+                  "description": "The Kerberos primary used by the HTTP server running on HDFS tasks.  See <service.kerberos.primary>.",
+                  "default": "HTTP"
+                },
+                "realm": {
+                  "type": "string",
+                  "description": "The Kerberos realm used to render the principal of HDFS tasks.",
+                  "default": "LOCAL"
                 },
                 "keytab_secret": {
                   "type": "string",
                   "description": "A DC/OS Secret Store path.  The contents of this secret should be a keytab containing the credentials for all HDFS servers.",
                   "default": "__dcos_base64__hdfs_keytab"
+                }
+              }
+            },
+            "transport_encryption": {
+              "type": "object",
+              "description": "Transport encryption settings",
+              "properties": {
+                "enabled": {
+                  "description": "Enable transport encryption (TLS)",
+                  "type": "boolean",
+                  "default": false
                 },
-                "realm": {
-                  "type": "string",
-                  "description": "The Kerberos realm used to render the principal of HDFS tasks.",
-                  "default": "LOCAL"
+                "allow_plaintext": {
+                  "description": "Allow plaintext alongside encrypted traffic",
+                  "type": "boolean",
+                  "default": false
                 }
->>>>>>> ca816b95
               }
             }
           }
