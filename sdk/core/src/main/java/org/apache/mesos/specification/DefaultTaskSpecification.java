--- conflicted
+++ resolved
@@ -5,19 +5,10 @@
 import org.apache.mesos.Protos;
 import org.apache.mesos.offer.TaskUtils;
 import org.apache.mesos.offer.constrain.PlacementRuleGenerator;
-<<<<<<< HEAD
-import com.fasterxml.jackson.annotation.JsonCreator;
-import com.fasterxml.jackson.annotation.JsonProperty;
-=======
-import org.slf4j.Logger;
-import org.slf4j.LoggerFactory;
 
 import com.fasterxml.jackson.annotation.JsonCreator;
 import com.fasterxml.jackson.annotation.JsonProperty;
-import com.google.protobuf.InvalidProtocolBufferException;
 
-import java.util.ArrayList;
->>>>>>> b23a5236
 import java.util.Collection;
 import java.util.Optional;
 
@@ -25,67 +16,16 @@
  * This class provides a default implementation of the TaskSpecification interface.
  */
 public class DefaultTaskSpecification implements TaskSpecification {
-<<<<<<< HEAD
-
-    private final String name;
-    private final String type;
-    private final Protos.CommandInfo commandInfo;
-=======
-    private static final Logger LOGGER = LoggerFactory.getLogger(TaskSpecification.class);
 
     private final String name;
     private final String type;
     private final Optional<Protos.CommandInfo> commandInfo;
     private final Optional<Protos.ContainerInfo> containerInfo;
->>>>>>> b23a5236
     private final Collection<ResourceSpecification> resourceSpecifications;
     private final Collection<VolumeSpecification> volumeSpecifications;
     private final Collection<ConfigFileSpecification> configFileSpecifications;
     private final Optional<PlacementRuleGenerator> placement;
     private final Optional<Protos.HealthCheck> healthCheck;
-<<<<<<< HEAD
-
-    @JsonCreator
-    protected DefaultTaskSpecification(
-            @JsonProperty("name") String name,
-            @JsonProperty("type") String type,
-            @JsonProperty("command") Protos.CommandInfo commandInfo,
-=======
-
-    public static DefaultTaskSpecification create(Protos.TaskInfo taskInfo)
-            throws InvalidTaskSpecificationException, TaskException {
-        return create(taskInfo, Optional.empty());
-    }
-
-    public static DefaultTaskSpecification create(Protos.TaskInfo taskInfo, Optional<PlacementRuleGenerator> placement)
-            throws InvalidTaskSpecificationException, TaskException {
-        //TODO(nick): Is the original placement constraint needed here?
-        //  If this is just for relaunching a task in the same place then it's probably a moot point..
-        //  Otherwise we'll need to implement serializing/deserializing the configured placement
-        //  constraints in the TaskInfo itself. But from looking at the callers, it doesn't look like
-        //  anything needs the placement constraints anyway.
-        Collection<ConfigFileSpecification> configFiles;
-        try {
-            configFiles = TaskUtils.getConfigFiles(taskInfo);
-        } catch (InvalidProtocolBufferException e) {
-            throw new InvalidTaskSpecificationException("Failed to deserialize config files: " + e.getMessage());
-        }
-
-        if (!taskInfo.hasCommand() && !taskInfo.hasContainer()) {
-            throw new InvalidTaskSpecificationException("Both ContainerInfo and CommandInfo are missing, specify one.");
-        }
-
-        return new DefaultTaskSpecification(
-                taskInfo.getName(),
-                TaskUtils.getTaskType(taskInfo),
-                taskInfo.hasContainer() ? Optional.of(taskInfo.getContainer()) : Optional.empty(),
-                taskInfo.hasCommand() ? Optional.of(taskInfo.getCommand()) : Optional.empty(),
-                getResources(taskInfo),
-                getVolumes(taskInfo),
-                configFiles,
-                placement,
-                taskInfo.hasHealthCheck() ? Optional.of(taskInfo.getHealthCheck()) : Optional.empty());
-    }
 
     /**
      * Create task with only {@link Protos.CommandInfo}.
@@ -166,7 +106,6 @@
             @JsonProperty("type") String type,
             @JsonProperty("container") Optional<Protos.ContainerInfo> containerInfo,
             @JsonProperty("command") Optional<Protos.CommandInfo> commandInfo,
->>>>>>> b23a5236
             @JsonProperty("resources") Collection<ResourceSpecification> resourceSpecifications,
             @JsonProperty("volumes") Collection<VolumeSpecification> volumeSpecifications,
             @JsonProperty("config_files") Collection<ConfigFileSpecification> configFileSpecifications,
@@ -226,24 +165,6 @@
     @Override
     public Optional<PlacementRuleGenerator> getPlacement() {
         return placement;
-<<<<<<< HEAD
-=======
-    }
-
-    private static Collection<ResourceSpecification> getResources(Protos.TaskInfo taskInfo) {
-        Collection<ResourceSpecification> resourceSpecifications = new ArrayList<>();
-        for (Protos.Resource resource : taskInfo.getResourcesList()) {
-            if (!resource.hasDisk()) {
-                resourceSpecifications.add(
-                        new DefaultResourceSpecification(
-                                resource.getName(),
-                                ValueUtils.getValue(resource),
-                                resource.getRole(),
-                                resource.getReservation().getPrincipal()));
-            }
-        }
-        return resourceSpecifications;
->>>>>>> b23a5236
     }
 
     @Override
@@ -263,17 +184,4 @@
     public int hashCode() {
         return HashCodeBuilder.reflectionHashCode(this);
     }
-
-    @Override
-    public boolean equals(Object o) {
-        if (!(o instanceof TaskSpecification)) {
-            return false;
-        }
-        return !TaskUtils.areDifferent(this, (TaskSpecification) o);
-    }
-
-    @Override
-    public int hashCode() {
-        return HashCodeBuilder.reflectionHashCode(this);
-    }
 }