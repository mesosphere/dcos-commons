import json
import logging
import pytest
from toolz import get_in

import sdk_cmd
import sdk_install
import sdk_networks
import sdk_recovery
import sdk_security
import sdk_utils

from security import transport_encryption, cipher_suites

from tests import config, client

pytestmark = [
    sdk_utils.dcos_ee_only,
    pytest.mark.skipif(
        sdk_utils.dcos_version_less_than("1.10"), reason="TLS tests require DC/OS 1.10+"
    ),
]

log = logging.getLogger(__name__)

# Name of the broker TLS vip
BROKER_TLS_ENDPOINT = "broker-tls"
TLS_USER = "client"


@pytest.fixture(scope="module")
def service_account(configure_security):
    """
    Sets up a service account for use with TLS.
    """
    try:
        name = config.SERVICE_NAME
        service_account_info = transport_encryption.setup_service_account(name)

        yield service_account_info
    finally:
        transport_encryption.cleanup_service_account(config.SERVICE_NAME, service_account_info)


@pytest.fixture(scope="module")
def kafka_client():
    try:
        kafka_client = client.KafkaClient("kafka-client", config.PACKAGE_NAME, config.SERVICE_NAME)
        kafka_client.install()

        # TODO: This flag should be set correctly.
        kafka_client._is_tls = True
        transport_encryption.create_tls_artifacts(TLS_USER, "kafka-client")

        yield kafka_client
    finally:
        kafka_client.uninstall()


@pytest.fixture(scope="module", autouse=True)
def kafka_server(service_account, kafka_client: client.KafkaClient):
    service_options = {
        "service": {
            "name": config.SERVICE_NAME,
            "service_account": service_account["name"],
            "service_account_secret": service_account["secret"],
            "security": {"transport_encryption": {"enabled": True}},
        }
    }

    sdk_install.uninstall(config.PACKAGE_NAME, config.SERVICE_NAME)
    try:
        sdk_install.install(
            config.PACKAGE_NAME,
            service_name=config.SERVICE_NAME,
            expected_running_tasks=config.DEFAULT_TASK_COUNT,
            additional_options=service_options,
            timeout_seconds=30 * 60,
        )
        kafka_client.connect(config.DEFAULT_BROKER_COUNT)
        kafka_client.create_topic(config.DEFAULT_TOPIC_NAME)
        kafka_client.check_topic_partition_count(
            config.DEFAULT_TOPIC_NAME, config.DEFAULT_PARTITION_COUNT
        )

        yield {**service_options, **{"package_name": config.PACKAGE_NAME}}
    finally:
        sdk_install.uninstall(config.PACKAGE_NAME, config.SERVICE_NAME)


@pytest.mark.tls
@pytest.mark.smoke
@pytest.mark.sanity
def test_tls_endpoints():
    endpoint_names = sdk_networks.get_endpoint_names(config.PACKAGE_NAME, config.SERVICE_NAME)
    assert len(endpoint_names) == 2
    assert BROKER_TLS_ENDPOINT in endpoint_names

    # Test that broker-tls endpoint is available
    endpoint_tls = sdk_networks.get_endpoint(
        config.PACKAGE_NAME, config.SERVICE_NAME, BROKER_TLS_ENDPOINT
    )
    assert len(endpoint_tls["dns"]) == config.DEFAULT_BROKER_COUNT


@pytest.mark.tls
@pytest.mark.sanity
def test_topic_write_and_read_over_tls(kafka_client: client.KafkaClient):
    kafka_client.check_users_can_read_and_write([TLS_USER], config.DEFAULT_TOPIC_NAME)


@pytest.mark.tls
@pytest.mark.smoke
@pytest.mark.sanity
def test_producer_over_tls(kafka_client: client.KafkaClient):
    # Write twice: Warm up TLS connections
    num_messages = 10
    sdk_cmd.svc_cli(
        config.PACKAGE_NAME,
        config.SERVICE_NAME,
        "topic producer_test_tls {} {}".format(config.DEFAULT_TOPIC_NAME, num_messages),
    )

    rc, stdout, _ = sdk_cmd.svc_cli(
        config.PACKAGE_NAME,
        config.SERVICE_NAME,
        "topic producer_test_tls {} {}".format(config.DEFAULT_TOPIC_NAME, num_messages),
    )
    assert rc == 0, "producer_test_tls failed"
    write_info = json.loads(stdout)
    assert len(write_info) == 1
    assert write_info["message"].startswith("Output: {} records sent".format(num_messages))


@pytest.mark.tls
@pytest.mark.smoke
@pytest.mark.sanity
def test_tls_ciphers():
    task_name = "kafka-0-broker"
    endpoint = sdk_networks.get_endpoint(
        config.PACKAGE_NAME, config.SERVICE_NAME, BROKER_TLS_ENDPOINT
    )["dns"][0]
    ciphers_config_path = ["service", "security", "transport_encryption", "ciphers"]
    rc, stdout, _ = sdk_cmd.svc_cli(config.PACKAGE_NAME, config.SERVICE_NAME, "describe")
    assert rc == 0, "Describe command failed"
    expected_ciphers = set(
<<<<<<< HEAD
        sdk_utils.get_in(ciphers_config_path, json.loads(stdout), "").rstrip().split(",")
=======
        get_in(
            ciphers_config_path,
            json.loads(stdout),
            "",
        )
        .rstrip()
        .split(",")
>>>>>>> 076d6fa3
    )

    openssl_ciphers = sdk_security.openssl_ciphers()
    missing_openssl_ciphers = cipher_suites.missing_openssl_ciphers(openssl_ciphers)
    possible_openssl_ciphers = openssl_ciphers - missing_openssl_ciphers
    enabled_ciphers = set()

    assert openssl_ciphers, "OpenSSL ciphers should be non-empty"
    assert expected_ciphers, "Expected ciphers should be non-empty"
    assert possible_openssl_ciphers, "Possible OpenSSL ciphers should be non-empty"

    # Output OpenSSL version.
    sdk_cmd.service_task_exec(config.SERVICE_NAME, task_name, "openssl version")
    log.warning(
        "\n%s OpenSSL ciphers missing from the cipher_suites module:", len(missing_openssl_ciphers)
    )
    log.warning("\n".join(to_sorted(list(missing_openssl_ciphers))))
    log.info("\n%s expected ciphers:", len(expected_ciphers))
    log.info("\n".join(to_sorted(list(expected_ciphers))))
    log.info("\n%s ciphers will be checked:", len(possible_openssl_ciphers))
    for openssl_cipher in to_sorted(list(possible_openssl_ciphers)):
        log.info("%s (%s)", cipher_suites.rfc_name(openssl_cipher), openssl_cipher)

    for openssl_cipher in possible_openssl_ciphers:
        if sdk_security.is_cipher_enabled(config.SERVICE_NAME, task_name, openssl_cipher, endpoint):
            enabled_ciphers.add(cipher_suites.rfc_name(openssl_cipher))

    log.info("%s ciphers enabled out of %s:", len(enabled_ciphers), len(possible_openssl_ciphers))
    log.info("\n".join(to_sorted(list(enabled_ciphers))))

    assert expected_ciphers == enabled_ciphers, "Enabled ciphers should match expected ciphers"


def to_sorted(coll):
    """ Sorts a collection and returns it. """
    coll.sort()
    return coll


@pytest.mark.tls
@pytest.mark.sanity
@pytest.mark.recovery
def test_tls_recovery():
    rc, stdout, _ = sdk_cmd.svc_cli(config.PACKAGE_NAME, config.SERVICE_NAME, "pod list")
    assert rc == 0, "Pod list failed"

    for pod in json.loads(stdout):
        sdk_recovery.check_permanent_recovery(
            config.PACKAGE_NAME, config.SERVICE_NAME, pod, recovery_timeout_s=25 * 60
        )<|MERGE_RESOLUTION|>--- conflicted
+++ resolved
@@ -143,19 +143,7 @@
     ciphers_config_path = ["service", "security", "transport_encryption", "ciphers"]
     rc, stdout, _ = sdk_cmd.svc_cli(config.PACKAGE_NAME, config.SERVICE_NAME, "describe")
     assert rc == 0, "Describe command failed"
-    expected_ciphers = set(
-<<<<<<< HEAD
-        sdk_utils.get_in(ciphers_config_path, json.loads(stdout), "").rstrip().split(",")
-=======
-        get_in(
-            ciphers_config_path,
-            json.loads(stdout),
-            "",
-        )
-        .rstrip()
-        .split(",")
->>>>>>> 076d6fa3
-    )
+    expected_ciphers = set(get_in(ciphers_config_path, json.loads(stdout), "").rstrip().split(","))
 
     openssl_ciphers = sdk_security.openssl_ciphers()
     missing_openssl_ciphers = cipher_suites.missing_openssl_ciphers(openssl_ciphers)
