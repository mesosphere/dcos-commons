--- conflicted
+++ resolved
@@ -31,11 +31,7 @@
             config.get_delete_data_job(),
             config.get_verify_deletion_job()]):
         run_backup_and_restore(
-<<<<<<< HEAD
-            SERVICE_NAME,
-=======
-            config.PACKAGE_NAME,
->>>>>>> 83ba2b6b
+            config.SERVICE_NAME,
             'backup-s3',
             'restore-s3',
             plan_parameters)
@@ -49,15 +45,9 @@
     with open('cassandra.json') as options_file:
         install_options = json.load(options_file)
     sdk_upgrade.soak_upgrade_downgrade(
-<<<<<<< HEAD
-        SERVICE_NAME,
-        PACKAGE_NAME,
-        DEFAULT_TASK_COUNT,
-=======
-        "beta-{}".format(PACKAGE_NAME),
+        config.PACKAGE_NAME,
         config.PACKAGE_NAME,
         config.DEFAULT_TASK_COUNT,
->>>>>>> 83ba2b6b
         service_name=install_options["service"]["name"],
         additional_options=install_options)
 
