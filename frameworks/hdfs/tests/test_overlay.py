--- conflicted
+++ resolved
@@ -22,12 +22,7 @@
             config.SERVICE_NAME,
             config.DEFAULT_TASK_COUNT,
             additional_options=sdk_networks.ENABLE_VIRTUAL_NETWORKS_OPTIONS,
-<<<<<<< HEAD
             timeout_seconds=30 * 60)
-=======
-            timeout_seconds=30 * 60,
-        )
->>>>>>> f101c86d
 
         yield  # let the test session execute
     finally:
@@ -43,14 +38,8 @@
 @pytest.mark.overlay
 @pytest.mark.dcos_min_version("1.9")
 def test_tasks_on_overlay():
-<<<<<<< HEAD
     hdfs_tasks = [t.id for t in sdk_tasks.get_service_tasks(config.SERVICE_NAME)]
     assert len(hdfs_tasks) == config.DEFAULT_TASK_COUNT, "Not enough tasks got launched,"\
-=======
-    hdfs_tasks = shakedown.shakedown.get_service_task_ids(config.SERVICE_NAME)
-    assert len(hdfs_tasks) == config.DEFAULT_TASK_COUNT, (
-        "Not enough tasks got launched,"
->>>>>>> f101c86d
         "should be {} got {}".format(len(hdfs_tasks), config.DEFAULT_TASK_COUNT)
     )
     for task in hdfs_tasks:
@@ -136,12 +125,7 @@
 @retrying.retry(
     wait_fixed=1000,
     stop_max_delay=config.DEFAULT_HDFS_TIMEOUT * 1000,
-<<<<<<< HEAD
     retry_on_result=lambda res: not res)
-=======
-    retry_on_result=lambda res: not res,
-)
->>>>>>> f101c86d
 def wait_for_failover_to_complete(namenode):
     """
     Inspects the name node logs to make sure ZK signals a complete failover.
