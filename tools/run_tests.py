#!/usr/bin/python

import json
import logging
import os
import os.path
import random
import shutil
import stat
import string
import subprocess
import sys
import tempfile

import dcos_login
import github_update

try:
    from urllib.request import URLopener
except ImportError:
    # Python 2
    from urllib import URLopener

logger = logging.getLogger(__name__)
logging.basicConfig(level=logging.DEBUG, format="%(message)s")


class CITester(object):

    def __init__(self, dcos_url, github_label):
        self._CLI_URL_TEMPLATE = 'https://downloads.dcos.io/binaries/cli/{}/x86-64/latest/{}'
        self._dcos_url = dcos_url
        self._sandbox_path = ''
        self._github_updater = github_update.GithubStatusUpdater('test:{}'.format(github_label))


    def _configure_cli_sandbox(self):
        self._sandbox_path = tempfile.mkdtemp(prefix='ci-test-')
        custom_env = {}
        # must be custom for CLI to behave properly:
        custom_env['HOME'] = self._sandbox_path
        # prepend HOME (where CLI binary is downloaded) to PATH:
        custom_env['PATH'] = '{}:{}'.format(self._sandbox_path, os.environ['PATH'])
        # must be explicitly provided for CLI to behave properly:
        custom_env['DCOS_CONFIG'] = os.path.join(self._sandbox_path, 'cli-config')
        # optional:
        #custom_env['DCOS_DEBUG'] = custom_env.get('DCOS_DEBUG', 'true')
        #custom_env['DCOS_LOG_LEVEL'] = custom_env.get('DCOS_LOG_LEVEL', 'debug')
        logger.info('Created CLI sandbox: {}, Custom envvars: {}.'.format(self._sandbox_path, custom_env))
        for k, v in custom_env.items():
            os.environ[k] = v


    def _download_cli_to_sandbox(self):
        cli_filename = 'dcos'
        if sys.platform == 'win32':
            cli_platform = 'windows'
            cli_filename = 'dcos.exe'
        elif sys.platform == 'linux2' or sys.platform == 'linux':
            cli_platform = 'linux'
        elif sys.platform == 'darwin':
            cli_platform = 'darwin'
        else:
            raise Exception('Unsupported platform: {}'.format(sys.platform))
        cli_url = self._CLI_URL_TEMPLATE.format(cli_platform, cli_filename)
        cli_filepath = os.path.join(self._sandbox_path, cli_filename)
        local_path = os.environ.get('DCOS_CLI_PATH', '')
        if local_path:
            logger.info('Copying {} to {}'.format(local_path, cli_filepath))
            shutil.copyfile(local_path, cli_filepath)
        else:
            logger.info('Downloading {} to {}'.format(cli_url, cli_filepath))
            URLopener().retrieve(cli_url, cli_filepath)
        os.chmod(cli_filepath, 0o755)
        return cli_filepath


    def _configure_cli(self, dcos_url):
        cmds = [
            'which dcos',
            'dcos config set core.dcos_url "{}"'.format(dcos_url),
            'dcos config set core.reporting True',
            'dcos config set core.ssl_verify false',
            'dcos config set core.timeout 5',
            'dcos config show']
        for cmd in cmds:
            subprocess.check_call(cmd.split())


    def setup_cli(self, stub_universes = {}):
        try:
            self._github_updater.update('pending', 'Setting up CLI')
            self._configure_cli_sandbox()  # adds to os.environ
            cli_filepath = self._download_cli_to_sandbox()
            self._configure_cli(self._dcos_url)
            dcos_login.DCOSLogin(self._dcos_url).login()
            # check for any preexisting universes and remove them -- the cluster requires no duplicate uris
            if stub_universes:
                logger.info('Checking for duplicate stub universes')
                cur_universes = subprocess.check_output('dcos package repo list --json'.split()).decode('utf-8')
                for repo in json.loads(cur_universes)['repositories']:
                    # {u'name': u'Universe', u'uri': u'https://universe.mesosphere.com/repo'}
                    if repo['uri'] in stub_universes.values():
                        logger.info('Removing duplicate repository: {} {}'.format(repo['name'], repo['uri']))
                        subprocess.check_call('dcos package repo remove {}'.format(repo['name']).split())
                for name, url in stub_universes.items():
                    logger.info('Adding repository: {} {}'.format(name, url))
                    subprocess.check_call('dcos package repo add --index=0 {} {}'.format(name, url).split())
        except:
            self._github_updater.update('error', 'CLI Setup failed')
            raise


<<<<<<< HEAD
    def run_shakedown(self, test_dirs, requirements_txt='', pytest_types='sanity'):
        normal_path = test_dirs.rstrip(os.sep)
        framework = os.path.basename(os.path.dirname(normal_path))
=======
    def run_shakedown(self, test_dirs, requirements_txt=None, pytest_types='sanity'):
>>>>>>> 6cc8a27a
        # keep virtualenv in a consistent/reusable location:
        if 'WORKSPACE' in os.environ:
            logger.info("Detected running under Jenkins; will tell shakedown to emit junit-style xml.")
            virtualenv_path = os.path.join(os.environ['WORKSPACE'], framework, 'shakedown_env')
            # produce test report for consumption by Jenkins:
            path_based_name = "%s-%s" % (framework, "shakedown-report.xml")
            jenkins_args = '--junitxml=' + path_based_name
        else:
            virtualenv_path = os.path.join(os.path.dirname(os.path.abspath(__file__)),
                                                           framework, 'shakedown_env')
            jenkins_args = ''
        if requirements_txt is not None:
            logger.info('Using provided requirements.txt: {}'.format(requirements_txt))
        else:
            # generate default requirements:
            logger.info('No requirements.txt provided, using default requirements')
            requirements_txt = os.path.join(self._sandbox_path, 'requirements.txt')
            requirements_file = open(requirements_txt, 'w')
            requirements_file.write('''
requests==2.10.0

-e git+https://github.com/dcos/shakedown.git@master#egg=shakedown
''')
            requirements_file.flush()
            requirements_file.close()
        # to ensure the 'source' call works, just create a shell script and execute it directly:
        script_path = os.path.join(self._sandbox_path, 'run_shakedown.sh')
        script_file = open(script_path, 'w')
        # TODO(nick): remove this inlined script with external templating
        #             (or find a way of entering the virtualenv that doesn't involve a shell script)
        script_file.write('''
#!/bin/bash
set -e
echo "VIRTUALENV CREATE/UPDATE: {venv_path}"
if  [ ! -f {venv_path}/bin/python3 ] ; then
    virtualenv -p $(which python3) --always-copy {venv_path}
fi
echo "VIRTUALENV ACTIVATE: {venv_path}"
source {venv_path}/bin/activate
echo "REQUIREMENTS INSTALL: {reqs_file}"
pip install -r {reqs_file}
echo "SHAKEDOWN RUN: {test_dirs} FILTER: {pytest_types}"
py.test {jenkins_args} -vv --fulltrace -x -s -m "{pytest_types}" {test_dirs}
'''.format(venv_path=virtualenv_path,
           reqs_file=requirements_txt,
           dcos_url=self._dcos_url,
           jenkins_args=jenkins_args,
           pytest_types=pytest_types,
           test_dirs=test_dirs))
        script_file.flush()
        script_file.close()
        try:
            self._github_updater.update('pending', 'Running shakedown tests')
            subprocess.check_call(['bash', script_path])
            self._github_updater.update('success', 'Shakedown tests succeeded')
        except:
            self._github_updater.update('failure', 'Shakedown tests failed')
            raise

    def run_dcostests(self, test_dirs, dcos_tests_dir, pytest_types='sanity'):
        os.environ['DOCKER_CLI'] = 'false'
        normal_path = test_dirs.rstrip(os.sep)
        framework = os.path.basename(os.path.dirname(normal_path))
        if 'WORKSPACE' in os.environ:
            logger.info("Detected running under Jenkins; will tell shakedown to emit junit-style xml.")
            virtualenv_path = os.path.join(os.environ['WORKSPACE'], framework, 'dcostests_env')
            # produce test report for consumption by Jenkins:
            path_based_name = "%s-%s" % (framework, "dcostests-report.xml")
            jenkins_args = '--junitxml=' + path_based_name
        else:
            virtualenv_path = os.path.join(os.path.dirname(os.path.abspath(__file__)),
                                           framework, 'dcostests_env')
            jenkins_args = ''
        # to ensure the 'source' call works, just create a shell script and execute it directly:
        script_path = os.path.join(self._sandbox_path, 'run_dcos_tests.sh')
        script_file = open(script_path, 'w')
        # TODO(nick): remove this inlined script with external templating
        #             (or find a way of entering the virtualenv that doesn't involve a shell script)
        script_file.write('''
#!/bin/bash
set -e
cd {dcos_tests_dir}
echo "{dcos_url}" > docker-context/dcos-url.txt
echo "VIRTUALENV CREATE/UPDATE: {venv_path}"
if  [ ! -f {venv_path}/bin/python3 ] ; then
    virtualenv -p $(which python3) --always-copy {venv_path}
fi
echo "VIRTUALENV ACTIVATE: {venv_path}"
source {venv_path}/bin/activate
echo "REQUIREMENTS INSTALL: {reqs_file}"
pip install -r {reqs_file}
echo "DCOS-TEST RUN $(pwd): {test_dirs} FILTER: {pytest_types}"
SSH_KEY_FILE="" PYTHONPATH=$(pwd) py.test {jenkins_args} -vv -s -m "{pytest_types}" {test_dirs}
'''.format(venv_path=virtualenv_path,
           reqs_file=os.path.join(dcos_tests_dir, 'requirements.txt'),
           dcos_tests_dir=dcos_tests_dir,
           dcos_url=self._dcos_url,
           jenkins_args=jenkins_args,
           pytest_types=pytest_types,
           test_dirs=test_dirs))
        script_file.flush()
        script_file.close()
        try:
            self._github_updater.update('pending', 'Running dcos-tests')
            subprocess.check_call(['bash', script_path])
            self._github_updater.update('success', 'dcos-tests succeeded')
        except:
            self._github_updater.update('failure', 'dcos-tests failed')
            raise

    def delete_sandbox(self):
        if not self._sandbox_path:
            return  # no-op
        logger.info('Deleting CLI sandbox: {}'.format(self._sandbox_path))
        shutil.rmtree(self._sandbox_path)


def print_help(argv):
    logger.info('Syntax: TEST_TYPES="sanity or recovery" CLUSTER_URL="yourcluster.com" {} <"shakedown"|"dcos-tests"> <path/to/tests/> </path/to/requirements.txt | /path/to/dcos-tests>'.format(argv[0]))
    logger.info('  Example (shakedown): $ {} shakedown /path/to/your/tests/ [/path/to/your/requirements.txt]'.format(argv[0]))
    logger.info('  Example (dcos-tests, deprecated): $ {} dcos-tests /path/to/your/tests/ /path/to/dcos-tests/'.format(argv[0]))


def _rand_str(size):
    return ''.join(random.choice(string.ascii_lowercase + string.digits) for _ in range(size))


def main(argv):
    if len(argv) < 3:
        print_help(argv)
        return 1
    test_type = argv[1]
    test_dirs = argv[2]

    cluster_url = os.environ.get('CLUSTER_URL', '').strip('"').strip('\'')
    if cluster_url:
        logger.info('Using cluster URL from CLUSTER_URL envvar: {}'.format(cluster_url))
    else:
        # try getting the value from a CLI:
        try:
            cluster_url = subprocess.check_output('dcos config show core.dcos_url'.split()).decode('utf-8').strip()
            if len(cluster_url) == 0:
                raise Exception("Missing core.dcos_url") # to be caught below
            logger.info('Using cluster URL from CLI: {}'.format(cluster_url))
        except:
            logger.error('CLUSTER_URL envvar, or CLI in PATH with core.dcos_url, is required.')
            print_help(argv)
            return 1

    tester = CITester(cluster_url, os.environ.get('TEST_GITHUB_LABEL', test_type))

    stub_universes = {}
    stub_universe_url = os.environ.get('STUB_UNIVERSE_URL', '')
    if stub_universe_url:
        stub_universes['testpkg-' + _rand_str(8)] = stub_universe_url

    pytest_types = os.environ.get('TEST_TYPES', 'sanity')

    try:
        tester.setup_cli(stub_universes)
        if test_type == 'shakedown':
            if len(argv) >= 4:
                # use provided requirements.txt
                requirements_txt = argv[3]
            else:
                # use default requirements
                requirements_txt = None
            tester.run_shakedown(test_dirs, requirements_txt, pytest_types)
        elif test_type == 'dcos-tests':
            dcos_tests_dir = argv[3]
            tester.run_dcostests(test_dirs, dcos_tests_dir, pytest_types)
        else:
            raise Exception('Unsupported test type: {}'.format(test_type))

        tester.delete_sandbox()
    except:
        tester.delete_sandbox()
        raise
    return 0


if __name__ == '__main__':
    sys.exit(main(sys.argv))<|MERGE_RESOLUTION|>--- conflicted
+++ resolved
@@ -111,13 +111,9 @@
             raise
 
 
-<<<<<<< HEAD
-    def run_shakedown(self, test_dirs, requirements_txt='', pytest_types='sanity'):
+    def run_shakedown(self, test_dirs, requirements_txt=None, pytest_types='sanity'):
         normal_path = test_dirs.rstrip(os.sep)
         framework = os.path.basename(os.path.dirname(normal_path))
-=======
-    def run_shakedown(self, test_dirs, requirements_txt=None, pytest_types='sanity'):
->>>>>>> 6cc8a27a
         # keep virtualenv in a consistent/reusable location:
         if 'WORKSPACE' in os.environ:
             logger.info("Detected running under Jenkins; will tell shakedown to emit junit-style xml.")
