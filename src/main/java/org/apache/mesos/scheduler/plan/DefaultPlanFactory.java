--- conflicted
+++ resolved
@@ -1,13 +1,8 @@
 package org.apache.mesos.scheduler.plan;
 
-<<<<<<< HEAD
 import org.apache.mesos.scheduler.plan.strategy.SerialStrategy;
+import org.apache.mesos.scheduler.plan.strategy.Strategy;
 import org.apache.mesos.scheduler.plan.strategy.StrategyGenerator;
-=======
-import org.apache.mesos.offer.DefaultOfferRequirementProvider;
-import org.apache.mesos.offer.InvalidRequirementException;
-import org.apache.mesos.offer.OfferRequirementProvider;
->>>>>>> ffd1d28a
 import org.apache.mesos.specification.ServiceSpecification;
 
 import java.util.List;
@@ -20,22 +15,17 @@
     private final StrategyGenerator<Phase> strategyGenerator;
     private final PhaseFactory phaseFactory;
 
-<<<<<<< HEAD
     public DefaultPlanFactory(PhaseFactory phaseFactory) {
         this(phaseFactory, new SerialStrategy.Generator<>());
-=======
-    public DefaultPlanFactory(StateStore stateStore) {
-        this(stateStore, new DefaultOfferRequirementProvider());
-    }
-
-    public DefaultPlanFactory(StateStore stateStore, OfferRequirementProvider offerRequirementProvider) {
-        this.phaseFactory = new DefaultPhaseFactory(new DefaultBlockFactory(stateStore, offerRequirementProvider));
->>>>>>> ffd1d28a
     }
 
     public DefaultPlanFactory(PhaseFactory phaseFactory, StrategyGenerator<Phase> strategyGenerator) {
         this.phaseFactory = phaseFactory;
         this.strategyGenerator = strategyGenerator;
+    }
+
+    public static Plan getPlan(String name, List<Phase> phases, Strategy<Phase> strategy) {
+        return new DefaultPlan(name, phases, strategy);
     }
 
     @Override
