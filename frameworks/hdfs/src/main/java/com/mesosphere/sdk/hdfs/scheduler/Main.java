--- conflicted
+++ resolved
@@ -8,13 +8,9 @@
 import com.mesosphere.sdk.offer.evaluate.placement.TaskTypeRule;
 import com.mesosphere.sdk.offer.taskdata.EnvConstants;
 import com.mesosphere.sdk.scheduler.DefaultScheduler;
-<<<<<<< HEAD
+import com.mesosphere.sdk.scheduler.SchedulerBuilder;
+import com.mesosphere.sdk.scheduler.SchedulerConfig;
 import com.mesosphere.sdk.scheduler.SchedulerRunner;
-import com.mesosphere.sdk.scheduler.SchedulerBuilder;
-import com.mesosphere.sdk.scheduler.SchedulerFlags;
-=======
-import com.mesosphere.sdk.scheduler.SchedulerConfig;
->>>>>>> 9bc3249d
 import com.mesosphere.sdk.specification.*;
 import com.mesosphere.sdk.specification.yaml.RawServiceSpec;
 import com.mesosphere.sdk.specification.yaml.TemplateUtils;
@@ -59,13 +55,8 @@
                 // Used by 'zkfc' and 'zkfc-format' tasks within this pod:
                 .setPodEnv("name", SERVICE_ZK_ROOT_TASKENV, CuratorUtils.getServiceRootPath(rawServiceSpec.getName()))
                 .build();
-<<<<<<< HEAD
-        SchedulerBuilder builder = DefaultScheduler
-                .newBuilder(serviceSpecWithCustomizedPods(serviceSpec), schedulerFlags)
-=======
-        DefaultScheduler.Builder builder = DefaultScheduler
-                .newBuilder(serviceSpecWithCustomizedPods(serviceSpec), schedulerConfig)
->>>>>>> 9bc3249d
+        SchedulerBuilder builder =
+                DefaultScheduler.newBuilder(serviceSpecWithCustomizedPods(serviceSpec), schedulerConfig)
                 .setRecoveryManagerFactory(new HdfsRecoveryPlanOverriderFactory())
                 .setPlansFrom(rawServiceSpec);
         return builder
