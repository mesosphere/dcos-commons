--- conflicted
+++ resolved
@@ -82,7 +82,6 @@
 
     These values are respectively equivalent to `image-name`, `networks`, and `rlimits` under `container`. In each case, only one of the two may be specified at a time. See above. (TODO(nickbp) remove one of the two duplicates?)
 
-<<<<<<< HEAD
   * `secrets`
 
     This section list the Secrets that will be made available to the pod. Secret content is exposed as a file or as a environment variable.
@@ -102,8 +101,7 @@
 
     This field isn't used! TODO(nickbp) remove.
    
-=======
->>>>>>> c6b16770
+
   * `networks`
 
     Allows the pod to join any number of virtual networks on the DC/OS cluster, however the only supported virtual network at present is the `dcos` overlay network. To have the pod join the overlay add the following:
