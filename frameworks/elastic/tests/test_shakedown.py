import pytest

import sdk_cmd as cmd
import sdk_hosts
import sdk_install
import sdk_test_upgrade
import sdk_utils
import sdk_metrics
from tests.config import *

FOLDERED_SERVICE_NAME = sdk_utils.get_foldered_name(PACKAGE_NAME)

<<<<<<< HEAD
@pytest.fixture(scope='module', autouse=True)
def configure_package(configure_universe):
    try:
        install.uninstall(FOLDERED_SERVICE_NAME, package_name=PACKAGE_NAME)
        utils.gc_frameworks()
        install.install(
            PACKAGE_NAME,
            DEFAULT_TASK_COUNT,
            service_name=FOLDERED_SERVICE_NAME,
            additional_options={"service": { "name": FOLDERED_SERVICE_NAME } })

        yield # let the test session execute
    finally:
        install.uninstall(FOLDERED_SERVICE_NAME, package_name=PACKAGE_NAME)


@pytest.fixture(autouse=True)
def pre_test_setup():
    tasks.check_running(FOLDERED_SERVICE_NAME, DEFAULT_TASK_COUNT)
    wait_for_expected_nodes_to_exist(service_name=FOLDERED_SERVICE_NAME)


=======
def setup_module(module):
    sdk_install.uninstall(FOLDERED_SERVICE_NAME, package_name=PACKAGE_NAME)
    sdk_utils.gc_frameworks()
    sdk_install.install(
        PACKAGE_NAME,
        DEFAULT_TASK_COUNT,
        service_name=FOLDERED_SERVICE_NAME,
        additional_options={"service": { "name": FOLDERED_SERVICE_NAME } })


def setup_function(function):
    sdk_tasks.check_running(FOLDERED_SERVICE_NAME, DEFAULT_TASK_COUNT)
    wait_for_expected_nodes_to_exist(service_name=FOLDERED_SERVICE_NAME)


def teardown_module(module):
    sdk_install.uninstall(FOLDERED_SERVICE_NAME, package_name=PACKAGE_NAME)


>>>>>>> 1629e558
@pytest.fixture
def default_populated_index():
    delete_index(DEFAULT_INDEX_NAME, service_name=FOLDERED_SERVICE_NAME)
    create_index(DEFAULT_INDEX_NAME, DEFAULT_SETTINGS_MAPPINGS, service_name=FOLDERED_SERVICE_NAME)
    create_document(DEFAULT_INDEX_NAME, DEFAULT_INDEX_TYPE, 1, {"name": "Loren", "role": "developer"}, service_name=FOLDERED_SERVICE_NAME)


@pytest.mark.sanity
@pytest.mark.smoke
def test_service_health():
    assert shakedown.service_healthy(FOLDERED_SERVICE_NAME)


@pytest.mark.sanity
def test_endpoints():
    # check that we can reach the scheduler via admin router, and that returned endpoints are sanitized:
    for nodetype in ('coordinator', 'data', 'ingest', 'master'):
        endpoints = json.loads(cmd.run_cli('elastic --name={} endpoints {}'.format(FOLDERED_SERVICE_NAME, nodetype)))
        assert endpoints['dns'][0].startswith(sdk_hosts.autoip_host(FOLDERED_SERVICE_NAME, nodetype + '-0-node'))
        assert endpoints['vips'][0].startswith(sdk_hosts.vip_host(FOLDERED_SERVICE_NAME, nodetype))


@pytest.mark.sanity
def test_indexing(default_populated_index):
    indices_stats = get_elasticsearch_indices_stats(DEFAULT_INDEX_NAME, service_name=FOLDERED_SERVICE_NAME)
    assert indices_stats["_all"]["primaries"]["docs"]["count"] == 1
    doc = get_document(DEFAULT_INDEX_NAME, DEFAULT_INDEX_TYPE, 1, service_name=FOLDERED_SERVICE_NAME)
    assert doc["_source"]["name"] == "Loren"


@pytest.mark.sanity
@pytest.mark.metrics
@sdk_utils.dcos_1_9_or_higher
def test_metrics():
    sdk_metrics.wait_for_any_metrics(FOLDERED_SERVICE_NAME, "data-0-node", DEFAULT_ELASTIC_TIMEOUT)


@pytest.mark.sanity
def test_xpack_toggle_with_kibana(default_populated_index):
    # Verify disabled by default
    verify_commercial_api_status(False, service_name=FOLDERED_SERVICE_NAME)
    enable_xpack(service_name=FOLDERED_SERVICE_NAME)

    # Test kibana with x-pack disabled...
    sdk_install.uninstall("kibana")
    shakedown.install_package("kibana", options_json={
        "kibana": {
            "elasticsearch_url": "http://" + sdk_hosts.vip_host(FOLDERED_SERVICE_NAME, "coordinator", 9200)
        }})
    shakedown.deployment_wait(app_id="/kibana", timeout=DEFAULT_KIBANA_TIMEOUT)
    check_kibana_adminrouter_integration("service/kibana/")
    sdk_install.uninstall("kibana")

    # Set/verify enabled
    verify_commercial_api_status(True, service_name=FOLDERED_SERVICE_NAME)
    verify_xpack_license(service_name=FOLDERED_SERVICE_NAME)

    # Write some data while enabled, disable X-Pack, and verify we can still read what we wrote.

    create_document(
        DEFAULT_INDEX_NAME,
        DEFAULT_INDEX_TYPE,
        2,
        {"name": "X-Pack", "role": "commercial plugin"},
        service_name=FOLDERED_SERVICE_NAME)

    # Test kibana with x-pack enabled...
    shakedown.install_package("kibana", options_json={
        "kibana": {
            "elasticsearch_url": "http://" + sdk_hosts.vip_host(FOLDERED_SERVICE_NAME, "coordinator", 9200),
            "xpack_enabled": True
        }})
    # Installing Kibana w/x-pack can take as much as 15 minutes for Marathon deployment to complete,
    # due to a configured HTTP health check. (typical: 10 minutes)
    shakedown.deployment_wait(app_id="/kibana", timeout=DEFAULT_KIBANA_TIMEOUT)
    check_kibana_adminrouter_integration("service/kibana/login")
    sdk_install.uninstall("kibana")

    # Disable again
    disable_xpack(service_name=FOLDERED_SERVICE_NAME)
    verify_commercial_api_status(False, service_name=FOLDERED_SERVICE_NAME)
    doc = get_document(DEFAULT_INDEX_NAME, DEFAULT_INDEX_TYPE, 2, service_name=FOLDERED_SERVICE_NAME)
    assert doc["_source"]["name"] == "X-Pack"


@pytest.mark.recovery
@pytest.mark.sanity
def test_losing_and_regaining_index_health(default_populated_index):
    check_elasticsearch_index_health(DEFAULT_INDEX_NAME, "green", service_name=FOLDERED_SERVICE_NAME)
    shakedown.kill_process_on_host(sdk_hosts.system_host(FOLDERED_SERVICE_NAME, "data-0-node"), "data__.*Elasticsearch")
    check_elasticsearch_index_health(DEFAULT_INDEX_NAME, "yellow", service_name=FOLDERED_SERVICE_NAME)
    check_elasticsearch_index_health(DEFAULT_INDEX_NAME, "green", service_name=FOLDERED_SERVICE_NAME)


@pytest.mark.recovery
@pytest.mark.sanity
def test_master_reelection():
    initial_master = get_elasticsearch_master(service_name=FOLDERED_SERVICE_NAME)
    shakedown.kill_process_on_host(sdk_hosts.system_host(FOLDERED_SERVICE_NAME, initial_master), "master__.*Elasticsearch")
    wait_for_expected_nodes_to_exist(service_name=FOLDERED_SERVICE_NAME)
    new_master = get_elasticsearch_master(service_name=FOLDERED_SERVICE_NAME)
    assert new_master.startswith("master") and new_master != initial_master


@pytest.mark.recovery
@pytest.mark.sanity
def test_master_node_replace():
    # Ideally, the pod will get placed on a different agent. This test will verify that the remaining two masters
    # find the replaced master at its new IP address. This requires a reasonably low TTL for Java DNS lookups.
    cmd.run_cli('elastic --name={} pods replace master-0'.format(FOLDERED_SERVICE_NAME))
    # setup_function will verify that the cluster becomes healthy again.


@pytest.mark.recovery
@pytest.mark.sanity
def test_plugin_install_and_uninstall(default_populated_index):
    plugin_name = 'analysis-phonetic'
    config = sdk_marathon.get_config(FOLDERED_SERVICE_NAME)
    config['env']['TASKCFG_ALL_ELASTICSEARCH_PLUGINS'] = plugin_name
    sdk_marathon.update_app(FOLDERED_SERVICE_NAME, config)
    check_plugin_installed(plugin_name, service_name=FOLDERED_SERVICE_NAME)

    config = sdk_marathon.get_config(FOLDERED_SERVICE_NAME)
    config['env']['TASKCFG_ALL_ELASTICSEARCH_PLUGINS'] = ""
    sdk_marathon.update_app(FOLDERED_SERVICE_NAME, config)
    check_plugin_uninstalled(plugin_name, service_name=FOLDERED_SERVICE_NAME)


@pytest.mark.recovery
@pytest.mark.sanity
def test_unchanged_scheduler_restarts_without_restarting_tasks():
    initial_task_ids = sdk_tasks.get_task_ids(FOLDERED_SERVICE_NAME, "master")
    shakedown.kill_process_on_host(sdk_marathon.get_scheduler_host(FOLDERED_SERVICE_NAME), "elastic.scheduler.Main")
    sdk_tasks.check_tasks_not_updated(FOLDERED_SERVICE_NAME, "master", initial_task_ids)


@pytest.mark.recovery
@pytest.mark.sanity
def test_bump_node_counts():
    # Run this test last, as it changes the task count
    config = sdk_marathon.get_config(FOLDERED_SERVICE_NAME)
    data_nodes = int(config['env']['DATA_NODE_COUNT'])
    config['env']['DATA_NODE_COUNT'] = str(data_nodes + 1)
    ingest_nodes = int(config['env']['INGEST_NODE_COUNT'])
    config['env']['INGEST_NODE_COUNT'] = str(ingest_nodes + 1)
    coordinator_nodes = int(config['env']['COORDINATOR_NODE_COUNT'])
    config['env']['COORDINATOR_NODE_COUNT'] = str(coordinator_nodes + 1)
    sdk_marathon.update_app(FOLDERED_SERVICE_NAME, config)
    sdk_tasks.check_running(FOLDERED_SERVICE_NAME, DEFAULT_TASK_COUNT + 3)
<|MERGE_RESOLUTION|>--- conflicted
+++ resolved
@@ -10,7 +10,6 @@
 
 FOLDERED_SERVICE_NAME = sdk_utils.get_foldered_name(PACKAGE_NAME)
 
-<<<<<<< HEAD
 @pytest.fixture(scope='module', autouse=True)
 def configure_package(configure_universe):
     try:
@@ -33,27 +32,6 @@
     wait_for_expected_nodes_to_exist(service_name=FOLDERED_SERVICE_NAME)
 
 
-=======
-def setup_module(module):
-    sdk_install.uninstall(FOLDERED_SERVICE_NAME, package_name=PACKAGE_NAME)
-    sdk_utils.gc_frameworks()
-    sdk_install.install(
-        PACKAGE_NAME,
-        DEFAULT_TASK_COUNT,
-        service_name=FOLDERED_SERVICE_NAME,
-        additional_options={"service": { "name": FOLDERED_SERVICE_NAME } })
-
-
-def setup_function(function):
-    sdk_tasks.check_running(FOLDERED_SERVICE_NAME, DEFAULT_TASK_COUNT)
-    wait_for_expected_nodes_to_exist(service_name=FOLDERED_SERVICE_NAME)
-
-
-def teardown_module(module):
-    sdk_install.uninstall(FOLDERED_SERVICE_NAME, package_name=PACKAGE_NAME)
-
-
->>>>>>> 1629e558
 @pytest.fixture
 def default_populated_index():
     delete_index(DEFAULT_INDEX_NAME, service_name=FOLDERED_SERVICE_NAME)
