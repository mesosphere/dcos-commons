import pytest
import sdk_install
import sdk_networks
import sdk_tasks
import sdk_utils
import shakedown
from tests import config


@pytest.fixture(scope='module', autouse=True)
def configure_package(configure_security):
    try:
<<<<<<< HEAD
        sdk_install.uninstall(PACKAGE_NAME, SERVICE_NAME)
        sdk_install.install(
            PACKAGE_NAME,
            SERVICE_NAME,
            DEFAULT_TASK_COUNT,
=======
        sdk_install.uninstall(config.PACKAGE_NAME)
        sdk_install.install(
            config.PACKAGE_NAME,
            config.DEFAULT_TASK_COUNT,
>>>>>>> 83ba2b6b
            additional_options=sdk_networks.ENABLE_VIRTUAL_NETWORKS_OPTIONS)

        yield # let the test session execute
    finally:
<<<<<<< HEAD
        sdk_install.uninstall(PACKAGE_NAME, SERVICE_NAME)

@pytest.fixture(autouse=True)
def pre_test_setup():
    sdk_tasks.check_running(SERVICE_NAME, DEFAULT_TASK_COUNT)
    wait_for_expected_nodes_to_exist()
=======
        sdk_install.uninstall(config.PACKAGE_NAME)

@pytest.fixture(autouse=True)
def pre_test_setup():
    sdk_tasks.check_running(config.PACKAGE_NAME, config.DEFAULT_TASK_COUNT)
    config.wait_for_expected_nodes_to_exist()
>>>>>>> 83ba2b6b


@pytest.fixture
def default_populated_index():
    config.delete_index(config.DEFAULT_INDEX_NAME)
    config.create_index(config.DEFAULT_INDEX_NAME, config.DEFAULT_SETTINGS_MAPPINGS)
    config.create_document(config.DEFAULT_INDEX_NAME, config.DEFAULT_INDEX_TYPE, 1, {"name": "Loren", "role": "developer"})


@pytest.mark.sanity
@pytest.mark.smoke
@pytest.mark.overlay
@sdk_utils.dcos_1_9_or_higher
def test_service_health():
<<<<<<< HEAD
    assert shakedown.service_healthy(SERVICE_NAME)
=======
    assert shakedown.service_healthy(config.PACKAGE_NAME)
>>>>>>> 83ba2b6b


@pytest.mark.sanity
@pytest.mark.overlay
@sdk_utils.dcos_1_9_or_higher
def test_indexing(default_populated_index):
    def fun():
        indices_stats = config.get_elasticsearch_indices_stats(config.DEFAULT_INDEX_NAME)
        observed_count = indices_stats["_all"]["primaries"]["docs"]["count"]
        assert observed_count == 1, "Indices has incorrect count: should be 1, got {}".format(observed_count)
        doc = config.get_document(config.DEFAULT_INDEX_NAME, config.DEFAULT_INDEX_TYPE, 1)
        observed_name = doc["_source"]["name"]
        return observed_name == "Loren"

    return shakedown.wait_for(fun, timeout_seconds=config.DEFAULT_ELASTIC_TIMEOUT)


@pytest.mark.sanity
@pytest.mark.overlay
@sdk_utils.dcos_1_9_or_higher
def test_tasks_on_overlay():
<<<<<<< HEAD
    elastic_tasks = shakedown.get_service_task_ids(SERVICE_NAME)
    assert len(elastic_tasks) == DEFAULT_TASK_COUNT, \
        "Incorrect number of tasks should be {} got {}".format(DEFAULT_TASK_COUNT, len(elastic_tasks))
=======
    elastic_tasks = shakedown.get_service_task_ids(config.PACKAGE_NAME)
    assert len(elastic_tasks) == config.DEFAULT_TASK_COUNT, \
        "Incorrect number of tasks should be {} got {}".format(config.DEFAULT_TASK_COUNT, len(elastic_tasks))
>>>>>>> 83ba2b6b
    for task in elastic_tasks:
        sdk_networks.check_task_network(task)


@pytest.mark.sanity
@pytest.mark.overlay
@sdk_utils.dcos_1_9_or_higher
def test_endpoints_on_overlay():
<<<<<<< HEAD
    observed_endpoints = sdk_networks.get_and_test_endpoints(PACKAGE_NAME, SERVICE_NAME, "", 8)
    for endpoint in ENDPOINT_TYPES:
        assert endpoint in observed_endpoints, "missing {} endpoint".format(endpoint)
        specific_endpoint = sdk_networks.get_and_test_endpoints(PACKAGE_NAME, SERVICE_NAME, endpoint, 3)
=======
    observed_endpoints = sdk_networks.get_and_test_endpoints("", config.PACKAGE_NAME, 8)
    for endpoint in config.ENDPOINT_TYPES:
        assert endpoint in observed_endpoints, "missing {} endpoint".format(endpoint)
        specific_endpoint = sdk_networks.get_and_test_endpoints(endpoint, config.PACKAGE_NAME, 3)
>>>>>>> 83ba2b6b
        sdk_networks.check_endpoints_on_overlay(specific_endpoint)<|MERGE_RESOLUTION|>--- conflicted
+++ resolved
@@ -10,37 +10,21 @@
 @pytest.fixture(scope='module', autouse=True)
 def configure_package(configure_security):
     try:
-<<<<<<< HEAD
-        sdk_install.uninstall(PACKAGE_NAME, SERVICE_NAME)
-        sdk_install.install(
-            PACKAGE_NAME,
-            SERVICE_NAME,
-            DEFAULT_TASK_COUNT,
-=======
-        sdk_install.uninstall(config.PACKAGE_NAME)
+        sdk_install.uninstall(config.PACKAGE_NAME, config.SERVICE_NAME)
         sdk_install.install(
             config.PACKAGE_NAME,
+            config.SERVICE_NAME,
             config.DEFAULT_TASK_COUNT,
->>>>>>> 83ba2b6b
             additional_options=sdk_networks.ENABLE_VIRTUAL_NETWORKS_OPTIONS)
 
         yield # let the test session execute
     finally:
-<<<<<<< HEAD
-        sdk_install.uninstall(PACKAGE_NAME, SERVICE_NAME)
+        sdk_install.uninstall(config.PACKAGE_NAME, config.SERVICE_NAME)
 
 @pytest.fixture(autouse=True)
 def pre_test_setup():
-    sdk_tasks.check_running(SERVICE_NAME, DEFAULT_TASK_COUNT)
+    sdk_tasks.check_running(config.SERVICE_NAME, config.DEFAULT_TASK_COUNT)
     wait_for_expected_nodes_to_exist()
-=======
-        sdk_install.uninstall(config.PACKAGE_NAME)
-
-@pytest.fixture(autouse=True)
-def pre_test_setup():
-    sdk_tasks.check_running(config.PACKAGE_NAME, config.DEFAULT_TASK_COUNT)
-    config.wait_for_expected_nodes_to_exist()
->>>>>>> 83ba2b6b
 
 
 @pytest.fixture
@@ -55,11 +39,7 @@
 @pytest.mark.overlay
 @sdk_utils.dcos_1_9_or_higher
 def test_service_health():
-<<<<<<< HEAD
-    assert shakedown.service_healthy(SERVICE_NAME)
-=======
-    assert shakedown.service_healthy(config.PACKAGE_NAME)
->>>>>>> 83ba2b6b
+    assert shakedown.service_healthy(config.SERVICE_NAME)
 
 
 @pytest.mark.sanity
@@ -81,15 +61,9 @@
 @pytest.mark.overlay
 @sdk_utils.dcos_1_9_or_higher
 def test_tasks_on_overlay():
-<<<<<<< HEAD
-    elastic_tasks = shakedown.get_service_task_ids(SERVICE_NAME)
-    assert len(elastic_tasks) == DEFAULT_TASK_COUNT, \
-        "Incorrect number of tasks should be {} got {}".format(DEFAULT_TASK_COUNT, len(elastic_tasks))
-=======
-    elastic_tasks = shakedown.get_service_task_ids(config.PACKAGE_NAME)
+    elastic_tasks = shakedown.get_service_task_ids(config.SERVICE_NAME)
     assert len(elastic_tasks) == config.DEFAULT_TASK_COUNT, \
         "Incorrect number of tasks should be {} got {}".format(config.DEFAULT_TASK_COUNT, len(elastic_tasks))
->>>>>>> 83ba2b6b
     for task in elastic_tasks:
         sdk_networks.check_task_network(task)
 
@@ -98,15 +72,8 @@
 @pytest.mark.overlay
 @sdk_utils.dcos_1_9_or_higher
 def test_endpoints_on_overlay():
-<<<<<<< HEAD
-    observed_endpoints = sdk_networks.get_and_test_endpoints(PACKAGE_NAME, SERVICE_NAME, "", 8)
-    for endpoint in ENDPOINT_TYPES:
-        assert endpoint in observed_endpoints, "missing {} endpoint".format(endpoint)
-        specific_endpoint = sdk_networks.get_and_test_endpoints(PACKAGE_NAME, SERVICE_NAME, endpoint, 3)
-=======
-    observed_endpoints = sdk_networks.get_and_test_endpoints("", config.PACKAGE_NAME, 8)
+    observed_endpoints = sdk_networks.get_and_test_endpoints(config.PACKAGE_NAME, config.SERVICE_NAME, "", 8)
     for endpoint in config.ENDPOINT_TYPES:
         assert endpoint in observed_endpoints, "missing {} endpoint".format(endpoint)
-        specific_endpoint = sdk_networks.get_and_test_endpoints(endpoint, config.PACKAGE_NAME, 3)
->>>>>>> 83ba2b6b
+        specific_endpoint = sdk_networks.get_and_test_endpoints(config.PACKAGE_NAME, config.SERVICE_NAME, endpoint, 3)
         sdk_networks.check_endpoints_on_overlay(specific_endpoint)