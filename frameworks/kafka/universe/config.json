{
  "type": "object",
    "properties": {
      "service": {
        "type": "object",
        "description": "DC/OS service configuration properties",
        "properties": {
          "name" : {
            "description": "Apache Kafka",
            "type": "string",
            "default": "kafka"
          },
          "mesos_api_version" : {
            "description": "Configures the Mesos API version to use. Possible values: V0 (non-HTTP), V1 (HTTP)",
            "type": "string",
            "default": "V0"
          },
          "user": {
            "type": "string",
            "description": "The user that the service will run as.",
            "default": "nobody"
          },
          "service_account": {
            "description": "The service account for DC/OS service authentication. This is typically left empty to use the default unless service authentication is needed. The value given here is passed as the principal of Mesos framework.",
            "type": "string",
            "default": ""
          },
          "service_account_secret": {
            "description": "Name of the Secret Store credentials to use for DC/OS service authentication. This should be left empty unless service authentication is needed.",
            "type": "string",
            "default": ""
          },
          "placement_constraint": {
            "description": "Marathon-style placement constraint for Broker nodes. Example: rack_id:LIKE:rack-foo-.*,rack_id:MAX_PER:2",
            "type": "string",
            "default": "hostname:MAX_PER:1"
          },
          "virtual_network_enabled": {
            "description": "Enable virtual networking",
            "type": "boolean",
            "default":  false
          },
          "tls": {
            "description": "Enable TLS support (requires Enterprise DC/OS running in strict security mode).",
            "type": "boolean",
            "default": false
          },
          "tls_allow_plaintext": {
            "description": "Keep the plaintext port open when the TLS is enabled. (Allows clients to connect using a non-encrypted connection and takes effect only if the TLS is enabled.)",
            "type": "boolean",
            "default": false
          },
          "virtual_network_name": {
            "description": "The name of the virtual network to join",
            "type": "string",
            "default": "dcos"
          },
          "virtual_network_plugin_labels": {
            "description": "Labels to pass to the virtual network plugin. Comma-separated key:value pairs. For example: k_0:v_0,k_1:v_1,...,k_n:v_n",
            "type": "string",
            "default": ""
          },
          "deploy_strategy": {
            "description": "Deployment phase strategy. See documentation. [serial, serial-canary, parallel-canary, parallel]",
            "type": "string",
            "default": "serial",
            "enum":  ["serial", "serial-canary", "parallel-canary", "parallel"]
          },
          "log_level": {
            "description": "The log level for the DC/OS service.",
            "type": "string",
            "enum":  ["OFF", "FATAL", "ERROR", "WARN", "INFO", "DEBUG", "TRACE", "ALL"],
            "default": "INFO"
          }
        },
        "required": [
          "deploy_strategy"
        ]
      },
      "brokers": {
        "description": "Kafka broker configuration properties",
        "type": "object",
        "properties": {
          "cpus": {
            "description": "Broker cpu requirements",
            "type": "number",
            "default": 1.0
          },
          "mem": {
            "description": "Broker mem requirements",
            "type": "integer",
            "default": 2048
          },
          "heap": {
            "description": "The Kafka process JVM heap configuration object",
            "type": "object",
            "properties": {
              "size": {
                "type": "integer",
                "description": "The amount of JVM heap, in MB, allocated to the Kafka broker process.",
                "default": 512
              }
            },
            "additionalProperties": false,
            "required": [
              "size"
            ]
          },
          "disk": {
            "description": "Broker disk requirements (only respected with persistent volumes)",
            "type": "integer",
            "default": 5000
          },
          "disk_type": {
            "type": "string",
            "description": "Disk type to be used for storing broker data. See documentation. [ROOT, MOUNT]",
            "default": "ROOT"
          },
          "disk_path": {
            "type": "string",
            "description": "Relative path of consistent disk",
            "default": "kafka-broker-data"
          },
          "count": {
            "description": "Number of brokers to run",
            "type": "number",
            "default": 3
          },
          "port": {
            "description": "Port for broker to listen on",
            "type": "integer",
            "default": 0
          },
<<<<<<< HEAD
          "port_tls": {
            "description": "Port for broker to listen on for TLS connections, if the TLS is enabled",
            "type": "integer",
            "default":  0
=======
          "kill_grace_period": {
            "description": "The number of seconds of grace to await a clean shutdown following SIGTERM before sending SIGKILL, default: `30`",
            "type": "integer",
            "default": 30
>>>>>>> 63382cc7
          }
        },
        "required": [
          "cpus",
          "mem",
          "disk",
          "count"
        ]
      },
      "kafka": {
        "description": "Kafka service configuration properties",
        "type": "object",
        "additionalProperties": false,
        "properties": {
          "kafka_zookeeper_uri": {
            "title": "Custom Zookeeper path",
            "description": "The address of the cluster to be used by Kafka, or empty to use DC/OS' instance. Example: myhost:2181/mynode",
            "type": "string",
            "default": ""
          },
          "auto_create_topics_enable": {
            "title": "auto.create.topics.enable",
            "description": "Enables auto creation of topic on the server",
            "type": "boolean",
            "default": true
          },
          "kafka_advertise_host_ip": {
            "description": "Automatically configure advertised.host.name with the tasks' IP address",
            "type": "boolean",
            "default": true
          },
          "auto_leader_rebalance_enable": {
            "title": "auto.leader.rebalance.enable",
            "description": "Enables auto leader balancing. A background thread checks and triggers leader balance if required at regular intervals",
            "type": "boolean",
            "default": true
          },
          "background_threads": {
            "title": "background.threads",
            "description": "The number of threads to use for various background processing tasks",
            "type": "integer",
            "default": 10
          },
          "compression_type": {
            "title": "compression.type",
            "description": "Specify the final compression type for a given topic. This configuration accepts the standard compression codecs ('gzip', 'snappy', lz4). It additionally accepts 'uncompressed' which is equivalent to no compression; and 'producer' which means retain the original compression codec set by the producer.",
            "type": "string",
            "default": "producer"
          },
          "delete_topic_enable": {
            "title": "delete.topic.enable",
            "description": "Enables delete topic. Delete topic through the admin tool will have no effect if this config is turned off",
            "type": "boolean",
            "default": false
          },
          "leader_imbalance_check_interval_seconds": {
            "title": "leader.imbalance.check.interval.seconds",
            "description": "The frequency with which the partition rebalance check is triggered by the controller",
            "type": "integer",
            "default": 300
          },
          "leader_imbalance_per_broker_percentage": {
            "title": "leader.imbalance.per.broker.percentage",
            "description": "The ratio of leader imbalance allowed per broker. The controller would trigger a leader balance if it goes above this value per broker. The value is specified in percentage.",
            "type": "integer",
            "default": 10
          },
          "log_flush_interval_messages": {
            "title": "log.flush.interval.messages",
            "description": "The number of messages accumulated on a log partition before messages are flushed to disk",
            "type": "string",
            "default": "9223372036854775807"
          },
          "log_flush_offset_checkpoint_interval_ms": {
            "title": "log.flush.offset.checkpoint.interval.ms",
            "description": "The frequency with which we update the persistent record of the last flush which acts as the log recovery point",
            "type": "integer",
            "default": 60000
          },
          "log_flush_scheduler_interval_ms": {
            "title": "log.flush.scheduler.interval.ms",
            "description": "The frequency in ms that the log flusher checks whether any log needs to be flushed to disk",
            "type": "string",
            "default": "9223372036854775807"
          },
          "log_retention_bytes": {
            "title": "log.retention.bytes",
            "description": "The maximum size of the log before deleting it",
            "type": "string",
            "default": "-1"
          },
          "log_retention_hours": {
            "title": "log.retention.hours",
            "description": "The number of hours to keep a log file before deleting it (in hours), tertiary to log.retention.ms property",
            "type": "integer",
            "default": 168
          },
          "log_roll_hours": {
            "title": "log.roll.hours",
            "description": "The maximum time before a new log segment is rolled out (in hours), secondary to log.roll.ms property",
            "type": "integer",
            "default": 168
          },
          "log_roll_jitter_hours": {
            "title": "log.roll.jitter.hours",
            "description": "The maximum jitter to subtract from logRollTimeMillis (in hours), secondary to log.roll.jitter.ms property",
            "type": "integer",
            "default": 0
          },
          "log_segment_bytes": {
            "title": "log.segment.bytes",
            "description": "The maximum size of a single log file",
            "type": "integer",
            "default": 1073741824
          },
          "log_segment_delete_delay_ms": {
            "title": "log.segment.delete.delay.ms",
            "description": "The amount of time to wait before deleting a file from the filesystem",
            "type": "integer",
            "default": 60000
          },
          "message_max_bytes": {
            "title": "message.max.bytes",
            "description": "The maximum size of message that the server can receive",
            "type": "integer",
            "default": 1000012
          },
          "min_insync_replicas": {
            "title": "min.insync.replicas",
            "description": "define the minimum number of replicas in ISR needed to satisfy a produce request with required.acks=-1 (or all)",
            "type": "integer",
            "default": 1
          },
          "num_io_threads": {
            "title": "num.io.thread",
            "description": "The number of io threads that the server uses for carrying out network requests",
            "type": "integer",
            "default": 8
          },
          "num_network_threads": {
            "title": "num.network.threads",
            "description": "The number of network threads that the server uses for handling network requests",
            "type": "integer",
            "default": 3
          },
          "num_recovery_threads_per_data_dir": {
            "title": "num.recovery.threads.per.data.dir",
            "description": "The number of threads per data directory to be used for log recovery at startup and flushing at shutdown",
            "type": "integer",
            "default": 1
          },
          "num_replica_fetchers": {
            "title": "num.replica.fetchers",
            "description": "Number of fetcher threads used to replicate messages from a source broker. Increasing this value can increase the degree of I/O parallelism in the follower broker.",
            "type": "integer",
            "default": 1
          },
          "offset_metadata_max_bytes": {
            "title": "offset.metadata.max.bytes",
            "description": "The maximum size for a metadata entry associated with an offset commit",
            "type": "integer",
            "default": 4096
          },
          "offsets_commit_required_acks": {
            "title": "offsets.commit.required.acks",
            "description": "The required acks before the commit can be accepted. In general, the default (-1) should not be overridden",
            "type": "integer",
            "default": -1
          },
          "offsets_commit_timeout_ms": {
            "title": "offsets.commit.timeout.ms",
            "description": "Offset commit will be delayed until all replicas for the offsets topic receive the commit or this timeout is reached. This is similar to the producer request timeout.",
            "type": "integer",
            "default": 5000
          },
          "offsets_load_buffer_size": {
            "title": "offsets.load.buffer.size",
            "description": "Batch size for reading from the offsets segments when loading offsets into the cache.",
            "type": "integer",
            "default": 5242880
          },
          "offsets_retention_check_interval_ms": {
            "title": "offsets.retention.check.interval.ms",
            "description": "Frequency at which to check for stale offsets",
            "type": "integer",
            "default": 600000
          },
          "offsets_retention_minutes": {
            "title": "offsets.retention.minutes",
            "description": "Log retention window in minutes for offsets topic",
            "type": "integer",
            "default": 1440
          },
          "offsets_topic_compression_codec": {
            "title": "offsets.topic.compression.codec",
            "description": "Compression codec for the offsets topic - compression may be used to achieve 'atomic' commits",
            "type": "integer",
            "default": 0
          },
          "offsets_topic_num_partitions": {
            "title": "offsets.topic.num.partitions",
            "description": "The number of partitions for the offset commit topic (should not change after deployment).",
            "type": "integer",
            "default": 50
          },
          "offsets_topic_replication_factor": {
            "title": "offsets.topic.replication.factor",
            "description": "The replication factor for the offsets topic (set higher to ensure availability). To ensure that the effective replication factor of the offsets topic is the configured value, the number of alive brokers has to be at least the replication factor at the time of the first request for the offsets topic. If not, either the offsets topic creation will fail or it will get a replication factor of min(alive brokers, configured replication factor)",
            "type": "integer",
            "default": 3
          },
          "offsets_topic_segment_bytes": {
            "title": "offsets.topic.segment.bytes",
            "description": "The offsets topic segment bytes should be kept relatively small in order to facilitate faster log compaction and cache loads",
            "type": "integer",
            "default": 104857600
          },
          "queued_max_requests": {
            "title": "queued.max.requests",
            "description": "The number of queued requests allowed before blocking the network threads ",
            "type": "integer",
            "default": 500
          },
          "quota_consumer_default": {
            "title": "quota.consumer.default",
            "description": "Any consumer distinguished by clientId/consumer group will get throttled if it fetches more bytes than this value per-second",
            "type": "string",
            "default": "9223372036854775807"
          },
          "quota_producer_default": {
            "title": "quota.producer.default",
            "description": "Any producer distinguished by clientId will get throttled if it produces more bytes than this value per-second",
            "type": "string",
            "default": "9223372036854775807"
          },
          "replica_fetch_max_bytes": {
            "title": "replica.fetch.max.bytes",
            "description": "The number of byes of messages to attempt to fetch",
            "type": "integer",
            "default": 1048576
          },
          "replica_fetch_min_bytes": {
            "title": "replica.fetch.min.bytes",
            "description": "Minimum bytes expected for each fetch response. If not enough bytes, wait up to replicaMaxWaitTimeMs",
            "type": "integer",
            "default": 1
          },
          "replica_fetch_wait_max_ms": {
            "title": "replica.fetch.wait.max.ms",
            "description": "Max wait time for each fetcher request issued by follower replicas. This value should always be less than the replica.lag.time.max.ms at all times to prevent frequent shrinking of ISR for low throughput topics",
            "type": "integer",
            "default": 500
          },
          "replica_high_watermark_checkpoint_interval_ms": {
            "title": "replica.high.watermark.checkpoint.interval.ms",
            "description": "The frequency with which the high watermark is saved out to disk",
            "type": "integer",
            "default": 5000
          },
          "replica_lag_time_max_ms": {
            "title": "replica.lag.time.max.ms",
            "description": "If a follower hasn't sent any fetch requests or hasn't consumed up to the leaders log end offset for at least this time, the leader will remove the follower from isr",
            "type": "integer",
            "default": 10000
          },
          "replica_socket_receive_buffer_bytes": {
            "title": "replica.socket.receive.buffer.bytes",
            "description": "The socket receive buffer for network requests",
            "type": "integer",
            "default": 65536
          },
          "replica_socket_timeout_ms": {
            "title": "replica.socket.timeout.ms",
            "description": "The socket timeout for network requests. Its value should be at least replica.fetch.wait.max.ms",
            "type": "integer",
            "default": 30000
          },
          "request_timeout_ms": {
            "title": "request.timeout.ms",
            "description": "The configuration controls the maximum amount of time the client will wait for the response of a request. If the response is not received before the timeout elapses the client will resend the request if necessary or fail the request if retries are exhausted.",
            "type": "integer",
            "default": 30000
          },
          "socket_receive_buffer_bytes": {
            "title": "socket.receive.buffer.bytes",
            "description": "The SO_RCVBUF buffer of the socket sever sockets",
            "type": "integer",
            "default": 102400
          },
          "socket_request_max_bytes": {
            "title": "socket.request.max.bytes",
            "description": "The maximum number of bytes in a socket request",
            "type": "integer",
            "default": 104857600
          },
          "socket_send_buffer_bytes": {
            "title": "socket.send.buffer.bytes",
            "description": "The SO_SNDBUF buffer of the socket sever sockets",
            "type": "integer",
            "default": 102400
          },
          "unclean_leader_election_enable": {
            "title": "unclean.leader.election.enable",
            "description": "Indicates whether to enable replicas not in the ISR set to be elected as leader as a last resort, even though doing so may result in data loss",
            "type": "boolean",
            "default": true
          },
          "zookeeper_session_timeout_ms": {
            "title": "zookeeper.session.timeout.ms",
            "description": "Zookeeper session timeout",
            "type": "integer",
            "default": 6000
          },
          "connections_max_idle_ms": {
            "title": "connections.max.idle.ms",
            "description": "Idle connections timeout: the server socket processor threads close the connections that idle more than this",
            "type": "integer",
            "default": 600000
          },
          "controlled_shutdown_enable": {
            "title": "controlled.shutdown.enable",
            "description": "Enable controlled shutdown of the server",
            "type": "boolean",
            "default": true
          },
          "controlled_shutdown_max_retries": {
            "title": "controlled.shutdown.max.retries",
            "description": "Controlled shutdown can fail for multiple reasons. This determines the number of retries when such failure happens",
            "type": "integer",
            "default": 3
          },
          "controlled_shutdown_retry_backoff_ms": {
            "title": "controlled.shutdown.retry.backoff.ms",
            "description": "Before each retry, the system needs time to recover from the state that caused the previous failure (Controller fail over, replica lag etc). This config determines the amount of time to wait before retrying.",
            "type": "integer",
            "default": 5000
          },
          "controller_socket_timeout_ms": {
            "title": "controller.socket.timeout.ms",
            "description": "The socket timeout for controller-to-broker channels",
            "type": "integer",
            "default": 30000
          },
          "default_replication_factor": {
            "title": "default.replication.factor",
            "description": "Default replication factors for automatically created topics",
            "type": "integer",
            "default": 1
          },
          "fetch_purgatory_purge_interval_requests": {
            "title": "fetch.purgatory.purge.interval.requests",
            "description": "The purge interval (in number of requests) of the fetch request purgatory",
            "type": "integer",
            "default": 1000
          },
          "group_max_session_timeout_ms": {
            "title": "group.max.session.timeout.ms",
            "description": "The maximum allowed session timeout for registered consumers",
            "type": "integer",
            "default": 300000
          },
          "group_min_session_timeout_ms": {
            "title": "group.min.session.timeout.ms",
            "description": "The minimum allowed session timeout for registered consumers",
            "type": "integer",
            "default": 6000
          },
          "inter_broker_protocol_version": {
            "type": "string",
            "title": "inter.broker.protocol.version",
            "description": "Specify which version of the inter-broker protocol will be used, which must align with log.message.format.version. This is typically bumped *serially* one broker at a time, *after* all brokers were upgraded to a new version. Example of some valid values are: 0.8.0, 0.8.1, 0.8.1.1, 0.8.2, 0.8.2.0, 0.8.2.1, 0.9.0.0, 0.9.0.1, 0.10.0.0, 0.10.1.x, 0.10.2.x, 0.11.0.0. Check ApiVersion for the full list.",
            "default": "0.11.0.0"
          },
          "log_message_format_version": {
            "type": "string",
            "title": "log.message.format.version",
            "description": "Specify which version of the log message format will be used, which must align with inter.broker.protocol.version. This is a new setting as of 0.10.0.0, and should be left at 0.9.0 until clients are updated to 0.10.0.x. Similarly it should be left at 0.10.0 until all clients are updated to 0.11.0. This is typically bumped *serially* one broker at a time, *after* all inter-protocol versions are updated. Clients on earlier versions may see a performance penalty if this is increased before they've upgraded. See the latest Kafka documentation for details.",
            "default": "0.11.0"
          },
          "log_cleaner_backoff_ms": {
            "title": "log.cleaner.backoff.ms",
            "description": "The amount of time to sleep when there are no logs to clean",
            "type": "integer",
            "default": 15000
          },
          "log_cleaner_dedupe_buffer_size": {
            "title": "log.cleaner.dedupe.buffer.size",
            "description": "The total memory used for log deduplication across all cleaner threads",
            "type": "integer",
            "default": 134217728
          },
          "log_cleaner_delete_retention_ms": {
            "title": "log.cleaner.delete.retention.ms",
            "description": "How long are delete records retained?",
            "type": "integer",
            "default": 86400000
          },
          "log_cleaner_enable": {
            "title": "log.cleaner.enable",
            "description": "Enable the log cleaner process to run on the server? Should be enabled if using any topics with a cleanup.policy=compact including the internal offsets topic. If disabled those topics will not be compacted and continually grow in size.",
            "type": "boolean",
            "default": true
          },
          "log_cleaner_io_buffer_load_factor": {
            "title": "log.cleaner.io.buffer.load.factor",
            "description": "Log cleaner dedupe buffer load factor. The percentage full the dedupe buffer can become. A higher value will allow more log to be cleaned at once but will lead to more hash collisions",
            "type": "number",
            "default": 0.9
          },
          "log_cleaner_io_buffer_size": {
            "title": "log.cleaner.io.buffer.size",
            "description": "The total memory used for log cleaner I/O buffers across all cleaner threads",
            "type": "integer",
            "default": 524288
          },
          "log_cleaner_io_max_bytes_per_second": {
            "title": "log.cleaner.io.max.bytes.per.second",
            "description": "The log cleaner will be throttled so that the sum of its read and write i/o will be less than this value on average",
            "type": "number",
            "default": 1.7976931348623157E308
          },
          "log_cleaner_min_cleanable_ratio": {
            "title": "log.cleaner.min.cleanable.ratio",
            "description": "The minimum ratio of dirty log to total log for a log to eligible for cleaning",
            "type": "number",
            "default": 0.5
          },
          "log_cleaner_threads": {
            "title": "log.cleaner.threads",
            "description": "The number of background threads to use for log cleaning",
            "type": "integer",
            "default": 1
          },
          "log_cleanup_policy": {
            "type": "string",
            "title": "log.cleanup.policy",
            "description": "The default cleanup policy for segments beyond the retention window, must be either 'delete' or 'compact'",
            "default": "delete"
          },
          "log_index_interval_bytes": {
            "title": "log.index.interval.bytes",
            "description": "The interval with which we add an entry to the offset index",
            "type": "integer",
            "default": 4096
          },
          "log_index_size_max_bytes": {
            "title": "log.index.size.max.bytes",
            "description": "The maximum size in bytes of the offset index",
            "type": "integer",
            "default": 10485760
          },
          "log_preallocate": {
            "title": "log.preallocate",
            "description": "Should pre allocate file when create new segment? If you are using Kafka on Windows, you probably need to set it to true.",
            "type": "boolean",
            "default": false
          },
          "log_retention_check_interval_ms": {
            "title": "log.retention.check.interval.ms",
            "description": "The frequency in milliseconds that the log cleaner checks whether any log is eligible for deletion",
            "type": "integer",
            "default": 300000
          },
          "max_connections_per_ip": {
            "title": "max.connections.per.ip",
            "description": "mum number of connections we allow from each ip address",
            "type": "integer",
            "default": 2147483647
          },
          "max_connections_per_ip_overrides": {
            "type": "string",
            "title": "max.connections.per.ip.overrides",
            "description": "Per-ip or hostname overrides to the default maximum number of connections",
            "default": ""
          },
          "num_partitions": {
            "title": "num.partitions",
            "description": "The default number of log partitions per topic",
            "type": "integer",
            "default": 1
          },
          "producer_purgatory_purge_interval_requests": {
            "title": "producer.purgatory.purge.interval.requests",
            "description": "The purge interval (in number of requests) of the producer request purgatory",
            "type": "integer",
            "default": 1000
          },
          "replica_fetch_backoff_ms": {
            "title": "replica.fetch.backoff.ms",
            "description": "The amount of time to sleep when fetch partition error occurs.",
            "type": "integer",
            "default": 1000
          },
          "reserved_broker_max_id": {
            "title": "reserved.broker.max.id",
            "description": "Max number that can be used for a broker.id",
            "type": "integer",
            "default": 1000
          },
          "kafka_metrics_reporters": {
            "title": "kafka.metric.reporters",
            "description": "Old style metrics reporter",
            "type": "string",
            "default": "com.airbnb.kafka.kafka08.StatsdMetricsReporter"
          },
          "metric_reporters": {
            "title": "metric.reporters",
            "description": "Java class to collect/report broker metrics",
            "type": "string",
            "default": "com.airbnb.kafka.kafka09.StatsdMetricsReporter"
          },
          "metrics_num_samples": {
            "title": "metrics.num.samples",
            "description": "The number of samples maintained to compute metrics.",
            "type": "integer",
            "default": 2
          },
          "metrics_sample_window_ms": {
            "title": "metrics.sample.window.ms",
            "description": "The number of samples maintained to compute metrics.",
            "type": "integer",
            "default": 30000
          },
          "quota_window_num": {
            "title": "quota.window.num",
            "description": "The number of samples to retain in memory",
            "type": "integer",
            "default": 11
          },
          "quota_window_size_seconds": {
            "title": "quota.window.size.seconds",
            "description": "The time span of each sample",
            "type": "integer",
            "default": 1
          },
          "zookeeper_sync_time_ms": {
            "title": "zookeeper.sync.time.ms",
            "description": "How far a ZK follower can be behind a ZK leader",
            "type": "integer",
            "default": 2000
          }
        }
      }
    }
}<|MERGE_RESOLUTION|>--- conflicted
+++ resolved
@@ -131,17 +131,15 @@
             "type": "integer",
             "default": 0
           },
-<<<<<<< HEAD
           "port_tls": {
             "description": "Port for broker to listen on for TLS connections, if the TLS is enabled",
             "type": "integer",
             "default":  0
-=======
+          },
           "kill_grace_period": {
             "description": "The number of seconds of grace to await a clean shutdown following SIGTERM before sending SIGKILL, default: `30`",
             "type": "integer",
             "default": 30
->>>>>>> 63382cc7
           }
         },
         "required": [
