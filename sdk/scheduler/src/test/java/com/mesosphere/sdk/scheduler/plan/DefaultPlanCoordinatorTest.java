--- conflicted
+++ resolved
@@ -97,10 +97,6 @@
         stateStore.storeFrameworkId(TestConstants.FRAMEWORK_ID);
         stepFactory = new DefaultStepFactory(mock(ConfigStore.class), stateStore);
         phaseFactory = new DefaultPhaseFactory(stepFactory);
-<<<<<<< HEAD
-=======
-        taskKiller = new DefaultTaskKiller(taskFailureListener).setSchedulerDriver(schedulerDriver);
->>>>>>> 1c29ffcd
 
         planScheduler = new DefaultPlanScheduler(
                 new OfferAccepter(Arrays.asList()),
