package com.mesosphere.sdk.specification;

import com.fasterxml.jackson.annotation.JsonCreator;
import com.fasterxml.jackson.annotation.JsonProperty;
import com.fasterxml.jackson.databind.ObjectMapper;
import org.apache.commons.lang3.StringUtils;
import org.apache.commons.lang3.builder.EqualsBuilder;
import org.apache.commons.lang3.builder.HashCodeBuilder;
import com.mesosphere.sdk.config.ConfigStoreException;
import com.mesosphere.sdk.config.ConfigurationComparator;
import com.mesosphere.sdk.config.ConfigurationFactory;
import com.mesosphere.sdk.config.SerializationUtils;
import com.mesosphere.sdk.offer.constrain.*;
import com.mesosphere.sdk.specification.validation.UniquePodType;
import com.mesosphere.sdk.specification.validation.ValidationUtils;

import javax.validation.Valid;
import javax.validation.constraints.Min;
import javax.validation.constraints.NotNull;
import javax.validation.constraints.Size;
import java.io.IOException;
import java.util.ArrayList;
import java.util.Arrays;
import java.util.Collection;
import java.util.List;

/**
 * Default implementation of {@link ServiceSpec}.
 */
public class DefaultServiceSpec implements ServiceSpec {
    private static final Comparator COMPARATOR = new Comparator();

    public static final String DEFAULT_ZK_CONNECTION = "master.mesos:2181";

    @NotNull(message = "Service name cannot be empty")
    @Size(min = 1, message = "Service name cannot be empty")
    private String name;
    private String role;
    private String principal;

    @NotNull
    @Min(value = 0, message = "API port value should be >= 0")
    private Integer apiPort;
    private String webUrl;
    private String zookeeperConnection;
    private String webUrl;

    @Valid
    @NotNull
    @Size(min = 1, message = "Atleast one pod should be configured.")
    @UniquePodType(message = "Pod types must be unique")
    private List<PodSpec> pods;

    @Valid
    private ReplacementFailurePolicy replacementFailurePolicy;

    @JsonCreator
    public DefaultServiceSpec(
            @JsonProperty("name") String name,
            @JsonProperty("role") String role,
            @JsonProperty("principal") String principal,
            @JsonProperty("api-port") int apiPort,
            @JsonProperty("web-url") String webUrl,
            @JsonProperty("zookeeper") String zookeeperConnection,
            @JsonProperty("web-url") String webUrl,
            @JsonProperty("pod-specs") List<PodSpec> pods,
            @JsonProperty("replacement-failure-policy") ReplacementFailurePolicy replacementFailurePolicy) {
        this.name = name;
        this.role = role;
        this.principal = principal;
        this.apiPort = apiPort;
        this.webUrl = webUrl;
        // If no zookeeperConnection string is configured, fallback to the default value.
        this.zookeeperConnection = StringUtils.isBlank(zookeeperConnection)
                ? DEFAULT_ZK_CONNECTION : zookeeperConnection;
        this.webUrl = webUrl;
        this.pods = pods;
        this.replacementFailurePolicy = replacementFailurePolicy;
        ValidationUtils.validate(this);
    }

    private DefaultServiceSpec(Builder builder) {
<<<<<<< HEAD
        name = builder.name;
        role = builder.role;
        principal = builder.principal;
        apiPort = builder.apiPort;
        // If no zookeeperConnection string is configured, fallback to the default value.
        zookeeperConnection = StringUtils.isBlank(builder.zookeeperConnection)
                ? DEFAULT_ZK_CONNECTION : builder.zookeeperConnection;
        webUrl = builder.webUrl;
        pods = builder.pods;
        replacementFailurePolicy = builder.replacementFailurePolicy;
=======
        this(
                builder.name,
                builder.role,
                builder.principal,
                builder.apiPort,
                builder.webUrl,
                builder.zookeeperConnection,
                builder.pods,
                builder.replacementFailurePolicy);
>>>>>>> 3e9702e3
    }

    public static Builder newBuilder() {
        return new Builder();
    }

    public static Builder newBuilder(DefaultServiceSpec copy) {
        Builder builder = new Builder();
        builder.name = copy.name;
        builder.role = copy.role;
        builder.principal = copy.principal;
        builder.apiPort = copy.apiPort;
        builder.zookeeperConnection = copy.zookeeperConnection;
        builder.webUrl = copy.webUrl;
        builder.pods = copy.pods;
        builder.replacementFailurePolicy = copy.replacementFailurePolicy;
        return builder;
    }

    @Override
    public String getName() {
        return name;
    }

    @Override
    public String getRole() {
        return role;
    }

    @Override
    public String getPrincipal() {
        return principal;
    }

    @Override
    public int getApiPort() {
        return apiPort;
    }

    @Override
    public String getWebUrl() {
        return webUrl;
    }

    @Override
    public String getZookeeperConnection() {
        return zookeeperConnection;
    }

    @Override
    public String getWebUrl() {
        return webUrl;
    }

    @Override
    public List<PodSpec> getPods() {
        return pods;
    }

    @Override
    public ReplacementFailurePolicy getReplacementFailurePolicy() {
        return replacementFailurePolicy;
    }

    @Override
    public boolean equals(Object o) {
        return EqualsBuilder.reflectionEquals(this, o);
    }

    @Override
    public int hashCode() {
        return HashCodeBuilder.reflectionHashCode(this);
    }

    /**
     * Returns a {@link ConfigurationComparator} which may be used to compare
     * {@link DefaultServiceSpec}s.
     */
    public static ConfigurationComparator<ServiceSpec> getComparatorInstance() {
        return COMPARATOR;
    }

    /**
     * Comparer which checks for equality of {@link DefaultServiceSpec}s.
     */
    public static class Comparator implements ConfigurationComparator<ServiceSpec> {

        /**
         * Call {@link DefaultServiceSpec#getComparatorInstance()} instead.
         */
        private Comparator() {
        }

        @Override
        public boolean equals(ServiceSpec first, ServiceSpec second) {
            return EqualsBuilder.reflectionEquals(first, second);
        }
    }

    /**
     * Returns a {@link ConfigurationFactory} which may be used to deserialize
     * {@link DefaultServiceSpec}s, which has been confirmed to successfully and
     * consistently serialize/deserialize the provided {@code ServiceSpecification} instance.
     *
     * @param serviceSpec                  specification to test for successful serialization/deserialization
     * @param additionalSubtypesToRegister any class subtypes which should be registered with
     *                                     Jackson for deserialization. any custom placement rule implementations
     *                                     must be provided
     * @throws ConfigStoreException if testing the provided specification fails
     */
    public static ConfigurationFactory<ServiceSpec> getFactory(
            ServiceSpec serviceSpec,
            Collection<Class<?>> additionalSubtypesToRegister) throws ConfigStoreException {
        ConfigurationFactory<ServiceSpec> factory = new Factory(additionalSubtypesToRegister);
        // Serialize and then deserialize:
        ServiceSpec loopbackSpecification = factory.parse(serviceSpec.getBytes());
        // Verify that equality works:
        if (!loopbackSpecification.equals(serviceSpec)) {
            StringBuilder error = new StringBuilder();
            error.append("Equality test failed: Loopback result is not equal to original:\n");
            error.append("- Original:\n");
            error.append(serviceSpec.toJsonString());
            error.append('\n');
            error.append("- Result:\n");
            error.append(loopbackSpecification.toJsonString());
            error.append('\n');
            throw new ConfigStoreException(error.toString());
        }
        return factory;
    }

    /**
     * Factory which performs the inverse of {@link DefaultServiceSpec#getBytes()}.
     */
    public static class Factory implements ConfigurationFactory<ServiceSpec> {

        /**
         * Subtypes to be registered by defaults. This list should include all
         * {@link PlacementRule}s that are included in the library.
         */
        private static final Collection<Class<?>> defaultRegisteredSubtypes = Arrays.asList(
                AgentRule.class,
                AndRule.class,
                AnyMatcher.class,
                AttributeRule.class,
                ExactMatcher.class,
                HostnameRule.class,
                MaxPerAttributeRule.class,
                MaxPerHostnameRule.class,
                NotRule.class,
                OrRule.class,
                PassthroughRule.class,
                RegexMatcher.class,
                TaskTypeRule.class,
                TaskTypeLabelConverter.class,
                DefaultResourceSpec.class,
                DefaultVolumeSpec.class,
                PortSpec.class,
                NamedVIPSpec.class);

        private final ObjectMapper objectMapper;

        /**
         * @see DefaultServiceSpec#getFactory(ServiceSpec, Collection)
         */
        private Factory(Collection<Class<?>> additionalSubtypes) {
            objectMapper = SerializationUtils.registerDefaultModules(new ObjectMapper());
            for (Class<?> subtype : defaultRegisteredSubtypes) {
                objectMapper.registerSubtypes(subtype);
            }
            for (Class<?> subtype : additionalSubtypes) {
                objectMapper.registerSubtypes(subtype);
            }
        }

        @Override
        public ServiceSpec parse(byte[] bytes) throws ConfigStoreException {
            try {
                return SerializationUtils.fromString(
                        new String(bytes, CHARSET), DefaultServiceSpec.class, objectMapper);
            } catch (IOException e) {
                throw new ConfigStoreException(
                        "Failed to deserialize DefaultServiceSpecification from JSON: " + e.getMessage(), e);
            }
        }

        public static final Collection<Class<?>> getDefaultRegisteredSubtypes() {
            return defaultRegisteredSubtypes;
        }
    }

    /**
     * {@code DefaultServiceSpec} builder static inner class.
     */
    public static final class Builder {
        private String name;
        private String role;
        private String principal;
        private Integer apiPort;
        private String webUrl;
        private String zookeeperConnection;
        private String webUrl;
        private List<PodSpec> pods = new ArrayList<>();
        private ReplacementFailurePolicy replacementFailurePolicy;

        private Builder() {
        }

        /**
         * Sets the {@code name} and returns a reference to this Builder so that the methods can be chained together.
         *
         * @param name the {@code name} to set
         * @return a reference to this Builder
         */
        public Builder name(String name) {
            this.name = name;
            return this;
        }

        /**
         * Sets the {@code role} and returns a reference to this Builder so that the methods can be chained together.
         *
         * @param role the {@code role} to set
         * @return a reference to this Builder
         */
        public Builder role(String role) {
            this.role = role;
            return this;
        }

        /**
         * Sets the {@code principal} and returns a reference to this Builder so that the methods can be chained
         * together.
         *
         * @param principal the {@code principal} to set
         * @return a reference to this Builder
         */
        public Builder principal(String principal) {
            this.principal = principal;
            return this;
        }

        /**
         * Sets the {@code apiPort} and returns a reference to this Builder so that the methods can be chained together.
         *
         * @param apiPort the {@code apiPort} to set
         * @return a reference to this Builder
         */
        public Builder apiPort(Integer apiPort) {
            this.apiPort = apiPort;
            return this;
        }

        /**
         * Sets the {@code webUrl} and returns a reference to this Builder so that the methods can be chained together.
         *
         * @param webUrl the {@code webUrl} to set
         * @return a reference to this Builder
         */
        public Builder webUrl(String webUrl) {
            this.webUrl = webUrl;
            return this;
        }

        /**
         * Sets the {@code zookeeperConnection} and returns a reference to this Builder so that the methods can be
         * chained together.
         *
         * @param zookeeperConnection the {@code zookeeperConnection} to set
         * @return a reference to this Builder
         */
        public Builder zookeeperConnection(String zookeeperConnection) {
            this.zookeeperConnection = zookeeperConnection;
            return this;
        }

        /**
         * Sets the advertised web UI URL for the service and returns a reference to this Builder so that the methods
         * can be chained together.
         *
         * @param webUrl the web URL to set
         * @return a reference to this Builder
         */
        public Builder webUrl(String webUrl) {
            this.webUrl = webUrl;
            return this;
        }

        /**
         * Sets the {@code pods} and returns a reference to this Builder so that the methods can be chained together.
         *
         * @param pods the {@code pods} to set
         * @return a reference to this Builder
         */
        public Builder pods(List<PodSpec> pods) {
            this.pods = pods;
            return this;
        }

        /**
         * Adds the {@code pod} and returns a reference to this Builder so that the methods can be chained together.
         *
         * @param pod the {@code pod} to add
         * @return a reference to this Builder
         */
        public Builder addPod(PodSpec pod) {
            this.pods.add(pod);
            return this;
        }

        /**
         * Sets the {@code replacementFailurePolicy} and returns a reference to this Builder so that the methods can be
         * chained together.
         *
         * @param replacementFailurePolicy the {@code replacementFailurePolicy} to set
         * @return a reference to this Builder
         */
        public Builder replacementFailurePolicy(ReplacementFailurePolicy replacementFailurePolicy) {
            this.replacementFailurePolicy = replacementFailurePolicy;
            return this;
        }

        /**
         * Returns a {@code DefaultServiceSpec} built from the parameters previously set.
         *
         * @return a {@code DefaultServiceSpec} built with parameters of this {@code DefaultServiceSpec.Builder}
         */
        public DefaultServiceSpec build() {
            return new DefaultServiceSpec(this);
        }
    }
}<|MERGE_RESOLUTION|>--- conflicted
+++ resolved
@@ -43,7 +43,6 @@
     private Integer apiPort;
     private String webUrl;
     private String zookeeperConnection;
-    private String webUrl;
 
     @Valid
     @NotNull
@@ -62,7 +61,6 @@
             @JsonProperty("api-port") int apiPort,
             @JsonProperty("web-url") String webUrl,
             @JsonProperty("zookeeper") String zookeeperConnection,
-            @JsonProperty("web-url") String webUrl,
             @JsonProperty("pod-specs") List<PodSpec> pods,
             @JsonProperty("replacement-failure-policy") ReplacementFailurePolicy replacementFailurePolicy) {
         this.name = name;
@@ -73,25 +71,12 @@
         // If no zookeeperConnection string is configured, fallback to the default value.
         this.zookeeperConnection = StringUtils.isBlank(zookeeperConnection)
                 ? DEFAULT_ZK_CONNECTION : zookeeperConnection;
-        this.webUrl = webUrl;
         this.pods = pods;
         this.replacementFailurePolicy = replacementFailurePolicy;
         ValidationUtils.validate(this);
     }
 
     private DefaultServiceSpec(Builder builder) {
-<<<<<<< HEAD
-        name = builder.name;
-        role = builder.role;
-        principal = builder.principal;
-        apiPort = builder.apiPort;
-        // If no zookeeperConnection string is configured, fallback to the default value.
-        zookeeperConnection = StringUtils.isBlank(builder.zookeeperConnection)
-                ? DEFAULT_ZK_CONNECTION : builder.zookeeperConnection;
-        webUrl = builder.webUrl;
-        pods = builder.pods;
-        replacementFailurePolicy = builder.replacementFailurePolicy;
-=======
         this(
                 builder.name,
                 builder.role,
@@ -101,7 +86,6 @@
                 builder.zookeeperConnection,
                 builder.pods,
                 builder.replacementFailurePolicy);
->>>>>>> 3e9702e3
     }
 
     public static Builder newBuilder() {
@@ -149,11 +133,6 @@
     @Override
     public String getZookeeperConnection() {
         return zookeeperConnection;
-    }
-
-    @Override
-    public String getWebUrl() {
-        return webUrl;
     }
 
     @Override
@@ -303,7 +282,6 @@
         private Integer apiPort;
         private String webUrl;
         private String zookeeperConnection;
-        private String webUrl;
         private List<PodSpec> pods = new ArrayList<>();
         private ReplacementFailurePolicy replacementFailurePolicy;
 
@@ -356,9 +334,10 @@
         }
 
         /**
-         * Sets the {@code webUrl} and returns a reference to this Builder so that the methods can be chained together.
-         *
-         * @param webUrl the {@code webUrl} to set
+         * Sets the advertised web UI URL for the service and returns a reference to this Builder so that the methods
+         * can be chained together.
+         *
+         * @param webUrl the web URL to set
          * @return a reference to this Builder
          */
         public Builder webUrl(String webUrl) {
@@ -379,18 +358,6 @@
         }
 
         /**
-         * Sets the advertised web UI URL for the service and returns a reference to this Builder so that the methods
-         * can be chained together.
-         *
-         * @param webUrl the web URL to set
-         * @return a reference to this Builder
-         */
-        public Builder webUrl(String webUrl) {
-            this.webUrl = webUrl;
-            return this;
-        }
-
-        /**
          * Sets the {@code pods} and returns a reference to this Builder so that the methods can be chained together.
          *
          * @param pods the {@code pods} to set
