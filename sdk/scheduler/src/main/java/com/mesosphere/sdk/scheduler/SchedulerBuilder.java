--- conflicted
+++ resolved
@@ -465,37 +465,8 @@
   {
     // Determine whether deployment had previously completed BEFORE we update the config.
     boolean hasCompletedDeployment = StateStoreUtils.getDeploymentWasCompleted(stateStore);
-<<<<<<< HEAD
-    if (!hasCompletedDeployment) {
-      try {
-        // Check for completion against the PRIOR service spec. For example, if the new service spec has n+1
-        // nodes, then we want to check that the prior n nodes had successfully deployed.
-        ServiceSpec lastServiceSpec = configStore.fetch(configStore.getTargetConfig());
-        Optional<Plan> deployPlan = getDeployPlan(
-                getPlans(stateStore, configStore, lastServiceSpec, namespace, yamlPlans));
-        if (deployPlan.isPresent()) {
-          logger.info("Previous deploy plan state: {}", deployPlan.get().toString());
-          if (deployPlan.get().isComplete()) {
-            logger.info("Marking deployment as having been previously completed");
-            StateStoreUtils.setDeploymentWasCompleted(stateStore);
-            hasCompletedDeployment = true;
-          } else {
-            logger.info("Deployment has not previously completed");
-          }
-        } else {
-          logger.warn("No previous deploy plan was found");
-        }
-      } catch (ConfigStoreException e) {
-        // This is expected during initial deployment, when there is no prior configuration.
-        logger.info("Unable to retrieve last configuration. " +
-            "Assuming that no prior deployment has completed");
-      }
-    }
-
-=======
     // Determine if we had a role change.
     boolean hasRoleChanged = hasRoleChanged(configStore, serviceSpec);
->>>>>>> 09175ffa
     // Update/validate config as needed to reflect the new service spec:
     Collection<ConfigValidator<ServiceSpec>> configValidators = new ArrayList<>();
     configValidators.addAll(DefaultConfigValidators.getValidators(schedulerConfig));
