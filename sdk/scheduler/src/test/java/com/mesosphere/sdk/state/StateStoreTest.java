--- conflicted
+++ resolved
@@ -23,11 +23,7 @@
 public class StateStoreTest {
     private static final Protos.TaskState TASK_STATE = Protos.TaskState.TASK_STAGING;
     private static final Protos.TaskStatus TASK_STATUS = Protos.TaskStatus.newBuilder()
-<<<<<<< HEAD
-            .setTaskId(CommonIdUtils.toTaskId(TestConstants.SERVICE_NAME, TestConstants.TASK_NAME))
-=======
             .setTaskId(TestConstants.TASK_ID)
->>>>>>> d4338d21
             .setState(TASK_STATE)
             .build();
     private static final String NAMESPACE = "test-namespace";
@@ -489,12 +485,8 @@
 
     @Test
     public void testMismatchedTaskIds() {
-<<<<<<< HEAD
+        // Generate a different UUID:
         Protos.TaskID taskID = CommonIdUtils.toTaskId(TestConstants.SERVICE_NAME, TestConstants.TASK_NAME);
-=======
-        // Generate a different UUID:
-        Protos.TaskID taskID = CommonIdUtils.toTaskId(TestConstants.TASK_NAME);
->>>>>>> d4338d21
         Protos.TaskInfo taskInfo = Protos.TaskInfo.newBuilder(TestConstants.TASK_INFO)
                 .setTaskId(taskID)
                 .build();
