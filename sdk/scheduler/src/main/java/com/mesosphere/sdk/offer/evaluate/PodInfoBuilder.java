package com.mesosphere.sdk.offer.evaluate;

<<<<<<< HEAD
import com.google.common.annotations.VisibleForTesting;
import com.mesosphere.sdk.offer.*;
=======
import com.mesosphere.sdk.api.ArtifactResource;
import com.mesosphere.sdk.dcos.DcosConstants;
import com.mesosphere.sdk.offer.CommonIdUtils;
import com.mesosphere.sdk.offer.InvalidRequirementException;
import com.mesosphere.sdk.offer.TaskException;
import com.mesosphere.sdk.offer.taskdata.EnvConstants;
import com.mesosphere.sdk.offer.taskdata.EnvUtils;
import com.mesosphere.sdk.offer.taskdata.SchedulerLabelReader;
import com.mesosphere.sdk.offer.taskdata.SchedulerLabelWriter;
import com.mesosphere.sdk.scheduler.SchedulerFlags;
import com.mesosphere.sdk.scheduler.plan.PodInstanceRequirement;
import com.mesosphere.sdk.specification.*;
import com.mesosphere.sdk.specification.util.RLimit;
import org.apache.commons.lang3.StringUtils;
import org.apache.commons.lang3.builder.ToStringBuilder;
>>>>>>> ef2f845f
import org.apache.mesos.Protos;
import org.slf4j.Logger;
import org.slf4j.LoggerFactory;

<<<<<<< HEAD
=======
import java.net.URI;
>>>>>>> ef2f845f
import java.util.*;
import java.util.stream.Collectors;


/**
 * A {@link PodInfoBuilder} encompasses a mutable group of {@link org.apache.mesos.Protos.TaskInfo.Builder}s and,
 * optionally, a {@link org.apache.mesos.Protos.ExecutorInfo.Builder}. This supports the modification of task infos
 * during the evaluation process, allowing e.g. dynamic ports to be represented as environment variables in the task
 * to which they are attached.
 */
public class PodInfoBuilder {
    private static final Logger LOGGER = LoggerFactory.getLogger(PodInfoBuilder.class);
    private static final String CONFIG_TEMPLATE_KEY_FORMAT = "CONFIG_TEMPLATE_%s";
    private static final String CONFIG_TEMPLATE_DOWNLOAD_PATH = "config-templates/";

<<<<<<< HEAD
    private Set<Integer> assignedOverlayPorts = new HashSet<>();

    public PodInfoBuilder(OfferRequirement offerRequirement) {
        this.offerRequirement = offerRequirement;

        // add all of the port resource requirements to the assignedOverlayPorts to make sure that we don't dynamically
        // assign an overlay port that we're going to explicitly request later.
        offerRequirement.getTaskRequirements().forEach(taskRequirement ->
            taskRequirement.getResourceRequirements().stream()
                .filter(resourceRequirement -> resourceRequirement.getName().equals(Constants.PORTS_RESOURCE_TYPE))
                .collect(Collectors.toList())
                    .forEach(resourceRequirement ->
                        assignedOverlayPorts.add((int) resourceRequirement.getValue()
                            .getRanges().getRange(0).getBegin())));

        taskBuilders = offerRequirement.getTaskRequirements().stream()
                .map(r -> r.getTaskInfo())
                .collect(Collectors.toMap(t -> t.getName(), t -> clearResources(t.toBuilder())));
=======
    private final Map<String, Protos.TaskInfo.Builder> taskBuilders = new HashMap<>();
    private Protos.ExecutorInfo.Builder executorBuilder;
    private final PodInstance podInstance;
    private final Map<String, Map<String, String>> lastTaskEnvs;
>>>>>>> ef2f845f

    public PodInfoBuilder(
            PodInstanceRequirement podInstanceRequirement,
            String serviceName,
            UUID targetConfigId,
            SchedulerFlags schedulerFlags,
            Collection<Protos.TaskInfo> currentPodTasks)
                    throws InvalidRequirementException {
        PodInstance podInstance = podInstanceRequirement.getPodInstance();
        for (TaskSpec taskSpec : podInstance.getPod().getTasks()) {
            Protos.TaskInfo.Builder taskInfoBuilder =
                    getTaskInfo(
                            podInstance,
                            taskSpec,
                            podInstanceRequirement.getEnvironment(),
                            serviceName,
                            targetConfigId).toBuilder();
            // Store tasks against the task spec name 'node' instead of 'broker-0-node': the pod segment is redundant
            // as we're only looking at tasks within a given pod
            this.taskBuilders.put(taskSpec.getName(), taskInfoBuilder);
        }

        this.executorBuilder =
                getExecutorInfo(podInstance.getPod(), serviceName, targetConfigId, schedulerFlags).toBuilder();

        this.podInstance = podInstance;

        this.lastTaskEnvs = new HashMap<>();
        for (Protos.TaskInfo currentTask : currentPodTasks) {
            // Just store against the full TaskInfo name ala 'broker-0-node'. The task spec name will be mapped to the
            // TaskInfo name in the getter function below. This is easier than extracting the task spec name from the
            // TaskInfo name.
            this.lastTaskEnvs.put(
                    currentTask.getName(), EnvUtils.toMap(currentTask.getCommand().getEnvironment()));
        }

        for (Protos.TaskInfo.Builder taskBuilder : taskBuilders.values()) {
            validateTaskInfo(taskBuilder);
        }
    }

    public Collection<Protos.TaskInfo.Builder> getTaskBuilders() {
        return taskBuilders.values();
    }

    public Protos.TaskInfo.Builder getTaskBuilder(String taskSpecName) {
        return taskBuilders.get(taskSpecName);
    }

    public Optional<Protos.ExecutorInfo.Builder> getExecutorBuilder() {
        return Optional.ofNullable(executorBuilder);
    }

    public void setExecutorBuilder(Protos.ExecutorInfo.Builder executorBuilder) {
        this.executorBuilder = executorBuilder;
    }

    public Optional<String> getLastTaskEnv(String taskSpecName, String envName) {
        Map<String, String> env = lastTaskEnvs.get(TaskSpec.getInstanceName(podInstance, taskSpecName));
        return (env == null)
            ? Optional.empty()
            : Optional.ofNullable(env.get(envName));
    }

    public Collection<Protos.Resource.Builder> getTaskResourceBuilders() {
        return taskBuilders.values().stream()
                .map(t -> t.getResourcesBuilderList())
                .flatMap(xs -> xs.stream())
                .collect(Collectors.toList());
    }

<<<<<<< HEAD
    public boolean isAssignedOverlayPort(Integer candidatePort) {
        return assignedOverlayPorts.contains(candidatePort);
    }

    public void addAssignedOverlayPort(int port) {
        assignedOverlayPorts.add(port);
    }

    @VisibleForTesting
    public Set<Integer> getAssignedOverlayPorts() {
        return assignedOverlayPorts;
    }

    private static Protos.TaskInfo.Builder clearResources(Protos.TaskInfo.Builder builder) {
        builder.clearResources();
=======
    public Collection<Protos.Resource.Builder> getExecutorResourceBuilders() {
        return executorBuilder.getResourcesBuilderList().stream()
                .collect(Collectors.toList());
    }

    private static Protos.TaskInfo getTaskInfo(
            PodInstance podInstance,
            TaskSpec taskSpec,
            Map<String, String> environment,
            String serviceName,
            UUID targetConfigurationId) throws InvalidRequirementException {
        Protos.TaskInfo.Builder taskInfoBuilder = Protos.TaskInfo.newBuilder()
                .setName(TaskSpec.getInstanceName(podInstance, taskSpec))
                .setTaskId(CommonIdUtils.emptyTaskId())
                .setSlaveId(CommonIdUtils.emptyAgentId());

        // create default labels:
        taskInfoBuilder.setLabels(new SchedulerLabelWriter(taskInfoBuilder)
                .setTargetConfiguration(targetConfigurationId)
                .setGoalState(taskSpec.getGoal())
                .setType(podInstance.getPod().getType())
                .setIndex(podInstance.getIndex())
                .toProto());

        if (taskSpec.getCommand().isPresent()) {
            CommandSpec commandSpec = taskSpec.getCommand().get();
            taskInfoBuilder.getCommandBuilder()
                    .setValue(commandSpec.getValue())
                    .setEnvironment(getTaskEnvironment(serviceName, podInstance, taskSpec, commandSpec));
            setBootstrapConfigFileEnv(taskInfoBuilder.getCommandBuilder(), taskSpec);
            extendEnv(taskInfoBuilder.getCommandBuilder(), environment);
        }

        if (taskSpec.getDiscovery().isPresent()) {
            taskInfoBuilder.setDiscovery(getDiscoveryInfo(taskSpec.getDiscovery().get(), podInstance.getIndex()));
        }

        setHealthCheck(taskInfoBuilder, serviceName, podInstance, taskSpec, taskSpec.getCommand().get());
        setReadinessCheck(taskInfoBuilder, serviceName, podInstance, taskSpec, taskSpec.getCommand().get());

        return taskInfoBuilder.build();
    }

    private static Protos.ExecutorInfo getExecutorInfo(
            PodSpec podSpec,
            String serviceName,
            UUID targetConfigurationId,
            SchedulerFlags schedulerFlags) throws IllegalStateException {
        Protos.ExecutorInfo.Builder executorInfoBuilder = Protos.ExecutorInfo.newBuilder()
                .setName(podSpec.getType())
                .setExecutorId(Protos.ExecutorID.newBuilder().setValue("").build()); // Set later by ExecutorRequirement
        // Populate ContainerInfo with the appropriate information from PodSpec
        Protos.ContainerInfo containerInfo = getContainerInfo(podSpec);
        if (containerInfo != null) {
            executorInfoBuilder.setContainer(containerInfo);
        }

        // command and user:
        Protos.CommandInfo.Builder executorCommandBuilder = executorInfoBuilder.getCommandBuilder().setValue(
                "export LD_LIBRARY_PATH=$MESOS_SANDBOX/libmesos-bundle/lib:$LD_LIBRARY_PATH && " +
                        "export MESOS_NATIVE_JAVA_LIBRARY=$(ls $MESOS_SANDBOX/libmesos-bundle/lib/libmesos-*.so) && " +
                        "export JAVA_HOME=$(ls -d $MESOS_SANDBOX/jre*/) && " +
                        // Remove Xms/Xmx if +UseCGroupMemoryLimitForHeap or equivalent detects cgroups memory limit
                        "export JAVA_OPTS=\"-Xms128M -Xmx128M\" && " +
                        "$MESOS_SANDBOX/executor/bin/executor");

        if (podSpec.getUser().isPresent()) {
            executorCommandBuilder.setUser(podSpec.getUser().get());
        }

        // Required URIs from the scheduler environment:
        executorCommandBuilder.addUrisBuilder().setValue(schedulerFlags.getLibmesosURI());
        executorCommandBuilder.addUrisBuilder().setValue(schedulerFlags.getJavaURI());

        // Any URIs defined in PodSpec itself.
        for (URI uri : podSpec.getUris()) {
            executorCommandBuilder.addUrisBuilder().setValue(uri.toString());
        }

        // Finally any URIs for config templates defined in TaskSpecs.
        for (TaskSpec taskSpec : podSpec.getTasks()) {
            for (ConfigFileSpec config : taskSpec.getConfigFiles()) {
                executorCommandBuilder.addUrisBuilder()
                        .setValue(ArtifactResource.getTemplateUrl(
                                serviceName,
                                targetConfigurationId,
                                podSpec.getType(),
                                taskSpec.getName(),
                                config.getName()))
                        .setOutputFile(getConfigTemplateDownloadPath(config))
                        .setExtract(false);
            }
        }

        return executorInfoBuilder.build();
    }

    private static Protos.Environment getTaskEnvironment(
            String serviceName, PodInstance podInstance, TaskSpec taskSpec, CommandSpec commandSpec) {
        Map<String, String> environment = new HashMap<>();

        // Task envvars from either of the following sources:
        // - ServiceSpec (provided by developer)
        // - TASKCFG_<podname>_* (provided by user, handled when parsing YAML, potentially overrides ServiceSpec)
        environment.putAll(commandSpec.getEnvironment());

        // Default envvars for use by executors/developers:

        // Inject Pod Instance Index
        environment.put(EnvConstants.POD_INSTANCE_INDEX_TASKENV, String.valueOf(podInstance.getIndex()));
        // Inject Framework Name
        environment.put(EnvConstants.FRAMEWORK_NAME_TASKENV, serviceName);
        // Inject TASK_NAME as KEY:VALUE
        environment.put(EnvConstants.TASK_NAME_TASKENV, TaskSpec.getInstanceName(podInstance, taskSpec));
        // Inject TASK_NAME as KEY for conditional mustache templating
        environment.put(TaskSpec.getInstanceName(podInstance, taskSpec), "true");

        return EnvUtils.toProto(environment);
    }

    private static void setBootstrapConfigFileEnv(Protos.CommandInfo.Builder commandInfoBuilder, TaskSpec taskSpec) {
        if (taskSpec.getConfigFiles() == null) {
            return;
        }
        for (ConfigFileSpec config : taskSpec.getConfigFiles()) {
            // For use by bootstrap process: an environment variable pointing to (comma-separated):
            // a. where the template file was downloaded (by the mesos fetcher)
            // b. where the rendered result should go
            commandInfoBuilder.setEnvironment(EnvUtils.withEnvVar(
                    commandInfoBuilder.getEnvironment(),
                    String.format(CONFIG_TEMPLATE_KEY_FORMAT, EnvUtils.toEnvName(config.getName())),
                    String.format("%s,%s", getConfigTemplateDownloadPath(config), config.getRelativePath())));
        }
    }

    private static void extendEnv(Protos.CommandInfo.Builder builder, Map<String, String> environment) {
        for (Map.Entry<String, String> entry : environment.entrySet()) {
            builder.getEnvironmentBuilder().addVariablesBuilder().setName(entry.getKey()).setValue(entry.getValue());
        }
    }

    private static Protos.DiscoveryInfo getDiscoveryInfo(DiscoverySpec discoverySpec, int index) {
        Protos.DiscoveryInfo.Builder builder = Protos.DiscoveryInfo.newBuilder();
        if (discoverySpec.getPrefix().isPresent()) {
            builder.setName(String.format("%s-%d", discoverySpec.getPrefix().get(), index));
        }
        if (discoverySpec.getVisibility().isPresent()) {
            builder.setVisibility(discoverySpec.getVisibility().get());
        } else {
            builder.setVisibility(Protos.DiscoveryInfo.Visibility.CLUSTER);
        }

        return builder.build();
    }

    private static void setHealthCheck(
            Protos.TaskInfo.Builder taskInfo,
            String serviceName,
            PodInstance podInstance,
            TaskSpec taskSpec,
            CommandSpec commandSpec) {
        if (!taskSpec.getHealthCheck().isPresent()) {
            LOGGER.debug("No health check defined for taskSpec: {}", taskSpec.getName());
            return;
        }

        HealthCheckSpec healthCheckSpec = taskSpec.getHealthCheck().get();
        Protos.HealthCheck.Builder healthCheckBuilder = taskInfo.getHealthCheckBuilder();
        healthCheckBuilder
                .setDelaySeconds(healthCheckSpec.getDelay())
                .setIntervalSeconds(healthCheckSpec.getInterval())
                .setTimeoutSeconds(healthCheckSpec.getTimeout())
                .setConsecutiveFailures(healthCheckSpec.getMaxConsecutiveFailures())
                .setGracePeriodSeconds(healthCheckSpec.getGracePeriod());

        Protos.CommandInfo.Builder healthCheckCommandBuilder = healthCheckBuilder.getCommandBuilder()
                .setValue(healthCheckSpec.getCommand());
        if (taskSpec.getCommand().isPresent()) {
            healthCheckCommandBuilder.setEnvironment(
                    getTaskEnvironment(serviceName, podInstance, taskSpec, commandSpec));
        }
    }

    private static void setReadinessCheck(
            Protos.TaskInfo.Builder taskInfoBuilder,
            String serviceName,
            PodInstance podInstance,
            TaskSpec taskSpec,
            CommandSpec commandSpec) {
        if (!taskSpec.getReadinessCheck().isPresent()) {
            LOGGER.debug("No readiness check defined for taskSpec: {}", taskSpec.getName());
            return;
        }

        ReadinessCheckSpec readinessCheckSpec = taskSpec.getReadinessCheck().get();
        Protos.HealthCheck.Builder builder = Protos.HealthCheck.newBuilder()
                .setDelaySeconds(readinessCheckSpec.getDelay())
                .setIntervalSeconds(readinessCheckSpec.getInterval())
                .setTimeoutSeconds(readinessCheckSpec.getTimeout())
                .setConsecutiveFailures(0)
                .setGracePeriodSeconds(0);

        Protos.CommandInfo.Builder readinessCheckCommandBuilder = builder.getCommandBuilder()
                .setValue(readinessCheckSpec.getCommand());
        if (taskSpec.getCommand().isPresent()) {
            readinessCheckCommandBuilder.setEnvironment(
                    getTaskEnvironment(serviceName, podInstance, taskSpec, commandSpec));
        }

        taskInfoBuilder.setLabels(new SchedulerLabelWriter(taskInfoBuilder)
                .setReadinessCheck(builder.build())
                .toProto());
    }

    private static String getConfigTemplateDownloadPath(ConfigFileSpec config) {
        // Name is unique.
        return String.format("%s%s", CONFIG_TEMPLATE_DOWNLOAD_PATH, config.getName());
    }

    private static Protos.ContainerInfo getContainerInfo(PodSpec podSpec) {
        if (!podSpec.getImage().isPresent() && podSpec.getNetworks().isEmpty() && podSpec.getRLimits().isEmpty()) {
            return null;
        }

        Protos.ContainerInfo.Builder containerInfo = Protos.ContainerInfo.newBuilder()
                .setType(Protos.ContainerInfo.Type.MESOS);

        if (podSpec.getImage().isPresent()) {
            containerInfo.getMesosBuilder()
                    .setImage(Protos.Image.newBuilder()
                            .setType(Protos.Image.Type.DOCKER)
                            .setDocker(Protos.Image.Docker.newBuilder()
                                    .setName(podSpec.getImage().get())));
        }

        if (!podSpec.getNetworks().isEmpty()) {
            containerInfo.addAllNetworkInfos(
                    podSpec.getNetworks().stream().map(n -> getNetworkInfo(n)).collect(Collectors.toList()));
        }

        if (!podSpec.getRLimits().isEmpty()) {
            containerInfo.setRlimitInfo(getRLimitInfo(podSpec.getRLimits()));
        }

        return containerInfo.build();
    }

    private static Protos.NetworkInfo getNetworkInfo(NetworkSpec networkSpec) {
        LOGGER.info("Loading NetworkInfo for network named \"{}\"", networkSpec.getName());
        Protos.NetworkInfo.Builder netInfoBuilder = Protos.NetworkInfo.newBuilder();
        netInfoBuilder.setName(networkSpec.getName());

        if (!DcosConstants.isSupportedNetwork(networkSpec.getName())) {
            LOGGER.warn(String.format("Virtual network %s is not currently supported, you " +
                    "may experience unexpected behavior", networkSpec.getName()));
        }

        if (!networkSpec.getPortMappings().isEmpty()) {
            for (Map.Entry<Integer, Integer> e : networkSpec.getPortMappings().entrySet()) {
                Integer hostPort = e.getKey();
                Integer containerPort = e.getValue();
                netInfoBuilder.addPortMappings(Protos.NetworkInfo.PortMapping.newBuilder()
                        .setHostPort(hostPort)
                        .setContainerPort(containerPort)
                        .build());
            }
        }

        if (!networkSpec.getLabels().isEmpty()) {
            throw new IllegalStateException("Network-labels is not implemented, yet");
        }

        return netInfoBuilder.build();
    }

    private static Protos.RLimitInfo getRLimitInfo(Collection<RLimit> rlimits) {
        Protos.RLimitInfo.Builder rLimitInfoBuilder = Protos.RLimitInfo.newBuilder();

        for (RLimit rLimit : rlimits) {
            Optional<Long> soft = rLimit.getSoft();
            Optional<Long> hard = rLimit.getHard();
            Protos.RLimitInfo.RLimit.Builder rLimitsBuilder = Protos.RLimitInfo.RLimit.newBuilder()
                    .setType(rLimit.getEnum());
>>>>>>> ef2f845f

            // RLimit itself validates that both or neither of these are present.
            if (soft.isPresent() && hard.isPresent()) {
                rLimitsBuilder.setSoft(soft.get()).setHard(hard.get());
            }
            rLimitInfoBuilder.addRlimits(rLimitsBuilder);
        }

        return rLimitInfoBuilder.build();
    }

    public String getType() {
        return podInstance.getPod().getType();
    }

    public int getIndex() {
        return podInstance.getIndex();
    }

    public PodInstance getPodInstance() {
        return podInstance;
    }

    /**
     * Checks that the TaskInfo is valid at the point of requirement construction, making it
     * easier for the framework developer to trace problems in their implementation. These checks
     * reflect requirements enforced elsewhere, eg in {@link com.mesosphere.sdk.state.StateStore}.
     */
    private static void validateTaskInfo(Protos.TaskInfo.Builder builder)
            throws InvalidRequirementException {
        if (!builder.hasName() || StringUtils.isEmpty(builder.getName())) {
            throw new InvalidRequirementException(String.format(
                    "TaskInfo must have a name: %s", builder));
        }

        if (builder.hasTaskId()
                && !StringUtils.isEmpty(builder.getTaskId().getValue())) {
            // Task ID may be included if this is replacing an existing task. In that case, we still
            // perform a sanity check to ensure that the original Task ID was formatted correctly.
            // We must allow Task ID to be present but empty because it is a required proto field.
            String taskName;
            try {
                taskName = CommonIdUtils.toTaskName(builder.getTaskId());
            } catch (TaskException e) {
                throw new InvalidRequirementException(String.format(
                        "When non-empty, TaskInfo.id must be a valid ID. "
                                + "Set to an empty string or leave existing valid value. %s %s",
                        builder, e));
            }
            if (!taskName.equals(builder.getName())) {
                throw new InvalidRequirementException(String.format(
                        "When non-empty, TaskInfo.id must align with TaskInfo.name. Use "
                                + "TaskUtils.toTaskId(): %s", builder));
            }
        }

        if (builder.hasExecutor()) {
            throw new InvalidRequirementException(String.format(
                    "TaskInfo must not contain ExecutorInfo. "
                            + "Use ExecutorRequirement for any Executor requirements: %s", builder));
        }

        SchedulerLabelReader labels = new SchedulerLabelReader(builder);

        try {
            labels.getType();
        } catch (TaskException e) {
            throw new InvalidRequirementException(e);
        }

        try {
            labels.getIndex();
        } catch (TaskException e) {
            throw new InvalidRequirementException(e);
        }
    }

    @Override
    public String toString() {
        return ToStringBuilder.reflectionToString(this);
    }

}<|MERGE_RESOLUTION|>--- conflicted
+++ resolved
@@ -1,9 +1,5 @@
 package com.mesosphere.sdk.offer.evaluate;
 
-<<<<<<< HEAD
-import com.google.common.annotations.VisibleForTesting;
-import com.mesosphere.sdk.offer.*;
-=======
 import com.mesosphere.sdk.api.ArtifactResource;
 import com.mesosphere.sdk.dcos.DcosConstants;
 import com.mesosphere.sdk.offer.CommonIdUtils;
@@ -19,15 +15,11 @@
 import com.mesosphere.sdk.specification.util.RLimit;
 import org.apache.commons.lang3.StringUtils;
 import org.apache.commons.lang3.builder.ToStringBuilder;
->>>>>>> ef2f845f
 import org.apache.mesos.Protos;
 import org.slf4j.Logger;
 import org.slf4j.LoggerFactory;
 
-<<<<<<< HEAD
-=======
 import java.net.URI;
->>>>>>> ef2f845f
 import java.util.*;
 import java.util.stream.Collectors;
 
@@ -42,32 +34,12 @@
     private static final Logger LOGGER = LoggerFactory.getLogger(PodInfoBuilder.class);
     private static final String CONFIG_TEMPLATE_KEY_FORMAT = "CONFIG_TEMPLATE_%s";
     private static final String CONFIG_TEMPLATE_DOWNLOAD_PATH = "config-templates/";
-
-<<<<<<< HEAD
-    private Set<Integer> assignedOverlayPorts = new HashSet<>();
-
-    public PodInfoBuilder(OfferRequirement offerRequirement) {
-        this.offerRequirement = offerRequirement;
-
-        // add all of the port resource requirements to the assignedOverlayPorts to make sure that we don't dynamically
-        // assign an overlay port that we're going to explicitly request later.
-        offerRequirement.getTaskRequirements().forEach(taskRequirement ->
-            taskRequirement.getResourceRequirements().stream()
-                .filter(resourceRequirement -> resourceRequirement.getName().equals(Constants.PORTS_RESOURCE_TYPE))
-                .collect(Collectors.toList())
-                    .forEach(resourceRequirement ->
-                        assignedOverlayPorts.add((int) resourceRequirement.getValue()
-                            .getRanges().getRange(0).getBegin())));
-
-        taskBuilders = offerRequirement.getTaskRequirements().stream()
-                .map(r -> r.getTaskInfo())
-                .collect(Collectors.toMap(t -> t.getName(), t -> clearResources(t.toBuilder())));
-=======
+    private Set<Integr> assignedOverlayPorts = new HashSet<>();
+
     private final Map<String, Protos.TaskInfo.Builder> taskBuilders = new HashMap<>();
     private Protos.ExecutorInfo.Builder executorBuilder;
     private final PodInstance podInstance;
     private final Map<String, Map<String, String>> lastTaskEnvs;
->>>>>>> ef2f845f
 
     public PodInfoBuilder(
             PodInstanceRequirement podInstanceRequirement,
@@ -139,7 +111,6 @@
                 .collect(Collectors.toList());
     }
 
-<<<<<<< HEAD
     public boolean isAssignedOverlayPort(Integer candidatePort) {
         return assignedOverlayPorts.contains(candidatePort);
     }
@@ -155,7 +126,6 @@
 
     private static Protos.TaskInfo.Builder clearResources(Protos.TaskInfo.Builder builder) {
         builder.clearResources();
-=======
     public Collection<Protos.Resource.Builder> getExecutorResourceBuilders() {
         return executorBuilder.getResourcesBuilderList().stream()
                 .collect(Collectors.toList());
@@ -439,7 +409,6 @@
             Optional<Long> hard = rLimit.getHard();
             Protos.RLimitInfo.RLimit.Builder rLimitsBuilder = Protos.RLimitInfo.RLimit.newBuilder()
                     .setType(rLimit.getEnum());
->>>>>>> ef2f845f
 
             // RLimit itself validates that both or neither of these are present.
             if (soft.isPresent() && hard.isPresent()) {
