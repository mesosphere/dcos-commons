"""Utilities relating to creation and verification of Metronome jobs

************************************************************************
FOR THE TIME BEING WHATEVER MODIFICATIONS ARE APPLIED TO THIS FILE
SHOULD ALSO BE APPLIED TO sdk_jobs IN ANY OTHER PARTNER REPOS
************************************************************************
"""
import json
import logging
import traceback

import retrying

import sdk_cmd

log = logging.getLogger(__name__)


# --- Install/uninstall jobs to the cluster


def install_job(job_dict):
    job_name = job_dict["id"]

    # attempt to delete current job, if any:
    _remove_job_by_name(job_name)

    log.info("Adding job {}:\n{}".format(job_name, json.dumps(job_dict)))
    sdk_cmd.service_request("POST", "metronome", "/v1/jobs", json=job_dict)


def remove_job(job_dict):
    _remove_job_by_name(job_dict["id"])


def _remove_job_by_name(job_name):
    try:
        # Metronome doesn't understand 'True' -- only 'true' will do.
        sdk_cmd.service_request(
            "DELETE",
            "metronome",
            "/v1/jobs/{}".format(job_name),
            retry=False,
<<<<<<< HEAD
            params={'stopCurrentJobRuns': 'true'})
    except Exception as e:
        log.info('Failed to remove any existing job named {} (this is likely as expected):\n{}'.format(
            job_name, e))
=======
            params={"stopCurrentJobRuns": "true"},
        )
    except Exception:
        log.info(
            "Failed to remove any existing job named {} (this is likely as expected):\n{}".format(
                job_name, traceback.format_exc()
            )
        )
>>>>>>> f101c86d


class InstallJobContext(object):
    """Context manager for temporarily installing and removing metronome jobs."""

    def __init__(self, jobs):
        self.job_dicts = jobs

    def __enter__(self):
        for j in self.job_dicts:
            install_job(j)

    def __exit__(self, *args):
        for j in self.job_dicts:
            remove_job(j)


# --- Run jobs and check their outcomes


def run_job(job_dict, timeout_seconds=600, raise_on_failure=True):
    job_name = job_dict["id"]

    # Start job run, get run ID to poll against:
    run_id = sdk_cmd.service_request(
        "POST", "metronome", "/v1/jobs/{}/runs".format(job_name), log_args=False
    ).json()["id"]
    log.info("Started job {}: run id {}".format(job_name, run_id))

    # Wait for run to succeed, throw if run fails:
    @retrying.retry(
        wait_fixed=1000, stop_max_delay=timeout_seconds * 1000, retry_on_result=lambda res: not res
    )
    def wait():
        # Note: We COULD directly query the run here via /v1/jobs/<job_name>/runs/<run_id>, but that
        # only works for active runs -- for whatever reason the run will disappear after it's done.
        # Therefore we have to query the full run history from the parent job and find our run_id there.
        run_history = sdk_cmd.service_request(
            "GET",
            "metronome",
            "/v1/jobs/{}".format(job_name),
            retry=False,
            params={"embed": "history"},
        ).json()["history"]

        successful_run_ids = [run["id"] for run in run_history["successfulFinishedRuns"]]
        failed_run_ids = [run["id"] for run in run_history["failedFinishedRuns"]]

        log.info(
            "Job {} run history (waiting for successful {}): successful={} failed={}".format(
                job_name, run_id, successful_run_ids, failed_run_ids
            )
        )

        # Note: If a job has restart.policy=ON_FAILURE, it won't show up in failed_run_ids even when it fails.
        #       Instead it will just keep restarting automatically until it succeeds or is deleted.
        if raise_on_failure and run_id in failed_run_ids:
            raise Exception("Job {} with id {} has failed, exiting early".format(job_name, run_id))

        return run_id in successful_run_ids

    wait()

    return run_id


class RunJobContext(object):
    """Context manager for running different named jobs at startup/shutdown."""

    def __init__(self, before_jobs=[], after_jobs=[], timeout_seconds=600):
        self.before_job_dicts = before_jobs
        self.after_job_dicts = after_jobs
        self.timeout_seconds = timeout_seconds

    def __enter__(self):
        for j in self.before_job_dicts:
            run_job(j, timeout_seconds=self.timeout_seconds)

    def __exit__(self, *args):
        for j in self.after_job_dicts:
            run_job(j, timeout_seconds=self.timeout_seconds)<|MERGE_RESOLUTION|>--- conflicted
+++ resolved
@@ -41,21 +41,10 @@
             "metronome",
             "/v1/jobs/{}".format(job_name),
             retry=False,
-<<<<<<< HEAD
             params={'stopCurrentJobRuns': 'true'})
     except Exception as e:
         log.info('Failed to remove any existing job named {} (this is likely as expected):\n{}'.format(
             job_name, e))
-=======
-            params={"stopCurrentJobRuns": "true"},
-        )
-    except Exception:
-        log.info(
-            "Failed to remove any existing job named {} (this is likely as expected):\n{}".format(
-                job_name, traceback.format_exc()
-            )
-        )
->>>>>>> f101c86d
 
 
 class InstallJobContext(object):
