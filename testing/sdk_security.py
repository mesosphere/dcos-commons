--- conflicted
+++ resolved
@@ -140,15 +140,10 @@
         secret=service_account_secret))
 
     log.info('Install cli necessary for security')
-<<<<<<< HEAD
-    sdk_cmd.run_cli('package install dcos-enterprise-cli --package-version=1.0.7')
+    sdk_cmd.run_cli('package install dcos-enterprise-cli --yes')
 
     log.info('Remove any existing service account and/or secret')
     delete_service_account(service_account_name, service_account_secret)
-=======
-    out, err, rc = shakedown.run_dcos_command('package install dcos-enterprise-cli --yes')
-    assert not rc, 'Failed to install dcos-enterprise cli extension: {err}'.format(err=err)
->>>>>>> 83ba2b6b
 
     log.info('Create keypair')
     sdk_cmd.run_cli('security org service-accounts keypair private-key.pem public-key.pem')
