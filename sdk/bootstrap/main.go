--- conflicted
+++ resolved
@@ -23,15 +23,9 @@
 
 const (
 	configTemplatePrefix = "CONFIG_TEMPLATE_"
-<<<<<<< HEAD
-	resolveRetryDelay    = time.Duration(1) * time.Second
-	dns_tld              = "autoip.dcos.thisdcos.directory"
-	mesos_dns            = "mesos"
-=======
 	resolveRetryDelay = time.Duration(1) * time.Second
     	dns_tld = "autoip.dcos.thisdcos.directory"
     	mesos_dns = "mesos"
->>>>>>> 3a5b130e
 )
 
 var verbose = false
