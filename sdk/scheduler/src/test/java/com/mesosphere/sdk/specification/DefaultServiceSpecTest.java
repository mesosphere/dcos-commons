package com.mesosphere.sdk.specification;

import java.io.File;
import java.io.FileNotFoundException;
import java.util.*;
import java.util.stream.Collectors;

import com.fasterxml.jackson.core.JsonParseException;
import com.fasterxml.jackson.databind.JsonMappingException;
import com.google.common.collect.Iterables;

import com.mesosphere.sdk.config.ConfigStore;
import com.mesosphere.sdk.dcos.Capabilities;
import com.mesosphere.sdk.dcos.DcosConstants;
import org.apache.mesos.Protos;

import edu.umd.cs.findbugs.annotations.SuppressFBWarnings;

import com.mesosphere.sdk.scheduler.DefaultScheduler;
import com.mesosphere.sdk.scheduler.SchedulerFlags;
import com.mesosphere.sdk.specification.util.RLimit;
import com.mesosphere.sdk.specification.yaml.RawServiceSpec;
import com.mesosphere.sdk.specification.yaml.YAMLToInternalMappers;
import com.mesosphere.sdk.state.DefaultConfigStore;
import com.mesosphere.sdk.state.DefaultStateStore;
import com.mesosphere.sdk.state.StateStore;
import com.mesosphere.sdk.storage.MemPersister;
import com.mesosphere.sdk.storage.Persister;
import com.mesosphere.sdk.testutils.OfferRequirementTestUtils;
import org.junit.Assert;
import org.junit.Before;
import org.junit.Test;

import org.mockito.Mock;
import org.mockito.MockitoAnnotations;


import javax.validation.ConstraintViolation;
import javax.validation.ConstraintViolationException;

import java.net.URI;

import static org.mockito.Mockito.mock;
import static org.mockito.Mockito.when;


public class DefaultServiceSpecTest {
    private static final SchedulerFlags flags = OfferRequirementTestUtils.getTestSchedulerFlags();
    @Mock private YAMLToInternalMappers.FileReader mockFileReader;
    @Mock private ConfigStore<ServiceSpec> mockConfigStore;
    @Mock private StateStore mockStateStore;
    @Mock private Capabilities capabilities;

    @Before
    public void beforeEach() {
        MockitoAnnotations.initMocks(this);
    }

    @Test
    @SuppressFBWarnings(value="RV_RETURN_VALUE_IGNORED_BAD_PRACTICE")
    public void validExhaustive() throws Exception {
        ClassLoader classLoader = getClass().getClassLoader();

        when(mockFileReader.read("config-one.conf.mustache")).thenReturn("hello");
        when(mockFileReader.read("config-two.xml.mustache")).thenReturn("hey");
        when(mockFileReader.read("config-three.conf.mustache")).thenReturn("hi");

        File file = new File(classLoader.getResource("valid-exhaustive.yml").getFile());
        DefaultServiceSpec serviceSpec = DefaultServiceSpec.newGenerator(RawServiceSpec.newBuilder(file).build(), flags)
                .setFileReader(mockFileReader)
                .build();
        Assert.assertNotNull(serviceSpec);
    }

    @Test
    public void validMinimal() throws Exception {
        ClassLoader classLoader = getClass().getClassLoader();
        File file = new File(classLoader.getResource("valid-minimal.yml").getFile());
        DefaultServiceSpec serviceSpec = DefaultServiceSpec.newGenerator(RawServiceSpec.newBuilder(file).build(), flags).build();
        Assert.assertNotNull(serviceSpec);
    }

    @Test
    public void validSimple() throws Exception {
        ClassLoader classLoader = getClass().getClassLoader();
        File file = new File(classLoader.getResource("valid-simple.yml").getFile());
        DefaultServiceSpec serviceSpec = DefaultServiceSpec.newGenerator(RawServiceSpec.newBuilder(file).build(), flags).build();
        Assert.assertNotNull(serviceSpec);
        Assert.assertFalse(DefaultService.serviceSpecRequestsGpuResources(serviceSpec));
        validateServiceSpec("valid-simple.yml", DcosConstants.DEFAULT_GPU_POLICY);
    }

    @Test
    public void validGpuResource() throws Exception {
        ClassLoader classLoader = getClass().getClassLoader();
        File file = new File(classLoader.getResource("valid-gpu-resource.yml").getFile());
        DefaultServiceSpec serviceSpec = DefaultServiceSpec.newGenerator(RawServiceSpec.newBuilder(file).build(), flags).build();
        Assert.assertNotNull(serviceSpec);
        Boolean obs = DefaultService.serviceSpecRequestsGpuResources(serviceSpec);
        Assert.assertTrue(String.format("Expected serviceSpec to request support GPUs got %s", obs), obs);
        validateServiceSpec("valid-gpu-resource.yml", true);
    }

    @Test
    public void validGpuResourceSet() throws Exception {
        ClassLoader classLoader = getClass().getClassLoader();
        File file = new File(classLoader.getResource("valid-gpu-resourceset.yml").getFile());
        DefaultServiceSpec serviceSpec = DefaultServiceSpec.newGenerator(RawServiceSpec.newBuilder(file).build(), flags).build();
        Assert.assertNotNull(serviceSpec);
        Boolean obs = DefaultService.serviceSpecRequestsGpuResources(serviceSpec);
        Assert.assertTrue(String.format("Expected serviceSpec to request support GPUs got %s", obs), obs);
    }

    @Test
<<<<<<< HEAD
    public void validPortResourceEnvKey() throws Exception {
        ClassLoader classLoader = getClass().getClassLoader();
        File file = new File(classLoader.getResource("valid-envkey-ports.yml").getFile());
        DefaultServiceSpec serviceSpec = DefaultServiceSpec.newGenerator(RawServiceSpec.newBuilder(file).build(), flags).build();

        List<ResourceSpec> portsResources = serviceSpec.getPods().get(0).getTasks().get(0).getResourceSet()
                .getResources()
                .stream()
                .filter(r -> r.getName().equals("ports"))
                .collect(Collectors.toList());

        Assert.assertEquals(1, portsResources.size());

       PortsRequirement portsRequirement = (PortsRequirement) portsResources.get(0).getResourceRequirement(null);
       List<ResourceRequirement> portReqList = (List<ResourceRequirement>) portsRequirement.getPortRequirements();

       Assert.assertEquals(3, portReqList.size());

       Assert.assertEquals("key1", ((PortRequirement) portReqList.get(0)).getCustomEnvKey().get());
       Assert.assertFalse(((PortRequirement) portReqList.get(1)).getCustomEnvKey().isPresent());
       Assert.assertFalse(((PortRequirement) portReqList.get(2)).getCustomEnvKey().isPresent());

    }

    @Test
=======
>>>>>>> ef2f845f
    public void validPortResource() throws Exception {
        ClassLoader classLoader = getClass().getClassLoader();
        File file = new File(classLoader.getResource("valid-multiple-ports.yml").getFile());
        DefaultServiceSpec serviceSpec = DefaultServiceSpec.newGenerator(RawServiceSpec.newBuilder(file).build(), flags).build();

        List<ResourceSpec> portsResources = serviceSpec.getPods().get(0).getTasks().get(0).getResourceSet()
                .getResources()
                .stream()
                .filter(r -> r.getName().equals("ports"))
                .collect(Collectors.toList());

        Assert.assertEquals(2, portsResources.size());

        Protos.Value.Ranges http = portsResources.get(0).getValue().getRanges();
        Protos.Value.Ranges another = portsResources.get(1).getValue().getRanges();
        Assert.assertEquals(1, http.getRangeCount());
        Assert.assertEquals(1, another.getRangeCount());
        Assert.assertEquals(8080, http.getRange(0).getBegin(), http.getRange(0).getEnd());
        Assert.assertEquals(8088, another.getRange(0).getBegin(), another.getRange(0).getEnd());
    }

    @Test
    public void validReadinessCheck() throws Exception {
        ClassLoader classLoader = getClass().getClassLoader();
        File file = new File(classLoader.getResource("readiness-check.yml").getFile());
        RawServiceSpec rawServiceSpec = RawServiceSpec.newBuilder(file).build();
        DefaultServiceSpec serviceSpec = DefaultServiceSpec.newGenerator(rawServiceSpec, flags).build();

        Assert.assertNotNull(serviceSpec);

        Optional<ReadinessCheckSpec> readinessCheckSpecOptional =
                serviceSpec.getPods().get(0).getTasks().get(0).getReadinessCheck();
        Assert.assertTrue(readinessCheckSpecOptional.isPresent());

        ReadinessCheckSpec readinessCheckSpec = readinessCheckSpecOptional.get();
        Assert.assertEquals("./readiness-check", readinessCheckSpec.getCommand());
        Assert.assertTrue(5 == readinessCheckSpec.getInterval());
        Assert.assertTrue(0 == readinessCheckSpec.getDelay());
        Assert.assertTrue(10 == readinessCheckSpec.getTimeout());
        validateServiceSpec("readiness-check.yml", DcosConstants.DEFAULT_GPU_POLICY);
    }

    @Test
    public void validOverlayNetworkWithPortForwarding() throws Exception {
        ClassLoader classLoader = getClass().getClassLoader();
        File file = new File(classLoader.getResource("valid-automatic-cni-port-forwarding.yml").getFile());
        // load the raw service spec and check that it parsed correctly
        RawServiceSpec rawServiceSpec = RawServiceSpec.newBuilder(file).build();
        Assert.assertNotNull(rawServiceSpec);
        Assert.assertEquals(rawServiceSpec
                .getPods().get("pod-type")
                .getNetworks().get("mesos-bridge")
                .numberOfPortMappings(), 0);
        Assert.assertTrue(rawServiceSpec
                .getPods().get("meta-data-with-port-mapping")
                .getNetworks().get("mesos-bridge")
                .numberOfPortMappings() == 2);

        // Check that the raw service spec was correctly translated into the ServiceSpec
        ServiceSpec serviceSpec = DefaultServiceSpec.newGenerator(rawServiceSpec, flags).build();
        Assert.assertNotNull(serviceSpec);
        Assert.assertTrue(serviceSpec.getPods().size() == 3);
        // check the first pod
        PodSpec podSpec = serviceSpec.getPods().get(0);
        Assert.assertTrue(podSpec.getNetworks().size() == 1);
        NetworkSpec networkSpec = Iterables.get(podSpec.getNetworks(), 0);
        Assert.assertTrue(networkSpec.getPortMappings().size() == 1);
        Assert.assertTrue(networkSpec.getPortMappings().get(8080) == 8080);
        // check the second pod
        podSpec = serviceSpec.getPods().get(1);
        Assert.assertTrue(podSpec.getNetworks().size() == 1);
        networkSpec = Iterables.get(podSpec.getNetworks(), 0);
        Assert.assertTrue(networkSpec.getPortMappings().size() == 2);
        Assert.assertTrue(networkSpec.getPortMappings().get(8080) == 8080);
        Assert.assertTrue(networkSpec.getPortMappings().get(8081) == 8081);
        // check the third
        podSpec = serviceSpec.getPods().get(2);
        Assert.assertTrue(podSpec.getNetworks().size() == 1);
        networkSpec = Iterables.get(podSpec.getNetworks(), 0);
        Assert.assertTrue(String.format("%s", networkSpec.getPortMappings()),
                networkSpec.getPortMappings().size() == 2);
        Assert.assertTrue(networkSpec.getPortMappings().get(4040)== 8080);
        Assert.assertTrue(networkSpec.getPortMappings().get(4041) == 8081);
        validateServiceSpec("valid-automatic-cni-port-forwarding.yml", DcosConstants.DEFAULT_GPU_POLICY);
    }

    @Test
    public void invalidDuplicatePodName() throws Exception {
        ClassLoader classLoader = getClass().getClassLoader();
        File file = new File(classLoader.getResource("invalid-pod-name.yml").getFile());
        try {
            DefaultServiceSpec.newGenerator(RawServiceSpec.newBuilder(file).build(), flags).build();
            Assert.fail("Expected exception");
        } catch (JsonMappingException e) {
            Assert.assertTrue(e.getCause().toString(), e.getCause() instanceof JsonParseException);
            JsonParseException cause = (JsonParseException) e.getCause();
            Assert.assertTrue(cause.getMessage(), cause.getMessage().contains("Duplicate field 'meta-data'"));
        }
    }

    @Test
    public void invalidDuplicateDnsName() throws Exception {
        ClassLoader classLoader = getClass().getClassLoader();
        File file = new File(classLoader.getResource("invalid-task-dns.yml").getFile());
        try {
            DefaultServiceSpec.newGenerator(RawServiceSpec.newBuilder(file).build(), flags).build();
            Assert.fail("Expected exception");
        } catch (IllegalArgumentException e) {
            Assert.assertTrue(e.getMessage().contains("Tasks in different pods cannot share DNS names"));
        }
    }

    @Test
    public void invalidDuplicateCount() throws Exception {
        ClassLoader classLoader = getClass().getClassLoader();
        File file = new File(classLoader.getResource("invalid-duplicate-count.yml").getFile());
        try {
            DefaultServiceSpec.newGenerator(RawServiceSpec.newBuilder(file).build(), flags).build();
            Assert.fail("Expected exception");
        } catch (JsonMappingException e) {
            Assert.assertTrue(e.getCause().toString(), e.getCause() instanceof JsonParseException);
            JsonParseException cause = (JsonParseException) e.getCause();
            Assert.assertTrue(cause.getMessage().contains("Duplicate field 'count'"));
        }
    }

    @Test
    public void invalidVolumeAndVolumes() throws Exception {
        ClassLoader classLoader = getClass().getClassLoader();
        File file = new File(classLoader.getResource("invalid-volume-and-volumes.yml").getFile());
        try {
            DefaultServiceSpec.newGenerator(RawServiceSpec.newBuilder(file).build(), flags).build();
            Assert.fail("Expected exception");
        } catch (IllegalArgumentException e) {
            Assert.assertTrue(e.getMessage(), e.getMessage().contains("Both 'volume' and 'volumes'"));
        }
    }

    @Test(expected = FileNotFoundException.class)
    public void invalidConfigFile() throws Exception {
        ClassLoader classLoader = getClass().getClassLoader();
        File file = new File(classLoader.getResource("invalid-config-file.yml").getFile());
        DefaultServiceSpec.newGenerator(RawServiceSpec.newBuilder(file).build(), flags).build();
    }

    @Test(expected = IllegalStateException.class)
    public void invalidPlanSteps() throws Exception {
        ClassLoader classLoader = getClass().getClassLoader();
        File file = new File(classLoader.getResource("invalid-plan-steps.yml").getFile());
        RawServiceSpec rawSpec = RawServiceSpec.newBuilder(file).build();
        DefaultScheduler.newBuilder(DefaultServiceSpec.newGenerator(rawSpec, flags).build(), flags)
            .setConfigStore(mockConfigStore)
            .setStateStore(mockStateStore)
            .setPlansFrom(rawSpec)
            .build();
    }

    @Test
    public void invalidPodNamePojo() throws Exception {
        ClassLoader classLoader = getClass().getClassLoader();
        File file = new File(classLoader.getResource("valid-exhaustive.yml").getFile());

        when(mockFileReader.read("config-one.conf.mustache")).thenReturn("hello");
        when(mockFileReader.read("config-two.xml.mustache")).thenReturn("hey");
        when(mockFileReader.read("config-three.conf.mustache")).thenReturn("hi");

        DefaultServiceSpec defaultServiceSpec =
                DefaultServiceSpec.newGenerator(RawServiceSpec.newBuilder(file).build(), flags)
                        .setFileReader(mockFileReader)
                        .build();
        try {
            List<PodSpec> pods = defaultServiceSpec.getPods();
            pods.add(pods.get(0));
            DefaultServiceSpec.newBuilder(defaultServiceSpec)
                    .pods(pods)
                    .build();
            Assert.fail("Expected exception");
        } catch (ConstraintViolationException e) {
            Set<ConstraintViolation<?>> constraintViolations = e.getConstraintViolations();
            Assert.assertTrue(constraintViolations.size() > 0);
        }
    }

    @Test
    public void invalidTaskName() throws Exception {
        ClassLoader classLoader = getClass().getClassLoader();
        File file = new File(classLoader.getResource("invalid-task-name.yml").getFile());
        try {
            DefaultServiceSpec.newGenerator(RawServiceSpec.newBuilder(file).build(), flags).build();
            Assert.fail("Expected exception");
        } catch (JsonMappingException e) {
            Assert.assertTrue(e.getCause().toString(), e.getCause() instanceof JsonParseException);
            JsonParseException cause = (JsonParseException) e.getCause();
            Assert.assertTrue(cause.getMessage(), cause.getMessage().contains("Duplicate field 'meta-data-task'"));
        }
    }

    @Test(expected = IllegalArgumentException.class)
    public void cantDefineContainerSettingsBothPlaces() throws Exception {
        ClassLoader classLoader = getClass().getClassLoader();
        File file = new File(classLoader.getResource("invalid-duplicate-container-definition.yml").getFile());
        DefaultServiceSpec.newGenerator(RawServiceSpec.newBuilder(file).build(), flags).build();
    }

    @Test
    public void validImage() throws Exception {
        ClassLoader classLoader = getClass().getClassLoader();
        File file = new File(classLoader.getResource("valid-image.yml").getFile());
        DefaultServiceSpec defaultServiceSpec = DefaultServiceSpec.newGenerator(RawServiceSpec.newBuilder(file).build(), flags).build();
        Assert.assertEquals("group/image", defaultServiceSpec.getPods().get(0).getImage().get());
    }

    @Test
    public void validImageLegacy() throws Exception {
        ClassLoader classLoader = getClass().getClassLoader();
        File file = new File(classLoader.getResource("valid-image-legacy.yml").getFile());
        DefaultServiceSpec defaultServiceSpec = DefaultServiceSpec.newGenerator(RawServiceSpec.newBuilder(file).build(), flags).build();
        Assert.assertEquals("group/image", defaultServiceSpec.getPods().get(0).getImage().get());
    }

    @Test
    public void validNetworks() throws Exception {
        ClassLoader classLoader = getClass().getClassLoader();
        File file = new File(classLoader.getResource("valid-network.yml").getFile());
        DefaultServiceSpec defaultServiceSpec = DefaultServiceSpec.newGenerator(RawServiceSpec.newBuilder(file).build(), flags).build();
        Assert.assertEquals("dcos", Iterables.get(defaultServiceSpec.getPods().get(0).getNetworks(), 0)
                .getName());
        // check that the port resources are ignored
        List<ResourceSpec> portsResources = defaultServiceSpec.getPods().get(0).getTasks().get(0).getResourceSet()
                .getResources()
                .stream()
                .filter(r -> r.getName().equals("ports"))
                .collect(Collectors.toList());
        Assert.assertEquals(0, portsResources.size());
    }

    @Test
    public void validPortMappingNetworkRespectsPortResources() throws Exception {
        ClassLoader classLoader = getClass().getClassLoader();
        File file = new File(classLoader.getResource("valid-automatic-cni-port-forwarding.yml").getFile());
        DefaultServiceSpec defaultServiceSpec = DefaultServiceSpec.newGenerator(RawServiceSpec.newBuilder(file).build(), flags).build();
        Assert.assertEquals("mesos-bridge", Iterables.get(defaultServiceSpec.getPods().get(0).getNetworks(), 0)
                .getName());
        // check that the port resources are ignored
        for (PodSpec podSpec : defaultServiceSpec.getPods()) {
            for (TaskSpec taskSpec : podSpec.getTasks()) {
                List<ResourceSpec> portsResources = taskSpec.getResourceSet()
                        .getResources()
                        .stream()
                        .filter(r -> r.getName().equals("ports"))
                        .collect(Collectors.toList());

                int portCount = 1;
                if (podSpec.getType().equals("meta-data-with-port-mapping")) {
                    portCount = 2;
                }

                Assert.assertEquals(portCount, portsResources.size());
            }
        }
    }

    @Test
    public void validNetworksLegacy() throws Exception {
        ClassLoader classLoader = getClass().getClassLoader();
        File file = new File(classLoader.getResource("valid-network-legacy.yml").getFile());
        DefaultServiceSpec defaultServiceSpec = DefaultServiceSpec.newGenerator(RawServiceSpec.newBuilder(file).build(), flags).build();
        Assert.assertEquals(DcosConstants.DEFAULT_OVERLAY_NETWORK, Iterables.get(defaultServiceSpec.getPods().get(0).getNetworks(), 0)
                .getName());
    }

    @Test(expected = IllegalArgumentException.class)
    public void invalidNetworks() throws Exception {
        ClassLoader classLoader = getClass().getClassLoader();
        // this service spec contains specifies an overlay network that doesn't support port mapping, but contains
        // port mapping requests
        File file = new File(classLoader.getResource("invalid-network.yml").getFile());
        DefaultServiceSpec.newGenerator(RawServiceSpec.newBuilder(file).build(), flags).build();
    }

    @Test
    public void invalidScalarCpuResource() throws Exception {
        ClassLoader classLoader = getClass().getClassLoader();
        try {
            File file = new File(classLoader.getResource("invalid-scalar-cpu-resource.yml").getFile());
            DefaultServiceSpec.newGenerator(RawServiceSpec.newBuilder(file).build(), flags).build();
            Assert.fail("Expected exception");
        } catch (ConstraintViolationException e) {
            Set<ConstraintViolation<?>> constraintViolations = e.getConstraintViolations();
            Assert.assertEquals(1, constraintViolations.size());
        }
    }

    @Test
    public void invalidScalarMemResource() throws Exception {
        ClassLoader classLoader = getClass().getClassLoader();
        try {
            File file = new File(classLoader.getResource("invalid-scalar-mem-resource.yml").getFile());
            DefaultServiceSpec.newGenerator(RawServiceSpec.newBuilder(file).build(), flags).build();
            Assert.fail("Expected exception");
        } catch (ConstraintViolationException e) {
            Set<ConstraintViolation<?>> constraintViolations = e.getConstraintViolations();
            Assert.assertEquals(1, constraintViolations.size());
        }
    }

    @Test
    public void invalidScalarDiskResource() throws Exception {
        ClassLoader classLoader = getClass().getClassLoader();
        try {
            File file = new File(classLoader.getResource("invalid-scalar-disk-resource.yml").getFile());
            DefaultServiceSpec.newGenerator(RawServiceSpec.newBuilder(file).build(), flags).build();
            Assert.fail("Expected exception");
        } catch (ConstraintViolationException e) {
            Set<ConstraintViolation<?>> constraintViolations = e.getConstraintViolations();
            Assert.assertEquals(1, constraintViolations.size());
        }
    }

    @Test(expected = RLimit.InvalidRLimitException.class)
    public void invalidRLimitName() throws Exception {
        ClassLoader classLoader = getClass().getClassLoader();
        File file = new File(classLoader.getResource("invalid-rlimit-name.yml").getFile());
        DefaultServiceSpec.newGenerator(RawServiceSpec.newBuilder(file).build(), flags).build();
    }

    @Test(expected = RLimit.InvalidRLimitException.class)
    public void invalidRLimitNameLegacy() throws Exception {
        ClassLoader classLoader = getClass().getClassLoader();
        File file = new File(classLoader.getResource("invalid-rlimit-legacy-name.yml").getFile());
        DefaultServiceSpec.newGenerator(RawServiceSpec.newBuilder(file).build(), flags).build();
    }

    @Test
    public void invalidTaskNamePojo() throws Exception {
        ClassLoader classLoader = getClass().getClassLoader();
        File file = new File(classLoader.getResource("valid-exhaustive.yml").getFile());

        when(mockFileReader.read("config-one.conf.mustache")).thenReturn("hello");
        when(mockFileReader.read("config-two.xml.mustache")).thenReturn("hey");
        when(mockFileReader.read("config-three.conf.mustache")).thenReturn("hi");

        DefaultServiceSpec defaultServiceSpec =
                DefaultServiceSpec.newGenerator(RawServiceSpec.newBuilder(file).build(), flags)
                        .setFileReader(mockFileReader)
                        .build();
        try {
            List<PodSpec> pods = defaultServiceSpec.getPods();
            PodSpec aPod = pods.get(0);
            List<TaskSpec> tasks = aPod.getTasks();
            tasks.add(tasks.get(0));
            DefaultPodSpec.newBuilder(aPod)
                    .tasks(tasks)
                    .build();
            Assert.fail("Expected exception");
        } catch (ConstraintViolationException e) {
            Set<ConstraintViolation<?>> constraintViolations = e.getConstraintViolations();
            Assert.assertTrue(constraintViolations.size() > 0);
        }
    }

    @Test
    public void invalidTaskSpecNoResource() throws Exception {
        ClassLoader classLoader = getClass().getClassLoader();
        File file = new File(classLoader.getResource("invalid-task-resources.yml").getFile());
        try {
            DefaultServiceSpec.newGenerator(RawServiceSpec.newBuilder(file).build(), flags).build();
            Assert.fail("Expected exception");
        } catch (ConstraintViolationException e) {
            Set<ConstraintViolation<?>> constraintViolations = e.getConstraintViolations();
            Assert.assertTrue(constraintViolations.size() > 0);
        }
    }

    @Test
    public void invalidDuplicateResourceSetName() throws Exception {
        ClassLoader classLoader = getClass().getClassLoader();
        File file = new File(classLoader.getResource("invalid-resource-set-name.yml").getFile());
        try {
            DefaultServiceSpec.newGenerator(RawServiceSpec.newBuilder(file).build(), flags).build();
            Assert.fail("Expected exception");
        } catch (JsonMappingException e) {
            Assert.assertTrue(e.getCause().toString(), e.getCause() instanceof JsonParseException);
            JsonParseException cause = (JsonParseException) e.getCause();
            Assert.assertTrue(cause.getMessage(),
                    cause.getMessage().contains("Duplicate field 'data-store-resources'"));
        }
    }

    @Test
    public void defaultZKConnection() throws Exception {
        ClassLoader classLoader = getClass().getClassLoader();
        File file = new File(classLoader.getResource("valid-minimal.yml").getFile());
        DefaultServiceSpec serviceSpec = DefaultServiceSpec.newGenerator(RawServiceSpec.newBuilder(file).build(), flags).build();
        Assert.assertNotNull(serviceSpec);
        Assert.assertNotNull(serviceSpec.getZookeeperConnection());
        Assert.assertEquals(DcosConstants.MESOS_MASTER_ZK_CONNECTION_STRING, serviceSpec.getZookeeperConnection());
    }

    @Test
    public void customZKConnection() throws Exception {
        ClassLoader classLoader = getClass().getClassLoader();
        File file = new File(classLoader.getResource("valid-customzk.yml").getFile());
        DefaultServiceSpec serviceSpec = DefaultServiceSpec.newGenerator(RawServiceSpec.newBuilder(file).build(), flags).build();
        Assert.assertNotNull(serviceSpec);
        Assert.assertNotNull(serviceSpec.getZookeeperConnection());
        Assert.assertEquals("custom.master.mesos:2181", serviceSpec.getZookeeperConnection());
    }

    @Test
    public void executorUriInjection() throws Exception {
        ClassLoader classLoader = getClass().getClassLoader();
        File file = new File(classLoader.getResource("valid-minimal.yml").getFile());

        DefaultServiceSpec defaultServiceSpec = DefaultServiceSpec.newGenerator(RawServiceSpec.newBuilder(file).build(), flags).build();
        Assert.assertTrue(defaultServiceSpec.getPods().get(0).getUris().contains(URI.create("test-executor-uri")));
    }

    private void validateServiceSpec(String fileName, Boolean supportGpu) throws Exception {
        ClassLoader classLoader = getClass().getClassLoader();
        File file = new File(classLoader.getResource(fileName).getFile());
        DefaultServiceSpec serviceSpec = DefaultServiceSpec.newGenerator(RawServiceSpec.newBuilder(file).build(), flags).build();

        capabilities = mock(Capabilities.class);
        when(capabilities.supportsGpuResource()).thenReturn(supportGpu);
        when(capabilities.supportsCNINetworking()).thenReturn(true);

        Persister persister = new MemPersister();
        DefaultScheduler.newBuilder(serviceSpec, flags)
                .setStateStore(new DefaultStateStore(persister))
                .setConfigStore(
                        new DefaultConfigStore<>(DefaultServiceSpec.getConfigurationFactory(serviceSpec), persister))
                .setCapabilities(capabilities)
                .build();
    }
}<|MERGE_RESOLUTION|>--- conflicted
+++ resolved
@@ -112,7 +112,6 @@
     }
 
     @Test
-<<<<<<< HEAD
     public void validPortResourceEnvKey() throws Exception {
         ClassLoader classLoader = getClass().getClassLoader();
         File file = new File(classLoader.getResource("valid-envkey-ports.yml").getFile());
@@ -124,22 +123,25 @@
                 .filter(r -> r.getName().equals("ports"))
                 .collect(Collectors.toList());
 
-        Assert.assertEquals(1, portsResources.size());
-
-       PortsRequirement portsRequirement = (PortsRequirement) portsResources.get(0).getResourceRequirement(null);
-       List<ResourceRequirement> portReqList = (List<ResourceRequirement>) portsRequirement.getPortRequirements();
-
-       Assert.assertEquals(3, portReqList.size());
-
-       Assert.assertEquals("key1", ((PortRequirement) portReqList.get(0)).getCustomEnvKey().get());
-       Assert.assertFalse(((PortRequirement) portReqList.get(1)).getCustomEnvKey().isPresent());
-       Assert.assertFalse(((PortRequirement) portReqList.get(2)).getCustomEnvKey().isPresent());
-
-    }
-
-    @Test
-=======
->>>>>>> ef2f845f
+        Assert.assertEquals(3, portsResources.size());
+
+        PortSpec portSpec = (PortSpec) portsResources.get(0);
+        Assert.assertEquals("name1", portSpec.getPortName());
+        Assert.assertEquals(8080, portSpec.getPort());
+        Assert.assertEquals("key1", portSpec.getEnvKey().get());
+
+        portSpec = (PortSpec) portsResources.get(1);
+        Assert.assertEquals("name2", portSpec.getPortName());
+        Assert.assertEquals(8088, portSpec.getPort());
+        Assert.assertFalse(portSpec.getEnvKey().isPresent());
+
+        portSpec = (PortSpec) portsResources.get(2);
+        Assert.assertEquals("name3", portSpec.getPortName());
+        Assert.assertEquals(8089, portSpec.getPort());
+        Assert.assertFalse(portSpec.getEnvKey().isPresent());
+    }
+
+    @Test
     public void validPortResource() throws Exception {
         ClassLoader classLoader = getClass().getClassLoader();
         File file = new File(classLoader.getResource("valid-multiple-ports.yml").getFile());
