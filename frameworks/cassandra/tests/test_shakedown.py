import pytest
import shakedown

from tests.config import *
import sdk_install as install
import sdk_tasks as tasks
import sdk_utils as utils


def setup_module(module):
<<<<<<< HEAD
    shakedown.uninstall_package_and_data(PACKAGE_NAME, PACKAGE_NAME)
=======
    install.uninstall(PACKAGE_NAME)
    utils.gc_frameworks()
>>>>>>> b0fa1249
    install.install(PACKAGE_NAME, DEFAULT_TASK_COUNT)


def setup_function(function):
    tasks.check_running(PACKAGE_NAME, DEFAULT_TASK_COUNT)


def teardown_module(module):
    shakedown.uninstall_package_and_data(PACKAGE_NAME, PACKAGE_NAME)


@pytest.mark.sanity
@pytest.mark.smoke
def test_service_health():
    check_dcos_service_health()
<|MERGE_RESOLUTION|>--- conflicted
+++ resolved
@@ -3,22 +3,16 @@
 
 from tests.config import *
 import sdk_install as install
-import sdk_tasks as tasks
-import sdk_utils as utils
 
 
 def setup_module(module):
-<<<<<<< HEAD
     shakedown.uninstall_package_and_data(PACKAGE_NAME, PACKAGE_NAME)
-=======
-    install.uninstall(PACKAGE_NAME)
-    utils.gc_frameworks()
->>>>>>> b0fa1249
+    install.gc_frameworks()
     install.install(PACKAGE_NAME, DEFAULT_TASK_COUNT)
 
 
 def setup_function(function):
-    tasks.check_running(PACKAGE_NAME, DEFAULT_TASK_COUNT)
+    shakedown.wait_for_service_tasks_running(PACKAGE_NAME, DEFAULT_TASK_COUNT)
 
 
 def teardown_module(module):
