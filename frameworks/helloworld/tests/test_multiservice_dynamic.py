--- conflicted
+++ resolved
@@ -43,36 +43,6 @@
         sdk_install.uninstall(config.PACKAGE_NAME, config.SERVICE_NAME)
 
 
-<<<<<<< HEAD
-=======
-# TODO: Move this to sdk_tasks
-def check_scheduler_relaunched(
-    service_name: str, old_scheduler_task_id: str, timeout_seconds=sdk_tasks.DEFAULT_TIMEOUT_SECONDS
-):
-    """
-    This function checks for the relaunch of a task using the same matching as is
-    used in sdk_task.get_task_id()
-    """
-
-    @retrying.retry(
-        wait_fixed=1000, stop_max_delay=timeout_seconds * 1000, retry_on_result=lambda res: not res
-    )
-    def fn():
-        try:
-            task_ids = set(
-                [t["id"] for t in shakedown.get_tasks(completed=False) if t["name"] == service_name]
-            )
-            log.info("found the following task ids {}".format(task_ids))
-        except dcos.errors.DCOSHTTPException:
-            log.info("Failed to get task ids. service_name=%s", service_name)
-            task_ids = set([])
-
-        return len(task_ids) > 0 and (old_scheduler_task_id not in task_ids or len(task_ids) > 1)
-
-    fn()
-
-
->>>>>>> f101c86d
 @pytest.mark.sanity
 def test_add_deploy_restart_remove():
     svc1 = "test1"
