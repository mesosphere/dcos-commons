{
  "id": "{{service.name}}",
  "cpus": 1.0,
  "mem": 1024,
  "instances": 1,
  "user":"{{service.user}}",
  "cmd": "export LD_LIBRARY_PATH=$MESOS_SANDBOX/libmesos-bundle/lib:$LD_LIBRARY_PATH; export MESOS_NATIVE_JAVA_LIBRARY=$(ls $MESOS_SANDBOX/libmesos-bundle/lib/libmesos-*.so); export JAVA_HOME=$(ls -d $MESOS_SANDBOX/jre*/); export JAVA_HOME=${JAVA_HOME%/}; export PATH=$(ls -d $JAVA_HOME/bin):$PATH &&  export JAVA_OPTS=\"-Xms256M -Xmx512M -XX:-HeapDumpOnOutOfMemoryError\" &&  ./kafka-scheduler/bin/kafka ./kafka-scheduler/svc.yml",
  "labels": {
    "DCOS_COMMONS_API_VERSION": "v1",
    "DCOS_COMMONS_UNINSTALL": "true",
    "DCOS_PACKAGE_FRAMEWORK_NAME": "{{service.name}}",
    "MARATHON_SINGLE_INSTANCE_APP": "true",
    "DCOS_SERVICE_NAME": "{{service.name}}",
    "DCOS_SERVICE_PORT_INDEX": "0",
    "DCOS_SERVICE_SCHEME": "http"
  },
  {{#service.service_account_secret}}
  "secrets": {
    "serviceCredential": {
      "source": "{{service.service_account_secret}}"
    }
  },
  {{/service.service_account_secret}}
  "env": {
    "FRAMEWORK_NAME": "{{service.name}}",
    "FRAMEWORK_PRINCIPAL": "{{service.service_account}}",
    "FRAMEWORK_USER": "{{service.user}}",
    "FRAMEWORK_LOG_LEVEL": "{{service.log_level}}",
<<<<<<< HEAD
    {{#brokers.kill_grace_period}}
    "BROKER_KILL_GRACE_PERIOD": "{{brokers.kill_grace_period}}",
    {{/brokers.kill_grace_period}}
    "CMD_PREFIX": "{{service.cmd_prefix}}",
    "SECRET_NAME": "{{service.secret_name}}",
=======
>>>>>>> c0c08858
    "EXECUTOR_URI": "{{resource.assets.uris.executor-zip}}",
    "LIBMESOS_URI": "{{resource.assets.uris.libmesos-bundle-tar-gz}}",
    "BOOTSTRAP_URI": "{{resource.assets.uris.bootstrap-zip}}",
    "KAFKA_URI": "{{resource.assets.uris.kafka-tgz}}",
    "KAFKA_JAVA_URI": "{{resource.assets.uris.kafka-jre-tar-gz}}",
    "JAVA_URI": "{{resource.assets.uris.jre-tar-gz}}",
    "MESOS_API_VERSION": "{{service.mesos_api_version}}",
    "KAFKA_STATSD_URI": "{{resource.assets.uris.kafka-statsd-jar}}",
    "CLIENT_STATSD_URI": "{{resource.assets.uris.statsd-client-jar}}",

    "PLACEMENT_CONSTRAINTS": "{{service.placement_constraint}}",
    "DEPLOY_STRATEGY":"{{service.deploy_strategy}}",
    "BROKER_COUNT": "{{brokers.count}}",
    "BROKER_CPUS": "{{brokers.cpus}}",
    "BROKER_MEM": "{{brokers.mem}}",
    "BROKER_DISK_SIZE": "{{brokers.disk}}",
    "BROKER_DISK_TYPE": "{{brokers.disk_type}}",
    "BROKER_DISK_PATH": "{{brokers.disk_path}}",
    "BROKER_JAVA_HEAP": "{{brokers.heap.size}}",
    "BROKER_PORT": "{{brokers.port}}",

    {{#service.service_account_secret}}
    "DCOS_SERVICE_ACCOUNT_CREDENTIAL": { "secret": "serviceCredential" },
    "MESOS_MODULES": "{\"libraries\": [{\"file\": \"libdcos_security.so\", \"modules\": [{\"name\": \"com_mesosphere_dcos_ClassicRPCAuthenticatee\"}]}]}",
    "MESOS_AUTHENTICATEE": "com_mesosphere_dcos_ClassicRPCAuthenticatee",
    {{/service.service_account_secret}}

    {{#service.virtual_network_enabled}}
    "ENABLE_VIRTUAL_NETWORK": "yes",
    "VIRTUAL_NETWORK_NAME": "{{service.virtual_network_name}}",
    "VIRTUAL_NETWORK_PLUGIN_LABELS": "{{service.virtual_network_plugin_labels}}",
    {{/service.virtual_network_enabled}}

    "CONFIG_TEMPLATE_PATH": "kafka-scheduler",
    "KAFKA_VERSION_PATH": "kafka_2.11-0.11.0.0",

    "KAFKA_ZOOKEEPER_URI": "{{kafka.kafka_zookeeper_uri}}",

    {{#kafka.kafka_advertise_host_ip}}
    "TASKCFG_ALL_KAFKA_ADVERTISE_HOST" : "set",
    {{/kafka.kafka_advertise_host_ip}}

    "TASKCFG_ALL_KAFKA_RESERVED_BROKER_MAX_ID": "{{kafka.reserved_broker_max_id}}",
    "TASKCFG_ALL_KAFKA_OFFSETS_TOPIC_COMPRESSION_CODEC": "{{kafka.offsets_topic_compression_codec}}",
    "TASKCFG_ALL_KAFKA_REPLICA_FETCH_MIN_BYTES": "{{kafka.replica_fetch_min_bytes}}",
    "TASKCFG_ALL_KAFKA_CONTROLLED_SHUTDOWN_RETRY_BACKOFF_MS": "{{kafka.controlled_shutdown_retry_backoff_ms}}",
    "TASKCFG_ALL_KAFKA_LOG_FLUSH_OFFSET_CHECKPOINT_INTERVAL_MS": "{{kafka.log_flush_offset_checkpoint_interval_ms}}",
    "TASKCFG_ALL_KAFKA_OFFSETS_TOPIC_NUM_PARTITIONS": "{{kafka.offsets_topic_num_partitions}}",
    "TASKCFG_ALL_KAFKA_MAX_CONNECTIONS_PER_IP_OVERRIDES": "{{kafka.max_connections_per_ip_overrides}}",
    "TASKCFG_ALL_KAFKA_LEADER_IMBALANCE_CHECK_INTERVAL_SECONDS": "{{kafka.leader_imbalance_check_interval_seconds}}",
    "TASKCFG_ALL_KAFKA_INTER_BROKER_PROTOCOL_VERSION": "{{kafka.inter_broker_protocol_version}}",
    "TASKCFG_ALL_KAFKA_LOG_MESSAGE_FORMAT_VERSION": "{{kafka.log_message_format_version}}",
    "TASKCFG_ALL_KAFKA_REPLICA_SOCKET_TIMEOUT_MS": "{{kafka.replica_socket_timeout_ms}}",
    "TASKCFG_ALL_KAFKA_GROUP_MAX_SESSION_TIMEOUT_MS": "{{kafka.group_max_session_timeout_ms}}",
    "TASKCFG_ALL_KAFKA_LOG_CLEANER_DELETE_RETENTION_MS": "{{kafka.log_cleaner_delete_retention_ms}}",
    "TASKCFG_ALL_KAFKA_LOG_PREALLOCATE": "{{kafka.log_preallocate}}",
    "TASKCFG_ALL_KAFKA_REPLICA_SOCKET_RECEIVE_BUFFER_BYTES": "{{kafka.replica_socket_receive_buffer_bytes}}",
    "TASKCFG_ALL_KAFKA_OFFSET_METADATA_MAX_BYTES": "{{kafka.offset_metadata_max_bytes}}",
    "TASKCFG_ALL_KAFKA_MESSAGE_MAX_BYTES": "{{kafka.message_max_bytes}}",
    "TASKCFG_ALL_KAFKA_LOG_ROLL_JITTER_HOURS": "{{kafka.log_roll_jitter_hours}}",
    "TASKCFG_ALL_KAFKA_OFFSETS_RETENTION_CHECK_INTERVAL_MS": "{{kafka.offsets_retention_check_interval_ms}}",
    "TASKCFG_ALL_KAFKA_FETCH_PURGATORY_PURGE_INTERVAL_REQUESTS": "{{kafka.fetch_purgatory_purge_interval_requests}}",
    "TASKCFG_ALL_KAFKA_LOG_RETENTION_CHECK_INTERVAL_MS": "{{kafka.log_retention_check_interval_ms}}",
    "TASKCFG_ALL_KAFKA_LOG_INDEX_INTERVAL_BYTES": "{{kafka.log_index_interval_bytes}}",
    "TASKCFG_ALL_KAFKA_NUM_NETWORK_THREADS": "{{kafka.num_network_threads}}",
    "TASKCFG_ALL_KAFKA_OFFSETS_COMMIT_TIMEOUT_MS": "{{kafka.offsets_commit_timeout_ms}}",
    "TASKCFG_ALL_KAFKA_OFFSETS_TOPIC_REPLICATION_FACTOR": "{{kafka.offsets_topic_replication_factor}}",
    "TASKCFG_ALL_KAFKA_REPLICA_FETCH_MAX_BYTES": "{{kafka.replica_fetch_max_bytes}}",
    "TASKCFG_ALL_KAFKA_CONNECTIONS_MAX_IDLE_MS": "{{kafka.connections_max_idle_ms}}",
    "TASKCFG_ALL_KAFKA_SOCKET_REQUEST_MAX_BYTES": "{{kafka.socket_request_max_bytes}}",
    "TASKCFG_ALL_KAFKA_METRICS_REPORTERS": "{{kafka.kafka_metrics_reporters}}",
    "TASKCFG_ALL_METRIC_REPORTERS": "{{kafka.metric_reporters}}",
    "TASKCFG_ALL_KAFKA_METRICS_NUM_SAMPLES": "{{kafka.metrics_num_samples}}",
    "TASKCFG_ALL_KAFKA_METRICS_SAMPLE_WINDOW_MS": "{{kafka.metrics_sample_window_ms}}",
    "TASKCFG_ALL_KAFKA_NUM_PARTITIONS": "{{kafka.num_partitions}}",
    "TASKCFG_ALL_KAFKA_REPLICA_LAG_TIME_MAX_MS": "{{kafka.replica_lag_time_max_ms}}",
    "TASKCFG_ALL_KAFKA_LOG_CLEANER_IO_BUFFER_LOAD_FACTOR": "{{kafka.log_cleaner_io_buffer_load_factor}}",
    "TASKCFG_ALL_KAFKA_OFFSETS_COMMIT_REQUIRED_ACKS": "{{kafka.offsets_commit_required_acks}}",
    "TASKCFG_ALL_KAFKA_AUTO_CREATE_TOPICS_ENABLE": "{{kafka.auto_create_topics_enable}}",
    "TASKCFG_ALL_KAFKA_UNCLEAN_LEADER_ELECTION_ENABLE": "{{kafka.unclean_leader_election_enable}}",
    "TASKCFG_ALL_KAFKA_REPLICA_FETCH_BACKOFF_MS": "{{kafka.replica_fetch_backoff_ms}}",
    "TASKCFG_ALL_KAFKA_LOG_ROLL_HOURS": "{{kafka.log_roll_hours}}",
    "TASKCFG_ALL_KAFKA_ZOOKEEPER_SESSION_TIMEOUT_MS": "{{kafka.zookeeper_session_timeout_ms}}",
    "TASKCFG_ALL_KAFKA_PRODUCER_PURGATORY_PURGE_INTERVAL_REQUESTS": "{{kafka.producer_purgatory_purge_interval_requests}}",
    "TASKCFG_ALL_KAFKA_GROUP_MIN_SESSION_TIMEOUT_MS": "{{kafka.group_min_session_timeout_ms}}",
    "TASKCFG_ALL_KAFKA_LOG_INDEX_SIZE_MAX_BYTES": "{{kafka.log_index_size_max_bytes}}",
    "TASKCFG_ALL_KAFKA_NUM_REPLICA_FETCHERS": "{{kafka.num_replica_fetchers}}",
    "TASKCFG_ALL_KAFKA_MIN_INSYNC_REPLICAS": "{{kafka.min_insync_replicas}}",
    "TASKCFG_ALL_KAFKA_LOG_FLUSH_INTERVAL_MESSAGES": "{{kafka.log_flush_interval_messages}}",
    "TASKCFG_ALL_KAFKA_SOCKET_SEND_BUFFER_BYTES": "{{kafka.socket_send_buffer_bytes}}",
    "TASKCFG_ALL_KAFKA_AUTO_LEADER_REBALANCE_ENABLE": "{{kafka.auto_leader_rebalance_enable}}",
    "TASKCFG_ALL_KAFKA_LOG_CLEANER_ENABLE": "{{kafka.log_cleaner_enable}}",
    "TASKCFG_ALL_KAFKA_QUEUED_MAX_REQUESTS": "{{kafka.queued_max_requests}}",
    "TASKCFG_ALL_KAFKA_CONTROLLED_SHUTDOWN_MAX_RETRIES": "{{kafka.controlled_shutdown_max_retries}}",
    "TASKCFG_ALL_KAFKA_OFFSETS_LOAD_BUFFER_SIZE": "{{kafka.offsets_load_buffer_size}}",
    "TASKCFG_ALL_KAFKA_LOG_RETENTION_BYTES": "{{kafka.log_retention_bytes}}",
    "TASKCFG_ALL_KAFKA_NUM_IO_THREADS": "{{kafka.num_io_threads}}",
    "TASKCFG_ALL_KAFKA_CONTROLLER_SOCKET_TIMEOUT_MS": "{{kafka.controller_socket_timeout_ms}}",
    "TASKCFG_ALL_KAFKA_LOG_RETENTION_HOURS": "{{kafka.log_retention_hours}}",
    "TASKCFG_ALL_KAFKA_LOG_FLUSH_SCHEDULER_INTERVAL_MS": "{{kafka.log_flush_scheduler_interval_ms}}",
    "TASKCFG_ALL_KAFKA_OFFSETS_RETENTION_MINUTES": "{{kafka.offsets_retention_minutes}}",
    "TASKCFG_ALL_KAFKA_QUOTA_WINDOW_SIZE_SECONDS": "{{kafka.quota_window_size_seconds}}",
    "TASKCFG_ALL_KAFKA_LOG_SEGMENT_BYTES": "{{kafka.log_segment_bytes}}",
    "TASKCFG_ALL_KAFKA_LEADER_IMBALANCE_PER_BROKER_PERCENTAGE": "{{kafka.leader_imbalance_per_broker_percentage}}",
    "TASKCFG_ALL_KAFKA_MAX_CONNECTIONS_PER_IP": "{{kafka.max_connections_per_ip}}",
    "TASKCFG_ALL_KAFKA_LOG_CLEANER_DEDUPE_BUFFER_SIZE": "{{kafka.log_cleaner_dedupe_buffer_size}}",
    "TASKCFG_ALL_KAFKA_LOG_CLEANER_MIN_CLEANABLE_RATIO": "{{kafka.log_cleaner_min_cleanable_ratio}}",
    "TASKCFG_ALL_KAFKA_ZOOKEEPER_SYNC_TIME_MS": "{{kafka.zookeeper_sync_time_ms}}",
    "TASKCFG_ALL_KAFKA_QUOTA_CONSUMER_DEFAULT": "{{kafka.quota_consumer_default}}",
    "TASKCFG_ALL_KAFKA_DELETE_TOPIC_ENABLE": "{{kafka.delete_topic_enable}}",
    "TASKCFG_ALL_KAFKA_LOG_CLEANUP_POLICY": "{{kafka.log_cleanup_policy}}",
    "TASKCFG_ALL_KAFKA_DEFAULT_REPLICATION_FACTOR": "{{kafka.default_replication_factor}}",
    "TASKCFG_ALL_KAFKA_NUM_RECOVERY_THREADS_PER_DATA_DIR": "{{kafka.num_recovery_threads_per_data_dir}}",
    "TASKCFG_ALL_KAFKA_LOG_CLEANER_IO_BUFFER_SIZE": "{{kafka.log_cleaner_io_buffer_size}}",
    "TASKCFG_ALL_KAFKA_BACKGROUND_THREADS": "{{kafka.background_threads}}",
    "TASKCFG_ALL_KAFKA_LOG_SEGMENT_DELETE_DELAY_MS": "{{kafka.log_segment_delete_delay_ms}}",
    "TASKCFG_ALL_KAFKA_QUOTA_WINDOW_NUM": "{{kafka.quota_window_num}}",
    "TASKCFG_ALL_KAFKA_REQUEST_TIMEOUT_MS": "{{kafka.request_timeout_ms}}",
    "TASKCFG_ALL_KAFKA_LOG_CLEANER_THREADS": "{{kafka.log_cleaner_threads}}",
    "TASKCFG_ALL_KAFKA_QUOTA_PRODUCER_DEFAULT": "{{kafka.quota_producer_default}}",
    "TASKCFG_ALL_KAFKA_LOG_CLEANER_BACKOFF_MS": "{{kafka.log_cleaner_backoff_ms}}",
    "TASKCFG_ALL_KAFKA_CONTROLLED_SHUTDOWN_ENABLE": "{{kafka.controlled_shutdown_enable}}",
    "TASKCFG_ALL_KAFKA_SOCKET_RECEIVE_BUFFER_BYTES": "{{kafka.socket_receive_buffer_bytes}}",
    "TASKCFG_ALL_KAFKA_REPLICA_FETCH_WAIT_MAX_MS": "{{kafka.replica_fetch_wait_max_ms}}",
    "TASKCFG_ALL_KAFKA_REPLICA_HIGH_WATERMARK_CHECKPOINT_INTERVAL_MS": "{{kafka.replica_high_watermark_checkpoint_interval_ms}}",
    "TASKCFG_ALL_KAFKA_OFFSETS_TOPIC_SEGMENT_BYTES": "{{kafka.offsets_topic_segment_bytes}}",
    "TASKCFG_ALL_KAFKA_LOG_CLEANER_IO_MAX_BYTES_PER_SECOND": "{{kafka.log_cleaner_io_max_bytes_per_second}}",
    "TASKCFG_ALL_KAFKA_COMPRESSION_TYPE": "{{kafka.compression_type}}"
  },
  "uris": [
    "{{resource.assets.uris.executor-zip}}",
    "{{resource.assets.uris.bootstrap-zip}}",
    "{{resource.assets.uris.kafka-scheduler-zip}}",
    "{{resource.assets.uris.libmesos-bundle-tar-gz}}",
    "{{resource.assets.uris.kafka-tgz}}",
    "{{resource.assets.uris.jre-tar-gz}}"
  ],
  "upgradeStrategy":{
    "minimumHealthCapacity": 0,
    "maximumOverCapacity": 0
  },
  "healthChecks": [
    {
      "protocol": "HTTP",
      "path": "/v1/plans/deploy",
      "gracePeriodSeconds": 900,
      "intervalSeconds": 30,
      "portIndex": 0,
      "timeoutSeconds": 30,
      "maxConsecutiveFailures": 0
    },
    {
      "protocol": "HTTP",
      "path": "/v1/plans/recovery",
      "gracePeriodSeconds": 900,
      "intervalSeconds": 30,
      "portIndex": 0,
      "timeoutSeconds": 30,
      "maxConsecutiveFailures": 0
    }
  ],
  "portDefinitions": [
    {
      "port": 0,
      "protocol": "tcp",
      "name": "api",
      "labels": { "VIP_0": "/api.{{service.name}}:80" }
    }
  ]
}<|MERGE_RESOLUTION|>--- conflicted
+++ resolved
@@ -26,14 +26,11 @@
     "FRAMEWORK_PRINCIPAL": "{{service.service_account}}",
     "FRAMEWORK_USER": "{{service.user}}",
     "FRAMEWORK_LOG_LEVEL": "{{service.log_level}}",
-<<<<<<< HEAD
     {{#brokers.kill_grace_period}}
     "BROKER_KILL_GRACE_PERIOD": "{{brokers.kill_grace_period}}",
     {{/brokers.kill_grace_period}}
     "CMD_PREFIX": "{{service.cmd_prefix}}",
     "SECRET_NAME": "{{service.secret_name}}",
-=======
->>>>>>> c0c08858
     "EXECUTOR_URI": "{{resource.assets.uris.executor-zip}}",
     "LIBMESOS_URI": "{{resource.assets.uris.libmesos-bundle-tar-gz}}",
     "BOOTSTRAP_URI": "{{resource.assets.uris.bootstrap-zip}}",
