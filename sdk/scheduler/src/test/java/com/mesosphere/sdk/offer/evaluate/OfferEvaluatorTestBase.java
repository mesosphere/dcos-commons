package com.mesosphere.sdk.offer.evaluate;

import com.mesosphere.sdk.curator.CuratorStateStore;
import com.mesosphere.sdk.offer.DefaultOfferRequirementProvider;
import com.mesosphere.sdk.offer.OfferRequirementProvider;
import com.mesosphere.sdk.state.StateStore;
import com.mesosphere.sdk.testutils.CuratorTestUtils;
import com.mesosphere.sdk.testutils.OfferRequirementTestUtils;
import com.mesosphere.sdk.testutils.TestConstants;

import org.apache.curator.test.TestingServer;
import org.apache.mesos.Protos.Label;
import org.apache.mesos.Protos.Resource;
import org.junit.Before;
import org.junit.BeforeClass;
import org.junit.contrib.java.lang.system.EnvironmentVariables;

import java.util.*;

/**
 * A BaseTest for use in writing offer evaluation tests.
 */
public class OfferEvaluatorTestBase {
    public static final EnvironmentVariables ENVIRONMENT_VARIABLES =
            OfferRequirementTestUtils.getOfferRequirementProviderEnvironment();

    protected static final String ROOT_ZK_PATH = "/test-root-path";
    static TestingServer testZk; // Findbugs wants this to be package-protected for some reason

    protected OfferRequirementProvider offerRequirementProvider;
    protected StateStore stateStore;
    protected OfferEvaluator evaluator;
<<<<<<< HEAD
    PersistentOperationRecorder operationRecorder;
=======
>>>>>>> 48e19361

    @BeforeClass
    public static void beforeAll() throws Exception {
        testZk = new TestingServer();
    }

    @Before
    public void beforeEach() throws Exception {
        CuratorTestUtils.clear(testZk);
        stateStore = new CuratorStateStore(ROOT_ZK_PATH, testZk.getConnectString());
        offerRequirementProvider =
                new DefaultOfferRequirementProvider(stateStore, TestConstants.SERVICE_NAME, UUID.randomUUID());
        evaluator = new OfferEvaluator(stateStore, offerRequirementProvider);
<<<<<<< HEAD
        operationRecorder = new PersistentOperationRecorder(stateStore);
    }

    protected PodInstanceRequirement getPodInstanceRequirement(Resource resource) throws Exception {
        return getPodInstanceRequirement(resource, false, "single-task.yml");
    }

    protected PodInstanceRequirement getPodInstanceRequirement(Resource resource, String yamlFile) throws Exception {
        return getPodInstanceRequirement(resource, false, yamlFile);
    }

    protected PodInstanceRequirement getPodInstanceRequirement(
            Resource resource,
            List<String> avoidAgents,
            List<String> collocateAgents,
            boolean isVolume,
            String yamlFile) throws Exception {
        return getPodInstanceRequirement(
                Arrays.asList(resource), avoidAgents, collocateAgents, isVolume, yamlFile);
    }

    protected PodInstanceRequirement getPodInstanceRequirement(boolean isVolume, String yamlFile) throws Exception {
        return getPodInstanceRequirement(
                Collections.emptyList(), Collections.emptyList(), Collections.emptyList(), isVolume, yamlFile);
    }


    protected PodInstanceRequirement getPodInstanceRequirement(
            Collection<Resource> resources,
            List<String> avoidAgents,
            List<String> collocateAgents,
            boolean isVolume,
            String yamlFile) throws Exception {
        ClassLoader classLoader = getClass().getClassLoader();
        File file = new File(classLoader.getResource(yamlFile).getFile());
        RawServiceSpec rawServiceSpec = YAMLServiceSpecFactory.generateRawSpecFromYAML(file);
        DefaultServiceSpec serviceSpec = YAMLServiceSpecFactory.generateServiceSpec(rawServiceSpec);

        PodSpec podSpec = serviceSpec.getPods().get(0);
        if (!resources.isEmpty()) {
            podSpec = isVolume ?
                    OfferRequirementTestUtils.withVolume(
                            serviceSpec.getPods().get(0), resources.iterator().next(), serviceSpec.getPrincipal()) :
                    OfferRequirementTestUtils.withResources(
                            serviceSpec.getPods().get(0),
                            resources,
                            serviceSpec.getPrincipal(),
                            avoidAgents,
                            collocateAgents);
        }

        return PodInstanceRequirement.create(
                new DefaultPodInstance(podSpec, 0),
                podSpec.getTasks().stream().map(t -> t.getName()).collect(Collectors.toList()));
    }

    protected PodInstanceRequirement getPodInstanceRequirement(Resource resource,
                                                               boolean isVolume,
                                                               String yamlFile) throws Exception {
        return getPodInstanceRequirement(resource, Collections.emptyList(),
                Collections.emptyList(), isVolume, yamlFile);
    }

    protected static Offer getOffer(Resource resource) {
        return getOffer(Arrays.asList(resource));
    }

    protected static Offer getOffer(Collection<Resource> resource) {
        List<Resource> resources = new ArrayList<>();
        resources.add(ResourceUtils.getUnreservedScalar("cpus", 1.0));
        resources.add(ResourceUtils.getUnreservedScalar("mem", 512));
        resources.addAll(resource);
        return OfferTestUtils.getOffer(resources);
=======
>>>>>>> 48e19361
    }

    protected static Label getFirstLabel(Resource resource) {
        return resource.getReservation().getLabels().getLabels(0);
    }
}<|MERGE_RESOLUTION|>--- conflicted
+++ resolved
@@ -30,10 +30,6 @@
     protected OfferRequirementProvider offerRequirementProvider;
     protected StateStore stateStore;
     protected OfferEvaluator evaluator;
-<<<<<<< HEAD
-    PersistentOperationRecorder operationRecorder;
-=======
->>>>>>> 48e19361
 
     @BeforeClass
     public static void beforeAll() throws Exception {
@@ -47,82 +43,6 @@
         offerRequirementProvider =
                 new DefaultOfferRequirementProvider(stateStore, TestConstants.SERVICE_NAME, UUID.randomUUID());
         evaluator = new OfferEvaluator(stateStore, offerRequirementProvider);
-<<<<<<< HEAD
-        operationRecorder = new PersistentOperationRecorder(stateStore);
-    }
-
-    protected PodInstanceRequirement getPodInstanceRequirement(Resource resource) throws Exception {
-        return getPodInstanceRequirement(resource, false, "single-task.yml");
-    }
-
-    protected PodInstanceRequirement getPodInstanceRequirement(Resource resource, String yamlFile) throws Exception {
-        return getPodInstanceRequirement(resource, false, yamlFile);
-    }
-
-    protected PodInstanceRequirement getPodInstanceRequirement(
-            Resource resource,
-            List<String> avoidAgents,
-            List<String> collocateAgents,
-            boolean isVolume,
-            String yamlFile) throws Exception {
-        return getPodInstanceRequirement(
-                Arrays.asList(resource), avoidAgents, collocateAgents, isVolume, yamlFile);
-    }
-
-    protected PodInstanceRequirement getPodInstanceRequirement(boolean isVolume, String yamlFile) throws Exception {
-        return getPodInstanceRequirement(
-                Collections.emptyList(), Collections.emptyList(), Collections.emptyList(), isVolume, yamlFile);
-    }
-
-
-    protected PodInstanceRequirement getPodInstanceRequirement(
-            Collection<Resource> resources,
-            List<String> avoidAgents,
-            List<String> collocateAgents,
-            boolean isVolume,
-            String yamlFile) throws Exception {
-        ClassLoader classLoader = getClass().getClassLoader();
-        File file = new File(classLoader.getResource(yamlFile).getFile());
-        RawServiceSpec rawServiceSpec = YAMLServiceSpecFactory.generateRawSpecFromYAML(file);
-        DefaultServiceSpec serviceSpec = YAMLServiceSpecFactory.generateServiceSpec(rawServiceSpec);
-
-        PodSpec podSpec = serviceSpec.getPods().get(0);
-        if (!resources.isEmpty()) {
-            podSpec = isVolume ?
-                    OfferRequirementTestUtils.withVolume(
-                            serviceSpec.getPods().get(0), resources.iterator().next(), serviceSpec.getPrincipal()) :
-                    OfferRequirementTestUtils.withResources(
-                            serviceSpec.getPods().get(0),
-                            resources,
-                            serviceSpec.getPrincipal(),
-                            avoidAgents,
-                            collocateAgents);
-        }
-
-        return PodInstanceRequirement.create(
-                new DefaultPodInstance(podSpec, 0),
-                podSpec.getTasks().stream().map(t -> t.getName()).collect(Collectors.toList()));
-    }
-
-    protected PodInstanceRequirement getPodInstanceRequirement(Resource resource,
-                                                               boolean isVolume,
-                                                               String yamlFile) throws Exception {
-        return getPodInstanceRequirement(resource, Collections.emptyList(),
-                Collections.emptyList(), isVolume, yamlFile);
-    }
-
-    protected static Offer getOffer(Resource resource) {
-        return getOffer(Arrays.asList(resource));
-    }
-
-    protected static Offer getOffer(Collection<Resource> resource) {
-        List<Resource> resources = new ArrayList<>();
-        resources.add(ResourceUtils.getUnreservedScalar("cpus", 1.0));
-        resources.add(ResourceUtils.getUnreservedScalar("mem", 512));
-        resources.addAll(resource);
-        return OfferTestUtils.getOffer(resources);
-=======
->>>>>>> 48e19361
     }
 
     protected static Label getFirstLabel(Resource resource) {
