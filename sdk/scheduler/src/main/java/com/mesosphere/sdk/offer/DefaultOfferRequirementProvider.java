--- conflicted
+++ resolved
@@ -15,8 +15,7 @@
 import java.util.*;
 import java.util.stream.Collectors;
 
-import static com.mesosphere.sdk.offer.Constants.PORTS_RESOURCE_TYPE;
-import static com.mesosphere.sdk.offer.Constants.TASK_NAME_KEY;
+import static com.mesosphere.sdk.offer.Constants.*;
 
 /**
  * A default implementation of the OfferRequirementProvider interface.
@@ -28,8 +27,6 @@
     private static final String JAVA_URI = "JAVA_URI";
 
     private static final String DEFAULT_JAVA_URI = "https://downloads.mesosphere.com/java/jre-8u112-linux-x64.tar.gz";
-
-    private static final String POD_INSTANCE_INDEX_KEY = "POD_INSTANCE_INDEX";
 
     private static final String CONFIG_TEMPLATE_KEY_FORMAT = "CONFIG_TEMPLATE_%s";
     private static final String CONFIG_TEMPLATE_DOWNLOAD_PATH = "config-templates/";
@@ -173,8 +170,8 @@
             setBootstrapConfigFileEnv(taskInfoBuilder.getCommandBuilder(), taskSpec);
         }
 
-        setHealthCheck(taskInfoBuilder, podInstance, taskSpec, taskSpec.getCommand().get());
-        setReadinessCheck(taskInfoBuilder, podInstance, taskSpec, taskSpec.getCommand().get());
+        setHealthCheck(taskInfoBuilder, serviceName, podInstance, taskSpec, taskSpec.getCommand().get());
+        setReadinessCheck(taskInfoBuilder, serviceName, podInstance, taskSpec, taskSpec.getCommand().get());
 
         return taskInfoBuilder.build();
     }
@@ -226,8 +223,8 @@
             taskInfoBuilder.setCommand(commandBuilder);
         }
 
-        setHealthCheck(taskInfoBuilder, podInstance, taskSpec, taskSpec.getCommand().get());
-        setReadinessCheck(taskInfoBuilder, podInstance, taskSpec, taskSpec.getCommand().get());
+        setHealthCheck(taskInfoBuilder, serviceName, podInstance, taskSpec, taskSpec.getCommand().get());
+        setReadinessCheck(taskInfoBuilder, serviceName, podInstance, taskSpec, taskSpec.getCommand().get());
 
         return new TaskRequirement(taskInfoBuilder.build());
     }
@@ -479,19 +476,11 @@
 
         // command and user:
 
-<<<<<<< HEAD
         Protos.CommandInfo.Builder executorCommandBuilder = executorInfoBuilder.getCommandBuilder().setValue(
-                "export LD_LIBRARY_PATH=$MESOS_SANDBOX/libmesos-bundle/lib && " +
+                "export LD_LIBRARY_PATH=$MESOS_SANDBOX/libmesos-bundle/lib:$LD_LIBRARY_PATH && " +
                 "export MESOS_NATIVE_JAVA_LIBRARY=$(ls $MESOS_SANDBOX/libmesos-bundle/lib/libmesos-*.so) && " +
                 "export JAVA_HOME=$(ls -d $MESOS_SANDBOX/jre*/) && " +
                 "./executor/bin/executor");
-=======
-        Protos.CommandInfo.Builder commandInfoBuilder = executorInfoBuilder.getCommandBuilder()
-                .setValue("export LD_LIBRARY_PATH=$MESOS_SANDBOX/libmesos-bundle/lib:$LD_LIBRARY_PATH && " +
-                        "export MESOS_NATIVE_JAVA_LIBRARY=$(ls $MESOS_SANDBOX/libmesos-bundle/lib/libmesos-*.so) && " +
-                        "export JAVA_HOME=$(ls -d $MESOS_SANDBOX/jre*/) && " +
-                        "./executor/bin/executor");
->>>>>>> cc6e31ff
 
         if (podSpec.getUser().isPresent()) {
             executorCommandBuilder.setUser(podSpec.getUser().get());
@@ -550,10 +539,12 @@
         return executorInfoBuilder.build();
     }
 
-    private static void setHealthCheck(Protos.TaskInfo.Builder taskInfo,
-                                       PodInstance podInstance,
-                                       TaskSpec taskSpec,
-                                       CommandSpec commandSpec) {
+    private static void setHealthCheck(
+            Protos.TaskInfo.Builder taskInfo,
+            String serviceName,
+            PodInstance podInstance,
+            TaskSpec taskSpec,
+            CommandSpec commandSpec) {
         if (!taskSpec.getHealthCheck().isPresent()) {
             LOGGER.debug("No health check defined for taskSpec: {}", taskSpec.getName());
             return;
@@ -570,14 +561,17 @@
         Protos.CommandInfo.Builder healthCheckCommandBuilder = taskInfo.getHealthCheckBuilder().getCommandBuilder()
                 .setValue(healthCheckSpec.getCommand());
         if (taskSpec.getCommand().isPresent()) {
-            healthCheckCommandBuilder.setEnvironment(getTaskEnvironment(podInstance, taskSpec, commandSpec));
-        }
-    }
-
-    private static void setReadinessCheck(Protos.TaskInfo.Builder taskInfoBuilder,
-                                          PodInstance podInstance,
-                                          TaskSpec taskSpec,
-                                          CommandSpec commandSpec) {
+            healthCheckCommandBuilder.setEnvironment(
+                    getTaskEnvironment(serviceName, podInstance, taskSpec, commandSpec));
+        }
+    }
+
+    private static void setReadinessCheck(
+            Protos.TaskInfo.Builder taskInfoBuilder,
+            String serviceName,
+            PodInstance podInstance,
+            TaskSpec taskSpec,
+            CommandSpec commandSpec) {
         if (!taskSpec.getReadinessCheck().isPresent()) {
             LOGGER.debug("No readiness check defined for taskSpec: {}", taskSpec.getName());
             return;
@@ -594,7 +588,8 @@
         Protos.CommandInfo.Builder readinessCheckCommandBuilder = builder.getCommandBuilder()
                 .setValue(readinessCheckSpec.getCommand());
         if (taskSpec.getCommand().isPresent()) {
-            readinessCheckCommandBuilder.setEnvironment(getTaskEnvironment(podInstance, taskSpec, commandSpec));
+            readinessCheckCommandBuilder.setEnvironment(
+                    getTaskEnvironment(serviceName, podInstance, taskSpec, commandSpec));
         }
 
         CommonTaskUtils.setReadinessCheck(taskInfoBuilder, builder.build());
