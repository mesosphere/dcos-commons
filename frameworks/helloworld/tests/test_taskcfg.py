--- conflicted
+++ resolved
@@ -2,7 +2,7 @@
 import shakedown
 
 import sdk_cmd as cmd
-import sdk_install
+import sdk_install as install
 import sdk_marathon
 import sdk_utils
 
@@ -12,7 +12,6 @@
 )
 
 
-<<<<<<< HEAD
 @pytest.fixture(scope='module', autouse=True)
 def configure_package(configure_universe):
     try:
@@ -24,17 +23,6 @@
         yield # let the test session execute
     finally:
         install.uninstall(PACKAGE_NAME)
-=======
-def setup_module(module):
-    sdk_install.uninstall(PACKAGE_NAME)
-    options = sdk_install.get_package_options({ "service": { "spec_file": "examples/taskcfg.yml" } })
-    # don't wait for install to complete successfully:
-    shakedown.install_package(PACKAGE_NAME, options_json=options)
-
-
-def teardown_module(module):
-    sdk_install.uninstall(PACKAGE_NAME)
->>>>>>> 1629e558
 
 
 @pytest.mark.sanity
