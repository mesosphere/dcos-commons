--- conflicted
+++ resolved
@@ -23,10 +23,7 @@
 import com.mesosphere.sdk.specification.TaskSpec;
 import com.mesosphere.sdk.state.ConfigStore;
 import com.mesosphere.sdk.state.StateStore;
-<<<<<<< HEAD
-=======
-
->>>>>>> cebb9359
+
 import org.apache.mesos.Protos;
 import org.slf4j.Logger;
 
@@ -335,70 +332,16 @@
       logger.info("Pods with incomplete recoveries: {}", getPodNames(incompleteRecoveries));
     }
 
-    private List<PodInstanceRequirement> getNewFailedPods(Collection<PodInstanceRequirement> dirtyAssets)
-            throws TaskException {
-        Collection<Protos.TaskInfo> allTaskInfos = stateStore.fetchTasks();
-        Collection<Protos.TaskStatus> allTaskStatuses = stateStore.fetchStatuses();
-        Collection<Protos.TaskInfo> failedTasks =
-                TaskUtils.getTasksNeedingRecovery(configStore, allTaskInfos, allTaskStatuses).stream()
-                        .filter(taskInfo -> recoverableTaskNames.contains(taskInfo.getName()))
-                        .collect(Collectors.toList());
-        if (!failedTasks.isEmpty()) {
-            logger.info("Tasks needing recovery: {}", getTaskNames(failedTasks));
-        }
-
-        List<PodInstanceRequirement> failedPods =
-                TaskUtils.getPodRequirements(configStore, allTaskInfos, allTaskStatuses, failedTasks);
-        if (!failedPods.isEmpty()) {
-            logger.info("All failed pods: {}", getPodNames(failedPods));
-        }
+    // Build map of Steps (PodInstanceRequirements) to pod instances
+    // e.g. journal-0 --> [bootstrap, node]
 
     // Initialize map with empty arrays for values
     Map<PodInstance, List<PodInstanceRequirement>> recoveryMap = new HashMap<>();
     incompleteRecoveries.forEach(
         podInstanceRequirement -> recoveryMap.put(podInstanceRequirement.getPodInstance(), new ArrayList<>()));
 
-        List<PodInstanceRequirement> incompleteRecoveries = getPlan().getChildren().stream()
-                .flatMap(phase -> phase.getChildren().stream())
-                .filter(step -> !step.isComplete() && step.getPodInstanceRequirement().isPresent())
-                .map(step -> step.getPodInstanceRequirement().get())
-                .collect(Collectors.toList());
-        if (!incompleteRecoveries.isEmpty()) {
-            logger.info("Pods with incomplete recoveries: {}", getPodNames(incompleteRecoveries));
-        }
-
-        // Build map of Steps (PodInstanceRequirements) to pod instances
-        // e.g. journal-0 --> [bootstrap, node]
-
-        // Initialize map with empty arrays for values
-        Map<PodInstance, List<PodInstanceRequirement>> recoveryMap = new HashMap<>();
-        incompleteRecoveries.forEach(
-                podInstanceRequirement -> recoveryMap.put(podInstanceRequirement.getPodInstance(), new ArrayList<>()));
-
-        for (PodInstanceRequirement inProgressRecovery : incompleteRecoveries) {
-            recoveryMap.get(inProgressRecovery.getPodInstance()).add(inProgressRecovery);
-        }
-
-        Collection<PodInstanceRequirement> inProgressRecoveries = new ArrayList<>();
-        for (Map.Entry<PodInstance, List<PodInstanceRequirement>> entry : recoveryMap.entrySet()) {
-            // If a pod's failure state has escalated (transient --> permanent) it should NOT be counted as
-            // in progress, so that it can be re-evaluated the for the appropriate recovery approach.
-            if (!failureStateHasEscalated(allTaskInfos, entry.getKey(), entry.getValue())) {
-                inProgressRecoveries.addAll(entry.getValue());
-            }
-        }
-        if (!inProgressRecoveries.isEmpty()) {
-            logger.info("Pods with recoveries already in progress: {}", getPodNames(inProgressRecoveries));
-        }
-
-        failedPods = failedPods.stream()
-                .filter(pod -> !PlanUtils.assetConflicts(pod, inProgressRecoveries))
-                .collect(Collectors.toList());
-        if (!failedPods.isEmpty()) {
-            logger.info("New pods needing recovery: {}", getPodNames(failedPods));
-        }
-
-        return failedPods;
+    for (PodInstanceRequirement inProgressRecovery : incompleteRecoveries) {
+      recoveryMap.get(inProgressRecovery.getPodInstance()).add(inProgressRecovery);
     }
 
     Collection<PodInstanceRequirement> inProgressRecoveries = new ArrayList<>();
@@ -413,16 +356,15 @@
       logger.info("Pods with recoveries already in progress: {}", getPodNames(inProgressRecoveries));
     }
 
-    /**
-     * A pod instance failure has escalated if it has transitioned from TRANSIENT to PERMANENT ({@link RecoveryType}.
-     */
-    private boolean failureStateHasEscalated(
-            Collection<Protos.TaskInfo> allTaskInfos,
-            PodInstance podInstance,
-            Collection<PodInstanceRequirement> podInstanceRequirements) {
-
-        RecoveryType original = getPodRecoveryType(podInstanceRequirements);
-        RecoveryType current = getTaskRecoveryType(TaskUtils.getPodTasks(podInstance, allTaskInfos));
+    failedPods = failedPods.stream()
+        .filter(pod -> !PlanUtils.assetConflicts(pod, inProgressRecoveries))
+        .collect(Collectors.toList());
+    if (!failedPods.isEmpty()) {
+      logger.info("New pods needing recovery: {}", getPodNames(failedPods));
+    }
+
+    return failedPods;
+  }
 
   private void logFailedPod(String failedPodName, List<Protos.TaskInfo> failedTasks) {
     List<String> permanentlyFailedTasks = failedTasks.stream()
@@ -441,29 +383,6 @@
     }
   }
 
-<<<<<<< HEAD
-    private static RecoveryType getPodRecoveryType(Collection<PodInstanceRequirement> podInstanceRequirements) {
-        if (podInstanceRequirements.stream()
-                .anyMatch(req -> req.getRecoveryType().equals(RecoveryType.PERMANENT))) {
-            return RecoveryType.PERMANENT;
-        } else {
-            return RecoveryType.TRANSIENT;
-        }
-    }
-
-    Collection<Protos.TaskInfo> taskInfos =
-        new ArrayList<>(StateStoreUtils.fetchPodTasks(stateStore, podInstance));
-
-    private Step createStep(PodInstanceRequirement podInstanceRequirement) {
-        logger.info("Creating step: {}", podInstanceRequirement);
-        return new RecoveryStep(
-                podInstanceRequirement.getName(),
-                podInstanceRequirement,
-                launchConstrainer,
-                stateStore,
-                namespace);
-    }
-=======
   /**
    * A pod instance failure has escalated if it has transitioned from TRANSIENT to PERMANENT ({@link RecoveryType}.
    */
@@ -475,7 +394,6 @@
 
     RecoveryType original = getPodRecoveryType(podInstanceRequirements);
     RecoveryType current = getTaskRecoveryType(TaskUtils.getPodTasks(podInstance, allTaskInfos));
->>>>>>> cebb9359
 
     boolean failureStateHasEscalated = false;
     if (original.equals(RecoveryType.TRANSIENT) && current.equals(RecoveryType.PERMANENT)) {
