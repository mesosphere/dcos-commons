package com.mesosphere.sdk.scheduler;

import com.google.common.annotations.VisibleForTesting;
import com.google.protobuf.TextFormat;
import com.mesosphere.sdk.api.*;
import com.mesosphere.sdk.api.types.EndpointProducer;
import com.mesosphere.sdk.api.types.RestartHook;
import com.mesosphere.sdk.api.types.StringPropertyDeserializer;
import com.mesosphere.sdk.config.ConfigStore;
import com.mesosphere.sdk.config.ConfigStoreException;
import com.mesosphere.sdk.config.ConfigurationUpdater;
import com.mesosphere.sdk.config.DefaultConfigurationUpdater;
import com.mesosphere.sdk.config.validate.ConfigValidationError;
import com.mesosphere.sdk.config.validate.ConfigValidator;
import com.mesosphere.sdk.config.validate.PodSpecsCannotShrink;
import com.mesosphere.sdk.config.validate.TaskVolumesCannotChange;
import com.mesosphere.sdk.curator.CuratorConfigStore;
import com.mesosphere.sdk.curator.CuratorStateStore;
import com.mesosphere.sdk.dcos.Capabilities;
import com.mesosphere.sdk.dcos.DcosCluster;
import com.mesosphere.sdk.dcos.DcosConstants;
import com.mesosphere.sdk.offer.*;
import com.mesosphere.sdk.offer.evaluate.OfferEvaluator;
import com.mesosphere.sdk.reconciliation.DefaultReconciler;
import com.mesosphere.sdk.reconciliation.Reconciler;
import com.mesosphere.sdk.scheduler.plan.*;
import com.mesosphere.sdk.scheduler.recovery.*;
import com.mesosphere.sdk.scheduler.recovery.constrain.LaunchConstrainer;
import com.mesosphere.sdk.scheduler.recovery.constrain.TimedLaunchConstrainer;
import com.mesosphere.sdk.scheduler.recovery.constrain.UnconstrainedLaunchConstrainer;
import com.mesosphere.sdk.scheduler.recovery.monitor.FailureMonitor;
import com.mesosphere.sdk.scheduler.recovery.monitor.NeverFailureMonitor;
import com.mesosphere.sdk.scheduler.recovery.monitor.TimedFailureMonitor;
import com.mesosphere.sdk.specification.DefaultPlanGenerator;
import com.mesosphere.sdk.specification.DefaultServiceSpec;
import com.mesosphere.sdk.specification.ReplacementFailurePolicy;
import com.mesosphere.sdk.specification.ServiceSpec;
import com.mesosphere.sdk.specification.validation.CapabilityValidator;
import com.mesosphere.sdk.specification.yaml.RawPlan;
import com.mesosphere.sdk.specification.yaml.RawServiceSpec;
import com.mesosphere.sdk.state.PersistentLaunchRecorder;
import com.mesosphere.sdk.state.StateStore;
import com.mesosphere.sdk.state.StateStoreCache;
import com.mesosphere.sdk.state.StateStoreUtils;
import org.apache.mesos.Protos;
import org.apache.mesos.Scheduler;
import org.apache.mesos.SchedulerDriver;
import org.slf4j.Logger;
import org.slf4j.LoggerFactory;

import java.time.Duration;
import java.util.*;
import java.util.concurrent.ExecutorService;
import java.util.concurrent.Executors;
import java.util.concurrent.TimeUnit;
import java.util.concurrent.atomic.AtomicBoolean;
import java.util.stream.Collectors;

/**
 * This scheduler when provided with a ServiceSpec will deploy the service and recover from encountered faults
 * when possible.  Changes to the ServiceSpec will result in rolling configuration updates, or the creation of
 * new Tasks where applicable.
 */
public class DefaultScheduler implements Scheduler, Observer {

    /**
     * Time to wait for the executor thread to terminate. Only used by unit tests.
     *
     * Default: 10 seconds
     */
    protected static final Integer AWAIT_TERMINATION_TIMEOUT_MS = 10 * 1000;

    private static final Logger LOGGER = LoggerFactory.getLogger(DefaultScheduler.class);

    protected final ExecutorService executor = Executors.newFixedThreadPool(1);

    // Mesos may call registered() multiple times in the lifespan of a Scheduler process, specifically when there's
    // master re-election. Avoid performing initialization multiple times, which would cause resourcesQueue to be stuck.
    protected final AtomicBoolean isAlreadyRegistered = new AtomicBoolean(false);

    protected final ServiceSpec serviceSpec;
    protected final SchedulerFlags schedulerFlags;
    protected final Collection<Plan> plans;
    protected final StateStore stateStore;
    protected final ConfigStore<ServiceSpec> configStore;
    protected final Optional<RecoveryPlanManagerFactory> recoveryPlanManagerFactoryOptional;
    private final Optional<ReplacementFailurePolicy> failurePolicyOptional;
    private final ConfigurationUpdater.UpdateResult updateResult;

    private SchedulerApiServer schedulerApiServer;

    protected SchedulerDriver driver;
    protected OfferRequirementProvider offerRequirementProvider;
    protected Map<String, EndpointProducer> customEndpointProducers;
    protected Optional<RestartHook> customRestartHook;
    protected Reconciler reconciler;
    protected TaskFailureListener taskFailureListener;
    protected TaskKiller taskKiller;
    protected OfferAccepter offerAccepter;
    protected PlanScheduler planScheduler;
    protected PlanManager deploymentPlanManager;
    protected PlanManager recoveryPlanManager;
    protected PlanCoordinator planCoordinator;
    protected Collection<Object> resources;

    /**
     * Builder class for {@link DefaultScheduler}s. Uses provided custom values or reasonable defaults.
     *
     * Instances may be created via {@link DefaultScheduler#newBuilder(ServiceSpec, SchedulerFlags)}.
     */
    public static class Builder {
        private final ServiceSpec serviceSpec;
        private final SchedulerFlags schedulerFlags;

        // When these optionals are unset, we use default values:
        private Optional<StateStore> stateStoreOptional = Optional.empty();
        private Optional<ConfigStore<ServiceSpec>> configStoreOptional = Optional.empty();
        private Optional<Collection<ConfigValidator<ServiceSpec>>> configValidatorsOptional = Optional.empty();
        private Optional<RestartHook> restartHookOptional = Optional.empty();

        // When these collections are empty, we don't do anything extra:
        private final List<Plan> manualPlans = new ArrayList<>();
        private final Map<String, RawPlan> yamlPlans = new HashMap<>();
        private final Map<String, EndpointProducer> endpointProducers = new HashMap<>();
        private Capabilities capabilities;
        private RecoveryPlanManagerFactory recoveryPlanManagerFactory;
        private Collection<Object> resources = new ArrayList<>();

        private Builder(ServiceSpec serviceSpec, SchedulerFlags schedulerFlags) {
            this.serviceSpec = serviceSpec;
            this.schedulerFlags = schedulerFlags;
        }

        /**
         * Returns the {@link ServiceSpec} which was provided via the constructor.
         */
        public ServiceSpec getServiceSpec() {
            return serviceSpec;
        }

        /**
         * Specifies a custom {@link StateStore}, otherwise the return value of
         * {@link DefaultScheduler#createStateStore(ServiceSpec, SchedulerFlags)} will be used.
         *
         * The state store persists copies of task information and task status for all tasks running in the service.
         *
         * @throws IllegalStateException if the state store is already set, via a previous call to either
         * {@link #setStateStore(StateStore)} or to {@link #getStateStore()}
         */
        public Builder setStateStore(StateStore stateStore) {
            if (stateStoreOptional.isPresent()) {
                // Any customization of the state store must be applied BEFORE getStateStore() is ever called.
                throw new IllegalStateException("State store is already set. Was getStateStore() invoked before this?");
            }
            this.stateStoreOptional = Optional.ofNullable(stateStore);
            return this;
        }

        /**
         * Specifies custom endpoint resources which should be exposed through the scheduler's API server, in addition
         * to the defaults.
         */
        public Builder setCustomResources(Collection<Object> resources) {
            this.resources = resources;
            return this;
        }

        /**
         * Returns the {@link StateStore} provided via {@link #setStateStore(StateStore)}, or a reasonable default
         * created via {@link DefaultScheduler#createStateStore(ServiceSpec, SchedulerFlags)}.
         *
         * In order to avoid cohesiveness issues between this setting and the {@link #build()} step,
         * {@link #setStateStore(StateStore)} may not be invoked after this has been called.
         */
        public StateStore getStateStore() {
            if (!stateStoreOptional.isPresent()) {
                setStateStore(createStateStore(serviceSpec, getSchedulerFlags()));
            }
            return stateStoreOptional.get();
        }

        /**
         * Returns the {@link SchedulerFlags} object to be used for the scheduler instance.
         */
        public SchedulerFlags getSchedulerFlags() {
            return schedulerFlags;
        }

        /**
         * Specifies a custom {@link ConfigStore}, otherwise the return value of
         * {@link DefaultScheduler#createConfigStore(ServiceSpec)} will be used.
         *
         * The config store persists a copy of the current configuration ('target' configuration),
         * while also storing historical configurations.
         */
        public Builder setConfigStore(ConfigStore<ServiceSpec> configStore) {
            this.configStoreOptional = Optional.ofNullable(configStore);
            return this;
        }

        /**
         * Specifies a custom list of configuration validators to be run when updating to a new target configuration,
         * or otherwise uses the default validators returned by {@link DefaultScheduler#defaultConfigValidators()}.
         */
        public Builder setConfigValidators(Collection<ConfigValidator<ServiceSpec>> configValidators) {
            this.configValidatorsOptional = Optional.ofNullable(configValidators);
            return this;
        }

        /**
         * Specifies a custom {@link RestartHook} to be added to the /pods/<name>/restart and /pods/<name>/replace APIs.
         * This may be used to define any custom teardown behavior which should be invoked before a task is restarted
         * and/or replaced.
         */
        public Builder setRestartHook(RestartHook restartHook) {
            this.restartHookOptional = Optional.ofNullable(restartHook);
            return this;
        }

        /**
         * Specifies a custom {@link EndpointProducer} to be added to the /endpoints API. This may be used by services
         * which wish to expose custom endpoint information via that API.
         *
         * @param name the name of the endpoint to be exposed
         * @param endpointProducer the producer to be invoked when the provided endpoint name is requested
         */
        public Builder setEndpointProducer(String name, EndpointProducer endpointProducer) {
            endpointProducers.put(name, endpointProducer);
            return this;
        }

        /**
         * Sets the {@link Plan}s from the provided {@link RawServiceSpec} to this instance, using a
         * {@link DefaultPlanGenerator} to handle conversion. This is overridden by any plans manually provided by
         * {@link #setPlans(Collection)}.
         *
         * @throws ConfigStoreException if creating a default config store fails
         * @throws IllegalStateException if the plans were already set either via this call or via
         * {@link #setPlans(Collection)}
         */
        public Builder setPlansFrom(RawServiceSpec rawServiceSpec) throws ConfigStoreException {
            if (rawServiceSpec.getPlans() != null) {
                this.yamlPlans.clear();
                this.yamlPlans.putAll(rawServiceSpec.getPlans());
            }
            return this;
        }

        /**
         * Sets the provided {@link Plan}s to this instance. This may be used when no {@link RawServiceSpec} is
         * available, and overrides any calls to {@link #setPlansFrom(RawServiceSpec)}.
         *
         * @throws IllegalStateException if the plans were already set either via this call or via
         * {@link #setPlansFrom(RawServiceSpec)}
         */
        public Builder setPlans(Collection<Plan> plans) {
            this.manualPlans.clear();
            this.manualPlans.addAll(plans);
            return this;
        }

        /**
         * Sets the provided {@link PlanManager} to be the plan manager used for recovery.
         *
         * @param recoveryManagerFactory the factory whcih generates the custom recovery plan manager
         */
        public Builder setRecoveryManagerFactory(RecoveryPlanManagerFactory recoveryManagerFactory) {
            this.recoveryPlanManagerFactory = recoveryManagerFactory;
            return this;
        }

        /**
         * Allow setting the capabilities of the DC/OS cluster.  Generally this should not be used except in test
         * environments as it may return incorrect information regarding the capabilities of the DC/OS cluster.
         *
         * @param capabilities the capabilities used to validate the ServiceSpec
         */
        @VisibleForTesting
        public Builder setCapabilities(Capabilities capabilities) {
            this.capabilities = capabilities;
            return this;
        }

        /**
         * Creates a new scheduler instance with the provided values or their defaults.
         *
         * @return a new scheduler instance
         * @throws IllegalStateException if config validation failed when updating the target config for a default
         * {@link OfferRequirementProvider}, or if creating a default {@link ConfigStore} failed
         */
        public DefaultScheduler build() {
            if (capabilities == null) {
                this.capabilities = new Capabilities(new DcosCluster());
            }

            try {
                new CapabilityValidator(capabilities).validate(serviceSpec);
            } catch (CapabilityValidator.CapabilityValidationException e) {
                throw new IllegalStateException("Failed to validate provided ServiceSpec", e);
            }

            // Get custom or default state store (defaults handled by getStateStore())::
            final StateStore stateStore = getStateStore();

            // Get custom or default config store:
            final ConfigStore<ServiceSpec> configStore;
            if (configStoreOptional.isPresent()) {
                configStore = configStoreOptional.get();
            } else {
                try {
                    configStore = createConfigStore(serviceSpec);
                } catch (ConfigStoreException e) {
                    throw new IllegalStateException("Failed to create default config store", e);
                }
            }

            // Update/validate config as needed to reflect the new service spec:
            final ConfigurationUpdater.UpdateResult configUpdateResult = updateConfig(
                    serviceSpec,
                    schedulerFlags,
                    stateStore,
                    configStore,
                    configValidatorsOptional.orElse(defaultConfigValidators()));
            if (!configUpdateResult.getErrors().isEmpty()) {
                LOGGER.warn("Failed to update configuration due to errors with configuration {}: {}",
                        configUpdateResult.getTargetId(), configUpdateResult.getErrors());
            }

            // Get or generate plans. Any plan generation is against the service spec that we just updated:
            Collection<Plan> plans;
            if (!manualPlans.isEmpty()) {
                plans = new ArrayList<>(manualPlans);
            } else if (!yamlPlans.isEmpty()) {
                // Note: Any internal Plan generation must only be AFTER updating/validating the config. Otherwise plans
                // may look at the old config and mistakenly think they're COMPLETE.
                DefaultPlanGenerator planGenerator = new DefaultPlanGenerator(configStore, stateStore);
                plans = yamlPlans.entrySet().stream()
                        .map(e -> planGenerator.generate(e.getValue(), e.getKey(), serviceSpec.getPods()))
                        .collect(Collectors.toList());
            } else {
                LOGGER.info("Generating default deploy plan.");
                try {
                    plans = Arrays.asList(
                            new DeployPlanFactory(
                                    new DefaultPhaseFactory(
                                            new DefaultStepFactory(configStore, stateStore)))
                                    .getPlan(configStore.fetch(configStore.getTargetConfig())));
                } catch (ConfigStoreException e) {
                    LOGGER.error("Failed to generate a deploy plan.");
                    throw new IllegalStateException(e);
                }
            }

            plans = overrideDeployPlan(plans, configUpdateResult);
            Optional<Plan> deployOptional = getDeployPlan(plans);
            if (!deployOptional.isPresent()) {
                throw new IllegalStateException("No deploy plan provided.");
            }

<<<<<<< HEAD
            List<String> errors = configUpdateResult.errors.stream()
                    .map(ConfigValidationError::toString)
=======
            List<String> errors = configUpdateResult.getErrors().stream()
                    .map(configValidationError -> configValidationError.toString())
>>>>>>> 715d27f3
                    .collect(Collectors.toList());
            plans = updateDeployPlan(plans, errors);

            return new DefaultScheduler(
                    serviceSpec,
                    getSchedulerFlags(),
                    resources,
                    plans,
                    stateStore,
                    configStore,
                    new DefaultOfferRequirementProvider(
                            stateStore, serviceSpec.getName(), configUpdateResult.getTargetId(), getSchedulerFlags()),
                    endpointProducers,
                    restartHookOptional,
                    Optional.ofNullable(recoveryPlanManagerFactory),
                    configUpdateResult);
        }

        /**
         * Given the plans specified and the update scenario, the deploy plan may be overriden by a specified update
         * plan.
         */
        public static Collection<Plan> overrideDeployPlan(
                Collection<Plan> plans,
                ConfigurationUpdater.UpdateResult updateResult) {

            Optional<Plan> updatePlanOptional = plans.stream()
                    .filter(plan -> plan.getName().equals(Constants.UPDATE_PLAN_NAME))
                    .findFirst();

            LOGGER.info(String.format("Update type: '%s', Found update plan: '%s'",
                    updateResult.getDeploymentType().name(),
                    updatePlanOptional.isPresent()));

            if (updateResult.getDeploymentType().equals(ConfigurationUpdater.UpdateResult.DeploymentType.UPDATE)
                    && updatePlanOptional.isPresent()) {
                LOGGER.info("Overriding deploy plan with update plan.");

                Plan updatePlan = updatePlanOptional.get();
                Plan deployPlan = new DefaultPlan(
                        Constants.DEPLOY_PLAN_NAME,
                        updatePlan.getChildren(),
                        updatePlan.getStrategy(),
                        Collections.emptyList());

                plans = new ArrayList<>(
                        plans.stream()
                                .filter(plan -> !plan.getName().equals(Constants.DEPLOY_PLAN_NAME))
                                .filter(plan -> !plan.getName().equals(Constants.UPDATE_PLAN_NAME))
                                .collect(Collectors.toList()));

                plans.add(deployPlan);
            }

            return plans;
        }
    }


    /**
     * Creates a new {@link Builder} based on the provided {@link ServiceSpec} describing the service, including
     * details such as the service name, the pods/tasks to be deployed, and the plans describing how the deployment
     * should be organized.
     */
    public static Builder newBuilder(ServiceSpec serviceSpec, SchedulerFlags schedulerFlags) {
        return new Builder(serviceSpec, schedulerFlags);
    }

    /**
     * Creates and returns a new default {@link StateStore} suitable for passing to
     * {@link Builder#setStateStore(StateStore)}. To avoid the risk of zookeeper consistency issues, the
     * returned storage MUST NOT be written to before the Scheduler has registered with Mesos, as
     * signified by a call to
     * {@link DefaultScheduler#registered(SchedulerDriver, Protos.FrameworkID, Protos.MasterInfo)}
     *
     * @param zkConnectionString the zookeeper connection string to be passed to curator (host:port)
     */
    public static StateStore createStateStore(
            ServiceSpec serviceSpec, SchedulerFlags schedulerFlags, String zkConnectionString) {
        StateStore stateStore = new CuratorStateStore(serviceSpec.getName(), zkConnectionString);
        if (schedulerFlags.isStateCacheEnabled()) {
            return StateStoreCache.getInstance(stateStore);
        } else {
            return stateStore;
        }
    }

    /**
     * Calls {@link #createStateStore(ServiceSpec, SchedulerFlags, String)} with the specification name as the
     * {@code frameworkName} and with a reasonable default for {@code zkConnectionString}.
     *
     * @see DcosConstants#MESOS_MASTER_ZK_CONNECTION_STRING
     */
    public static StateStore createStateStore(ServiceSpec serviceSpec, SchedulerFlags schedulerFlags) {
        return createStateStore(serviceSpec, schedulerFlags, DcosConstants.MESOS_MASTER_ZK_CONNECTION_STRING);
    }

    /**
     * Creates and returns a new default {@link ConfigStore} suitable for passing to
     * {@link Builder#setStateStore(StateStore)}. To avoid the risk of zookeeper consistency issues, the
     * returned storage MUST NOT be written to before the Scheduler has registered with Mesos, as
     * signified by a call to {@link #registered(SchedulerDriver, Protos.FrameworkID, Protos.MasterInfo)}.
     *
     * @param zkConnectionString the zookeeper connection string to be passed to curator (host:port)
     * @param customDeserializationSubtypes custom subtypes to register for deserialization of
     *     {@link DefaultServiceSpec}, mainly useful for deserializing custom implementations of
     *     {@link com.mesosphere.sdk.offer.evaluate.placement.PlacementRule}s.
     * @throws ConfigStoreException if validating serialization of the config fails, e.g. due to an
     *                              unrecognized deserialization type
     */
    public static ConfigStore<ServiceSpec> createConfigStore(
            ServiceSpec serviceSpec,
            String zkConnectionString,
            Collection<Class<?>> customDeserializationSubtypes) throws ConfigStoreException {
        return new CuratorConfigStore<>(
                DefaultServiceSpec.getFactory(serviceSpec, customDeserializationSubtypes),
                serviceSpec.getName(),
                zkConnectionString);
    }

    /**
     * Calls {@link #createConfigStore(ServiceSpec, String, Collection))} with the specification name as
     * the {@code frameworkName} and with a reasonable default for {@code zkConnectionString}.
     *
     * @param zkConnectionString the zookeeper connection string to be passed to curator (host:port)
     * @throws ConfigStoreException if validating serialization of the config fails, e.g. due to an
     *                              unrecognized deserialization type
     */
    public static ConfigStore<ServiceSpec> createConfigStore(ServiceSpec serviceSpec, String zkConnectionString)
            throws ConfigStoreException {
        return createConfigStore(serviceSpec, zkConnectionString, Collections.emptyList());
    }

    /**
     * Calls {@link #createConfigStore(ServiceSpec, String)} with an empty list of
     * custom deserialization types.
     *
     * @throws ConfigStoreException if validating serialization of the config fails, e.g. due to an
     *                              unrecognized deserialization type
     * @see DcosConstants#MESOS_MASTER_ZK_CONNECTION_STRING
     */
    public static ConfigStore<ServiceSpec> createConfigStore(ServiceSpec serviceSpec) throws ConfigStoreException {
        return createConfigStore(serviceSpec, DcosConstants.MESOS_MASTER_ZK_CONNECTION_STRING);
    }

    /**
     * Returns the default configuration validators:
     * - Task sets cannot shrink (each set's task count must stay the same or increase).
     * - Task volumes cannot be changed.
     * <p>
     * This function may be used to get the default validators and add more to the list when
     * constructing the {@link DefaultScheduler}.
     */
    public static List<ConfigValidator<ServiceSpec>> defaultConfigValidators() {
        // Return a list to allow direct append by the caller.
        return Arrays.asList(
                new PodSpecsCannotShrink(),
                new TaskVolumesCannotChange());
    }

    /**
     * Updates the configuration target to reflect the provided {@code serviceSpec} using the provided
     * {@code configValidators}, or stays with the previous configuration if there were validation errors.
     *
     * @param serviceSpec the service specification to use
     * @param stateStore the state store to pass to the updater
     * @param configStore the config store to pass to the updater
     * @param configValidators the list of config validators, see {@link #defaultConfigValidators()} for reasonable
     *     defaults
     * @return the config update result, which may contain one or more validation errors produced by
     *     {@code configValidators}
     */
    public static ConfigurationUpdater.UpdateResult updateConfig(
            ServiceSpec serviceSpec,
            SchedulerFlags schedulerFlags,
            StateStore stateStore,
            ConfigStore<ServiceSpec> configStore,
            Collection<ConfigValidator<ServiceSpec>> configValidators) {
        LOGGER.info("Updating config with {} validators...", configValidators.size());
        ConfigurationUpdater<ServiceSpec> configurationUpdater = new DefaultConfigurationUpdater(
                stateStore, configStore, DefaultServiceSpec.getComparatorInstance(), configValidators);
        try {
            return configurationUpdater.updateConfiguration(serviceSpec);
        } catch (ConfigStoreException e) {
            LOGGER.error("Fatal error when performing configuration update. Service exiting.", e);
            throw new IllegalStateException(e);
        }
    }

    /**
     * Creates a new DefaultScheduler. See information about parameters in {@link Builder}.
     */
    protected DefaultScheduler(
            ServiceSpec serviceSpec,
            SchedulerFlags schedulerFlags,
            Collection<Object> resources,
            Collection<Plan> plans,
            StateStore stateStore,
            ConfigStore<ServiceSpec> configStore,
            OfferRequirementProvider offerRequirementProvider,
            Map<String, EndpointProducer> customEndpointProducers,
            Optional<RestartHook> restartHookOptional,
            Optional<RecoveryPlanManagerFactory> recoveryPlanManagerFactoryOptional,
            ConfigurationUpdater.UpdateResult updateResult) {
        this.serviceSpec = serviceSpec;
        this.schedulerFlags = schedulerFlags;
        this.resources = resources;
        this.plans = plans;
        this.stateStore = stateStore;
        this.configStore = configStore;
        this.offerRequirementProvider = offerRequirementProvider;
        this.customEndpointProducers = customEndpointProducers;
        this.customRestartHook = restartHookOptional;
        this.recoveryPlanManagerFactoryOptional = recoveryPlanManagerFactoryOptional;
        this.failurePolicyOptional = serviceSpec.getReplacementFailurePolicy();
        this.updateResult = updateResult;
    }

    @VisibleForTesting
    void awaitTermination() throws InterruptedException {
        executor.shutdown();
        executor.awaitTermination(AWAIT_TERMINATION_TIMEOUT_MS, TimeUnit.MILLISECONDS);
    }

    private void initialize(SchedulerDriver driver) throws InterruptedException {
        LOGGER.info("Initializing...");
        // NOTE: We wait until this point to perform any work using configStore/stateStore.
        // We specifically avoid writing any data to ZK before registered() has been called.
        initializeGlobals(driver);
        initializeDeploymentPlanManager();
        initializeRecoveryPlanManager();
        initializePlanCoordinator();
        initializeResources();
        initializeApiServer();
        planCoordinator.subscribe(this);
        LOGGER.info("Done initializing.");
    }

    private Collection<PlanManager> getOtherPlanManagers() {
        return plans.stream()
                .filter(plan -> !plan.isDeployPlan())
                .map(plan -> new DefaultPlanManager(plan))
                .collect(Collectors.toList());
    }

    private void initializeGlobals(SchedulerDriver driver) {
        LOGGER.info("Initializing globals...");
        taskFailureListener = new DefaultTaskFailureListener(stateStore);
        taskKiller = new DefaultTaskKiller(taskFailureListener, driver);
        reconciler = new DefaultReconciler(stateStore);
        offerAccepter = new OfferAccepter(Arrays.asList(new PersistentLaunchRecorder(stateStore, serviceSpec)));
        planScheduler = new DefaultPlanScheduler(
                offerAccepter,
                new OfferEvaluator(stateStore, offerRequirementProvider), stateStore, taskKiller);
    }

    /**
     * Override this function to inject your own deployment plan manager.
     */
    protected void initializeDeploymentPlanManager() {
        LOGGER.info("Initializing deployment plan manager...");
        deploymentPlanManager = new DefaultPlanManager(getDeployPlan());

        // All plans are initially created with an interrupted strategy. We generally don't want the deployment plan to
        // start out interrupted. CanaryStrategy is an exception which explicitly indicates that the deployment plan
        // should start out interrupted, but CanaryStrategies are only applied to individual Phases, not the Plan as a
        // whole.
        deploymentPlanManager.getPlan().proceed();
    }

    /**
     * Override this function to inject your own recovery plan manager.
     */
    protected void initializeRecoveryPlanManager() {
        LOGGER.info("Initializing recovery plan...");
        LaunchConstrainer launchConstrainer;
        FailureMonitor failureMonitor;
        if (failurePolicyOptional.isPresent()) {
            ReplacementFailurePolicy failurePolicy = failurePolicyOptional.get();
            launchConstrainer = new TimedLaunchConstrainer(
                    Duration.ofMillis(failurePolicy.getMinReplaceDelayMins()));
            failureMonitor = new TimedFailureMonitor(Duration.ofMillis(failurePolicy.getPermanentFailureTimoutMins()));
        } else {
            launchConstrainer = new UnconstrainedLaunchConstrainer();
            failureMonitor = new NeverFailureMonitor();
        }

        if (recoveryPlanManagerFactoryOptional.isPresent()) {
            LOGGER.info("Using custom recovery plan manager.");
            this.recoveryPlanManager = recoveryPlanManagerFactoryOptional.get().create(
                    stateStore,
                    configStore,
                    launchConstrainer,
                    failureMonitor,
                    plans);
        } else {
            LOGGER.info("Using default recovery plan manager.");
            this.recoveryPlanManager = new DefaultRecoveryPlanManager(
                    stateStore,
                    configStore,
                    launchConstrainer,
                    failureMonitor);
        }
    }

    protected void initializePlanCoordinator() {
        final List<PlanManager> planManagers = new ArrayList<>();
        planManagers.add(deploymentPlanManager);
        planManagers.add(recoveryPlanManager);
        planManagers.addAll(getOtherPlanManagers());
        planCoordinator = new DefaultPlanCoordinator(planManagers, planScheduler);
    }

    private void initializeResources() throws InterruptedException {
        LOGGER.info("Initializing resources...");
        resources.add(new ArtifactResource(configStore));
        resources.add(new ConfigResource<>(configStore));
        EndpointsResource endpointsResource = new EndpointsResource(stateStore, serviceSpec.getName());
        for (Map.Entry<String, EndpointProducer> entry : customEndpointProducers.entrySet()) {
            endpointsResource.setCustomEndpoint(entry.getKey(), entry.getValue());
        }
        resources.add(endpointsResource);
        resources.add(new PlansResource(planCoordinator));
        if (customRestartHook.isPresent()) {
            resources.add(new PodsResource(taskKiller, stateStore, customRestartHook.get()));
        } else {
            resources.add(new PodsResource(taskKiller, stateStore));
        }
        resources.add(new StateResource(stateStore, new StringPropertyDeserializer()));
        resources.add(new TaskResource(stateStore, taskKiller, serviceSpec.getName()));
    }

    private void initializeApiServer() {
        schedulerApiServer = new SchedulerApiServer(serviceSpec.getApiPort(), resources,
                schedulerFlags.getApiServerInitTimeout());
        new Thread(schedulerApiServer).start();
    }

    private Optional<ResourceCleanerScheduler> getCleanerScheduler() {
        try {
            ResourceCleaner cleaner = new DefaultResourceCleaner(stateStore);
            return Optional.of(new ResourceCleanerScheduler(cleaner, offerAccepter));
        } catch (Exception ex) {
            LOGGER.error("Failed to construct ResourceCleaner", ex);
            return Optional.empty();
        }
    }

    /**
     * Receive updates from plan element state changes.  In particular on plan state changes a decision to suppress
     * or revive offers should be made.
     */
    @Override
    public void update(Observable observable) {
        if (observable == planCoordinator) {
            suppressOrRevive();
            completeDeploy();
        }
    }

    private void completeDeploy() {
        if (!planCoordinator.hasOperations()) {
            StateStoreUtils.setLastCompletedUpdateType(stateStore, updateResult);
        }
    }

    @Override
    public void registered(SchedulerDriver driver, Protos.FrameworkID frameworkId, Protos.MasterInfo masterInfo) {
        if (isAlreadyRegistered.getAndSet(true)) {
            // This may occur as the result of a master election.
            LOGGER.info("Already registered, calling reregistered()");
            reregistered(driver, masterInfo);
            return;
        }

        LOGGER.info("Registered framework with frameworkId: {}", frameworkId.getValue());
        try {
            initialize(driver);
        } catch (InterruptedException e) {
            LOGGER.error("Initialization failed with exception: ", e);
            SchedulerUtils.hardExit(SchedulerErrorCode.INITIALIZATION_FAILURE);
        }

        try {
            stateStore.storeFrameworkId(frameworkId);
        } catch (Exception e) {
            LOGGER.error(String.format(
                    "Unable to store registered framework ID '%s'", frameworkId.getValue()), e);
            SchedulerUtils.hardExit(SchedulerErrorCode.REGISTRATION_FAILURE);
        }

        this.driver = driver;
        postRegister();
    }

    @Override
    public void reregistered(SchedulerDriver driver, Protos.MasterInfo masterInfo) {
        LOGGER.info("Re-registered with master: {}", TextFormat.shortDebugString(masterInfo));
        postRegister();
    }

    @Override
    public void resourceOffers(SchedulerDriver driver, List<Protos.Offer> offersToProcess) {
        List<Protos.Offer> offers = new ArrayList<>(offersToProcess);
        executor.execute(() -> {
            if (!apiServerReady()) {
                LOGGER.info("Declining all offers. Waiting for API Server to start ...");
                OfferUtils.declineOffers(driver, offersToProcess);
                return;
            }

            LOGGER.info("Received {} {}:", offers.size(), offers.size() == 1 ? "offer" : "offers");
            for (int i = 0; i < offers.size(); ++i) {
                LOGGER.info("  {}: {}", i + 1, TextFormat.shortDebugString(offers.get(i)));
            }

            // Task Reconciliation:
            // Task Reconciliation must complete before any Tasks may be launched.  It ensures that a Scheduler and
            // Mesos have agreed upon the state of all Tasks of interest to the scheduler.
            // http://mesos.apache.org/documentation/latest/reconciliation/
            reconciler.reconcile(driver);
            if (!reconciler.isReconciled()) {
                LOGGER.info("Reconciliation is still in progress, declining all offers.");
                OfferUtils.declineOffers(driver, offers);
                return;
            }

            // Coordinate amongst all the plans via PlanCoordinator.
            final List<Protos.OfferID> acceptedOffers = new ArrayList<>();
            acceptedOffers.addAll(planCoordinator.processOffers(driver, offers));

            List<Protos.Offer> unusedOffers = OfferUtils.filterOutAcceptedOffers(offers, acceptedOffers);
            offers.clear();
            offers.addAll(unusedOffers);

            // Resource Cleaning:
            // A ResourceCleaner ensures that reserved Resources are not leaked.  It is possible that an Agent may
            // become inoperable for long enough that Tasks resident there were relocated.  However, this Agent may
            // return at a later point and begin offering reserved Resources again.  To ensure that these unexpected
            // reserved Resources are returned to the Mesos Cluster, the Resource Cleaner performs all necessary
            // UNRESERVE and DESTROY (in the case of persistent volumes) Operations.
            // Note: If there are unused reserved resources on a dirtied offer, then it will be cleaned in the next
            // offer cycle.
            final Optional<ResourceCleanerScheduler> cleanerScheduler = getCleanerScheduler();
            if (cleanerScheduler.isPresent()) {
                acceptedOffers.addAll(cleanerScheduler.get().resourceOffers(driver, offers));
            }

            unusedOffers = OfferUtils.filterOutAcceptedOffers(offers, acceptedOffers);

            // Decline remaining offers.
            OfferUtils.declineOffers(driver, unusedOffers);
        });
    }

    public boolean apiServerReady() {
        return schedulerApiServer.ready();
    }

    @Override
    public void offerRescinded(SchedulerDriver driver, Protos.OfferID offerId) {
        LOGGER.warn("Ignoring rescinded Offer: {}.", offerId.getValue());
    }

    @Override
    public void statusUpdate(SchedulerDriver driver, Protos.TaskStatus status) {
        executor.execute(new Runnable() {
            @Override
            public void run() {
                LOGGER.info("Received status update for taskId={} state={} message='{}'",
                        status.getTaskId().getValue(),
                        status.getState().toString(),
                        status.getMessage());

                // Store status, then pass status to PlanManager => Plan => Steps
                try {
                    stateStore.storeStatus(status);
                    planCoordinator.getPlanManagers().stream()
                            .forEach(planManager -> planManager.update(status));
                    reconciler.update(status);

                    if (status.getState().equals(Protos.TaskState.TASK_RUNNING)
                            || status.getState().equals(Protos.TaskState.TASK_FINISHED)) {
                        String taskName = CommonIdUtils.toTaskName(status.getTaskId());
                        Optional<Protos.TaskInfo> taskInfoOptional = stateStore.fetchTask(taskName);
                        if (taskInfoOptional.isPresent() && FailureUtils.isLabeledAsFailed(taskInfoOptional.get())) {
                            stateStore.storeTasks(Arrays.asList(FailureUtils.clearFailed(taskInfoOptional.get())));
                        }
                    }

                    if (StateStoreUtils.isSuppressed(stateStore)
                            && !StateStoreUtils.fetchTasksNeedingRecovery(stateStore, configStore).isEmpty()) {
                        revive();
                    }
                } catch (Exception e) {
                    LOGGER.warn("Failed to update TaskStatus received from Mesos. "
                            + "This may be expected if Mesos sent stale status information: " + status, e);
                }
            }
        });
    }

    @Override
    public void frameworkMessage(
            SchedulerDriver driver,
            Protos.ExecutorID executorId,
            Protos.SlaveID slaveId,
            byte[] data) {
        LOGGER.error("Received a Framework Message, but don't know how to process it");
    }

    @Override
    public void disconnected(SchedulerDriver driver) {
        LOGGER.error("Disconnected from Master.");
        SchedulerUtils.hardExit(SchedulerErrorCode.DISCONNECTED);
    }

    @Override
    public void slaveLost(SchedulerDriver driver, Protos.SlaveID agentId) {
        // TODO: Add recovery optimizations relevant to loss of an Agent.  TaskStatus updates are sufficient now.
        LOGGER.warn("Agent lost: {}", agentId.getValue());
    }

    @Override
    public void executorLost(SchedulerDriver driver, Protos.ExecutorID executorId, Protos.SlaveID slaveId, int status) {
        // TODO: Add recovery optimizations relevant to loss of an Executor.  TaskStatus updates are sufficient now.
        LOGGER.warn("Lost Executor: {} on Agent: {}", executorId.getValue(), slaveId.getValue());
    }

    @Override
    public void error(SchedulerDriver driver, String message) {
        LOGGER.error("SchedulerDriver failed with message: " + message);

        SchedulerUtils.hardExit(SchedulerErrorCode.ERROR);
    }

    private void suppressOrRevive() {
        if (planCoordinator.hasOperations()) {
            if (StateStoreUtils.isSuppressed(stateStore)) {
                revive();
            } else {
                LOGGER.info("Already revived.");
            }
        } else {
            if (StateStoreUtils.isSuppressed(stateStore)) {
                LOGGER.info("Already suppressed.");
            } else {
                suppress();
            }
        }
    }

    private void suppress() {
        LOGGER.info("Suppressing offers.");
        driver.suppressOffers();
        StateStoreUtils.setSuppressed(stateStore, true);
    }

    private void revive() {
        LOGGER.info("Reviving offers.");
        driver.reviveOffers();
        StateStoreUtils.setSuppressed(stateStore, false);
    }

    private void postRegister() {
        reconciler.start();
        reconciler.reconcile(driver);
        revive();
    }

    private Plan getDeployPlan() {
        return getDeployPlan(plans).get();
    }

    private static Optional<Plan> getDeployPlan(Collection<Plan> plans) {
        List<Plan> deployPlans = plans.stream()
                .filter(plan -> plan.isDeployPlan())
                .collect(Collectors.toList());

        if (deployPlans.size() == 1) {
            return Optional.of(deployPlans.get(0));
        } else if (deployPlans.size() == 0) {
            return Optional.empty();
        } else {
            String errMsg = String.format("Found multiple deploy plans: %s", deployPlans);
            LOGGER.error(errMsg);
            throw new IllegalStateException(errMsg);
        }
    }

    private static Collection<Plan> updateDeployPlan(Collection<Plan> plans, List<String> errors) {
        if (errors.isEmpty()) {
            return plans;
        }

        Collection<Plan> updatedPlans = new ArrayList<>();
        Plan deployPlan = getDeployPlan(plans).get();
        deployPlan = new DefaultPlan(
                deployPlan.getName(),
                deployPlan.getChildren(),
                deployPlan.getStrategy(),
                errors);

        updatedPlans.add(deployPlan);
        plans.stream()
                .filter(plan -> !plan.isDeployPlan())
                .map(plan -> updatedPlans.add(plan));

        return updatedPlans;
    }
}<|MERGE_RESOLUTION|>--- conflicted
+++ resolved
@@ -357,13 +357,8 @@
                 throw new IllegalStateException("No deploy plan provided.");
             }
 
-<<<<<<< HEAD
-            List<String> errors = configUpdateResult.errors.stream()
+            List<String> errors = configUpdateResult.getErrors().stream()
                     .map(ConfigValidationError::toString)
-=======
-            List<String> errors = configUpdateResult.getErrors().stream()
-                    .map(configValidationError -> configValidationError.toString())
->>>>>>> 715d27f3
                     .collect(Collectors.toList());
             plans = updateDeployPlan(plans, errors);
 
