--- conflicted
+++ resolved
@@ -22,11 +22,15 @@
             Protos.CommandInfo command,
             Collection<ResourceSpecification> resources,
             Collection<VolumeSpecification> volumes) {
-<<<<<<< HEAD
-        return create(count, name, command, resources, volumes, new ArrayList<>(), Optional.empty());
-=======
-        return create(count, name, command, resources, volumes, Optional.empty(), Optional.empty());
->>>>>>> c091365a
+        return create(
+                count,
+                name,
+                command,
+                resources,
+                volumes,
+                new ArrayList<>() /* configs */,
+                Optional.empty() /* placement */,
+                Optional.empty() /* healthcheck */);
     }
 
     public static DefaultTaskSet create(
@@ -35,13 +39,9 @@
             Protos.CommandInfo command,
             Collection<ResourceSpecification> resources,
             Collection<VolumeSpecification> volumes,
-<<<<<<< HEAD
             Collection<ConfigFileSpecification> configs,
-            Optional<PlacementRuleGenerator> placementOptional) {
-=======
             Optional<PlacementRuleGenerator> placementOptional,
             Optional<Protos.HealthCheck> healthCheck) {
->>>>>>> c091365a
 
         List<TaskSpecification> taskSpecifications = new ArrayList<>();
         for (int i = 0; i < count; i++) {
@@ -50,13 +50,9 @@
                     command,
                     resources,
                     volumes,
-<<<<<<< HEAD
                     configs,
-                    placementOptional));
-=======
                     placementOptional,
                     healthCheck));
->>>>>>> c091365a
         }
 
         return create(name, taskSpecifications);
