package org.apache.mesos.scheduler;

import com.google.common.collect.ImmutableMap;
import com.google.protobuf.TextFormat;
import org.apache.mesos.Protos;
import org.apache.mesos.Scheduler;
import org.apache.mesos.SchedulerDriver;
import org.apache.mesos.curator.CuratorStateStore;
import org.apache.mesos.dcos.DcosConstants;
import org.apache.mesos.offer.*;
import org.apache.mesos.reconciliation.DefaultReconciler;
import org.apache.mesos.reconciliation.Reconciler;
import org.apache.mesos.scheduler.plan.*;
import org.apache.mesos.scheduler.plan.api.PlanResource;
import org.apache.mesos.scheduler.plan.api.PlansResource;
import org.apache.mesos.scheduler.recovery.*;
import org.apache.mesos.scheduler.recovery.constrain.LaunchConstrainer;
import org.apache.mesos.scheduler.recovery.constrain.TimedLaunchConstrainer;
import org.apache.mesos.scheduler.recovery.monitor.TimedFailureMonitor;
import org.apache.mesos.specification.ServiceSpecification;
import org.apache.mesos.state.PersistentOperationRecorder;
import org.apache.mesos.state.StateStore;
import org.apache.mesos.state.api.StateResource;
import org.apache.mesos.scheduler.api.TaskResource;
import org.slf4j.Logger;
import org.slf4j.LoggerFactory;

import java.time.Duration;
import java.util.*;
import java.util.concurrent.*;

/**
 * This scheduler when provided with a ServiceSpecification will deploy the service and recover from encountered faults
 * when possible.  Changes to the ServiceSpecification will result in rolling configuration updates, or the creation of
 * new Tasks where applicable.
 */
public class DefaultScheduler implements Scheduler {
    private static final String UNINSTALL_INCOMPLETE_ERROR_MESSAGE = "Framework has been removed";
    private static final String UNINSTALL_INSTRUCTIONS_URI =
            "https://docs.mesosphere.com/latest/usage/managing-services/uninstall/";

    private static final Integer DELAY_BETWEEN_DESTRUCTIVE_RECOVERIES_SEC = 10 * 60;
    private static final Integer PERMANENT_FAILURE_DELAY_SEC = 20 * 60;
    private static final Integer AWAIT_TERMINATION_TIMEOUT_MS = 10000;
    private final Logger logger = LoggerFactory.getLogger(getClass());
    private final ServiceSpecification serviceSpecification;
    private final OfferRequirementProvider offerRequirementProvider;
    private final String zkConnectionString;
    private final ExecutorService executor = Executors.newFixedThreadPool(1);
    private final BlockingQueue<Collection<Object>> resourcesQueue;

    private Reconciler reconciler;
    private StateStore stateStore;
    private TaskFailureListener taskFailureListener;
    private TaskKiller taskKiller;
    private OfferAccepter offerAccepter;
    private Plan deployPlan;
    private PlanManager deployPlanManager;
    private PlanScheduler planScheduler;
    private PlanManager recoveryPlanManager;
    private PlanCoordinator planCoordinator;
    private Collection<Object> resources;

    public DefaultScheduler(ServiceSpecification serviceSpecification) {
        this(serviceSpecification, DcosConstants.MESOS_MASTER_ZK_CONNECTION_STRING);
    }

    public DefaultScheduler(ServiceSpecification serviceSpecification, String zkConnectionString) {
        this.serviceSpecification = serviceSpecification;
        this.offerRequirementProvider = new DefaultOfferRequirementProvider();
        this.zkConnectionString = zkConnectionString;
        this.resourcesQueue = new ArrayBlockingQueue<>(1);
    }

    public Collection<Object> getResources() throws InterruptedException {
        if (resources == null) {
            resources = resourcesQueue.take();
        }

        return resources;
    }

    void awaitTermination() throws InterruptedException {
        executor.shutdown();
        executor.awaitTermination(AWAIT_TERMINATION_TIMEOUT_MS, TimeUnit.MILLISECONDS);
    }

    Plan getPlan() {
        return deployPlan;
    }

    private void initialize(SchedulerDriver driver) throws InterruptedException {
        logger.info("Initializing...");
        initializeGlobals(driver);
        initializeRecoveryPlanManager();
        initializeDeploymentPlanManager();
        initializeResources();
        final List<PlanManager> planManagers = Arrays.asList(
                recoveryPlanManager,
                deployPlanManager);
        planCoordinator = new DefaultPlanCoordinator(planManagers, planScheduler);
        logger.info("Done initializing.");
    }

    private void initializeGlobals(SchedulerDriver driver) {
        logger.info("Initializing globals...");
        stateStore = new CuratorStateStore(serviceSpecification.getName(), zkConnectionString);
        taskFailureListener = new DefaultTaskFailureListener(stateStore);
        taskKiller = new DefaultTaskKiller(stateStore, taskFailureListener, driver);
        reconciler = new DefaultReconciler(stateStore);
        offerAccepter = new OfferAccepter(Arrays.asList(new PersistentOperationRecorder(stateStore)));
        planScheduler = new DefaultPlanScheduler(offerAccepter, new OfferEvaluator(stateStore), taskKiller);
    }

<<<<<<< HEAD
    private void initializeRecoveryScheduler() {
        logger.info("Initializing recovery scheduler");
        RecoveryRequirementProvider recoveryRequirementProvider =
                new DefaultRecoveryRequirementProvider(offerRequirementProvider);
        LaunchConstrainer constrainer =
=======
    private void initializeRecoveryPlanManager() {
        logger.info("Initializing recovery plan...");
        final RecoveryRequirementProvider recoveryRequirementProvider =
                new DefaultRecoveryRequirementProvider(new DefaultOfferRequirementProvider());
        final LaunchConstrainer constrainer =
>>>>>>> a6d6f6c4
                new TimedLaunchConstrainer(Duration.ofSeconds(DELAY_BETWEEN_DESTRUCTIVE_RECOVERIES_SEC));

        recoveryPlanManager = new DefaultRecoveryPlanManager(
                stateStore,
                taskFailureListener,
                recoveryRequirementProvider,
                constrainer,
                new TimedFailureMonitor(Duration.ofSeconds(PERMANENT_FAILURE_DELAY_SEC)));
    }

    private void initializeDeploymentPlanManager() {
        logger.info("Initializing deployment PlanManager...");
        initializeDeploymentPlan();
        deployPlanManager = new DefaultPlanManager(deployPlan, new DefaultStrategyFactory());
    }

    private void initializeDeploymentPlan() {
        logger.info("Initializing deployment plan...");
        try {
<<<<<<< HEAD
            plan = new DefaultPlanFactory(stateStore, offerRequirementProvider).getPlan(serviceSpecification);
            logger.info("Generated plan: " + plan);
            planManager = new DefaultPlanManager(plan, new DefaultStrategyFactory());
=======
            logger.info("Deploy plan: {}", deployPlan);
            deployPlan = new DefaultPlanFactory(stateStore).getPlan(serviceSpecification);
>>>>>>> a6d6f6c4
        } catch (InvalidRequirementException e) {
            logger.error("Failed to generate deployPlan with exception: ", e);
            hardExit(SchedulerErrorCode.PLAN_CREATE_FAILURE);
        }
    }

    private void initializeResources() throws InterruptedException {
        logger.info("Initializing resources...");
        Collection<Object> resources = new ArrayList<>();
        resources.add(new PlanResource(deployPlanManager));
        resources.add(new PlansResource(ImmutableMap.of(
                "deploy", deployPlanManager,
                "recovery", recoveryPlanManager)));
        resources.add(new StateResource(stateStore));
        resources.add(new TaskResource(stateStore, taskKiller, serviceSpecification.getName()));
        resourcesQueue.put(resources);
    }

    private void logOffers(List<Protos.Offer> offers) {
        if (offers == null) {
            return;
        }

        logger.info(String.format("Received %d offers:", offers.size()));
        for (int i = 0; i < offers.size(); ++i) {
            // Offer protobuffers are very long. print each as a single line:
            logger.info(String.format("- Offer %d: %s", i + 1, TextFormat.shortDebugString(offers.get(i))));
        }
    }

    private void declineOffers(SchedulerDriver driver, List<Protos.OfferID> acceptedOffers, List<Protos.Offer> offers) {
        for (Protos.Offer offer : offers) {
            Protos.OfferID offerId = offer.getId();
            if (!acceptedOffers.contains(offerId)) {
                logger.info("Declining offer: " + offerId.getValue());
                driver.declineOffer(offerId);
            }
        }
    }

    private Optional<ResourceCleanerScheduler> getCleanerScheduler() {
        try {
            ResourceCleaner cleaner = new ResourceCleaner(stateStore);
            return Optional.of(new ResourceCleanerScheduler(cleaner, offerAccepter));
        } catch (Exception ex) {
            logger.error("Failed to construct ResourceCleaner", ex);
            return Optional.empty();
        }
    }

    private List<Protos.Offer> filterAcceptedOffers(List<Protos.Offer> offers, List<Protos.OfferID> acceptedOfferIds) {
        List<Protos.Offer> filteredOffers = new ArrayList<>();

        for (Protos.Offer offer : offers) {
            if (!offerAccepted(offer, acceptedOfferIds)) {
                filteredOffers.add(offer);
            }
        }

        return filteredOffers;
    }

    private boolean offerAccepted(Protos.Offer offer, List<Protos.OfferID> acceptedOfferIds) {
        for (Protos.OfferID acceptedOfferId : acceptedOfferIds) {
            if (acceptedOfferId.equals(offer.getId())) {
                return true;
            }
        }
        return false;
    }

    @SuppressWarnings({"DM_EXIT"})
    private void hardExit(SchedulerErrorCode errorCode) {
        System.exit(errorCode.ordinal());
    }

    @Override
    public void registered(SchedulerDriver driver, Protos.FrameworkID frameworkId, Protos.MasterInfo masterInfo) {
        logger.info("Registered framework with frameworkId: " + frameworkId.getValue());
        try {
            initialize(driver);
        } catch (InterruptedException e) {
            logger.error("Initialization failed with exception: ", e);
            hardExit(SchedulerErrorCode.INITIALIZATION_FAILURE);
        }

        try {
            stateStore.storeFrameworkId(frameworkId);
        } catch (Exception e) {
            logger.error(String.format(
                    "Unable to store registered framework ID '%s'", frameworkId.getValue()), e);
            hardExit(SchedulerErrorCode.REGISTRATION_FAILURE);
        }

        reconciler.reconcile(driver);
    }

    @Override
    public void reregistered(SchedulerDriver driver, Protos.MasterInfo masterInfo) {
        logger.error("Re-registration implies we were unregistered.");
        hardExit(SchedulerErrorCode.RE_REGISTRATION);
    }

    @Override
    public void resourceOffers(SchedulerDriver driver, List<Protos.Offer> offers) {
        executor.execute(() -> {
            logOffers(offers);

            // Task Reconciliation:
            // Task Reconciliation must complete before any Tasks may be launched.  It ensures that a Scheduler and
            // Mesos have agreed upon the state of all Tasks of interest to the scheduler.
            // http://mesos.apache.org/documentation/latest/reconciliation/
            reconciler.reconcile(driver);
            if (!reconciler.isReconciled()) {
                logger.info("Reconciliation is still in progress.");
                return;
            }

            // Coordinate amongst all the plans via PlanCoordinator.
            final List<Protos.OfferID> acceptedOffers = new ArrayList<>();
            acceptedOffers.addAll(planCoordinator.processOffers(driver, offers));

            // Resource Cleaning:
            // A ResourceCleaner ensures that reserved Resources are not leaked.  It is possible that an Agent may
            // become inoperable for long enough that Tasks resident there were relocated.  However, this Agent may
            // return at a later point and begin offering reserved Resources again.  To ensure that these unexpected
            // reserved Resources are returned to the Mesos Cluster, the Resource Cleaner performs all necessary
            // UNRESERVE and DESTROY (in the case of persistent volumes) Operations.
            final Optional<ResourceCleanerScheduler> cleanerScheduler = getCleanerScheduler();
            if (cleanerScheduler.isPresent()) {
                acceptedOffers.addAll(cleanerScheduler.get().resourceOffers(driver, offers));
            }

            // Decline remaining offers.
            declineOffers(driver, acceptedOffers, offers);
        });
    }

    @Override
    public void offerRescinded(SchedulerDriver driver, Protos.OfferID offerId) {
        logger.error("Rescinding offers is not supported.");
        hardExit(SchedulerErrorCode.OFFER_RESCINDED);
    }

    @Override
    public void statusUpdate(SchedulerDriver driver, Protos.TaskStatus status) {
        executor.execute(new Runnable() {
            @Override
            public void run() {
                logger.info(String.format(
                        "Received status update for taskId=%s state=%s message='%s'",
                        status.getTaskId().getValue(),
                        status.getState().toString(),
                        status.getMessage()));

                // Store status, then pass status to PlanManager => Plan => Blocks
                try {
                    stateStore.storeStatus(status);
                    deployPlanManager.update(status);
                } catch (Exception e) {
                    logger.warn("Failed to update TaskStatus received from Mesos. "
                            + "This may be expected if Mesos sent stale status information: " + status, e);
                }
            }
        });
    }

    @Override
    public void frameworkMessage(
            SchedulerDriver driver,
            Protos.ExecutorID executorId,
            Protos.SlaveID slaveId,
            byte[] data) {
        logger.error("Received a Framework Message, but don't know how to process it");
    }

    @Override
    public void disconnected(SchedulerDriver driver) {
        logger.error("Disconnected from Master.");
        hardExit(SchedulerErrorCode.DISCONNECTED);
    }

    @Override
    public void slaveLost(SchedulerDriver driver, Protos.SlaveID agentId) {
        // TODO: Add recovery optimizations relevant to loss of an Agent.  TaskStatus updates are sufficient now.
        logger.warn("Agent lost: " + agentId);
    }

    @Override
    public void executorLost(SchedulerDriver driver, Protos.ExecutorID executorId, Protos.SlaveID slaveId, int status) {
        // TODO: Add recovery optimizations relevant to loss of an Executor.  TaskStatus updates are sufficient now.
        logger.warn(String.format("Lost Executor: %s on Agent: %s", executorId, slaveId));
    }

    @Override
    public void error(SchedulerDriver driver, String message) {
        logger.error("SchedulerDriver failed with message: " + message);

        // Update or remove this when uninstall is solved:
        if (message.contains(UNINSTALL_INCOMPLETE_ERROR_MESSAGE)) {
            // Scenario:
            // - User installs service X
            // - X registers against a new framework ID, then stores that ID in ZK
            // - User uninstalls service X without wiping ZK and/or resources
            // - User reinstalls service X
            // - X sees previous framework ID in ZK and attempts to register against it
            // - Mesos returns this error because that framework ID is no longer available for use
            logger.error("This error is usually the result of an incomplete cleanup of Zookeeper "
                    + "and/or reserved resources following a previous uninstall of the service.");
            logger.error("Please uninstall this service, read and perform the steps described at "
                    + UNINSTALL_INSTRUCTIONS_URI + " to delete the reserved resources, and then "
                    + "install this service once more.");
        }

        hardExit(SchedulerErrorCode.ERROR);
    }
}<|MERGE_RESOLUTION|>--- conflicted
+++ resolved
@@ -44,7 +44,6 @@
     private static final Integer AWAIT_TERMINATION_TIMEOUT_MS = 10000;
     private final Logger logger = LoggerFactory.getLogger(getClass());
     private final ServiceSpecification serviceSpecification;
-    private final OfferRequirementProvider offerRequirementProvider;
     private final String zkConnectionString;
     private final ExecutorService executor = Executors.newFixedThreadPool(1);
     private final BlockingQueue<Collection<Object>> resourcesQueue;
@@ -54,6 +53,7 @@
     private TaskFailureListener taskFailureListener;
     private TaskKiller taskKiller;
     private OfferAccepter offerAccepter;
+    private OfferRequirementProvider offerRequirementProvider;
     private Plan deployPlan;
     private PlanManager deployPlanManager;
     private PlanScheduler planScheduler;
@@ -67,7 +67,6 @@
 
     public DefaultScheduler(ServiceSpecification serviceSpecification, String zkConnectionString) {
         this.serviceSpecification = serviceSpecification;
-        this.offerRequirementProvider = new DefaultOfferRequirementProvider();
         this.zkConnectionString = zkConnectionString;
         this.resourcesQueue = new ArrayBlockingQueue<>(1);
     }
@@ -109,22 +108,15 @@
         taskKiller = new DefaultTaskKiller(stateStore, taskFailureListener, driver);
         reconciler = new DefaultReconciler(stateStore);
         offerAccepter = new OfferAccepter(Arrays.asList(new PersistentOperationRecorder(stateStore)));
+        offerRequirementProvider = new DefaultOfferRequirementProvider();
         planScheduler = new DefaultPlanScheduler(offerAccepter, new OfferEvaluator(stateStore), taskKiller);
     }
 
-<<<<<<< HEAD
-    private void initializeRecoveryScheduler() {
-        logger.info("Initializing recovery scheduler");
-        RecoveryRequirementProvider recoveryRequirementProvider =
-                new DefaultRecoveryRequirementProvider(offerRequirementProvider);
-        LaunchConstrainer constrainer =
-=======
     private void initializeRecoveryPlanManager() {
         logger.info("Initializing recovery plan...");
         final RecoveryRequirementProvider recoveryRequirementProvider =
-                new DefaultRecoveryRequirementProvider(new DefaultOfferRequirementProvider());
+                new DefaultRecoveryRequirementProvider(offerRequirementProvider);
         final LaunchConstrainer constrainer =
->>>>>>> a6d6f6c4
                 new TimedLaunchConstrainer(Duration.ofSeconds(DELAY_BETWEEN_DESTRUCTIVE_RECOVERIES_SEC));
 
         recoveryPlanManager = new DefaultRecoveryPlanManager(
@@ -144,14 +136,8 @@
     private void initializeDeploymentPlan() {
         logger.info("Initializing deployment plan...");
         try {
-<<<<<<< HEAD
-            plan = new DefaultPlanFactory(stateStore, offerRequirementProvider).getPlan(serviceSpecification);
-            logger.info("Generated plan: " + plan);
-            planManager = new DefaultPlanManager(plan, new DefaultStrategyFactory());
-=======
             logger.info("Deploy plan: {}", deployPlan);
-            deployPlan = new DefaultPlanFactory(stateStore).getPlan(serviceSpecification);
->>>>>>> a6d6f6c4
+            deployPlan = new DefaultPlanFactory(stateStore, offerRequirementProvider).getPlan(serviceSpecification);
         } catch (InvalidRequirementException e) {
             logger.error("Failed to generate deployPlan with exception: ", e);
             hardExit(SchedulerErrorCode.PLAN_CREATE_FAILURE);
