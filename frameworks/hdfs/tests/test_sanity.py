import logging
import xml.etree.ElementTree as etree

import pytest
import sdk_cmd
import sdk_hosts
import sdk_install
import sdk_marathon
import sdk_metrics
import sdk_plan
import sdk_tasks
import sdk_upgrade
import sdk_utils
<<<<<<< HEAD
from tests.config import (
    DEFAULT_HDFS_TIMEOUT,
    DEFAULT_TASK_COUNT,
    FOLDERED_SERVICE_NAME,
    PACKAGE_NAME,
    check_healthy,
    expect_recovery,
    get_pod_type_instances
)
=======
import shakedown
from tests import config
>>>>>>> 83ba2b6b

log = logging.getLogger(__name__)


@pytest.fixture(scope='module', autouse=True)
def configure_package(configure_security):
    try:
<<<<<<< HEAD
        sdk_install.uninstall(PACKAGE_NAME, FOLDERED_SERVICE_NAME)
=======
        sdk_install.uninstall(config.FOLDERED_SERVICE_NAME, package_name=config.PACKAGE_NAME)
>>>>>>> 83ba2b6b

        if shakedown.dcos_version_less_than("1.9"):
            # HDFS upgrade in 1.8 is not supported.
            sdk_install.install(
<<<<<<< HEAD
                PACKAGE_NAME,
                FOLDERED_SERVICE_NAME,
                DEFAULT_TASK_COUNT,
                additional_options={"service": {"name": FOLDERED_SERVICE_NAME}},
                timeout_seconds=30*60)
        else:
            sdk_upgrade.test_upgrade(
                PACKAGE_NAME,
                PACKAGE_NAME,
                DEFAULT_TASK_COUNT,
                service_name=FOLDERED_SERVICE_NAME,
                additional_options={"service": {"name": FOLDERED_SERVICE_NAME}},
=======
                config.PACKAGE_NAME,
                config.DEFAULT_TASK_COUNT,
                service_name=config.FOLDERED_SERVICE_NAME,
                additional_options={"service": {"name": config.FOLDERED_SERVICE_NAME}},
                timeout_seconds=30*60)
        else:
            sdk_upgrade.test_upgrade(
                "beta-{}".format(config.PACKAGE_NAME),
                config.PACKAGE_NAME,
                config.DEFAULT_TASK_COUNT,
                service_name=config.FOLDERED_SERVICE_NAME,
                additional_options={"service": {"name": config.FOLDERED_SERVICE_NAME}},
>>>>>>> 83ba2b6b
                timeout_seconds=30*60)

        yield  # let the test session execute
    finally:
<<<<<<< HEAD
        sdk_install.uninstall(PACKAGE_NAME, FOLDERED_SERVICE_NAME)
=======
        sdk_install.uninstall(config.FOLDERED_SERVICE_NAME, package_name=config.PACKAGE_NAME)
>>>>>>> 83ba2b6b


@pytest.fixture(autouse=True)
def pre_test_setup():
    config.check_healthy(service_name=config.FOLDERED_SERVICE_NAME)


@pytest.mark.sanity
def test_endpoints():
    # check that we can reach the scheduler via admin router, and that returned endpoints are sanitized:
<<<<<<< HEAD
    core_site = etree.fromstring(sdk_cmd.svc_cli(PACKAGE_NAME, FOLDERED_SERVICE_NAME, 'endpoints core-site.xml')
    check_properties(core_site, {
        'ha.zookeeper.parent-znode': '/{}/hadoop-ha'.format(sdk_utils.get_zk_path(FOLDERED_SERVICE_NAME))
    })

    hdfs_site = etree.fromstring(sdk_cmd.svc_cli(PACKAGE_NAME, FOLDERED_SERVICE_NAME, 'endpoints hdfs-site.xml')
=======
    core_site = etree.fromstring(sdk_cmd.run_cli('hdfs --name={} endpoints core-site.xml'.format(config.FOLDERED_SERVICE_NAME)))
    check_properties(core_site, {
        'ha.zookeeper.parent-znode': '/dcos-service-{}/hadoop-ha'.format(config.ZK_SERVICE_PATH)
    })

    hdfs_site = etree.fromstring(sdk_cmd.run_cli('hdfs --name={} endpoints hdfs-site.xml'.format(config.FOLDERED_SERVICE_NAME)))
>>>>>>> 83ba2b6b
    expect = {
        'dfs.namenode.shared.edits.dir': 'qjournal://{}/hdfs'.format(';'.join([
            sdk_hosts.autoip_host(config.FOLDERED_SERVICE_NAME, 'journal-{}-node'.format(i), 8485) for i in range(3)])),
    }
    for i in range(2):
        name_node = 'name-{}-node'.format(i)
        expect['dfs.namenode.rpc-address.hdfs.{}'.format(name_node)] = sdk_hosts.autoip_host(config.FOLDERED_SERVICE_NAME,
                                                                                             name_node, 9001)
        expect['dfs.namenode.http-address.hdfs.{}'.format(name_node)] = sdk_hosts.autoip_host(config.FOLDERED_SERVICE_NAME,
                                                                                              name_node, 9002)
    check_properties(hdfs_site, expect)


def check_properties(xml, expect):
    found = {}
    for prop in xml.findall('property'):
        name = prop.find('name').text
        if name in expect:
            found[name] = prop.find('value').text
    log.info('expect: {}\nfound:  {}'.format(expect, found))
    assert expect == found


@pytest.mark.recovery
def test_kill_journal_node():
    journal_ids = sdk_tasks.get_task_ids(config.FOLDERED_SERVICE_NAME, 'journal-0')
    name_ids = sdk_tasks.get_task_ids(config.FOLDERED_SERVICE_NAME, 'name')
    data_ids = sdk_tasks.get_task_ids(config.FOLDERED_SERVICE_NAME, 'data')

    sdk_tasks.kill_task_with_pattern('journalnode', sdk_hosts.system_host(config.FOLDERED_SERVICE_NAME, 'journal-0-node'))
    config.expect_recovery(service_name=config.FOLDERED_SERVICE_NAME)
    sdk_tasks.check_tasks_updated(config.FOLDERED_SERVICE_NAME, 'journal', journal_ids)
    sdk_tasks.check_tasks_not_updated(config.FOLDERED_SERVICE_NAME, 'name', name_ids)
    sdk_tasks.check_tasks_not_updated(config.FOLDERED_SERVICE_NAME, 'data', data_ids)


@pytest.mark.sanity
@pytest.mark.recovery
def test_kill_name_node():
    name_ids = sdk_tasks.get_task_ids(config.FOLDERED_SERVICE_NAME, 'name-0')
    journal_ids = sdk_tasks.get_task_ids(config.FOLDERED_SERVICE_NAME, 'journal')
    data_ids = sdk_tasks.get_task_ids(config.FOLDERED_SERVICE_NAME, 'data')

    sdk_tasks.kill_task_with_pattern('namenode', sdk_hosts.system_host(config.FOLDERED_SERVICE_NAME, 'name-0-node'))
    config.expect_recovery(service_name=config.FOLDERED_SERVICE_NAME)
    sdk_tasks.check_tasks_updated(config.FOLDERED_SERVICE_NAME, 'name', name_ids)
    sdk_tasks.check_tasks_not_updated(config.FOLDERED_SERVICE_NAME, 'journal', journal_ids)
    sdk_tasks.check_tasks_not_updated(config.FOLDERED_SERVICE_NAME, 'data', data_ids)


@pytest.mark.sanity
@pytest.mark.recovery
def test_kill_data_node():
    data_ids = sdk_tasks.get_task_ids(config.FOLDERED_SERVICE_NAME, 'data-0')
    journal_ids = sdk_tasks.get_task_ids(config.FOLDERED_SERVICE_NAME, 'journal')
    name_ids = sdk_tasks.get_task_ids(config.FOLDERED_SERVICE_NAME, 'name')

    sdk_tasks.kill_task_with_pattern('datanode', sdk_hosts.system_host(config.FOLDERED_SERVICE_NAME, 'data-0-node'))
    config.expect_recovery(service_name=config.FOLDERED_SERVICE_NAME)
    sdk_tasks.check_tasks_updated(config.FOLDERED_SERVICE_NAME, 'data', data_ids)
    sdk_tasks.check_tasks_not_updated(config.FOLDERED_SERVICE_NAME, 'journal', journal_ids)
    sdk_tasks.check_tasks_not_updated(config.FOLDERED_SERVICE_NAME, 'name', name_ids)


@pytest.mark.sanity
@pytest.mark.recovery
def test_kill_scheduler():
    sdk_tasks.kill_task_with_pattern('hdfs.scheduler.Main', shakedown.get_service_ips('marathon').pop())
    config.check_healthy(service_name=config.FOLDERED_SERVICE_NAME)


@pytest.mark.sanity
@pytest.mark.recovery
def test_kill_all_journalnodes():
    journal_ids = sdk_tasks.get_task_ids(config.FOLDERED_SERVICE_NAME, 'journal')
    data_ids = sdk_tasks.get_task_ids(config.FOLDERED_SERVICE_NAME, 'data')

<<<<<<< HEAD
    for journal_pod in get_pod_type_instances("journal", FOLDERED_SERVICE_NAME):
        sdk_cmd.svc_cli(PACKAGE_NAME, FOLDERED_SERVICE_NAME, 'pod restart {}'.format(journal_pod))
=======
    for journal_pod in config.get_pod_type_instances("journal", config.FOLDERED_SERVICE_NAME):
        sdk_cmd.run_cli('hdfs --name={} pod restart {}'.format(config.FOLDERED_SERVICE_NAME, journal_pod))
>>>>>>> 83ba2b6b

    config.expect_recovery(service_name=config.FOLDERED_SERVICE_NAME)

    # name nodes fail and restart, so don't check those
    sdk_tasks.check_tasks_updated(config.FOLDERED_SERVICE_NAME, 'journal', journal_ids)
    sdk_tasks.check_tasks_not_updated(config.FOLDERED_SERVICE_NAME, 'data', data_ids)


@pytest.mark.sanity
@pytest.mark.recovery
def test_kill_all_namenodes():
    journal_ids = sdk_tasks.get_task_ids(config.FOLDERED_SERVICE_NAME, 'journal')
    name_ids = sdk_tasks.get_task_ids(config.FOLDERED_SERVICE_NAME, 'name')
    data_ids = sdk_tasks.get_task_ids(config.FOLDERED_SERVICE_NAME, 'data')

<<<<<<< HEAD
    for name_pod in get_pod_type_instances("name", FOLDERED_SERVICE_NAME):
        sdk_cmd.svc_cli(PACKAGE_NAME, FOLDERED_SERVICE_NAME, 'pod restart {}'.format(name_pod))
=======
    for name_pod in config.get_pod_type_instances("name", config.FOLDERED_SERVICE_NAME):
        sdk_cmd.run_cli('hdfs --name={} pod restart {}'.format(config.FOLDERED_SERVICE_NAME, name_pod))
>>>>>>> 83ba2b6b

    config.expect_recovery(service_name=config.FOLDERED_SERVICE_NAME)

    sdk_tasks.check_tasks_updated(config.FOLDERED_SERVICE_NAME, 'name', name_ids)
    sdk_tasks.check_tasks_not_updated(config.FOLDERED_SERVICE_NAME, 'journal', journal_ids)
    sdk_tasks.check_tasks_not_updated(config.FOLDERED_SERVICE_NAME, 'data', data_ids)


@pytest.mark.sanity
@pytest.mark.recovery
def test_kill_all_datanodes():
    journal_ids = sdk_tasks.get_task_ids(config.FOLDERED_SERVICE_NAME, 'journal')
    name_ids = sdk_tasks.get_task_ids(config.FOLDERED_SERVICE_NAME, 'name')
    data_ids = sdk_tasks.get_task_ids(config.FOLDERED_SERVICE_NAME, 'data')

<<<<<<< HEAD
    for data_pod in get_pod_type_instances("data", FOLDERED_SERVICE_NAME):
        sdk_cmd.svc_cli(PACKAGE_NAME, FOLDERED_SERVICE_NAME, 'pod restart {}'.format(data_pod))
=======
    for data_pod in config.get_pod_type_instances("data", config.FOLDERED_SERVICE_NAME):
        sdk_cmd.run_cli('hdfs --name={} pod restart {}'.format(config.FOLDERED_SERVICE_NAME, data_pod))
>>>>>>> 83ba2b6b

    config.expect_recovery(service_name=config.FOLDERED_SERVICE_NAME)

    sdk_tasks.check_tasks_updated(config.FOLDERED_SERVICE_NAME, 'data', data_ids)
    sdk_tasks.check_tasks_not_updated(config.FOLDERED_SERVICE_NAME, 'journal', journal_ids)
    sdk_tasks.check_tasks_not_updated(config.FOLDERED_SERVICE_NAME, 'name', name_ids)


@pytest.mark.sanity
@pytest.mark.recovery
def test_permanently_replace_namenodes():
    replace_name_node(0)
    replace_name_node(1)
    replace_name_node(0)


@pytest.mark.sanity
@pytest.mark.recovery
def test_permanent_and_transient_namenode_failures_0_1():
    config.check_healthy(service_name=config.FOLDERED_SERVICE_NAME)
    name_0_ids = sdk_tasks.get_task_ids(config.FOLDERED_SERVICE_NAME, 'name-0')
    name_1_ids = sdk_tasks.get_task_ids(config.FOLDERED_SERVICE_NAME, 'name-1')
    journal_ids = sdk_tasks.get_task_ids(config.FOLDERED_SERVICE_NAME, 'journal')
    data_ids = sdk_tasks.get_task_ids(config.FOLDERED_SERVICE_NAME, 'data')

<<<<<<< HEAD
    sdk_cmd.svc_cli(PACKAGE_NAME, FOLDERED_SERVICE_NAME, 'pod replace name-0')
    sdk_cmd.svc_cli(PACKAGE_NAME, FOLDERED_SERVICE_NAME, 'pod restart name-1')
=======
    sdk_cmd.run_cli('hdfs --name={} pod replace name-0'.format(config.FOLDERED_SERVICE_NAME))
    sdk_cmd.run_cli('hdfs --name={} pod restart name-1'.format(config.FOLDERED_SERVICE_NAME))
>>>>>>> 83ba2b6b

    config.expect_recovery(service_name=config.FOLDERED_SERVICE_NAME)

    sdk_tasks.check_tasks_updated(config.FOLDERED_SERVICE_NAME, 'name-0', name_0_ids)
    sdk_tasks.check_tasks_updated(config.FOLDERED_SERVICE_NAME, 'name-1', name_1_ids)
    sdk_tasks.check_tasks_not_updated(config.FOLDERED_SERVICE_NAME, 'journal', journal_ids)
    sdk_tasks.check_tasks_not_updated(config.FOLDERED_SERVICE_NAME, 'data', data_ids)


@pytest.mark.sanity
@pytest.mark.recovery
def test_permanent_and_transient_namenode_failures_1_0():
    config.check_healthy(service_name=config.FOLDERED_SERVICE_NAME)
    name_0_ids = sdk_tasks.get_task_ids(config.FOLDERED_SERVICE_NAME, 'name-0')
    name_1_ids = sdk_tasks.get_task_ids(config.FOLDERED_SERVICE_NAME, 'name-1')
    journal_ids = sdk_tasks.get_task_ids(config.FOLDERED_SERVICE_NAME, 'journal')
    data_ids = sdk_tasks.get_task_ids(config.FOLDERED_SERVICE_NAME, 'data')

<<<<<<< HEAD
    sdk_cmd.svc_cli(PACKAGE_NAME, FOLDERED_SERVICE_NAME, 'pod replace name-1')
    sdk_cmd.svc_cli(PACKAGE_NAME, FOLDERED_SERVICE_NAME, 'pod restart name-0')
=======
    sdk_cmd.run_cli('hdfs --name={} pod replace name-1'.format(config.FOLDERED_SERVICE_NAME))
    sdk_cmd.run_cli('hdfs --name={} pod restart name-0'.format(config.FOLDERED_SERVICE_NAME))
>>>>>>> 83ba2b6b

    config.expect_recovery(service_name=config.FOLDERED_SERVICE_NAME)

    sdk_tasks.check_tasks_updated(config.FOLDERED_SERVICE_NAME, 'name-0', name_0_ids)
    sdk_tasks.check_tasks_updated(config.FOLDERED_SERVICE_NAME, 'name-1', name_1_ids)
    sdk_tasks.check_tasks_not_updated(config.FOLDERED_SERVICE_NAME, 'journal', journal_ids)
    sdk_tasks.check_tasks_not_updated(config.FOLDERED_SERVICE_NAME, 'data', data_ids)


@pytest.mark.smoke
def test_install():
    config.check_healthy(service_name=config.FOLDERED_SERVICE_NAME)


@pytest.mark.sanity
def test_bump_journal_cpus():
    journal_ids = sdk_tasks.get_task_ids(config.FOLDERED_SERVICE_NAME, 'journal')
    name_ids = sdk_tasks.get_task_ids(config.FOLDERED_SERVICE_NAME, 'name')
    log.info('journal ids: ' + str(journal_ids))

    sdk_marathon.bump_cpu_count_config(config.FOLDERED_SERVICE_NAME, 'JOURNAL_CPUS')

    sdk_tasks.check_tasks_updated(config.FOLDERED_SERVICE_NAME, 'journal', journal_ids)
    # journal node update should not cause any of the name nodes to crash
    sdk_tasks.check_tasks_not_updated(config.FOLDERED_SERVICE_NAME, 'name', name_ids)
    config.check_healthy(service_name=config.FOLDERED_SERVICE_NAME)


@pytest.mark.sanity
def test_bump_data_nodes():
    data_ids = sdk_tasks.get_task_ids(config.FOLDERED_SERVICE_NAME, 'data')
    log.info('data ids: ' + str(data_ids))

    sdk_marathon.bump_task_count_config(config.FOLDERED_SERVICE_NAME, 'DATA_COUNT')

    config.check_healthy(
        service_name=config.FOLDERED_SERVICE_NAME,
        count=config.DEFAULT_TASK_COUNT + 1
    )
    sdk_tasks.check_tasks_not_updated(config.FOLDERED_SERVICE_NAME, 'data', data_ids)


@pytest.mark.readiness_check
@pytest.mark.sanity
def test_modify_app_config():
    """This tests checks that the modification of the app config does not trigger a recovery."""
    sdk_plan.wait_for_completed_recovery(config.FOLDERED_SERVICE_NAME)
    old_recovery_plan = sdk_plan.get_plan(config.FOLDERED_SERVICE_NAME, "recovery")

    app_config_field = 'TASKCFG_ALL_CLIENT_READ_SHORTCIRCUIT_STREAMS_CACHE_SIZE_EXPIRY_MS'
    journal_ids = sdk_tasks.get_task_ids(config.FOLDERED_SERVICE_NAME, 'journal')
    name_ids = sdk_tasks.get_task_ids(config.FOLDERED_SERVICE_NAME, 'name')

    marathon_config = sdk_marathon.get_config(config.FOLDERED_SERVICE_NAME)
    log.info('marathon config: ')
    log.info(marathon_config)
    expiry_ms = int(marathon_config['env'][app_config_field])
    marathon_config['env'][app_config_field] = str(expiry_ms + 1)
    sdk_marathon.update_app(config.FOLDERED_SERVICE_NAME, marathon_config, timeout=15 * 60)

    # All tasks should be updated because hdfs-site.xml has changed
    config.check_healthy(service_name=config.FOLDERED_SERVICE_NAME)
    sdk_tasks.check_tasks_updated(config.FOLDERED_SERVICE_NAME, 'journal', journal_ids)
    sdk_tasks.check_tasks_updated(config.FOLDERED_SERVICE_NAME, 'name', name_ids)
    sdk_tasks.check_tasks_updated(config.FOLDERED_SERVICE_NAME, 'data', journal_ids)

    sdk_plan.wait_for_completed_recovery(config.FOLDERED_SERVICE_NAME)
    new_recovery_plan = sdk_plan.get_plan(config.FOLDERED_SERVICE_NAME, "recovery")
    assert old_recovery_plan == new_recovery_plan


@pytest.mark.sanity
def test_modify_app_config_rollback():
    app_config_field = 'TASKCFG_ALL_CLIENT_READ_SHORTCIRCUIT_STREAMS_CACHE_SIZE_EXPIRY_MS'

    journal_ids = sdk_tasks.get_task_ids(config.FOLDERED_SERVICE_NAME, 'journal')
    data_ids = sdk_tasks.get_task_ids(config.FOLDERED_SERVICE_NAME, 'data')

    old_config = sdk_marathon.get_config(config.FOLDERED_SERVICE_NAME)
    marathon_config = sdk_marathon.get_config(config.FOLDERED_SERVICE_NAME)
    log.info('marathon config: ')
    log.info(marathon_config)
    expiry_ms = int(marathon_config['env'][app_config_field])
    log.info('expiry ms: ' + str(expiry_ms))
    marathon_config['env'][app_config_field] = str(expiry_ms + 1)
    sdk_marathon.update_app(config.FOLDERED_SERVICE_NAME, marathon_config, timeout=15 * 60)

    # Wait for journal nodes to be affected by the change
    sdk_tasks.check_tasks_updated(config.FOLDERED_SERVICE_NAME, 'journal', journal_ids)
    journal_ids = sdk_tasks.get_task_ids(config.FOLDERED_SERVICE_NAME, 'journal')

    log.info('old config: ')
    log.info(old_config)
    # Put the old config back (rollback)
    sdk_marathon.update_app(config.FOLDERED_SERVICE_NAME, old_config)

    # Wait for the journal nodes to return to their old configuration
    sdk_tasks.check_tasks_updated(config.FOLDERED_SERVICE_NAME, 'journal', journal_ids)
    config.check_healthy(service_name=config.FOLDERED_SERVICE_NAME)

    marathon_config = sdk_marathon.get_config(config.FOLDERED_SERVICE_NAME)
    assert int(marathon_config['env'][app_config_field]) == expiry_ms

    # Data tasks should not have been affected
    sdk_tasks.check_tasks_not_updated(config.FOLDERED_SERVICE_NAME, 'data', data_ids)


@pytest.mark.sanity
@pytest.mark.metrics
@sdk_utils.dcos_1_9_or_higher
def test_metrics():
    sdk_metrics.wait_for_any_metrics(config.FOLDERED_SERVICE_NAME, "journal-0-node", config.DEFAULT_HDFS_TIMEOUT)


def replace_name_node(index):
    config.check_healthy(service_name=config.FOLDERED_SERVICE_NAME)
    name_node_name = 'name-' + str(index)
    name_id = sdk_tasks.get_task_ids(config.FOLDERED_SERVICE_NAME, name_node_name)
    journal_ids = sdk_tasks.get_task_ids(config.FOLDERED_SERVICE_NAME, 'journal')
    data_ids = sdk_tasks.get_task_ids(config.FOLDERED_SERVICE_NAME, 'data')

<<<<<<< HEAD
    sdk_cmd.svc_cli(PACKAGE_NAME, FOLDERED_SERVICE_NAME, 'pod replace {}'.format(name_node_name))
=======
    sdk_cmd.run_cli('hdfs --name={} pod replace {}'.format(config.FOLDERED_SERVICE_NAME, name_node_name))
>>>>>>> 83ba2b6b

    config.expect_recovery(service_name=config.FOLDERED_SERVICE_NAME)

    sdk_tasks.check_tasks_updated(config.FOLDERED_SERVICE_NAME, name_node_name, name_id)
    sdk_tasks.check_tasks_not_updated(config.FOLDERED_SERVICE_NAME, 'journal', journal_ids)
    sdk_tasks.check_tasks_not_updated(config.FOLDERED_SERVICE_NAME, 'data', data_ids)<|MERGE_RESOLUTION|>--- conflicted
+++ resolved
@@ -11,20 +11,8 @@
 import sdk_tasks
 import sdk_upgrade
 import sdk_utils
-<<<<<<< HEAD
-from tests.config import (
-    DEFAULT_HDFS_TIMEOUT,
-    DEFAULT_TASK_COUNT,
-    FOLDERED_SERVICE_NAME,
-    PACKAGE_NAME,
-    check_healthy,
-    expect_recovery,
-    get_pod_type_instances
-)
-=======
 import shakedown
 from tests import config
->>>>>>> 83ba2b6b
 
 log = logging.getLogger(__name__)
 
@@ -32,51 +20,28 @@
 @pytest.fixture(scope='module', autouse=True)
 def configure_package(configure_security):
     try:
-<<<<<<< HEAD
-        sdk_install.uninstall(PACKAGE_NAME, FOLDERED_SERVICE_NAME)
-=======
-        sdk_install.uninstall(config.FOLDERED_SERVICE_NAME, package_name=config.PACKAGE_NAME)
->>>>>>> 83ba2b6b
+        sdk_install.uninstall(config.PACKAGE_NAME, config.FOLDERED_SERVICE_NAME)
 
         if shakedown.dcos_version_less_than("1.9"):
             # HDFS upgrade in 1.8 is not supported.
             sdk_install.install(
-<<<<<<< HEAD
-                PACKAGE_NAME,
-                FOLDERED_SERVICE_NAME,
-                DEFAULT_TASK_COUNT,
-                additional_options={"service": {"name": FOLDERED_SERVICE_NAME}},
+                config.PACKAGE_NAME,
+                config.FOLDERED_SERVICE_NAME,
+                config.DEFAULT_TASK_COUNT,
+                additional_options={"service": {"name": config.FOLDERED_SERVICE_NAME}},
                 timeout_seconds=30*60)
         else:
             sdk_upgrade.test_upgrade(
-                PACKAGE_NAME,
-                PACKAGE_NAME,
-                DEFAULT_TASK_COUNT,
-                service_name=FOLDERED_SERVICE_NAME,
-                additional_options={"service": {"name": FOLDERED_SERVICE_NAME}},
-=======
+                config.PACKAGE_NAME,
                 config.PACKAGE_NAME,
                 config.DEFAULT_TASK_COUNT,
                 service_name=config.FOLDERED_SERVICE_NAME,
                 additional_options={"service": {"name": config.FOLDERED_SERVICE_NAME}},
                 timeout_seconds=30*60)
-        else:
-            sdk_upgrade.test_upgrade(
-                "beta-{}".format(config.PACKAGE_NAME),
-                config.PACKAGE_NAME,
-                config.DEFAULT_TASK_COUNT,
-                service_name=config.FOLDERED_SERVICE_NAME,
-                additional_options={"service": {"name": config.FOLDERED_SERVICE_NAME}},
->>>>>>> 83ba2b6b
-                timeout_seconds=30*60)
 
         yield  # let the test session execute
     finally:
-<<<<<<< HEAD
-        sdk_install.uninstall(PACKAGE_NAME, FOLDERED_SERVICE_NAME)
-=======
-        sdk_install.uninstall(config.FOLDERED_SERVICE_NAME, package_name=config.PACKAGE_NAME)
->>>>>>> 83ba2b6b
+        sdk_install.uninstall(config.PACKAGE_NAME, config.FOLDERED_SERVICE_NAME)
 
 
 @pytest.fixture(autouse=True)
@@ -87,21 +52,12 @@
 @pytest.mark.sanity
 def test_endpoints():
     # check that we can reach the scheduler via admin router, and that returned endpoints are sanitized:
-<<<<<<< HEAD
-    core_site = etree.fromstring(sdk_cmd.svc_cli(PACKAGE_NAME, FOLDERED_SERVICE_NAME, 'endpoints core-site.xml')
+    core_site = etree.fromstring(sdk_cmd.svc_cli(config.PACKAGE_NAME, config.FOLDERED_SERVICE_NAME, 'endpoints core-site.xml')
     check_properties(core_site, {
         'ha.zookeeper.parent-znode': '/{}/hadoop-ha'.format(sdk_utils.get_zk_path(FOLDERED_SERVICE_NAME))
     })
 
-    hdfs_site = etree.fromstring(sdk_cmd.svc_cli(PACKAGE_NAME, FOLDERED_SERVICE_NAME, 'endpoints hdfs-site.xml')
-=======
-    core_site = etree.fromstring(sdk_cmd.run_cli('hdfs --name={} endpoints core-site.xml'.format(config.FOLDERED_SERVICE_NAME)))
-    check_properties(core_site, {
-        'ha.zookeeper.parent-znode': '/dcos-service-{}/hadoop-ha'.format(config.ZK_SERVICE_PATH)
-    })
-
-    hdfs_site = etree.fromstring(sdk_cmd.run_cli('hdfs --name={} endpoints hdfs-site.xml'.format(config.FOLDERED_SERVICE_NAME)))
->>>>>>> 83ba2b6b
+    hdfs_site = etree.fromstring(sdk_cmd.svc_cli(config.PACKAGE_NAME, config.FOLDERED_SERVICE_NAME, 'endpoints hdfs-site.xml')
     expect = {
         'dfs.namenode.shared.edits.dir': 'qjournal://{}/hdfs'.format(';'.join([
             sdk_hosts.autoip_host(config.FOLDERED_SERVICE_NAME, 'journal-{}-node'.format(i), 8485) for i in range(3)])),
@@ -179,13 +135,8 @@
     journal_ids = sdk_tasks.get_task_ids(config.FOLDERED_SERVICE_NAME, 'journal')
     data_ids = sdk_tasks.get_task_ids(config.FOLDERED_SERVICE_NAME, 'data')
 
-<<<<<<< HEAD
-    for journal_pod in get_pod_type_instances("journal", FOLDERED_SERVICE_NAME):
-        sdk_cmd.svc_cli(PACKAGE_NAME, FOLDERED_SERVICE_NAME, 'pod restart {}'.format(journal_pod))
-=======
     for journal_pod in config.get_pod_type_instances("journal", config.FOLDERED_SERVICE_NAME):
-        sdk_cmd.run_cli('hdfs --name={} pod restart {}'.format(config.FOLDERED_SERVICE_NAME, journal_pod))
->>>>>>> 83ba2b6b
+        sdk_cmd.svc_cli(config.PACKAGE_NAME, config.FOLDERED_SERVICE_NAME, 'pod restart {}'.format(journal_pod))
 
     config.expect_recovery(service_name=config.FOLDERED_SERVICE_NAME)
 
@@ -201,13 +152,8 @@
     name_ids = sdk_tasks.get_task_ids(config.FOLDERED_SERVICE_NAME, 'name')
     data_ids = sdk_tasks.get_task_ids(config.FOLDERED_SERVICE_NAME, 'data')
 
-<<<<<<< HEAD
-    for name_pod in get_pod_type_instances("name", FOLDERED_SERVICE_NAME):
-        sdk_cmd.svc_cli(PACKAGE_NAME, FOLDERED_SERVICE_NAME, 'pod restart {}'.format(name_pod))
-=======
     for name_pod in config.get_pod_type_instances("name", config.FOLDERED_SERVICE_NAME):
-        sdk_cmd.run_cli('hdfs --name={} pod restart {}'.format(config.FOLDERED_SERVICE_NAME, name_pod))
->>>>>>> 83ba2b6b
+        sdk_cmd.svc_cli(config.PACKAGE_NAME, config.FOLDERED_SERVICE_NAME, 'pod restart {}'.format(name_pod))
 
     config.expect_recovery(service_name=config.FOLDERED_SERVICE_NAME)
 
@@ -223,13 +169,8 @@
     name_ids = sdk_tasks.get_task_ids(config.FOLDERED_SERVICE_NAME, 'name')
     data_ids = sdk_tasks.get_task_ids(config.FOLDERED_SERVICE_NAME, 'data')
 
-<<<<<<< HEAD
-    for data_pod in get_pod_type_instances("data", FOLDERED_SERVICE_NAME):
-        sdk_cmd.svc_cli(PACKAGE_NAME, FOLDERED_SERVICE_NAME, 'pod restart {}'.format(data_pod))
-=======
     for data_pod in config.get_pod_type_instances("data", config.FOLDERED_SERVICE_NAME):
-        sdk_cmd.run_cli('hdfs --name={} pod restart {}'.format(config.FOLDERED_SERVICE_NAME, data_pod))
->>>>>>> 83ba2b6b
+        sdk_cmd.svc_cli(config.PACKAGE_NAME, config.FOLDERED_SERVICE_NAME, 'pod restart {}'.format(data_pod))
 
     config.expect_recovery(service_name=config.FOLDERED_SERVICE_NAME)
 
@@ -255,13 +196,8 @@
     journal_ids = sdk_tasks.get_task_ids(config.FOLDERED_SERVICE_NAME, 'journal')
     data_ids = sdk_tasks.get_task_ids(config.FOLDERED_SERVICE_NAME, 'data')
 
-<<<<<<< HEAD
-    sdk_cmd.svc_cli(PACKAGE_NAME, FOLDERED_SERVICE_NAME, 'pod replace name-0')
-    sdk_cmd.svc_cli(PACKAGE_NAME, FOLDERED_SERVICE_NAME, 'pod restart name-1')
-=======
-    sdk_cmd.run_cli('hdfs --name={} pod replace name-0'.format(config.FOLDERED_SERVICE_NAME))
-    sdk_cmd.run_cli('hdfs --name={} pod restart name-1'.format(config.FOLDERED_SERVICE_NAME))
->>>>>>> 83ba2b6b
+    sdk_cmd.svc_cli(config.PACKAGE_NAME, config.FOLDERED_SERVICE_NAME, 'pod replace name-0')
+    sdk_cmd.svc_cli(config.PACKAGE_NAME, config.FOLDERED_SERVICE_NAME, 'pod restart name-1')
 
     config.expect_recovery(service_name=config.FOLDERED_SERVICE_NAME)
 
@@ -280,13 +216,8 @@
     journal_ids = sdk_tasks.get_task_ids(config.FOLDERED_SERVICE_NAME, 'journal')
     data_ids = sdk_tasks.get_task_ids(config.FOLDERED_SERVICE_NAME, 'data')
 
-<<<<<<< HEAD
-    sdk_cmd.svc_cli(PACKAGE_NAME, FOLDERED_SERVICE_NAME, 'pod replace name-1')
-    sdk_cmd.svc_cli(PACKAGE_NAME, FOLDERED_SERVICE_NAME, 'pod restart name-0')
-=======
-    sdk_cmd.run_cli('hdfs --name={} pod replace name-1'.format(config.FOLDERED_SERVICE_NAME))
-    sdk_cmd.run_cli('hdfs --name={} pod restart name-0'.format(config.FOLDERED_SERVICE_NAME))
->>>>>>> 83ba2b6b
+    sdk_cmd.svc_cli(config.PACKAGE_NAME, config.FOLDERED_SERVICE_NAME, 'pod replace name-1')
+    sdk_cmd.svc_cli(config.PACKAGE_NAME, config.FOLDERED_SERVICE_NAME, 'pod restart name-0')
 
     config.expect_recovery(service_name=config.FOLDERED_SERVICE_NAME)
 
@@ -408,11 +339,7 @@
     journal_ids = sdk_tasks.get_task_ids(config.FOLDERED_SERVICE_NAME, 'journal')
     data_ids = sdk_tasks.get_task_ids(config.FOLDERED_SERVICE_NAME, 'data')
 
-<<<<<<< HEAD
-    sdk_cmd.svc_cli(PACKAGE_NAME, FOLDERED_SERVICE_NAME, 'pod replace {}'.format(name_node_name))
-=======
-    sdk_cmd.run_cli('hdfs --name={} pod replace {}'.format(config.FOLDERED_SERVICE_NAME, name_node_name))
->>>>>>> 83ba2b6b
+    sdk_cmd.svc_cli(config.PACKAGE_NAME, config.FOLDERED_SERVICE_NAME, 'pod replace {}'.format(name_node_name))
 
     config.expect_recovery(service_name=config.FOLDERED_SERVICE_NAME)
 
