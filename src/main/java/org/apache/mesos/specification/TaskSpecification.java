package org.apache.mesos.specification;

import org.apache.mesos.Protos;

import java.util.Collection;
import java.util.Optional;

/**
 * A TaskSpecification is a simplified description of a Mesos Task.
 */
public interface TaskSpecification {
    String getName();
    Protos.CommandInfo getCommand();
    Collection<ResourceSpecification> getResources();
<<<<<<< HEAD
    Optional<Collection<VolumeSpecification>> getVolumes();
=======
    Collection<VolumeSpecification> getVolumes();
>>>>>>> c8def35d
}<|MERGE_RESOLUTION|>--- conflicted
+++ resolved
@@ -3,7 +3,6 @@
 import org.apache.mesos.Protos;
 
 import java.util.Collection;
-import java.util.Optional;
 
 /**
  * A TaskSpecification is a simplified description of a Mesos Task.
@@ -12,9 +11,5 @@
     String getName();
     Protos.CommandInfo getCommand();
     Collection<ResourceSpecification> getResources();
-<<<<<<< HEAD
-    Optional<Collection<VolumeSpecification>> getVolumes();
-=======
     Collection<VolumeSpecification> getVolumes();
->>>>>>> c8def35d
 }