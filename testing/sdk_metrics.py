--- conflicted
+++ resolved
@@ -163,7 +163,6 @@
         ),
         retry=False,
     )
-<<<<<<< HEAD
     app_response.raise_for_status()
     app_json = app_response.json()
 
@@ -171,17 +170,13 @@
         log.error("Expected key '%s' not found in app metrics: %s", "dimensions", app_json)
         raise Exception("Expected key 'dimensions' not found in app metrics: {}")
 
-    if "executor_id" not in app_json["dimensions"]:
+    if "task_name" not in app_json["dimensions"]:
         log.error(
-            "Expected key '%s' not found in app metrics: %s", "dimensions.executor_id", app_json
+            "Expected key '%s' not found in app metrics: %s", "dimensions.task_name", app_json
         )
         raise Exception("Expected key 'dimensions' not found in app metrics: {}")
 
-    if app_json["dimensions"]["executor_id"] == task_to_check.executor_id:
-=======
-    app_json = json.loads(app_response.text)
     if app_json["dimensions"]["task_name"] == task_name:
->>>>>>> 346ee946
         return app_json["datapoints"]
 
     raise Exception("No metrics found for task {} in service {}".format(task_name, service_name))
