package com.mesosphere.sdk.scheduler;

import com.google.common.annotations.VisibleForTesting;
import com.mesosphere.sdk.config.ConfigurationUpdater;
import com.mesosphere.sdk.config.DefaultConfigurationUpdater;
import com.mesosphere.sdk.config.validate.ConfigValidationError;
import com.mesosphere.sdk.config.validate.ConfigValidator;
import com.mesosphere.sdk.config.validate.DefaultConfigValidators;
import com.mesosphere.sdk.curator.CuratorPersister;
import com.mesosphere.sdk.dcos.Capabilities;
import com.mesosphere.sdk.http.endpoints.ArtifactResource;
import com.mesosphere.sdk.http.queries.ArtifactQueries;
import com.mesosphere.sdk.http.types.EndpointProducer;
import com.mesosphere.sdk.offer.Constants;
import com.mesosphere.sdk.offer.LoggingUtils;
import com.mesosphere.sdk.offer.evaluate.placement.AndRule;
import com.mesosphere.sdk.offer.evaluate.placement.ExactMatcher;
import com.mesosphere.sdk.offer.evaluate.placement.IsLocalRegionRule;
import com.mesosphere.sdk.offer.evaluate.placement.PlacementRule;
import com.mesosphere.sdk.offer.evaluate.placement.PlacementUtils;
import com.mesosphere.sdk.offer.evaluate.placement.RegionRuleFactory;
import com.mesosphere.sdk.scheduler.decommission.DecommissionPlanFactory;
import com.mesosphere.sdk.scheduler.plan.*;
import com.mesosphere.sdk.scheduler.recovery.DefaultRecoveryPlanManager;
import com.mesosphere.sdk.scheduler.recovery.RecoveryPlanOverrider;
import com.mesosphere.sdk.scheduler.recovery.RecoveryPlanOverriderFactory;
import com.mesosphere.sdk.scheduler.recovery.constrain.LaunchConstrainer;
import com.mesosphere.sdk.scheduler.recovery.constrain.TimedLaunchConstrainer;
import com.mesosphere.sdk.scheduler.recovery.constrain.UnconstrainedLaunchConstrainer;
import com.mesosphere.sdk.scheduler.recovery.monitor.FailureMonitor;
import com.mesosphere.sdk.scheduler.recovery.monitor.NeverFailureMonitor;
import com.mesosphere.sdk.scheduler.recovery.monitor.TimedFailureMonitor;
import com.mesosphere.sdk.scheduler.uninstall.UninstallScheduler;
import com.mesosphere.sdk.specification.*;
import com.mesosphere.sdk.specification.yaml.RawPlan;
import com.mesosphere.sdk.specification.yaml.RawServiceSpec;
import com.mesosphere.sdk.state.ConfigStore;
import com.mesosphere.sdk.state.ConfigStoreException;
import com.mesosphere.sdk.state.FrameworkStore;
import com.mesosphere.sdk.state.StateStore;
import com.mesosphere.sdk.state.StateStoreUtils;
import com.mesosphere.sdk.storage.Persister;
import com.mesosphere.sdk.storage.PersisterCache;
import com.mesosphere.sdk.storage.PersisterException;
<<<<<<< HEAD
=======

import org.apache.commons.lang3.StringUtils;
>>>>>>> a69f6311
import org.apache.mesos.Protos;
import org.slf4j.Logger;

import java.time.Duration;
import java.util.*;
import java.util.stream.Collectors;

/**
 * Creates a new {@link DefaultScheduler}.
 */
public class SchedulerBuilder {

    private final Logger logger;

    private final SchedulerConfig schedulerConfig;
    private final Persister persister;
    private ServiceSpec serviceSpec;

    // When these collections are empty, we don't do anything extra:
    private final Map<String, RawPlan> yamlPlans = new HashMap<>();
    private final Map<String, EndpointProducer> endpointProducers = new HashMap<>();
    private Collection<ConfigValidator<ServiceSpec>> customConfigValidators = new ArrayList<>();
    private Collection<Object> customResources = new ArrayList<>();
    private RecoveryPlanOverriderFactory recoveryPlanOverriderFactory;
    private PlanCustomizer planCustomizer;
<<<<<<< HEAD
    private Optional<String> storageNamespace = Optional.empty();
=======
    private Optional<ArtifactQueries.TemplateUrlFactory> templateUrlFactory = Optional.empty();
>>>>>>> a69f6311

    SchedulerBuilder(ServiceSpec serviceSpec, SchedulerConfig schedulerConfig) throws PersisterException {
        this(
                serviceSpec,
                schedulerConfig,
                schedulerConfig.isStateCacheEnabled() ?
                        new PersisterCache(CuratorPersister.newBuilder(serviceSpec).build()) :
                        CuratorPersister.newBuilder(serviceSpec).build());
    }

    SchedulerBuilder(ServiceSpec serviceSpec, SchedulerConfig schedulerConfig, Persister persister) {
        // NOTE: we specifically avoid accessing the provided persister before build() is called.
        // This is to ensure that upstream has a chance to e.g. lock it via CuratorLocker.
        this.logger = LoggingUtils.getLogger(getClass(), serviceSpec.getName());
        this.serviceSpec = serviceSpec;
        this.schedulerConfig = schedulerConfig;
        this.persister = persister;
    }

    /**
     * Returns the {@link ServiceSpec} which was provided via the constructor.
     */
    public ServiceSpec getServiceSpec() {
        return serviceSpec;
    }

    /**
     * Returns the {@link SchedulerConfig} object which was provided via the constructor.
     */
    public SchedulerConfig getSchedulerConfig() {
        return schedulerConfig;
    }

    /**
     * Returns the {@link Persister} object which was provided via the constructor, or which was created by default
     * internally.
     */
    public Persister getPersister() {
        return persister;
    }

    /**
     * Specifies custom endpoint resources which should be exposed through the scheduler's API server, in addition
     * to the defaults.
     */
    public SchedulerBuilder setCustomResources(Collection<Object> customResources) {
        this.customResources = customResources;
        return this;
    }

    /**
     * Specifies a custom list of configuration validators to be run when updating to a new target configuration,
     * or otherwise uses the default validators returned by
     * {@link DefaultConfigValidators#getValidators(SchedulerConfig)}.
     */
    public SchedulerBuilder setCustomConfigValidators(Collection<ConfigValidator<ServiceSpec>> customConfigValidators) {
        this.customConfigValidators = customConfigValidators;
        return this;
    }

    /**
     * Specifies a custom {@link EndpointProducer} to be added to the /endpoints API. This may be used by services
     * which wish to expose custom endpoint information via that API.
     *
     * @param name the name of the endpoint to be exposed
     * @param endpointProducer the producer to be invoked when the provided endpoint name is requested
     */
    public SchedulerBuilder setEndpointProducer(String name, EndpointProducer endpointProducer) {
        endpointProducers.put(name, endpointProducer);
        return this;
    }

    /**
     * Sets the {@link Plan}s from the provided {@link RawServiceSpec} to this instance, using a
     * {@link DefaultPlanGenerator} to handle conversion.
     */
    public SchedulerBuilder setPlansFrom(RawServiceSpec rawServiceSpec) throws ConfigStoreException {
        if (rawServiceSpec.getPlans() != null) {
            this.yamlPlans.clear();
            this.yamlPlans.putAll(rawServiceSpec.getPlans());
        }
        return this;
    }

    /**
     * Assigns a {@link RecoveryPlanOverriderFactory} to be used for generating the recovery plan manager.
     *
     * @param recoveryPlanOverriderFactory the factory which generates the custom recovery plan manager
     */
    public SchedulerBuilder setRecoveryManagerFactory(RecoveryPlanOverriderFactory recoveryPlanOverriderFactory) {
        this.recoveryPlanOverriderFactory = recoveryPlanOverriderFactory;
        return this;
    }

    /**
     * Assigns a {@link PlanCustomizer} to be used for customizing plans.
     *
     * @param planCustomizer the plan customizer
     */
    public SchedulerBuilder setPlanCustomizer(PlanCustomizer planCustomizer) {
        this.planCustomizer = planCustomizer;
        return this;
    }

    /**
     * Configures the resulting scheduler instance with a region constraint.
     */
    public SchedulerBuilder withSingleRegionConstraint() {
         if (!Capabilities.getInstance().supportsDomains()) {
             // If this is an older version of DC/OS that doesn't support multi-region deployments, this is a noop.
             return this;
         }

         Optional<String> schedulerRegion = schedulerConfig.getSchedulerRegion();
         PlacementRule regionRule = getRegionRule(schedulerRegion);

         List<PodSpec> updatedPodSpecs = serviceSpec.getPods().stream()
                 .map(p -> podWithPlacementRule(p, regionRule))
                 .collect(Collectors.toList());

         DefaultServiceSpec.Builder builder = DefaultServiceSpec.newBuilder(serviceSpec).pods(updatedPodSpecs);
         if (schedulerRegion.isPresent()) {
             builder.region(schedulerRegion.get());
         }
         serviceSpec = builder.build();

         return this;
    }

    @VisibleForTesting
    static PlacementRule getRegionRule(Optional<String> schedulerRegion) {
        if (!schedulerRegion.isPresent()) {
            return new IsLocalRegionRule();
        }

        return RegionRuleFactory.getInstance().require(ExactMatcher.create(schedulerRegion.get()));
    }

    private static PodSpec podWithPlacementRule(PodSpec podSpec, PlacementRule placementRule) {
        if (podSpec.getPlacementRule().isPresent()) {
            placementRule = new AndRule(placementRule, podSpec.getPlacementRule().get());
        }

        return DefaultPodSpec.newBuilder(podSpec).placementRule(placementRule).build();
    }

    /**
<<<<<<< HEAD
     * Assigns a custom framework configuration for this service. This is only relevant when a single framework is
     * running multiple services. By default the framework configuration is derived from the {@link ServiceSpec}.
     *
     * @param storageNamespace storage namespace to use for this service
     */
    public SchedulerBuilder setStorageNamespace(String storageNamespace) {
        this.storageNamespace = Optional.of(storageNamespace);
=======
     * Assigns a custom factory for generating config template URLs. Otherwise a default suitable for use with
     * {@link ArtifactResource} is used.
     */
    public SchedulerBuilder setTemplateUrlFactory(ArtifactQueries.TemplateUrlFactory templateUrlFactory) {
        this.templateUrlFactory = Optional.of(templateUrlFactory);
>>>>>>> a69f6311
        return this;
    }

    /**
     * Creates a new Mesos scheduler instance with the provided values or their defaults, or an empty {@link Optional}
     * if no Mesos scheduler should be registered for this run.
     *
     * @return a new Mesos scheduler instance to be registered, or an empty {@link Optional}
     * @throws IllegalArgumentException if validating the provided configuration failed
     */
    public AbstractScheduler build() {
        // NOTE: we specifically avoid accessing the provided persister before build() is called.
        // This is to ensure that upstream has a chance to e.g. lock it via CuratorLocker.

        // When multi-service is enabled, state/configs are stored within a namespace matching the service name.
        // Otherwise use an empty namespace, which indicates single-service mode.
        String storageNamespaceStr = storageNamespace.orElse("");
        FrameworkStore frameworkStore = new FrameworkStore(persister);
        StateStore stateStore = new StateStore(persister, storageNamespaceStr);
        ConfigStore<ServiceSpec> configStore = new ConfigStore<>(
                DefaultServiceSpec.getConfigurationFactory(serviceSpec), persister, storageNamespaceStr);

        if (schedulerConfig.isUninstallEnabled()) {
            // FRAMEWORK UNINSTALL: The scheduler and all its service(s) are being uninstalled. Launch this service in
            // uninstall mode. UninstallScheduler will internally flag the stateStore with an uninstall bit if needed.
            return new UninstallScheduler(
                    frameworkInfo,
                    serviceSpec,
                    frameworkStore,
                    stateStore,
                    configStore,
                    schedulerConfig,
                    Optional.ofNullable(planCustomizer));
        }

        if (StateStoreUtils.isUninstalling(stateStore)) {
            // SERVICE UNINSTALL: The service has an uninstall bit set in its (potentially namespaced) state store.
            if (storageNamespace.isPresent()) {
                // This namespaced service is partway through being removed from the parent multi-service scheduler.
                // Launch the service in uninstall mode so that it can continue with whatever may be left.
                return new UninstallScheduler(
                        frameworkInfo,
                        serviceSpec,
                        frameworkStore,
                        stateStore,
                        configStore,
                        schedulerConfig,
                        Optional.ofNullable(planCustomizer));
            } else {
                // This is an illegal state for a single-service scheduler. SchedulerConfig's uninstall bit should have
                // also been enabled. If we got here, it means that the user likely tampered with the scheduler env
                // after having previously triggered an uninstall, which had set the bit in stateStore. Just exit,
                // because the service is likely now in an inconsistent state resulting from the incomplete uninstall.
                logger.error("Service has been previously told to uninstall, this cannot be reversed. " +
                        "Reenable the uninstall flag to complete the process.");
                SchedulerUtils.hardExit(SchedulerErrorCode.SCHEDULER_ALREADY_UNINSTALLING);
            }
        }

        try {
            return getDefaultScheduler(new FrameworkStore(persister), stateStore, configStore);
        } catch (ConfigStoreException e) {
            logger.error("Failed to construct scheduler.", e);
            SchedulerUtils.hardExit(SchedulerErrorCode.INITIALIZATION_FAILURE);
            return null; // This is so the compiler doesn't complain.  The scheduler is going down anyway.
        }
    }

    /**
     * Creates a new scheduler instance with the provided values or their defaults.
     *
     * @return a new scheduler instance
     * @throws IllegalArgumentException if config validation failed when updating the target config.
     */
    private DefaultScheduler getDefaultScheduler(
            FrameworkStore frameworkStore,
            StateStore stateStore,
            ConfigStore<ServiceSpec> configStore) throws ConfigStoreException {

        // Determine whether deployment had previously completed BEFORE we update the config.
        // Plans may be generated from the config content.
        boolean hasCompletedDeployment = StateStoreUtils.getDeploymentWasCompleted(stateStore);
        if (!hasCompletedDeployment) {
            try {
                // Check for completion against the PRIOR service spec. For example, if the new service spec has n+1
                // nodes, then we want to check that the prior n nodes had successfully deployed.
                ServiceSpec lastServiceSpec = configStore.fetch(configStore.getTargetConfig());
                Optional<Plan> deployPlan = getDeployPlan(
                        getPlans(stateStore, configStore, lastServiceSpec, yamlPlans));
                if (deployPlan.isPresent() && deployPlan.get().isComplete()) {
                    logger.info("Marking deployment as having been previously completed");
                    StateStoreUtils.setDeploymentWasCompleted(stateStore);
                    hasCompletedDeployment = true;
                }
            } catch (ConfigStoreException e) {
                // This is expected during initial deployment, when there is no prior configuration.
                logger.info("Unable to retrieve last configuration. Assuming that no prior deployment has completed");
            }
        }

        List<PodSpec> pods = serviceSpec.getPods().stream()
                .map(podSpec -> updatePodPlacement(podSpec))
                .collect(Collectors.toList());
        serviceSpec = DefaultServiceSpec.newBuilder(serviceSpec).pods(pods).build();

        // Update/validate config as needed to reflect the new service spec:
        Collection<ConfigValidator<ServiceSpec>> configValidators = new ArrayList<>();
        configValidators.addAll(DefaultConfigValidators.getValidators(schedulerConfig));
        configValidators.addAll(customConfigValidators);
        final ConfigurationUpdater.UpdateResult configUpdateResult =
                updateConfig(serviceSpec, stateStore, configStore, configValidators);
        if (!configUpdateResult.getErrors().isEmpty()) {
            logger.warn("Failed to update configuration due to validation errors: {}", configUpdateResult.getErrors());
            try {
                // If there were errors, stick with the last accepted target configuration.
                serviceSpec = configStore.fetch(configStore.getTargetConfig());
            } catch (ConfigStoreException e) {
                // Uh oh. Bail.
                logger.error("Failed to retrieve previous target configuration", e);
                throw new IllegalArgumentException(e);
            }
        }

        // Now that a ServiceSpec has been chosen, generate the plans.
        Collection<Plan> plans = getPlans(stateStore, configStore, serviceSpec, yamlPlans);
        plans = selectDeployPlan(plans, hasCompletedDeployment);
        Optional<Plan> deployPlan = getDeployPlan(plans);
        if (!deployPlan.isPresent()) {
            throw new IllegalArgumentException("No deploy plan provided: " + plans);
        }

        List<String> errors = configUpdateResult.getErrors().stream()
                .map(ConfigValidationError::toString)
                .collect(Collectors.toList());

        if (!errors.isEmpty()) {
            plans = setDeployPlanErrors(plans, deployPlan.get(), errors);
        }

        PlanManager deploymentPlanManager =
                DefaultPlanManager.createProceeding(getDeployPlan(plans).get());
        PlanManager recoveryPlanManager = getRecoveryPlanManager(
                Optional.ofNullable(recoveryPlanOverriderFactory),
                stateStore,
                configStore,
                plans);
        Optional<PlanManager> decommissionPlanManager = getDecommissionPlanManager(stateStore);
        PlanCoordinator planCoordinator = buildPlanCoordinator(
                serviceSpec.getName(),
                deploymentPlanManager,
                recoveryPlanManager,
                decommissionPlanManager,
                plans);

        return new DefaultScheduler(
                frameworkInfo,
                serviceSpec,
                schedulerConfig,
                customResources,
                planCoordinator,
                Optional.ofNullable(planCustomizer),
                frameworkStore,
                stateStore,
                configStore,
                templateUrlFactory.orElse(ArtifactResource.getUrlFactory(serviceSpec.getName())),
                endpointProducers);
    }

    private PlanManager getRecoveryPlanManager(
            Optional<RecoveryPlanOverriderFactory> recoveryOverriderFactory,
            StateStore stateStore,
            ConfigStore<ServiceSpec> configStore,
            Collection<Plan> plans) {

        List<RecoveryPlanOverrider> overrideRecoveryPlanManagers = new ArrayList<>();
        if (recoveryOverriderFactory.isPresent()) {
            logger.info("Adding overriding recovery plan manager.");
            overrideRecoveryPlanManagers.add(recoveryOverriderFactory.get().create(stateStore, plans));
        }
        final LaunchConstrainer launchConstrainer;
        final FailureMonitor failureMonitor;
        if (serviceSpec.getReplacementFailurePolicy().isPresent()) {
            ReplacementFailurePolicy failurePolicy = serviceSpec.getReplacementFailurePolicy().get();
            launchConstrainer = new TimedLaunchConstrainer(
                    Duration.ofMinutes(failurePolicy.getMinReplaceDelayMin()));
            failureMonitor = new TimedFailureMonitor(
                    Duration.ofMinutes(failurePolicy.getPermanentFailureTimoutMin()),
                    stateStore,
                    configStore);
        } else {
            launchConstrainer = new UnconstrainedLaunchConstrainer();
            failureMonitor = new NeverFailureMonitor();
        }
        return new DefaultRecoveryPlanManager(
                stateStore,
                configStore,
                PlanUtils.getLaunchableTasks(plans),
                launchConstrainer,
                failureMonitor,
                overrideRecoveryPlanManagers);
    }

    private Optional<PlanManager> getDecommissionPlanManager(StateStore stateStore) {
        DecommissionPlanFactory decommissionPlanFactory = new DecommissionPlanFactory(serviceSpec, stateStore);
        Optional<Plan> decommissionPlan = decommissionPlanFactory.getPlan();
        if (decommissionPlan.isPresent()) {
            return Optional.of(
                    new DecommissionPlanManager(
                            decommissionPlan.get(),
                            decommissionPlanFactory.getTasksToDecommission()));
        }

        return Optional.empty();
    }

    private static PlanCoordinator buildPlanCoordinator(
            String serviceName,
            PlanManager deploymentPlanManager,
            PlanManager recoveryPlanManager,
            Optional<PlanManager> decommissionPlanManager,
            Collection<Plan> plans) {

        final Collection<PlanManager> planManagers = new ArrayList<>();
        planManagers.add(deploymentPlanManager);
        planManagers.add(recoveryPlanManager);

        if (decommissionPlanManager.isPresent()) {
            planManagers.add(decommissionPlanManager.get());
        }

        // Other custom plan managers
        planManagers.addAll(plans.stream()
                .filter(plan -> !plan.isDeployPlan())
                .map(DefaultPlanManager::createInterrupted)
                .collect(Collectors.toList()));

        return new DefaultPlanCoordinator(planManagers);
    }

    /**
     * Update pods with appropriate placement constraints to enforce user REGION intent.
     * If a pod's placement rules do not explicitly reference a REGION the assumption should be that
     * the user intends that a pod be restriced to the local REGION.
     *
     * @param podSpec The {@link PodSpec} whose placement rule will be updated to enforce appropriate region placement.
     * @return The updated {@link PodSpec}
     */
    static PodSpec updatePodPlacement(PodSpec podSpec) {
        if (!Capabilities.getInstance().supportsDomains() || PlacementUtils.placementRuleReferencesRegion(podSpec)) {
            return podSpec;
        }

        PlacementRule rule;
        if (podSpec.getPlacementRule().isPresent()) {
            rule = new AndRule(new IsLocalRegionRule(), podSpec.getPlacementRule().get());
        } else {
            rule = new IsLocalRegionRule();
        }

        return DefaultPodSpec.newBuilder(podSpec).placementRule(rule).build();
    }

    /**
     * Gets or generate plans against the given service spec.
     *
     * @param stateStore The state store to use for plan generation.
     * @param configStore The config store to use for plan generation.
     * @return a collection of plans
     */
    private Collection<Plan> getPlans(
            StateStore stateStore,
            ConfigStore<ServiceSpec> configStore,
            ServiceSpec serviceSpec,
            Map<String, RawPlan> yamlPlans) {
        final String plansType;
        final Collection<Plan> plans;
        if (!yamlPlans.isEmpty()) {
            plansType = "YAML";
            // Note: Any internal Plan generation must only be AFTER updating/validating the config. Otherwise plans
            // may look at the old config and mistakenly think they're COMPLETE.
            DefaultPlanGenerator planGenerator = new DefaultPlanGenerator(configStore, stateStore);
            plans = yamlPlans.entrySet().stream()
                    .map(e -> planGenerator.generate(e.getValue(), e.getKey(), serviceSpec.getPods()))
                    .collect(Collectors.toList());
        } else {
            plansType = "generated";
            try {
                if (!configStore.list().isEmpty()) {
                    PlanFactory planFactory = new DeployPlanFactory(
                            new DefaultPhaseFactory(new DefaultStepFactory(configStore, stateStore)));
                    plans = Arrays.asList(planFactory.getPlan(configStore.fetch(configStore.getTargetConfig())));
                } else {
                    plans = Collections.emptyList();
                }
            } catch (ConfigStoreException e) {
                throw new IllegalStateException(e);
            }
        }

        logger.info("Got {} {} plan{}: {}",
                plans.size(),
                plansType,
                plans.size() == 1 ? "" : "s",
                plans.stream().map(plan -> plan.getName()).collect(Collectors.toList()));
        return plans;
    }

    private static Optional<Plan> getDeployPlan(Collection<Plan> plans) {
        List<Plan> deployPlans = plans.stream().filter(Plan::isDeployPlan).collect(Collectors.toList());

        if (deployPlans.size() == 1) {
            return Optional.of(deployPlans.get(0));
        } else if (deployPlans.size() == 0) {
            return Optional.empty();
        } else {
            throw new IllegalStateException(String.format("Found multiple deploy plans: %s", deployPlans));
        }
    }

    /**
     * Updates the Deploy plan in the provided list of {@code plans} to contain the provided {@code errors}.
     * Returns a new list of plans containing the updates.
     */
    private static Collection<Plan> setDeployPlanErrors(
            Collection<Plan> allPlans, Plan deployPlan, List<String> errors) {
        Collection<Plan> updatedPlans = new ArrayList<>();
        updatedPlans.add(new DefaultPlan(
                deployPlan.getName(),
                deployPlan.getChildren(),
                deployPlan.getStrategy(),
                errors));
        for (Plan plan : allPlans) {
            if (!plan.isDeployPlan()) {
                updatedPlans.add(plan);
            }
        }

        return updatedPlans;
    }

    /**
     * Replaces the deploy plan with an update plan, in the case that an update deployment is being performed AND that
     * a custom update plan has been specified.
     */
    @VisibleForTesting
    Collection<Plan> selectDeployPlan(Collection<Plan> plans, boolean hasCompletedDeployment) {
        Optional<Plan> updatePlanOptional = plans.stream()
                .filter(plan -> plan.getName().equals(Constants.UPDATE_PLAN_NAME))
                .findFirst();

        if (!hasCompletedDeployment || !updatePlanOptional.isPresent()) {
            logger.info("Using regular deploy plan. (Has completed deployment: {}, Custom update plan defined: {})",
                    hasCompletedDeployment, updatePlanOptional.isPresent());
            return plans;
        }

        logger.info("Overriding deploy plan with custom update plan. " +
                "(Has completed deployment: {}, Custom update plan defined: {})",
                hasCompletedDeployment, updatePlanOptional.isPresent());
        Collection<Plan> newPlans = new ArrayList<>();
        newPlans.addAll(plans.stream()
                .filter(plan -> !plan.isDeployPlan() && !plan.getName().equals(Constants.UPDATE_PLAN_NAME))
                .collect(Collectors.toList()));
        newPlans.add(new DefaultPlan(
                Constants.DEPLOY_PLAN_NAME,
                updatePlanOptional.get().getChildren(),
                updatePlanOptional.get().getStrategy(),
                Collections.emptyList()));
        return newPlans;
    }

    /**
     * Updates the configuration target to reflect the provided {@code serviceSpec} using the provided
     * {@code configValidators}, or stays with the previous configuration if there were validation errors.
     *
     * @param serviceSpec the service specification to use
     * @param stateStore the state store to pass to the updater
     * @param configStore the config store to pass to the updater
     * @param configValidators the list of config validators,
     *                         see {@link DefaultConfigValidators#getValidators(SchedulerConfig)} for reasonable
     *                         defaults
     * @return the config update result, which may contain one or more validation errors produced by
     *     {@code configValidators}
     */
    private ConfigurationUpdater.UpdateResult updateConfig(
            ServiceSpec serviceSpec,
            StateStore stateStore,
            ConfigStore<ServiceSpec> configStore,
            Collection<ConfigValidator<ServiceSpec>> configValidators) {
        logger.info("Updating config with {} validators...", configValidators.size());
        ConfigurationUpdater<ServiceSpec> configurationUpdater = new DefaultConfigurationUpdater(
                stateStore, configStore, DefaultServiceSpec.getComparatorInstance(), configValidators);
        try {
            return configurationUpdater.updateConfiguration(serviceSpec);
        } catch (ConfigStoreException e) {
            logger.error("Fatal error when performing configuration update. Service exiting.", e);
            throw new IllegalStateException(e);
        }
    }

    @SuppressWarnings("deprecation") // mute warning for FrameworkInfo.setRole()
    private static void setRoles(Protos.FrameworkInfo.Builder fwkInfoBuilder, ServiceSpec serviceSpec) {
        List<String> preReservedRoles =
                serviceSpec.getPods().stream()
                        .filter(podSpec -> !podSpec.getPreReservedRole().equals(Constants.ANY_ROLE))
                        .map(podSpec -> podSpec.getPreReservedRole() + "/" + serviceSpec.getRole())
                        .collect(Collectors.toList());
        if (preReservedRoles.isEmpty()) {
            fwkInfoBuilder.setRole(serviceSpec.getRole());
        } else {
            fwkInfoBuilder.addCapabilities(Protos.FrameworkInfo.Capability.newBuilder()
                    .setType(Protos.FrameworkInfo.Capability.Type.MULTI_ROLE));
            fwkInfoBuilder.addRoles(serviceSpec.getRole());
            fwkInfoBuilder.addAllRoles(preReservedRoles);
        }
    }


}<|MERGE_RESOLUTION|>--- conflicted
+++ resolved
@@ -6,6 +6,7 @@
 import com.mesosphere.sdk.config.validate.ConfigValidationError;
 import com.mesosphere.sdk.config.validate.ConfigValidator;
 import com.mesosphere.sdk.config.validate.DefaultConfigValidators;
+import com.mesosphere.sdk.config.validate.PodSpecsCannotUseUnsupportedFeatures;
 import com.mesosphere.sdk.curator.CuratorPersister;
 import com.mesosphere.sdk.dcos.Capabilities;
 import com.mesosphere.sdk.http.endpoints.ArtifactResource;
@@ -42,11 +43,8 @@
 import com.mesosphere.sdk.storage.Persister;
 import com.mesosphere.sdk.storage.PersisterCache;
 import com.mesosphere.sdk.storage.PersisterException;
-<<<<<<< HEAD
-=======
 
 import org.apache.commons.lang3.StringUtils;
->>>>>>> a69f6311
 import org.apache.mesos.Protos;
 import org.slf4j.Logger;
 
@@ -60,10 +58,11 @@
 public class SchedulerBuilder {
 
     private final Logger logger;
-
+    private static final int TWO_WEEK_SEC = 2 * 7 * 24 * 60 * 60;
+
+    private ServiceSpec serviceSpec;
     private final SchedulerConfig schedulerConfig;
     private final Persister persister;
-    private ServiceSpec serviceSpec;
 
     // When these collections are empty, we don't do anything extra:
     private final Map<String, RawPlan> yamlPlans = new HashMap<>();
@@ -72,11 +71,8 @@
     private Collection<Object> customResources = new ArrayList<>();
     private RecoveryPlanOverriderFactory recoveryPlanOverriderFactory;
     private PlanCustomizer planCustomizer;
-<<<<<<< HEAD
     private Optional<String> storageNamespace = Optional.empty();
-=======
     private Optional<ArtifactQueries.TemplateUrlFactory> templateUrlFactory = Optional.empty();
->>>>>>> a69f6311
 
     SchedulerBuilder(ServiceSpec serviceSpec, SchedulerConfig schedulerConfig) throws PersisterException {
         this(
@@ -224,7 +220,6 @@
     }
 
     /**
-<<<<<<< HEAD
      * Assigns a custom framework configuration for this service. This is only relevant when a single framework is
      * running multiple services. By default the framework configuration is derived from the {@link ServiceSpec}.
      *
@@ -232,13 +227,15 @@
      */
     public SchedulerBuilder setStorageNamespace(String storageNamespace) {
         this.storageNamespace = Optional.of(storageNamespace);
-=======
+        return this;
+    }
+
+    /**
      * Assigns a custom factory for generating config template URLs. Otherwise a default suitable for use with
      * {@link ArtifactResource} is used.
      */
     public SchedulerBuilder setTemplateUrlFactory(ArtifactQueries.TemplateUrlFactory templateUrlFactory) {
         this.templateUrlFactory = Optional.of(templateUrlFactory);
->>>>>>> a69f6311
         return this;
     }
 
@@ -260,6 +257,8 @@
         StateStore stateStore = new StateStore(persister, storageNamespaceStr);
         ConfigStore<ServiceSpec> configStore = new ConfigStore<>(
                 DefaultServiceSpec.getConfigurationFactory(serviceSpec), persister, storageNamespaceStr);
+
+        Protos.FrameworkInfo frameworkInfo = getFrameworkInfo(serviceSpec, frameworkStore);
 
         if (schedulerConfig.isUninstallEnabled()) {
             // FRAMEWORK UNINSTALL: The scheduler and all its service(s) are being uninstalled. Launch this service in
@@ -299,7 +298,7 @@
         }
 
         try {
-            return getDefaultScheduler(new FrameworkStore(persister), stateStore, configStore);
+            return getDefaultScheduler(frameworkInfo, frameworkStore, stateStore, configStore);
         } catch (ConfigStoreException e) {
             logger.error("Failed to construct scheduler.", e);
             SchedulerUtils.hardExit(SchedulerErrorCode.INITIALIZATION_FAILURE);
@@ -314,6 +313,7 @@
      * @throws IllegalArgumentException if config validation failed when updating the target config.
      */
     private DefaultScheduler getDefaultScheduler(
+            Protos.FrameworkInfo frameworkInfo,
             FrameworkStore frameworkStore,
             StateStore stateStore,
             ConfigStore<ServiceSpec> configStore) throws ConfigStoreException {
@@ -639,6 +639,43 @@
         }
     }
 
+    private static Protos.FrameworkInfo getFrameworkInfo(ServiceSpec serviceSpec, FrameworkStore frameworkStore) {
+        Protos.FrameworkInfo.Builder fwkInfoBuilder = Protos.FrameworkInfo.newBuilder()
+                .setName(serviceSpec.getName())
+                .setPrincipal(serviceSpec.getPrincipal())
+                .setFailoverTimeout(TWO_WEEK_SEC)
+                .setUser(serviceSpec.getUser())
+                .setCheckpoint(true);
+
+        setRoles(fwkInfoBuilder, serviceSpec);
+
+        // The framework ID is not available when we're being started for the first time.
+        Optional<Protos.FrameworkID> optionalFrameworkId = frameworkStore.fetchFrameworkId();
+        optionalFrameworkId.ifPresent(fwkInfoBuilder::setId);
+
+        if (!StringUtils.isEmpty(serviceSpec.getWebUrl())) {
+            fwkInfoBuilder.setWebuiUrl(serviceSpec.getWebUrl());
+        }
+
+        if (Capabilities.getInstance().supportsGpuResource()
+                && PodSpecsCannotUseUnsupportedFeatures.serviceRequestsGpuResources(serviceSpec)) {
+            fwkInfoBuilder.addCapabilities(Protos.FrameworkInfo.Capability.newBuilder()
+                    .setType(Protos.FrameworkInfo.Capability.Type.GPU_RESOURCES));
+        }
+
+        if (Capabilities.getInstance().supportsPreReservedResources()) {
+            fwkInfoBuilder.addCapabilities(Protos.FrameworkInfo.Capability.newBuilder()
+                    .setType(Protos.FrameworkInfo.Capability.Type.RESERVATION_REFINEMENT));
+        }
+
+        if (Capabilities.getInstance().supportsRegionAwareness()) {
+            fwkInfoBuilder.addCapabilities(Protos.FrameworkInfo.Capability.newBuilder()
+                    .setType(Protos.FrameworkInfo.Capability.Type.REGION_AWARE));
+        }
+
+        return fwkInfoBuilder.build();
+    }
+
     @SuppressWarnings("deprecation") // mute warning for FrameworkInfo.setRole()
     private static void setRoles(Protos.FrameworkInfo.Builder fwkInfoBuilder, ServiceSpec serviceSpec) {
         List<String> preReservedRoles =
