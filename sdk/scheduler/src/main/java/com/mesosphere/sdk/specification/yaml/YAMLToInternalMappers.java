--- conflicted
+++ resolved
@@ -1,5 +1,7 @@
 package com.mesosphere.sdk.specification.yaml;
 
+import com.google.common.annotations.VisibleForTesting;
+import com.google.common.base.Strings;
 import com.mesosphere.sdk.config.TaskEnvRouter;
 import com.mesosphere.sdk.dcos.DcosConstants;
 import com.mesosphere.sdk.framework.FrameworkConfig;
@@ -40,9 +42,6 @@
 import com.mesosphere.sdk.specification.TaskSpec;
 import com.mesosphere.sdk.specification.TransportEncryptionSpec;
 import com.mesosphere.sdk.specification.VolumeSpec;
-
-import com.google.common.annotations.VisibleForTesting;
-import com.google.common.base.Strings;
 import org.apache.commons.collections.MapUtils;
 import org.apache.commons.io.FileUtils;
 import org.apache.commons.lang3.StringUtils;
@@ -72,18 +71,31 @@
 /**
  * Adapter utilities for mapping Raw YAML objects to internal objects.
  */
-public final class YAMLToInternalMappers {
+public class YAMLToInternalMappers {
 
   private static final Logger LOGGER = LoggingUtils.getLogger(YAMLToInternalMappers.class);
 
-  private YAMLToInternalMappers() {}
+  /**
+   * Implementation for reading files from disk. Meant to be overridden by a mock in tests.
+   */
+  @VisibleForTesting
+  public static class ConfigTemplateReader {
+    private final File templateDir;
+
+    public ConfigTemplateReader(File templateDir) {
+      this.templateDir = templateDir;
+    }
+
+    public String read(String templateFileName) throws IOException {
+      return FileUtils.readFileToString(new File(templateDir, templateFileName), StandardCharsets.UTF_8);
+    }
+  }
 
   /**
    * Converts the provided YAML {@link RawServiceSpec} into a new {@link ServiceSpec}.
    *
    * @param rawServiceSpec       the raw service specification representing a YAML file
-   * @param configTemplateReader the file reader to be used for reading template files,
-   *                             allowing overrides for testing
+   * @param configTemplateReader the file reader to be used for reading template files, allowing overrides for testing
    * @throws Exception if the conversion fails
    */
   public static DefaultServiceSpec convertServiceSpec(
@@ -106,9 +118,9 @@
   }
 
   /**
-   * Note: We make it very explicit here that many fields from the {@link RawServiceSpec} should
-   * not be read directly. Instead we should go to the {@link FrameworkConfig} for those values.
-   * This is because they may be different in the case of a multi-service scheduler.
+   * Note: We make it very explicit here that many fields from the {@link RawServiceSpec} should not be read directly.
+   * Instead we should go to the {@link FrameworkConfig} for those values. This is because they may be different in
+   * the case of a multi-service scheduler.
    */
   private static DefaultServiceSpec convertServiceSpec(
       String serviceName,
@@ -116,8 +128,7 @@
       FrameworkConfig frameworkConfig,
       SchedulerConfig schedulerConfig,
       TaskEnvRouter taskEnvRouter,
-      ConfigTemplateReader configTemplateReader
-  ) throws Exception
+      ConfigTemplateReader configTemplateReader) throws Exception
   {
     LOGGER.info("Using framework config : {}", frameworkConfig.toString());
     verifyDistinctDiscoveryPrefixes(rawPods.values());
@@ -154,10 +165,7 @@
   /**
    * Verifies that tasks in separate pods don't share a discovery prefix.
    */
-  private static void verifyDistinctDiscoveryPrefixes(
-      Collection<RawPod> rawPods
-  )
-  {
+  private static void verifyDistinctDiscoveryPrefixes(Collection<RawPod> rawPods) {
     Map<String, Long> dnsPrefixCounts = rawPods.stream()
         .flatMap(p -> p.getTasks().values().stream()
             .map(RawTask::getDiscovery)
@@ -190,11 +198,7 @@
       }
       if (pod.getResourceSets() != null) {
         for (RawResourceSet resourceSet : pod.getResourceSets().values()) {
-          collectDuplicateEndpoints(
-              resourceSet.getPorts(),
-              allEndpointNames,
-              duplicateEndpointNames
-          );
+          collectDuplicateEndpoints(resourceSet.getPorts(), allEndpointNames, duplicateEndpointNames);
         }
       }
     }
@@ -205,18 +209,18 @@
   }
 
   private static void collectDuplicateEndpoints(
-      Map<String, RawPort> map, Set<String> seenEndpoints,
-      Set<String> duplicateEndpoints)
-  {
-    if (map != null) {
-      for (Map.Entry<String, RawPort> entry : map.entrySet()) {
-        if (!entry.getValue().isAdvertised()) {
-          // Only check ports that are flagged as endpoints
-          continue;
-        }
-        if (!seenEndpoints.add(entry.getKey())) {
-          duplicateEndpoints.add(entry.getKey());
-        }
+      Map<String, RawPort> map, Set<String> seenEndpoints, Set<String> duplicateEndpoints)
+  {
+    if (map == null) {
+      return;
+    }
+    for (Map.Entry<String, RawPort> entry : map.entrySet()) {
+      if (!entry.getValue().isAdvertised()) {
+        // Only check ports that are flagged as endpoints
+        continue;
+      }
+      if (!seenEndpoints.add(entry.getKey())) {
+        duplicateEndpoints.add(entry.getKey());
       }
     }
   }
@@ -238,8 +242,7 @@
       visibility = Protos.DiscoveryInfo.Visibility.valueOf(rawDiscovery.getVisibility());
       if (visibility == null) {
         throw new IllegalArgumentException(String.format(
-            "Visibility must be one of: %s", Arrays.asList(Protos.DiscoveryInfo.Visibility.values())
-        ));
+            "Visibility must be one of: %s", Arrays.asList(Protos.DiscoveryInfo.Visibility.values())));
       }
     }
 
@@ -259,8 +262,10 @@
       String user) throws Exception
   {
 
-    DefaultPodSpec.Builder builder = DefaultPodSpec
-        .newBuilder(podName, rawPod.getCount(), Collections.emptyList())
+    DefaultPodSpec.Builder builder = DefaultPodSpec.newBuilder(
+        podName,
+        rawPod.getCount(),
+        Collections.emptyList()) // Tasks are added below
         .user(user)
         .preReservedRole(rawPod.getPreReservedRole())
         .sharePidNamespace(rawPod.getSharePidNamespace())
@@ -316,34 +321,27 @@
     }
 
     if (!rawPod.getSecrets().isEmpty()) {
-      Collection<SecretSpec> secretSpecs = rawPod
-          .getSecrets()
-          .values()
-          .stream()
-          .map(YAMLToInternalMappers::convertSecret).collect(Collectors.toList());
+      Collection<SecretSpec> secretSpecs = new ArrayList<>();
+      secretSpecs.addAll(rawPod.getSecrets().values().stream()
+          .map(v -> convertSecret(v))
+          .collect(Collectors.toList()));
 
       builder.secrets(secretSpecs);
     }
 
     if (!rawPod.getHostVolumes().isEmpty()) {
-      Collection<HostVolumeSpec> hostVolumeSpecs = rawPod
-          .getHostVolumes()
-          .values()
-          .stream()
-          .map(YAMLToInternalMappers::convertHostVolume).collect(Collectors.toList());
+      Collection<HostVolumeSpec> hostVolumeSpecs = new ArrayList<>();
+      hostVolumeSpecs.addAll(rawPod.getHostVolumes().values().stream()
+          .map(v -> convertHostVolume(v))
+          .collect(Collectors.toList()));
 
       builder.hostVolumes(hostVolumeSpecs);
     }
 
     if (rawPod.getVolume() != null || !rawPod.getVolumes().isEmpty()) {
-      Collection<VolumeSpec> volumeSpecs = new ArrayList<>(rawPod.getVolume()
-          == null ? Collections.emptyList() :
-          Collections.singletonList(
-              convertVolume(
-                  rawPod.getVolume(),
-                  role,
-                  rawPod.getPreReservedRole(), principal))
-      );
+      Collection<VolumeSpec> volumeSpecs = new ArrayList<>(rawPod.getVolume() == null ?
+          Collections.emptyList() :
+          Arrays.asList(convertVolume(rawPod.getVolume(), role, rawPod.getPreReservedRole(), principal)));
 
       volumeSpecs.addAll(rawPod.getVolumes().values().stream()
           .map(v -> convertVolume(v, role, rawPod.getPreReservedRole(), principal))
@@ -393,8 +391,8 @@
       String principal,
       Collection<String> networkNames) throws IOException
   {
-    final DefaultCommandSpec.Builder commandSpecBuilder = DefaultCommandSpec
-        .newBuilder(additionalEnv)
+
+    DefaultCommandSpec.Builder commandSpecBuilder = DefaultCommandSpec.newBuilder(additionalEnv)
         .environment(rawTask.getEnv())
         .value(rawTask.getCmd());
 
@@ -441,11 +439,17 @@
             .build())
         .collect(Collectors.toCollection(ArrayList::new));
 
+    String goalString = StringUtils.upperCase(rawTask.getGoal());
+    if (goalString.equals("FINISHED")) {
+      throw new IllegalArgumentException(String.format(
+          "Unsupported GoalState %s in task %s, expected one of: %s",
+          goalString, taskName, Arrays.asList(GoalState.values())));
+    }
     DefaultTaskSpec.Builder builder = DefaultTaskSpec.newBuilder()
         .commandSpec(commandSpecBuilder.build())
         .configFiles(configFiles)
         .discoverySpec(discoverySpec)
-        .goalState(GoalState.valueOf(StringUtils.upperCase(rawTask.getGoal())))
+        .goalState(GoalState.valueOf(goalString))
         .essential(rawTask.isEssential())
         .healthCheckSpec(healthCheckSpec)
         .readinessCheckSpec(readinessCheckSpec)
@@ -493,8 +497,7 @@
       Collection<String> networkNames)
   {
 
-    DefaultResourceSet.Builder resourceSetBuilder = DefaultResourceSet
-        .newBuilder(role, preReservedRole, principal);
+    DefaultResourceSet.Builder resourceSetBuilder = DefaultResourceSet.newBuilder(role, preReservedRole, principal);
 
     if (rawVolumes != null) {
       if (rawSingleVolume != null) {
@@ -505,7 +508,7 @@
       for (RawVolume rawVolume : rawVolumes.values()) {
         resourceSetBuilder.addVolume(
             rawVolume.getType(),
-            (double) rawVolume.getSize(),
+            Double.valueOf(rawVolume.getSize()),
             rawVolume.getPath(),
             rawVolume.getProfiles());
       }
@@ -513,7 +516,7 @@
     if (rawSingleVolume != null) {
       resourceSetBuilder.addVolume(
           rawSingleVolume.getType(),
-          (double) rawSingleVolume.getSize(),
+          Double.valueOf(rawSingleVolume.getSize()),
           rawSingleVolume.getPath(),
           rawSingleVolume.getProfiles());
     }
@@ -530,62 +533,10 @@
       resourceSetBuilder.memory(Double.valueOf(memory));
     }
 
-<<<<<<< HEAD
-        Collection<TransportEncryptionSpec> transportEncryption = rawTask
-                .getTransportEncryption()
-                .stream()
-                .map(task -> DefaultTransportEncryptionSpec.newBuilder()
-                        .name(task.getName())
-                        .type(TransportEncryptionSpec.Type.valueOf(task.getType()))
-                        .build())
-                .collect(Collectors.toCollection(ArrayList::new));
-
-        String goalString = StringUtils.upperCase(rawTask.getGoal());
-        if (goalString.equals("FINISHED")) {
-            throw new IllegalArgumentException(String.format(
-                    "Unsupported GoalState %s in task %s, expected one of: %s",
-                    goalString, taskName, Arrays.asList(GoalState.values())));
-        }
-        DefaultTaskSpec.Builder builder = DefaultTaskSpec.newBuilder()
-                .commandSpec(commandSpecBuilder.build())
-                .configFiles(configFiles)
-                .discoverySpec(discoverySpec)
-                .goalState(GoalState.valueOf(goalString))
-                .essential(rawTask.isEssential())
-                .healthCheckSpec(healthCheckSpec)
-                .readinessCheckSpec(readinessCheckSpec)
-                .name(taskName)
-                .taskKillGracePeriodSeconds(rawTask.getTaskKillGracePeriodSeconds())
-                .setTransportEncryption(transportEncryption)
-                .name(taskName);
-
-        if (StringUtils.isNotBlank(rawTask.getResourceSet())) {
-            // Use resource set content:
-            builder.resourceSet(
-                    resourceSets.stream()
-                            .filter(resourceSet -> resourceSet.getId().equals(rawTask.getResourceSet()))
-                            .findFirst().get());
-        } else {
-            // Use task content:
-            builder.resourceSet(convertResourceSet(
-                    taskName + "-resource-set",
-                    rawTask.getCpus(),
-                    rawTask.getGpus(),
-                    rawTask.getMemory(),
-                    rawTask.getPorts(),
-                    rawTask.getVolume(),
-                    rawTask.getVolumes(),
-                    role,
-                    preReservedRole,
-                    principal,
-                    networkNames));
-        }
-=======
     if (rawPorts != null) {
       convertPorts(role, preReservedRole, principal, rawPorts, networkNames)
           .forEach(resourceSetBuilder::addResource);
     }
->>>>>>> a9019b3e
 
     return resourceSetBuilder
         .id(id)
@@ -622,7 +573,7 @@
     VolumeSpec.Type volumeTypeEnum;
     try {
       volumeTypeEnum = VolumeSpec.Type.valueOf(rawVolume.getType());
-    } catch (Exception e) { // SUPPRESS CHECKSTYLE IllegalCatch
+    } catch (Exception e) {
       throw new IllegalArgumentException(String.format(
           "Provided volume type '%s' for path '%s' is invalid. Expected type to be one of: %s",
           rawVolume.getType(), rawVolume.getPath(), Arrays.asList(VolumeSpec.Type.values())));
@@ -656,8 +607,7 @@
           "Virtual Network %s doesn't support container->host port mapping", networkName));
     }
     if (supportsPortMapping) {
-      // hostPort:containerPort
-      Map<Integer, Integer> portMap = new HashMap<>();
+      Map<Integer, Integer> portMap = new HashMap<>();  // hostPort:containerPort
       if (rawNetwork.numberOfPortMappings() > 0) {
         // zip the host and container ports together
         portMap = IntStream.range(0, rawNetwork.numberOfPortMappings())
@@ -713,18 +663,15 @@
   {
     Collection<PortSpec> portSpecs = new ArrayList<>();
     Set<Integer> ports = new HashSet<>();
-    Protos.Value.Builder portsValueBuilder =
-        Protos.Value.newBuilder().setType(Protos.Value.Type.RANGES);
+    Protos.Value.Builder portsValueBuilder = Protos.Value.newBuilder().setType(Protos.Value.Type.RANGES);
 
     for (Map.Entry<String, RawPort> portEntry : rawPorts.entrySet()) {
       String name = portEntry.getKey();
       RawPort rawPort = portEntry.getValue();
       boolean ok = ports.add(rawPort.getPort());
       if (!ok && rawPort.getPort() > 0) {
-        throw new IllegalArgumentException(String.format(
-            "Cannot have duplicate port values: Task has multiple ports with value %d",
-            rawPort.getPort()
-        ));
+        throw new IllegalArgumentException(String.format("Cannot have duplicate port values: Task has " +
+            "multiple ports with value %d", rawPort.getPort()));
       }
       Protos.Value.Builder portValueBuilder = Protos.Value.newBuilder()
           .setType(Protos.Value.Type.RANGES);
@@ -734,9 +681,7 @@
       portsValueBuilder.mergeRanges(portValueBuilder.getRanges());
 
       final Protos.DiscoveryInfo.Visibility visibility =
-          rawPort.isAdvertised() ?
-              Constants.DISPLAYED_PORT_VISIBILITY :
-              Constants.OMITTED_PORT_VISIBILITY;
+          rawPort.isAdvertised() ? Constants.DISPLAYED_PORT_VISIBILITY : Constants.OMITTED_PORT_VISIBILITY;
 
       PortSpec.Builder portSpecBuilder;
       if (rawPort.getVip() == null) {
@@ -792,23 +737,4 @@
       return preReservedRole + "/" + role;
     }
   }
-
-  /**
-   * Implementation for reading files from disk. Meant to be overridden by a mock in tests.
-   */
-  @VisibleForTesting
-  public static class ConfigTemplateReader {
-    private final File templateDir;
-
-    public ConfigTemplateReader(File templateDir) {
-      this.templateDir = templateDir;
-    }
-
-    public String read(String templateFileName) throws IOException {
-      return FileUtils.readFileToString(
-          new File(templateDir, templateFileName),
-          StandardCharsets.UTF_8
-      );
-    }
-  }
 }