--- conflicted
+++ resolved
@@ -582,11 +582,7 @@
         initializePlanCoordinator();
         initializeResources();
         initializeApiServer();
-<<<<<<< HEAD
-=======
         killUnneededTasks(getLaunchableTasks());
-        planCoordinator.subscribe(this);
->>>>>>> df9ddc10
         LOGGER.info("Done initializing.");
     }
 
@@ -795,8 +791,6 @@
             planCoordinator.getPlanManagers().forEach(planManager -> planManager.update(status));
             reconciler.update(status);
 
-<<<<<<< HEAD
-=======
             if (lastStatus.isPresent() &&
                     AuxLabelAccess.isInitialLaunch(lastStatus.get()) &&
                     TaskUtils.isRecoveryNeeded(status)) {
@@ -808,12 +802,6 @@
                 taskKiller.killTask(status.getTaskId(), RecoveryType.PERMANENT);
             }
 
-            if (StateStoreUtils.isSuppressed(stateStore)
-                    && !StateStoreUtils.fetchTasksNeedingRecovery(stateStore, configStore).isEmpty()) {
-                revive();
-            }
-
->>>>>>> df9ddc10
             // If the TaskStatus contains an IP Address, store it as a property in the StateStore.
             // We expect the TaskStatus to contain an IP address in both Host or CNI networking.
             // Currently, we are always _missing_ the IP Address on TASK_LOST. We always expect it
