--- conflicted
+++ resolved
@@ -85,10 +85,6 @@
         for (Protos.Offer.Operation operation : operations) {
             logger.info("  {}", TextFormat.shortDebugString(operation));
         }
-<<<<<<< HEAD
-
-=======
->>>>>>> 1048b2ef
         setTaskIds(operations);
 
         if (operations.isEmpty()) {
