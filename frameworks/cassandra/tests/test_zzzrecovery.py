--- conflicted
+++ resolved
@@ -114,20 +114,8 @@
     # Find the new version of the task. Note that the old one may still be present/'running' as
     # Mesos might not have acknowledged the agent's death.
     new_task = [
-<<<<<<< HEAD
         task for task in sdk_tasks.get_summary()
         if task.name == replace_task.name and task.id != replace_task.id][0]
     log.info('Checking that the original pod has moved to a new agent:\n'
              'old={}\nnew={}'.format(replace_task, new_task))
-    assert replace_task.agent_id != new_task.agent_id
-=======
-        task
-        for task in sdk_tasks.get_summary()
-        if task.name == replace_task.name and task.id != replace_task.id
-    ][0]
-    log.info(
-        "Checking that the original pod has moved to a new agent:\n"
-        "old={}\nnew={}".format(replace_task, new_task)
-    )
-    assert replace_task.agent != new_task.agent
->>>>>>> f101c86d
+    assert replace_task.agent_id != new_task.agent_id