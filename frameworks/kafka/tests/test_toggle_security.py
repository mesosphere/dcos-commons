import logging
import json
import tempfile
import uuid
import pytest

import sdk_auth
import sdk_cmd
import sdk_install
import sdk_marathon
import sdk_plan
import sdk_utils

from security import transport_encryption

from tests import auth
from tests import config
from tests import test_utils


log = logging.getLogger(__name__)


pytestmark = [
    pytest.mark.skip(reason="INFINTY-INFINITY-3367: Address issues in Kafka security toggle"),
<<<<<<< HEAD
    sdk_utils.dcos_ee_only,
    pytest.mark.skipif(sdk_utils.dcos_version_less_than("1.10"),
                       reason="Security tests require DC/OS 1.10+"),
=======
    pytest.mark.skipif(sdk_utils.is_open_dcos(), reason="Security tests require DC/OS EE"),
    pytest.mark.skipif(
        sdk_utils.dcos_version_less_than("1.10"), reason="Security tests require DC/OS 1.10+"
    ),
>>>>>>> f101c86d
]


MESSAGES = []


@pytest.fixture(scope="module", autouse=True)
def service_account(configure_security):
    """
    Sets up a service account for use with TLS.
    """
    try:
        name = config.SERVICE_NAME
        service_account_info = transport_encryption.setup_service_account(name)

        yield service_account_info
    finally:
        transport_encryption.cleanup_service_account(config.SERVICE_NAME, service_account_info)


@pytest.fixture(scope="module", autouse=True)
def kerberos():
    """
    A pytest fixture that installs and configures a KDC used for testing.

    On teardown, the KDC application is removed.
    """
    try:
        kerberos_env = sdk_auth.KerberosEnvironment()

        principals = auth.get_service_principals(config.SERVICE_NAME, kerberos_env.get_realm())
        kerberos_env.add_principals(principals)
        kerberos_env.finalize()

        yield kerberos_env

    finally:
        kerberos_env.cleanup()


@pytest.fixture(scope="module", autouse=True)
def kafka_server(service_account):
    """
    A pytest fixture that installs a non-kerberized kafka service.

    On teardown, the service is uninstalled.
    """
    service_options = {
        "service": {
            "name": config.SERVICE_NAME,
            # Note that since we wish to toggle TLS which *REQUIRES* a service account,
            # we need to install Kafka with a service account to start with.
            "service_account": service_account["name"],
            "service_account_secret": service_account["secret"],
        }
    }

    sdk_install.uninstall(config.PACKAGE_NAME, config.SERVICE_NAME)
    try:
        sdk_install.install(
            config.PACKAGE_NAME,
            config.SERVICE_NAME,
            config.DEFAULT_BROKER_COUNT,
            additional_options=service_options,
            timeout_seconds=30 * 60,
        )

        yield {**service_options, **{"package_name": config.PACKAGE_NAME}}
    finally:
        sdk_install.uninstall(config.PACKAGE_NAME, config.SERVICE_NAME)


@pytest.fixture(scope="module", autouse=True)
def kafka_client(kerberos):
    """
    A pytest fixture to install a Kafka client as a Marathon application.
    This client is capable of both Kerberos and TLS communication.

    On teardown, the client is uninstalled.
    """
    try:
        client_id = "kafka-client"
        client = {
            "id": client_id,
            "mem": 512,
            "container": {
                "type": "MESOS",
                "docker": {"image": "elezar/kafka-client:4b9c060", "forcePullImage": True},
                "volumes": [
                    {
                        "containerPath": "/tmp/kafkaconfig/kafka-client.keytab",
                        "secret": "kafka_keytab",
                    }
                ],
            },
            "secrets": {"kafka_keytab": {"source": kerberos.get_keytab_path()}},
            "networks": [{"mode": "host"}],
            "env": {
                "JVM_MaxHeapSize": "512",
                "KAFKA_CLIENT_MODE": "test",
                "KAFKA_TOPIC": "securetest",
                "KAFKA_BROKER_LIST": "",
            },
        }

        sdk_marathon.install_app(client)

        # Create a TLS certificate for the TLS tests
        transport_encryption.create_tls_artifacts(cn="client", marathon_task=client_id)

        yield {**client, **{"tls-id": "client"}}

    finally:
        sdk_marathon.destroy_app(client_id)


@pytest.mark.incremental
def test_initial_kerberos_off_tls_off_plaintext_off(kafka_client, kafka_server):
    """
    Check the default no-security state is sane.
    """
    assert service_has_brokers(
        kafka_server, "broker", config.DEFAULT_BROKER_COUNT
    ), "non-TLS enpoints expected"
    assert not service_has_brokers(kafka_server, "broker-tls"), "TLS enpoints not expected"

    write_success, read_successes = client_can_read_and_write(
        "default", kafka_client, kafka_server, "broker"
    )
    assert write_success, "Write failed"
    assert read_successes, "Read failed: MESSAGES={} read_successes={}".format(
        MESSAGES, read_successes
    )


@pytest.mark.incremental
def test_forward_kerberos_on_tls_off_plaintext_off(kafka_client, kafka_server, kerberos):
    update_options = {
        "service": {
            "security": {
                "kerberos": {
                    "enabled": True,
                    "kdc": {"hostname": kerberos.get_host(), "port": int(kerberos.get_port())},
                    "realm": kerberos.get_realm(),
                    "keytab_secret": kerberos.get_keytab_path(),
                }
            }
        }
    }

    brokers = service_get_brokers(kafka_server, "broker")

    update_service(kafka_server["package_name"], kafka_server["service"]["name"], update_options)

    assert service_has_brokers(
        kafka_server, "broker", config.DEFAULT_BROKER_COUNT
    ), "non-TLS enpoints expected"
    assert not service_has_brokers(kafka_server, "broker-tls"), "TLS enpoints not expected"

    updated_brokers = service_get_brokers(kafka_server, "broker")
    assert set(brokers) == set(updated_brokers), "Brokers should not change"

    write_success, read_successes = client_can_read_and_write(
        "client", kafka_client, kafka_server, "broker", kerberos
    )
    assert write_success, "Write failed"
    assert read_successes, "Read failed: MESSAGES={} read_successes={}".format(
        MESSAGES, read_successes
    )


@pytest.mark.incremental
def test_forward_kerberos_on_tls_on_plaintext_on(kafka_client, kafka_server, kerberos):
    update_options = {
        "service": {
            "security": {"transport_encryption": {"enabled": True, "allow_plaintext": True}}
        }
    }

    brokers = service_get_brokers(kafka_server, "broker")

    update_service(kafka_server["package_name"], kafka_server["service"]["name"], update_options)

    assert service_has_brokers(
        kafka_server, "broker", config.DEFAULT_BROKER_COUNT
    ), "non-TLS enpoints expected"
    assert service_has_brokers(
        kafka_server, "broker-tls", config.DEFAULT_BROKER_COUNT
    ), "TLS enpoints expected"

    updated_brokers = service_get_brokers(kafka_server, "broker")
    assert set(brokers) == set(updated_brokers), "Brokers should not change"

    tls_brokers = service_get_brokers(kafka_server, "broker-tls")

    assert set(_get_hostnames(brokers)) == set(
        _get_hostnames(tls_brokers)
    ), "TLS and non-TLS broker " "hostnames should match"

    write_success, read_successes = client_can_read_and_write(
        "client", kafka_client, kafka_server, "broker", kerberos
    )
    assert write_success, "Write failed"
    assert read_successes, "Read failed: MESSAGES={} read_successes={}".format(
        MESSAGES, read_successes
    )

    write_success, read_successes = client_can_read_and_write(
        "client", kafka_client, kafka_server, "broker-tls", kerberos
    )
    assert write_success, "Write failed (TLS)"
    assert read_successes, "Read failed (TLS): MESSAGES={} read_successes={}".format(
        MESSAGES, read_successes
    )


@pytest.mark.incremental
def test_forward_kerberos_on_tls_on_plaintext_off(kafka_client, kafka_server, kerberos):
    update_options = {
        "service": {
            "security": {"transport_encryption": {"enabled": True, "allow_plaintext": False}}
        }
    }

    brokers = service_get_brokers(kafka_server, "broker-tls")

    update_service(kafka_server["package_name"], kafka_server["service"]["name"], update_options)

    assert not service_has_brokers(kafka_server, "broker"), "non-TLS enpoints not expected"
    assert service_has_brokers(
        kafka_server, "broker-tls", config.DEFAULT_BROKER_COUNT
    ), "TLS enpoints expected"

    updated_brokers = service_get_brokers(kafka_server, "broker-tls")
    assert set(brokers) == set(updated_brokers), "Brokers should not change"

    write_success, read_successes = client_can_read_and_write(
        "client", kafka_client, kafka_server, "broker-tls", kerberos
    )
    assert write_success, "Write failed (TLS)"
    assert read_successes, "Read failed (TLS): MESSAGES={} read_successes={}".format(
        MESSAGES, read_successes
    )


@pytest.mark.incremental
def test_forward_kerberos_off_tls_on_plaintext_off(kafka_client, kafka_server):
    update_options = {"service": {"security": {"kerberos": {"enabled": False}}}}

    brokers = service_get_brokers(kafka_server, "broker-tls")

    update_service(kafka_server["package_name"], kafka_server["service"]["name"], update_options)

    assert not service_has_brokers(kafka_server, "broker"), "non-TLS enpoints not expected"
    assert service_has_brokers(
        kafka_server, "broker-tls", config.DEFAULT_BROKER_COUNT
    ), "TLS enpoints expected"

    updated_brokers = service_get_brokers(kafka_server, "broker-tls")
    assert set(brokers) == set(updated_brokers), "Brokers should not change"

    write_success, read_successes = client_can_read_and_write(
        "client", kafka_client, kafka_server, "broker-tls", None
    )
    assert write_success, "Write failed (TLS)"
    assert read_successes, "Read failed (TLS): MESSAGES={} read_successes={}".format(
        MESSAGES, read_successes
    )


@pytest.mark.incremental
def test_forward_kerberos_off_tls_on_plaintext_on(kafka_client, kafka_server):
    update_options = {
        "service": {
            "security": {"transport_encryption": {"enabled": True, "allow_plaintext": True}}
        }
    }

    brokers = service_get_brokers(kafka_server, "broker-tls")

    update_service(kafka_server["package_name"], kafka_server["service"]["name"], update_options)

    assert service_has_brokers(
        kafka_server, "broker", config.DEFAULT_BROKER_COUNT
    ), "non-TLS enpoints expected"
    assert service_has_brokers(
        kafka_server, "broker-tls", config.DEFAULT_BROKER_COUNT
    ), "TLS enpoints expected"

    updated_brokers = service_get_brokers(kafka_server, "broker-tls")
    assert set(brokers) == set(updated_brokers), "Brokers should not change"

    non_tls_brokers = service_get_brokers(kafka_server, "broker")

    assert set(_get_hostnames(brokers)) == set(
        _get_hostnames(non_tls_brokers)
    ), "TLS and non-TLS broker " "hostnames should match"

    write_success, read_successes = client_can_read_and_write(
        "client", kafka_client, kafka_server, "broker", None
    )
    assert write_success, "Write failed"
    assert read_successes, "Read failed: MESSAGES={} read_successes={}".format(
        MESSAGES, read_successes
    )

    write_success, read_successes = client_can_read_and_write(
        "client", kafka_client, kafka_server, "broker-tls", None
    )
    assert write_success, "Write failed (TLS)"
    assert read_successes, "Read failed (TLS): MESSAGES={} read_successes={}".format(
        MESSAGES, read_successes
    )


@pytest.mark.incremental
def test_forward_kerberos_off_tls_off_plaintext_off(kafka_client, kafka_server):
    update_options = {
        "service": {
            "security": {"transport_encryption": {"enabled": False, "allow_plaintext": False}}
        }
    }

    brokers = service_get_brokers(kafka_server, "broker")

    update_service(kafka_server["package_name"], kafka_server["service"]["name"], update_options)

    assert service_has_brokers(
        kafka_server, "broker", config.DEFAULT_BROKER_COUNT
    ), "non-TLS enpoints expected"
    assert not service_has_brokers(
        kafka_server, "broker-tls", config.DEFAULT_BROKER_COUNT
    ), "TLS enpoints expected"

    updated_brokers = service_get_brokers(kafka_server, "broker")
    assert set(brokers) == set(updated_brokers), "Brokers should not change"

    write_success, read_successes = client_can_read_and_write(
        "client", kafka_client, kafka_server, "broker", None
    )
    assert write_success, "Write failed"
    assert read_successes, "Read failed: MESSAGES={} read_successes={}".format(
        MESSAGES, read_successes
    )


# We now run the tests in the oposite direction
@pytest.mark.incremental
def test_reverse_kerberos_off_tls_on_plaintext_on(kafka_client, kafka_server, kerberos):
    test_forward_kerberos_on_tls_on_plaintext_on(kafka_client, kafka_server, None)


@pytest.mark.incremental
def test_reverse_kerberos_off_tls_on_plaintext_off(kafka_client, kafka_server, kerberos):
    test_forward_kerberos_on_tls_on_plaintext_off(kafka_client, kafka_server, None)


@pytest.mark.incremental
def test_reverse_kerberos_on_tls_on_plaintext_off(kafka_client, kafka_server, kerberos):
    update_options = {
        "service": {
            "security": {
                "kerberos": {
                    "enabled": True,
                    "kdc": {"hostname": kerberos.get_host(), "port": int(kerberos.get_port())},
                    "realm": kerberos.get_realm(),
                    "keytab_secret": kerberos.get_keytab_path(),
                }
            }
        }
    }

    brokers = service_get_brokers(kafka_server, "broker-tls")

    update_service(kafka_server["package_name"], kafka_server["service"]["name"], update_options)

    assert not service_has_brokers(kafka_server, "broker"), "non-TLS enpoints not expected"
    assert service_has_brokers(
        kafka_server, "broker-tls", config.DEFAULT_BROKER_COUNT
    ), "TLS enpoints expected"

    updated_brokers = service_get_brokers(kafka_server, "broker-tls")
    assert set(brokers) == set(updated_brokers), "Brokers should not change"

    write_success, read_successes = client_can_read_and_write(
        "client", kafka_client, kafka_server, "broker-tls", kerberos
    )
    assert write_success, "Write failed"
    assert read_successes, "Read failed: MESSAGES={} read_successes={}".format(
        MESSAGES, read_successes
    )


@pytest.mark.incremental
def test_reverse_kerberos_on_tls_on_plaintext_on(kafka_client, kafka_server, kerberos):
    update_options = {
        "service": {
            "security": {"transport_encryption": {"enabled": True, "allow_plaintext": True}}
        }
    }

    brokers = service_get_brokers(kafka_server, "broker-tls")

    update_service(kafka_server["package_name"], kafka_server["service"]["name"], update_options)

    assert service_has_brokers(
        kafka_server, "broker", config.DEFAULT_BROKER_COUNT
    ), "non-TLS enpoints expected"
    assert service_has_brokers(
        kafka_server, "broker-tls", config.DEFAULT_BROKER_COUNT
    ), "TLS enpoints expected"

    updated_brokers = service_get_brokers(kafka_server, "broker-tls")
    assert set(brokers) == set(updated_brokers), "Brokers should not change"

    non_tls_brokers = service_get_brokers(kafka_server, "broker")

    assert set(_get_hostnames(brokers)) == set(
        _get_hostnames(non_tls_brokers)
    ), "TLS and non-TLS broker " "hostnames should match"

    write_success, read_successes = client_can_read_and_write(
        "client", kafka_client, kafka_server, "broker", kerberos
    )
    assert write_success, "Write failed"
    assert read_successes, "Read failed: MESSAGES={} read_successes={}".format(
        MESSAGES, read_successes
    )

    write_success, read_successes = client_can_read_and_write(
        "client", kafka_client, kafka_server, "broker-tls", kerberos
    )
    assert write_success, "Write failed (TLS)"
    assert read_successes, "Read failed (TLS): MESSAGES={} read_successes={}".format(
        MESSAGES, read_successes
    )


@pytest.mark.incremental
def test_reverse_kerberos_on_tls_off_plaintext_off(kafka_client, kafka_server, kerberos):
    update_options = {
        "service": {
            "security": {"transport_encryption": {"enabled": False, "allow_plaintext": False}}
        }
    }

    brokers = service_get_brokers(kafka_server, "broker")

    update_service(kafka_server["package_name"], kafka_server["service"]["name"], update_options)

    assert service_has_brokers(
        kafka_server, "broker", config.DEFAULT_BROKER_COUNT
    ), "non-TLS enpoints expected"
    assert not service_has_brokers(kafka_server, "broker-tls"), "TLS enpoints not expected"

    updated_brokers = service_get_brokers(kafka_server, "broker")
    assert set(brokers) == set(updated_brokers), "Brokers should not change"

    write_success, read_successes = client_can_read_and_write(
        "client", kafka_client, kafka_server, "broker", kerberos
    )
    assert write_success, "Write failed"
    assert read_successes, "Read failed: MESSAGES={} read_successes={}".format(
        MESSAGES, read_successes
    )


@pytest.mark.incremental
def test_reverse_kerberos_off_tls_off_plaintext_off(kafka_client, kafka_server):
    update_options = {"service": {"security": {"kerberos": {"enabled": False}}}}

    brokers = service_get_brokers(kafka_server, "broker")

    update_service(kafka_server["package_name"], kafka_server["service"]["name"], update_options)

    assert service_has_brokers(
        kafka_server, "broker", config.DEFAULT_BROKER_COUNT
    ), "non-TLS enpoints expected"
    assert not service_has_brokers(kafka_server, "broker-tls"), "TLS enpoints not expected"

    updated_brokers = service_get_brokers(kafka_server, "broker")
    assert set(brokers) == set(updated_brokers), "Brokers should not change"

    write_success, read_successes = client_can_read_and_write(
        "client", kafka_client, kafka_server, "broker", None
    )
    assert write_success, "Write failed (TLS)"
    assert read_successes, "Read failed (TLS): MESSAGES={} read_successes={}".format(
        MESSAGES, read_successes
    )


def _get_hostnames(broker_list: list) -> list:
    return map(lambda b: b.split(":")[0], broker_list)


def update_service(package_name: str, service_name: str, options: dict):
    with tempfile.NamedTemporaryFile("w", suffix=".json") as f:
        options_path = f.name

        log.info("Writing updated options to %s", options_path)
        json.dump(options, f)
        f.flush()

        cmd = ["update", "start", "--options={}".format(options_path)]
        sdk_cmd.svc_cli(package_name, service_name, " ".join(cmd))

        # An update plan is a deploy plan
        sdk_plan.wait_for_kicked_off_deployment(service_name)
        sdk_plan.wait_for_completed_deployment(service_name)


def service_get_brokers(kafka_server: dict, endpoint_name: str) -> list:
    brokers = sdk_cmd.svc_cli(
        kafka_server["package_name"],
        kafka_server["service"]["name"],
        "endpoint {}".format(endpoint_name),
        json=True,
    )["dns"]

    return brokers


<<<<<<< HEAD
def service_has_brokers(kafka_server: dict, endpoint_name: str, number_of_brokers: int = None) -> bool:
=======
def service_has_brokers(
    kafka_server: dict, endpoint_name: str, number_of_brokers: int = None
) -> bool:
>>>>>>> f101c86d
    endpoints = sdk_cmd.svc_cli(
        kafka_server["package_name"], kafka_server["service"]["name"], "endpoint", json=True
    )

    if endpoint_name not in endpoints:
        log.error("Expecting endpoint %s. Found %s", endpoint_name, endpoints)
        return False

    brokers = service_get_brokers(kafka_server, endpoint_name)
    return number_of_brokers == len(brokers)


<<<<<<< HEAD
def client_can_read_and_write(test_id: str,
                              kafka_client: dict, kafka_server: dict,
                              endpoint_name: str, krb5: object = None) -> tuple:
=======
def client_can_read_and_write(
    test_id: str, kafka_client: dict, kafka_server: dict, endpoint_name: str, krb5: object = None
) -> tuple:
>>>>>>> f101c86d
    client_id = kafka_client["id"]

    brokers_list = service_get_brokers(kafka_server, endpoint_name)
    broker_hosts = map(lambda b: b.split(":")[0], brokers_list)
    brokers = ",".join(brokers_list)

    if not sdk_cmd.resolve_hosts(kafka_client["id"], broker_hosts):
        log.error("Failed to resolve brokers: %s", broker_hosts)
        return False, []

    topic_name = kafka_client["env"]["KAFKA_TOPIC"]
    sdk_cmd.svc_cli(
        kafka_server["package_name"],
        kafka_server["service"]["name"],
        "topic create {}".format(topic_name),
        json=True,
    )

    test_utils.wait_for_topic(
        kafka_server["package_name"], kafka_server["service"]["name"], topic_name
    )

    message = str(uuid.uuid4())

    security_options = {"is-tls": endpoint_name == "broker-tls", "kerberos": krb5}

    write_success = write_to_topic(
        test_id, client_id, topic_name, message, brokers, security_options
    )
    if write_success:
        MESSAGES.append(message)

    read_messages = read_from_topic(
        test_id, client_id, topic_name, len(MESSAGES), brokers, security_options
    )

    read_success = map(lambda m: m in read_messages, MESSAGES)

    return write_success, read_success


def get_settings(cn: str, task: str, security_options: bool) -> tuple:

    is_tls = security_options.get("is-tls", False)

    kerberos_options = security_options.get("kerberos", None)
    is_kerberos = kerberos_options is not None

    properties = []
    environment = None

    if is_kerberos:
        properties.extend(auth.get_kerberos_client_properties(ssl_enabled=is_tls))
        environment = auth.setup_krb5_env(cn, task, kerberos_options)

    if is_tls:
        properties.extend(auth.get_ssl_client_properties(cn, has_kerberos=is_kerberos))

    return properties, environment


def write_to_topic(cn: str, task: str, topic: str, message: str, brokers: str, tls: bool) -> bool:

    properties, environment = get_settings(cn, task, tls)
    return auth.write_to_topic(cn, task, topic, message, properties, environment, brokers)


def read_from_topic(cn: str, task: str, topic: str, messages: int, brokers: str, tls: bool) -> str:

    properties, environment = get_settings(cn, task, tls)
    return auth.read_from_topic(cn, task, topic, messages, properties, environment, brokers)<|MERGE_RESOLUTION|>--- conflicted
+++ resolved
@@ -23,16 +23,9 @@
 
 pytestmark = [
     pytest.mark.skip(reason="INFINTY-INFINITY-3367: Address issues in Kafka security toggle"),
-<<<<<<< HEAD
     sdk_utils.dcos_ee_only,
     pytest.mark.skipif(sdk_utils.dcos_version_less_than("1.10"),
                        reason="Security tests require DC/OS 1.10+"),
-=======
-    pytest.mark.skipif(sdk_utils.is_open_dcos(), reason="Security tests require DC/OS EE"),
-    pytest.mark.skipif(
-        sdk_utils.dcos_version_less_than("1.10"), reason="Security tests require DC/OS 1.10+"
-    ),
->>>>>>> f101c86d
 ]
 
 
@@ -556,13 +549,7 @@
     return brokers
 
 
-<<<<<<< HEAD
 def service_has_brokers(kafka_server: dict, endpoint_name: str, number_of_brokers: int = None) -> bool:
-=======
-def service_has_brokers(
-    kafka_server: dict, endpoint_name: str, number_of_brokers: int = None
-) -> bool:
->>>>>>> f101c86d
     endpoints = sdk_cmd.svc_cli(
         kafka_server["package_name"], kafka_server["service"]["name"], "endpoint", json=True
     )
@@ -575,15 +562,9 @@
     return number_of_brokers == len(brokers)
 
 
-<<<<<<< HEAD
 def client_can_read_and_write(test_id: str,
                               kafka_client: dict, kafka_server: dict,
                               endpoint_name: str, krb5: object = None) -> tuple:
-=======
-def client_can_read_and_write(
-    test_id: str, kafka_client: dict, kafka_server: dict, endpoint_name: str, krb5: object = None
-) -> tuple:
->>>>>>> f101c86d
     client_id = kafka_client["id"]
 
     brokers_list = service_get_brokers(kafka_server, endpoint_name)
