--- conflicted
+++ resolved
@@ -145,11 +145,7 @@
 @pytest.mark.sanity
 @pytest.mark.recovery
 def test_kill_scheduler():
-<<<<<<< HEAD
-=======
-    foldered_name = sdk_utils.get_foldered_name(config.SERVICE_NAME)
     task_ids = sdk_tasks.get_task_ids(foldered_name, "")
->>>>>>> 87e76a24
     scheduler_task_prefix = sdk_marathon.get_scheduler_task_prefix(foldered_name)
     scheduler_ids = sdk_tasks.get_task_ids("marathon", scheduler_task_prefix)
     assert len(scheduler_ids) == 1, "Expected to find one scheduler task"
@@ -159,11 +155,9 @@
         sdk_marathon.get_scheduler_host(foldered_name),
     )
 
+    # scheduler should be restarted, but service tasks should be left as-is:
     sdk_tasks.check_tasks_updated("marathon", scheduler_task_prefix, scheduler_ids)
-<<<<<<< HEAD
-=======
     sdk_tasks.check_tasks_not_updated(foldered_name, "", task_ids)
->>>>>>> 87e76a24
     config.check_healthy(service_name=foldered_name)
 
 
