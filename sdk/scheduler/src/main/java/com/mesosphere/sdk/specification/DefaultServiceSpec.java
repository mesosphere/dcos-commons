package com.mesosphere.sdk.specification;

import com.mesosphere.sdk.config.ConfigurationComparator;
import com.mesosphere.sdk.config.ConfigurationFactory;
import com.mesosphere.sdk.config.SerializationUtils;
import com.mesosphere.sdk.config.TaskEnvRouter;
import com.mesosphere.sdk.dcos.DcosConstants;
import com.mesosphere.sdk.framework.FrameworkConfig;
import com.mesosphere.sdk.offer.LoggingUtils;
import com.mesosphere.sdk.offer.evaluate.placement.AgentRule;
import com.mesosphere.sdk.offer.evaluate.placement.AndRule;
import com.mesosphere.sdk.offer.evaluate.placement.AnyMatcher;
import com.mesosphere.sdk.offer.evaluate.placement.AttributeRule;
import com.mesosphere.sdk.offer.evaluate.placement.ExactMatcher;
import com.mesosphere.sdk.offer.evaluate.placement.HostnameRule;
import com.mesosphere.sdk.offer.evaluate.placement.InvalidPlacementRule;
import com.mesosphere.sdk.offer.evaluate.placement.IsLocalRegionRule;
import com.mesosphere.sdk.offer.evaluate.placement.MaxPerAttributeRule;
import com.mesosphere.sdk.offer.evaluate.placement.MaxPerHostnameRule;
import com.mesosphere.sdk.offer.evaluate.placement.MaxPerRegionRule;
import com.mesosphere.sdk.offer.evaluate.placement.MaxPerZoneRule;
import com.mesosphere.sdk.offer.evaluate.placement.NotRule;
import com.mesosphere.sdk.offer.evaluate.placement.OrRule;
import com.mesosphere.sdk.offer.evaluate.placement.PassthroughRule;
import com.mesosphere.sdk.offer.evaluate.placement.PlacementRule;
import com.mesosphere.sdk.offer.evaluate.placement.RegexMatcher;
import com.mesosphere.sdk.offer.evaluate.placement.RegionRule;
import com.mesosphere.sdk.offer.evaluate.placement.RoundRobinByAttributeRule;
import com.mesosphere.sdk.offer.evaluate.placement.RoundRobinByHostnameRule;
import com.mesosphere.sdk.offer.evaluate.placement.RoundRobinByRegionRule;
import com.mesosphere.sdk.offer.evaluate.placement.RoundRobinByZoneRule;
import com.mesosphere.sdk.offer.evaluate.placement.TaskTypeLabelConverter;
import com.mesosphere.sdk.offer.evaluate.placement.TaskTypeRule;
import com.mesosphere.sdk.offer.evaluate.placement.ZoneRule;
import com.mesosphere.sdk.scheduler.SchedulerConfig;
import com.mesosphere.sdk.specification.yaml.RawServiceSpec;
import com.mesosphere.sdk.specification.yaml.YAMLToInternalMappers;
import com.mesosphere.sdk.state.ConfigStoreException;
import com.mesosphere.sdk.storage.StorageError.Reason;

import com.fasterxml.jackson.annotation.JsonCreator;
import com.fasterxml.jackson.annotation.JsonProperty;
import com.fasterxml.jackson.core.JsonParser;
import com.fasterxml.jackson.databind.DeserializationContext;
import com.fasterxml.jackson.databind.DeserializationFeature;
import com.fasterxml.jackson.databind.ObjectMapper;
import com.fasterxml.jackson.databind.deser.std.StdDeserializer;
import com.fasterxml.jackson.databind.module.SimpleModule;
import com.fasterxml.jackson.databind.node.TextNode;
import com.google.common.annotations.VisibleForTesting;
import org.apache.commons.lang3.StringUtils;
import org.apache.commons.lang3.builder.EqualsBuilder;
import org.apache.commons.lang3.builder.HashCodeBuilder;
import org.apache.commons.lang3.builder.ToStringBuilder;
import org.slf4j.Logger;

import java.io.File;
import java.io.IOException;
import java.nio.charset.StandardCharsets;
<<<<<<< HEAD
import java.util.*;
=======
import java.util.ArrayList;
import java.util.Arrays;
import java.util.Collection;
import java.util.Collections;
import java.util.List;
import java.util.Map;
import java.util.Optional;
import java.util.stream.Collectors;
>>>>>>> a9019b3e


/**
 * Default implementation of {@link ServiceSpec}.
 */
<<<<<<< HEAD
public class DefaultServiceSpec implements ServiceSpec {
    private static final Comparator COMPARATOR = new Comparator();
    private static final Logger LOGGER = LoggingUtils.getLogger(DefaultServiceSpec.class);

    private final String name;
    private final String role;
    private final String principal;
    private final String user;
    private final GoalState goalState;
    private final String region;
    private final String webUrl;
    private final String zookeeperConnection;
    private final List<PodSpec> pods;
    private final ReplacementFailurePolicy replacementFailurePolicy;

    @JsonCreator
    private DefaultServiceSpec(
            @JsonProperty("name") String name,
            @JsonProperty("role") String role,
            @JsonProperty("principal") String principal,
            @JsonProperty("user") String user,
            @JsonProperty("goal") GoalState goalState,
            @JsonProperty("region") String region,
            @JsonProperty("web-url") String webUrl,
            @JsonProperty("zookeeper") String zookeeperConnection,
            @JsonProperty("replacement-failure-policy") ReplacementFailurePolicy replacementFailurePolicy,
            @JsonProperty("pod-specs") List<PodSpec> pods) {
        this.name = name;
        this.role = role;
        this.principal = principal;
        this.user = getUser(user, pods);
        this.goalState = goalState == null ? GoalState.RUNNING : goalState;
        this.region = region;
        this.webUrl = webUrl;
        // If no zookeeperConnection string is configured, fallback to the default value.
        this.zookeeperConnection = StringUtils.isBlank(zookeeperConnection)
                ? DcosConstants.MESOS_MASTER_ZK_CONNECTION_STRING : zookeeperConnection;
        this.replacementFailurePolicy = replacementFailurePolicy;
        this.pods = pods;
    }
=======
public final class DefaultServiceSpec implements ServiceSpec {
  private static final Comparator COMPARATOR = new Comparator();
>>>>>>> a9019b3e

  private static final Logger LOGGER = LoggingUtils.getLogger(DefaultServiceSpec.class);

  private final String name;

  private final String role;

  private final String principal;

  private final String user;

  private final GoalState goalState;

  private final String region;

  private final String webUrl;

  private final String zookeeperConnection;

  private final List<PodSpec> pods;

  private final ReplacementFailurePolicy replacementFailurePolicy;

  @JsonCreator
  private DefaultServiceSpec(
      @JsonProperty("name") String name,
      @JsonProperty("role") String role,
      @JsonProperty("principal") String principal,
      @JsonProperty("user") String user,
      @JsonProperty("goal") GoalState goalState,
      @JsonProperty("region") String region,
      @JsonProperty("web-url") String webUrl,
      @JsonProperty("zookeeper") String zookeeperConnection,
      @JsonProperty("replacement-failure-policy") ReplacementFailurePolicy replacementFailurePolicy,
      @JsonProperty("pod-specs") List<PodSpec> pods)
  {
    this.name = name;
    this.role = role;
    this.principal = principal;
    this.user = getUser(user, pods);
    this.goalState = goalState == null ? GoalState.RUNNING : goalState;
    if (goalState == GoalState.FINISHED) {
      throw new IllegalArgumentException(
          "Service goal state is deprecated FINISHED. Did you mean FINISH?"
      );
    }
    this.region = region;
    this.webUrl = webUrl;
    // If no zookeeperConnection string is configured, fallback to the default value.
    this.zookeeperConnection = StringUtils.isBlank(zookeeperConnection)
        ? DcosConstants.MESOS_MASTER_ZK_CONNECTION_STRING : zookeeperConnection;
    this.replacementFailurePolicy = replacementFailurePolicy;
    this.pods = pods;
  }

  private DefaultServiceSpec(Builder builder) {
    this(
        builder.name,
        builder.role,
        builder.principal,
        builder.user,
        builder.goalState,
        builder.region,
        builder.webUrl,
        builder.zookeeperConnection,
        builder.replacementFailurePolicy,
        builder.pods);

    ValidationUtils.nonEmpty(this, "name", name);
    ValidationUtils.nonEmpty(this, "pods", pods);
    ValidationUtils.isUnique(this, "pods", pods.stream().map(PodSpec::getType));
  }

  @VisibleForTesting
  static String getUser(String user, List<PodSpec> podSpecs) {
    if (!StringUtils.isBlank(user)) {
      return user;
    }

    Optional<PodSpec> podSpecOptional = Optional.empty();
    if (podSpecs != null) {
      podSpecOptional = podSpecs
          .stream()
          .filter(podSpec -> podSpec != null &&
              podSpec.getUser() != null &&
              podSpec.getUser().isPresent()
          )
          .findFirst();
    }

    return podSpecOptional
        .map(podSpec -> podSpec.getUser().get())
        .orElse(DcosConstants.DEFAULT_SERVICE_USER);
  }

  /**
   * Returns a new generator with the provided configuration.
   *
   * @param rawServiceSpec    The object model representation of a Service Specification YAML file
   * @param schedulerConfig   Scheduler configuration containing operator-facing knobs
   * @param configTemplateDir Path to the directory containing any config templates for the service, often the same
   *                          directory as the Service Specification YAML file
   */
  public static Generator newGenerator(
      RawServiceSpec rawServiceSpec, SchedulerConfig schedulerConfig, File configTemplateDir)
  {
    return new Generator(rawServiceSpec, schedulerConfig, new TaskEnvRouter(), configTemplateDir);
  }

  /**
   * Used by unit tests.
   */
  @VisibleForTesting
  public static Generator newGenerator(
      File rawServiceSpecFile,
      SchedulerConfig schedulerConfig)
      throws Exception
  {
    // assume that any configs are in the same directory as the spec
    return new Generator(
        RawServiceSpec.newBuilder(rawServiceSpecFile).build(),
        schedulerConfig,
        new TaskEnvRouter(),
        rawServiceSpecFile.getParentFile());
  }

  /**
   * Used by unit tests.
   */
  @VisibleForTesting
  public static Generator newGenerator(
      RawServiceSpec rawServiceSpec,
      SchedulerConfig schedulerConfig,
      Map<String, String> schedulerEnvironment,
      File configTemplateDir)
  {
    return new Generator(
        rawServiceSpec,
        schedulerConfig,
        new TaskEnvRouter(schedulerEnvironment),
        configTemplateDir
    );
  }

  public static Builder newBuilder() {
    return new Builder();
  }

  public static Builder newBuilder(ServiceSpec copy) {
    Builder builder = new Builder();
    builder.name = copy.getName();
    builder.role = copy.getRole();
    builder.principal = copy.getPrincipal();
    builder.user = copy.getUser();
    builder.goalState = copy.getGoal();
    builder.region = copy.getRegion().orElse(null);
    builder.webUrl = copy.getWebUrl();
    builder.zookeeperConnection = copy.getZookeeperConnection();
    builder.replacementFailurePolicy = copy.getReplacementFailurePolicy().orElse(null);
    builder.pods = copy.getPods();
    return builder;
  }

  /**
   * Returns a {@link ConfigurationComparator} which may be used to compare
   * {@link DefaultServiceSpec}s.
   */
  public static ConfigurationComparator<ServiceSpec> getComparatorInstance() {
    return COMPARATOR;
  }

  /**
   * Returns a {@link ConfigFactory} which may be used to deserialize
   * {@link DefaultServiceSpec}s, which has been confirmed to successfully and
   * consistently serialize/deserialize the provided {@code ServiceSpecification} instance.
   *
   * @param serviceSpec specification to test for successful serialization/deserialization
   * @throws IllegalArgumentException if testing the provided specification fails
   */
  public static ConfigurationFactory<ServiceSpec> getConfigurationFactory(ServiceSpec serviceSpec) {
    return getConfigurationFactory(serviceSpec, Collections.emptyList());
  }

  /**
   * Returns a {@link ConfigFactory} which may be used to deserialize
   * {@link DefaultServiceSpec}s, which has been confirmed to successfully and
   * consistently serialize/deserialize the provided {@code ServiceSpecification} instance.
   *
   * @param serviceSpec                  specification to test for successful serialization/deserialization
   * @param additionalSubtypesToRegister any class subtypes which should be registered with Jackson for
   *                                     deserialization. any custom placement rule implementations must be provided
   * @throws IllegalArgumentException if testing the provided specification fails
   */
  public static ConfigurationFactory<ServiceSpec> getConfigurationFactory(
      ServiceSpec serviceSpec,
      Collection<Class<?>> additionalSubtypesToRegister)
  {
    ConfigurationFactory<ServiceSpec> factory = new ConfigFactory(
        additionalSubtypesToRegister,
        ConfigFactory.getReferenceTerminalGoalState(serviceSpec));

    final byte[] serviceSpecBytes;
    try {
      serviceSpecBytes = serviceSpec.getBytes();
    } catch (ConfigStoreException e) {
      throw new IllegalArgumentException("Failed to convert ServiceSpec to bytes", e);
    }

    final ServiceSpec loopbackSpecification;
    try {
      // Serialize and then deserialize:
      loopbackSpecification = factory.parse(serviceSpecBytes);
    } catch (Exception e) { // SUPPRESS CHECKSTYLE IllegalCatch
      LOGGER.error("Failed to parse JSON for loopback validation", e);
      LOGGER.error(
          "JSON to be parsed was:\n{}",
          new String(serviceSpecBytes, StandardCharsets.UTF_8)
      );
      throw new IllegalArgumentException("Failed to parse JSON for loopback validation", e);
    }
    // Verify that equality works:
    if (!loopbackSpecification.equals(serviceSpec)) {
      final String originalSpecString;
      try {
        originalSpecString = serviceSpec.toJsonString();
      } catch (ConfigStoreException e) {
        throw new IllegalArgumentException("Failed to convert original ServiceSpec to String", e);
      }
      final String loopbackSpecString;
      try {
        loopbackSpecString = loopbackSpecification.toJsonString();
      } catch (ConfigStoreException e) {
        throw new IllegalArgumentException("Failed to convert loopback ServiceSpec to String", e);
      }

      StringBuilder error = new StringBuilder();
      error.append("Equality test failed: Loopback result is not equal to original:\n");
      error.append("- Original:\n");
      error.append(originalSpecString);
      error.append('\n');
      error.append("- Result:\n");
      error.append(loopbackSpecString);
      error.append('\n');

      throw new IllegalArgumentException(error.toString());
    }
    return factory;
  }

  public static ConfigurationFactory<ServiceSpec> getConfigurationFactory() {
    return new ConfigFactory(Collections.emptyList());
  }

  @Override
  public String getName() {
    return name;
  }

  @Override
  public String getRole() {
    return role;
  }

  @Override
  public String getPrincipal() {
    return principal;
  }

  // CHECKSTYLE:OFF OverloadMethodsDeclarationOrder
  @Override
  public String getUser() {
    return user;
  }
  // CHECKSTYLE:ON OverloadMethodsDeclarationOrder

  @Override
  public GoalState getGoal() {
    return goalState;
  }

  @Override
  public Optional<String> getRegion() {
    return Optional.ofNullable(region);
  }

  @Override
  public String getWebUrl() {
    return webUrl;
  }

  @Override
  public String getZookeeperConnection() {
    return zookeeperConnection;
  }

  @Override
  public Optional<ReplacementFailurePolicy> getReplacementFailurePolicy() {
    return Optional.ofNullable(replacementFailurePolicy);
  }

  @Override
  public List<PodSpec> getPods() {
    return pods;
  }

  @Override
  public boolean equals(Object o) {
    return EqualsBuilder.reflectionEquals(this, o);
  }

  @Override
  public int hashCode() {
    return HashCodeBuilder.reflectionHashCode(this);
  }

  @Override
  public String toString() {
    return ToStringBuilder.reflectionToString(this);
  }

  /**
   * Comparer which checks for equality of {@link DefaultServiceSpec}s.
   */
  public static final class Comparator implements ConfigurationComparator<ServiceSpec> {

    /**
     * Call {@link DefaultServiceSpec#getComparatorInstance()} instead.
     */
    private Comparator() {}

    @Override
    public boolean equals(ServiceSpec first, ServiceSpec second) {
      return EqualsBuilder.reflectionEquals(first, second);
    }
  }

  /**
   * Factory which performs the inverse of {@link DefaultServiceSpec#getBytes()}.
   */
  public static final class ConfigFactory implements ConfigurationFactory<ServiceSpec> {

    /**
     * Subtypes to be registered by defaults. This list should include all
     * {@link PlacementRule}s that are included in the library.
     */
    private static final Collection<Class<?>> defaultRegisteredSubtypes = Arrays.asList(
        AgentRule.class,
        AndRule.class,
        AnyMatcher.class,
        AttributeRule.class,
        DefaultResourceSpec.class,
        DefaultVolumeSpec.class,
        ExactMatcher.class,
        HostnameRule.class,
        InvalidPlacementRule.class,
        IsLocalRegionRule.class,
        MaxPerAttributeRule.class,
        MaxPerHostnameRule.class,
        MaxPerRegionRule.class,
        MaxPerZoneRule.class,
        NamedVIPSpec.class,
        NotRule.class,
        OrRule.class,
        PassthroughRule.class,
        PortSpec.class,
        RegexMatcher.class,
        RegionRule.class,
        RoundRobinByAttributeRule.class,
        RoundRobinByHostnameRule.class,
        RoundRobinByRegionRule.class,
        RoundRobinByZoneRule.class,
        TaskTypeLabelConverter.class,
        TaskTypeRule.class,
        ZoneRule.class,
        DefaultSecretSpec.class,
        DefaultHostVolumeSpec.class);

    private final ObjectMapper objectMapper;

    private final GoalState referenceTerminalGoalState;

    /**
     * @see DefaultServiceSpec#getConfigurationFactory(ServiceSpec, Collection)
     */
    private ConfigFactory(Collection<Class<?>> additionalSubtypes, GoalState goalState) {
      objectMapper = SerializationUtils.registerDefaultModules(new ObjectMapper());
      objectMapper.configure(DeserializationFeature.FAIL_ON_UNKNOWN_PROPERTIES, false);
      for (Class<?> subtype : defaultRegisteredSubtypes) {
        objectMapper.registerSubtypes(subtype);
      }
      for (Class<?> subtype : additionalSubtypes) {
        objectMapper.registerSubtypes(subtype);
      }

      SimpleModule module = new SimpleModule();
      module.addDeserializer(GoalState.class, new GoalStateDeserializer());
      objectMapper.registerModule(module);

      referenceTerminalGoalState = goalState;
    }

    private ConfigFactory(Collection<Class<?>> additionalSubtypes) {
      this(additionalSubtypes, GoalState.ONCE);
    }

    private static GoalState getReferenceTerminalGoalState(ServiceSpec serviceSpec) {
      Collection<TaskSpec> serviceTasks = serviceSpec
          .getPods()
          .stream()
          .flatMap(p -> p.getTasks().stream())
          .collect(Collectors.toList());
      for (TaskSpec taskSpec : serviceTasks) {
        if (taskSpec.getGoal().equals(GoalState.FINISHED)) {
          return GoalState.FINISHED;
        }
      }
      return GoalState.ONCE;
    }

    @VisibleForTesting
    public static final Collection<Class<?>> getDefaultRegisteredSubtypes() {
      return defaultRegisteredSubtypes;
    }

    @VisibleForTesting
    public GoalStateDeserializer getGoalStateDeserializer() {
      return new GoalStateDeserializer();
    }

    @Override
    public ServiceSpec parse(byte[] bytes) throws ConfigStoreException {
      try {
        return SerializationUtils.fromString(
            new String(bytes, CHARSET), DefaultServiceSpec.class, objectMapper);
      } catch (IOException e) {
        throw new ConfigStoreException(Reason.SERIALIZATION_ERROR,
            "Failed to deserialize DefaultServiceSpecification from JSON: " + e.getMessage(), e);
      }
    }

    /**
     * Custom deserializer for goal states to accomodate transition from FINISHED to ONCE/FINISH.
     */
    public class GoalStateDeserializer extends StdDeserializer<GoalState> {

      public GoalStateDeserializer() {
        this(null);
      }

      protected GoalStateDeserializer(Class<?> vc) {
        super(vc);
      }

      @Override
      public GoalState deserialize(
          JsonParser p, DeserializationContext ctxt) throws IOException
      {
        String value = ((TextNode) p.getCodec().readTree(p)).textValue();

        switch (value) {
          case "FINISHED":
          case "ONCE":
            return referenceTerminalGoalState;
          case "FINISH":
            return GoalState.FINISH;
          case "RUNNING":
            return GoalState.RUNNING;
          default:
            LOGGER.warn("Found unknown goal state in config store: {}", value);
            return GoalState.UNKNOWN;
        }
      }
    }
  }

  /**
   * Generates a {@link ServiceSpec} from a given YAML definition in the form of a {@link RawServiceSpec}.
   */
  public static final class Generator {

    private final RawServiceSpec rawServiceSpec;

    private final SchedulerConfig schedulerConfig;

    private final TaskEnvRouter taskEnvRouter;

    private Optional<FrameworkConfig> multiServiceFrameworkConfig;

    private YAMLToInternalMappers.ConfigTemplateReader configTemplateReader;

    private Generator(
        RawServiceSpec rawServiceSpec,
        SchedulerConfig schedulerConfig,
        TaskEnvRouter taskEnvRouter,
        File configTemplateDir)
    {
      this.rawServiceSpec = rawServiceSpec;
      this.schedulerConfig = schedulerConfig;
      this.taskEnvRouter = taskEnvRouter;
      this.multiServiceFrameworkConfig = Optional.empty();
      this.configTemplateReader = new YAMLToInternalMappers.ConfigTemplateReader(configTemplateDir);
    }

    /**
     * Assigns an environment variable to be included in all service tasks. Note that this may be overridden via
     * {@code TASKCFG_*} scheduler environment variables at runtime, and by pod-specific settings provided via
     * {@link #setPodEnv(String, String, String)}.
     */
    public Generator setAllPodsEnv(String key, String value) {
      this.taskEnvRouter.setAllPodsEnv(key, value);
      return this;
    }

    /**
     * Assigns an environment variable to be included in tasks for the specified pod type. For example, all tasks
     * running inside of "index" pods. Note that this may be overridden via {@code TASKCFG_*} scheduler environment
     * variables at runtime.
     */
    public Generator setPodEnv(String podType, String key, String value) {
      this.taskEnvRouter.setPodEnv(podType, key, value);
      return this;
    }

    /**
     * Assigns a custom framework config. In the default single-service case, this is derived from the
     * {@link RawServiceSpec} provided in the constructor.
     */
    public Generator setMultiServiceFrameworkConfig(FrameworkConfig multiServiceFrameworkConfig) {
      this.multiServiceFrameworkConfig = Optional.of(multiServiceFrameworkConfig);
      return this;
    }

    /**
     * Assigns a custom {@link YAMLToInternalMappers.ConfigTemplateReader} implementation for reading config file
     * templates.  This is exposed to support mocking in tests.
     */
<<<<<<< HEAD
    public static ConfigurationFactory<ServiceSpec> getConfigurationFactory(
            ServiceSpec serviceSpec,
            Collection<Class<?>> additionalSubtypesToRegister) {
        ConfigurationFactory<ServiceSpec> factory = new ConfigFactory(additionalSubtypesToRegister);

        final byte[] serviceSpecBytes;
        try {
            serviceSpecBytes = serviceSpec.getBytes();
        } catch (ConfigStoreException e) {
            throw new IllegalArgumentException("Failed to convert ServiceSpec to bytes", e);
        }

        final ServiceSpec loopbackSpecification;
        try {
            // Serialize and then deserialize:
            loopbackSpecification = factory.parse(serviceSpecBytes);
        } catch (Exception e) {
            LOGGER.error("Failed to parse JSON for loopback validation", e);
            LOGGER.error("JSON to be parsed was:\n{}", new String(serviceSpecBytes, StandardCharsets.UTF_8));
            throw new IllegalArgumentException("Failed to parse JSON for loopback validation", e);
        }
        // Verify that equality works:
        if (!loopbackSpecification.equals(serviceSpec)) {
            final String originalSpecString;
            try {
                originalSpecString = serviceSpec.toJsonString();
            } catch (ConfigStoreException e) {
                throw new IllegalArgumentException("Failed to convert original ServiceSpec to String", e);
            }
            final String loopbackSpecString;
            try {
                loopbackSpecString = loopbackSpecification.toJsonString();
            } catch (ConfigStoreException e) {
                throw new IllegalArgumentException("Failed to convert loopback ServiceSpec to String", e);
            }

            StringBuilder error = new StringBuilder();
            error.append("Equality test failed: Loopback result is not equal to original:\n");
            error.append("- Original:\n");
            error.append(originalSpecString);
            error.append('\n');
            error.append("- Result:\n");
            error.append(loopbackSpecString);
            error.append('\n');

            throw new IllegalArgumentException(error.toString());
        }
        return factory;
=======
    @VisibleForTesting
    public Generator setConfigTemplateReader(
        YAMLToInternalMappers.ConfigTemplateReader configTemplateReader)
    {
      this.configTemplateReader = configTemplateReader;
      return this;
>>>>>>> a9019b3e
    }

    public DefaultServiceSpec build() throws Exception {
      return YAMLToInternalMappers.convertServiceSpec(
          rawServiceSpec,
          // Use provided multi-service config, or derive single-service config from the RawServiceSpec:
          multiServiceFrameworkConfig.orElse(FrameworkConfig.fromRawServiceSpec(rawServiceSpec)),
          schedulerConfig,
          taskEnvRouter,
          configTemplateReader);
    }
  }

<<<<<<< HEAD
    /**
     * Factory which performs the inverse of {@link DefaultServiceSpec#getBytes()}.
     */
    public static class ConfigFactory implements ConfigurationFactory<ServiceSpec> {

        /**
         * Subtypes to be registered by defaults. This list should include all
         * {@link PlacementRule}s that are included in the library.
         */
        private static final Collection<Class<?>> defaultRegisteredSubtypes = Arrays.asList(
                AgentRule.class,
                AndRule.class,
                AnyMatcher.class,
                AttributeRule.class,
                DefaultResourceSpec.class,
                DefaultVolumeSpec.class,
                ExactMatcher.class,
                HostnameRule.class,
                InvalidPlacementRule.class,
                IsLocalRegionRule.class,
                MaxPerAttributeRule.class,
                MaxPerHostnameRule.class,
                MaxPerRegionRule.class,
                MaxPerZoneRule.class,
                NamedVIPSpec.class,
                NotRule.class,
                OrRule.class,
                PassthroughRule.class,
                PortSpec.class,
                RegexMatcher.class,
                RegionRule.class,
                RoundRobinByAttributeRule.class,
                RoundRobinByHostnameRule.class,
                RoundRobinByRegionRule.class,
                RoundRobinByZoneRule.class,
                TaskTypeLabelConverter.class,
                TaskTypeRule.class,
                ZoneRule.class,
                DefaultSecretSpec.class,
                DefaultHostVolumeSpec.class);

        private final ObjectMapper objectMapper;

        /**
         * @see DefaultServiceSpec#getConfigurationFactory(ServiceSpec, Collection)
         */
        private ConfigFactory(Collection<Class<?>> additionalSubtypes) {
            objectMapper = SerializationUtils.registerDefaultModules(new ObjectMapper());
            objectMapper.configure(DeserializationFeature.FAIL_ON_UNKNOWN_PROPERTIES, false);
            for (Class<?> subtype : defaultRegisteredSubtypes) {
                objectMapper.registerSubtypes(subtype);
            }
            for (Class<?> subtype : additionalSubtypes) {
                objectMapper.registerSubtypes(subtype);
            }

            SimpleModule module = new SimpleModule();
            module.addDeserializer(GoalState.class, new GoalStateDeserializer());
            objectMapper.registerModule(module);
        }
=======

  /**
   * {@link DefaultServiceSpec} builder static inner class.
   */
  public static final class Builder {
    private String name;
>>>>>>> a9019b3e

    private String role;

<<<<<<< HEAD
        @VisibleForTesting
        public static final Collection<Class<?>> getDefaultRegisteredSubtypes() {
            return defaultRegisteredSubtypes;
        }

        /**
         * Custom deserializer for goal states to accomodate transition from FINISHED to ONCE/FINISH.
         */
        public static class GoalStateDeserializer extends StdDeserializer<GoalState> {

            public GoalStateDeserializer() {
                this(null);
            }

            protected GoalStateDeserializer(Class<?> vc) {
                super(vc);
            }

            @Override
            public GoalState deserialize(
                    JsonParser p, DeserializationContext ctxt) throws IOException, JsonParseException {
                String value = ((TextNode) p.getCodec().readTree(p)).textValue();

                if (value.equals("FINISHED") || value.equals("ONCE")) {
                    // If an old service spec (e.g. from ZK) had the deprecated "FINISHED" value, convert it to ONCE
                    // automatically. Note that we block new instances of FINISHED coming in from YAML definitions as of
                    // Oct 2018. TODO(nickbp): Remove support for "FINISHED" on or after Mar 2019
                    return GoalState.ONCE;
                } else if (value.equals("FINISH")) {
                    return GoalState.FINISH;
                } else if (value.equals("RUNNING")) {
                    return GoalState.RUNNING;
                } else {
                    LOGGER.warn("Found unknown goal state in config store: {}", value);
                    return GoalState.UNKNOWN;
                }
            }
        }
    }
=======
    private String principal;

    private String user;

    private GoalState goalState;
>>>>>>> a9019b3e

    private String region;

    private String webUrl;

    private String zookeeperConnection;

    private ReplacementFailurePolicy replacementFailurePolicy;

    private List<PodSpec> pods = new ArrayList<>();

    private Builder() {
    }

    /**
     * Sets the {@code name} and returns a reference to this Builder so that the methods can be chained together.
     *
     * @param name the {@code name} to set
     * @return a reference to this Builder
     */
    public Builder name(String name) {
      this.name = name;
      return this;
    }

    /**
     * Sets the {@code role} and returns a reference to this Builder so that the methods can be chained together.
     *
     * @param role the {@code role} to set
     * @return a reference to this Builder
     */
    public Builder role(String role) {
      this.role = role;
      return this;
    }

    /**
     * Sets the {@code principal} and returns a reference to this Builder so that the methods can be chained
     * together.
     *
     * @param principal the {@code principal} to set
     * @return a reference to this Builder
     */
    public Builder principal(String principal) {
      this.principal = principal;
      return this;
    }

    /**
     * Sets the {@code user} and returns a reference to this Builder so that the methods can be chained together.
     *
     * @param user the {@code user} to set
     * @return a reference to this Builder
     */
    public Builder user(String user) {
      this.user = user;
      return this;
    }

    /**
     * Sets the {@code goalState} and returns a reference to this Builder so that the methods can be chained
     * together. Default value is {@code RUNNING}.
     *
     * @param goalState the {@code goalState} to set
     * @return a reference to this Builder
     */
    public Builder goalState(GoalState goalState) {
      this.goalState = goalState;
      return this;
    }

    /**
     * Sets the {@code region} and returns a reference to this Builder so that the methods can be chained together.
     *
     * @param region the {@code region} to set
     * @return a reference to this Builder
     */
    public Builder region(String region) {
      this.region = region;
      return this;
    }

    /**
     * Sets the advertised web UI URL for the service and returns a reference to this Builder so that the methods
     * can be chained together.
     *
     * @param webUrl the web URL to set
     * @return a reference to this Builder
     */
    public Builder webUrl(String webUrl) {
      this.webUrl = webUrl;
      return this;
    }

    /**
     * Sets the {@code zookeeperConnection} and returns a reference to this Builder so that the methods can be
     * chained together.
     *
     * @param zookeeperConnection the {@code zookeeperConnection} to set
     * @return a reference to this Builder
     */
    public Builder zookeeperConnection(String zookeeperConnection) {
      this.zookeeperConnection = zookeeperConnection;
      return this;
    }

    /**
     * Sets the {@code pods} and returns a reference to this Builder so that the methods can be chained together.
     *
     * @param pods the {@code pods} to set
     * @return a reference to this Builder
     */
    public Builder pods(List<PodSpec> pods) {
      this.pods = pods;
      return this;
    }

    /**
     * Adds the {@code pod} and returns a reference to this Builder so that the methods can be chained together.
     *
     * @param pod the {@code pod} to add
     * @return a reference to this Builder
     */
    public Builder addPod(PodSpec pod) {
      this.pods.add(pod);
      return this;
    }

    /**
     * Sets the {@code replacementFailurePolicy} and returns a reference to this Builder so that the methods can be
     * chained together.
     *
     * @param replacementFailurePolicy the {@code replacementFailurePolicy} to set
     * @return a reference to this Builder
     */
    public Builder replacementFailurePolicy(ReplacementFailurePolicy replacementFailurePolicy) {
      this.replacementFailurePolicy = replacementFailurePolicy;
      return this;
    }

    /**
     * Returns a {@code DefaultServiceSpec} built from the parameters previously set.
     *
     * @return a {@code DefaultServiceSpec} built with parameters of this {@code DefaultServiceSpec.Builder}
     */
    public DefaultServiceSpec build() {
      return new DefaultServiceSpec(this);
    }
  }
}<|MERGE_RESOLUTION|>--- conflicted
+++ resolved
@@ -1,5 +1,16 @@
 package com.mesosphere.sdk.specification;
 
+import com.fasterxml.jackson.annotation.JsonCreator;
+import com.fasterxml.jackson.annotation.JsonProperty;
+import com.fasterxml.jackson.core.JsonParseException;
+import com.fasterxml.jackson.core.JsonParser;
+import com.fasterxml.jackson.databind.DeserializationContext;
+import com.fasterxml.jackson.databind.DeserializationFeature;
+import com.fasterxml.jackson.databind.ObjectMapper;
+import com.fasterxml.jackson.databind.deser.std.StdDeserializer;
+import com.fasterxml.jackson.databind.module.SimpleModule;
+import com.fasterxml.jackson.databind.node.TextNode;
+import com.google.common.annotations.VisibleForTesting;
 import com.mesosphere.sdk.config.ConfigurationComparator;
 import com.mesosphere.sdk.config.ConfigurationFactory;
 import com.mesosphere.sdk.config.SerializationUtils;
@@ -37,17 +48,6 @@
 import com.mesosphere.sdk.specification.yaml.YAMLToInternalMappers;
 import com.mesosphere.sdk.state.ConfigStoreException;
 import com.mesosphere.sdk.storage.StorageError.Reason;
-
-import com.fasterxml.jackson.annotation.JsonCreator;
-import com.fasterxml.jackson.annotation.JsonProperty;
-import com.fasterxml.jackson.core.JsonParser;
-import com.fasterxml.jackson.databind.DeserializationContext;
-import com.fasterxml.jackson.databind.DeserializationFeature;
-import com.fasterxml.jackson.databind.ObjectMapper;
-import com.fasterxml.jackson.databind.deser.std.StdDeserializer;
-import com.fasterxml.jackson.databind.module.SimpleModule;
-import com.fasterxml.jackson.databind.node.TextNode;
-import com.google.common.annotations.VisibleForTesting;
 import org.apache.commons.lang3.StringUtils;
 import org.apache.commons.lang3.builder.EqualsBuilder;
 import org.apache.commons.lang3.builder.HashCodeBuilder;
@@ -57,9 +57,6 @@
 import java.io.File;
 import java.io.IOException;
 import java.nio.charset.StandardCharsets;
-<<<<<<< HEAD
-import java.util.*;
-=======
 import java.util.ArrayList;
 import java.util.Arrays;
 import java.util.Collection;
@@ -67,58 +64,13 @@
 import java.util.List;
 import java.util.Map;
 import java.util.Optional;
-import java.util.stream.Collectors;
->>>>>>> a9019b3e
 
 
 /**
  * Default implementation of {@link ServiceSpec}.
  */
-<<<<<<< HEAD
 public class DefaultServiceSpec implements ServiceSpec {
-    private static final Comparator COMPARATOR = new Comparator();
-    private static final Logger LOGGER = LoggingUtils.getLogger(DefaultServiceSpec.class);
-
-    private final String name;
-    private final String role;
-    private final String principal;
-    private final String user;
-    private final GoalState goalState;
-    private final String region;
-    private final String webUrl;
-    private final String zookeeperConnection;
-    private final List<PodSpec> pods;
-    private final ReplacementFailurePolicy replacementFailurePolicy;
-
-    @JsonCreator
-    private DefaultServiceSpec(
-            @JsonProperty("name") String name,
-            @JsonProperty("role") String role,
-            @JsonProperty("principal") String principal,
-            @JsonProperty("user") String user,
-            @JsonProperty("goal") GoalState goalState,
-            @JsonProperty("region") String region,
-            @JsonProperty("web-url") String webUrl,
-            @JsonProperty("zookeeper") String zookeeperConnection,
-            @JsonProperty("replacement-failure-policy") ReplacementFailurePolicy replacementFailurePolicy,
-            @JsonProperty("pod-specs") List<PodSpec> pods) {
-        this.name = name;
-        this.role = role;
-        this.principal = principal;
-        this.user = getUser(user, pods);
-        this.goalState = goalState == null ? GoalState.RUNNING : goalState;
-        this.region = region;
-        this.webUrl = webUrl;
-        // If no zookeeperConnection string is configured, fallback to the default value.
-        this.zookeeperConnection = StringUtils.isBlank(zookeeperConnection)
-                ? DcosConstants.MESOS_MASTER_ZK_CONNECTION_STRING : zookeeperConnection;
-        this.replacementFailurePolicy = replacementFailurePolicy;
-        this.pods = pods;
-    }
-=======
-public final class DefaultServiceSpec implements ServiceSpec {
   private static final Comparator COMPARATOR = new Comparator();
->>>>>>> a9019b3e
 
   private static final Logger LOGGER = LoggingUtils.getLogger(DefaultServiceSpec.class);
 
@@ -160,11 +112,6 @@
     this.principal = principal;
     this.user = getUser(user, pods);
     this.goalState = goalState == null ? GoalState.RUNNING : goalState;
-    if (goalState == GoalState.FINISHED) {
-      throw new IllegalArgumentException(
-          "Service goal state is deprecated FINISHED. Did you mean FINISH?"
-      );
-    }
     this.region = region;
     this.webUrl = webUrl;
     // If no zookeeperConnection string is configured, fallback to the default value.
@@ -172,6 +119,26 @@
         ? DcosConstants.MESOS_MASTER_ZK_CONNECTION_STRING : zookeeperConnection;
     this.replacementFailurePolicy = replacementFailurePolicy;
     this.pods = pods;
+  }
+
+  @VisibleForTesting
+  static String getUser(String user, List<PodSpec> podSpecs) {
+    if (!StringUtils.isBlank(user)) {
+      return user;
+    }
+
+    Optional<PodSpec> podSpecOptional = Optional.empty();
+    if (podSpecs != null) {
+      podSpecOptional = podSpecs.stream()
+          .filter(podSpec -> podSpec != null && podSpec.getUser() != null && podSpec.getUser().isPresent())
+          .findFirst();
+    }
+
+    if (podSpecOptional.isPresent()) {
+      return podSpecOptional.get().getUser().get();
+    } else {
+      return DcosConstants.DEFAULT_SERVICE_USER;
+    }
   }
 
   private DefaultServiceSpec(Builder builder) {
@@ -189,29 +156,7 @@
 
     ValidationUtils.nonEmpty(this, "name", name);
     ValidationUtils.nonEmpty(this, "pods", pods);
-    ValidationUtils.isUnique(this, "pods", pods.stream().map(PodSpec::getType));
-  }
-
-  @VisibleForTesting
-  static String getUser(String user, List<PodSpec> podSpecs) {
-    if (!StringUtils.isBlank(user)) {
-      return user;
-    }
-
-    Optional<PodSpec> podSpecOptional = Optional.empty();
-    if (podSpecs != null) {
-      podSpecOptional = podSpecs
-          .stream()
-          .filter(podSpec -> podSpec != null &&
-              podSpec.getUser() != null &&
-              podSpec.getUser().isPresent()
-          )
-          .findFirst();
-    }
-
-    return podSpecOptional
-        .map(podSpec -> podSpec.getUser().get())
-        .orElse(DcosConstants.DEFAULT_SERVICE_USER);
+    ValidationUtils.isUnique(this, "pods", pods.stream().map(p -> p.getType()));
   }
 
   /**
@@ -232,17 +177,12 @@
    * Used by unit tests.
    */
   @VisibleForTesting
-  public static Generator newGenerator(
-      File rawServiceSpecFile,
-      SchedulerConfig schedulerConfig)
-      throws Exception
-  {
-    // assume that any configs are in the same directory as the spec
+  public static Generator newGenerator(File rawServiceSpecFile, SchedulerConfig schedulerConfig) throws Exception {
     return new Generator(
         RawServiceSpec.newBuilder(rawServiceSpecFile).build(),
         schedulerConfig,
         new TaskEnvRouter(),
-        rawServiceSpecFile.getParentFile());
+        rawServiceSpecFile.getParentFile()); // assume that any configs are in the same directory as the spec
   }
 
   /**
@@ -254,13 +194,10 @@
       SchedulerConfig schedulerConfig,
       Map<String, String> schedulerEnvironment,
       File configTemplateDir)
+      throws Exception
   {
     return new Generator(
-        rawServiceSpec,
-        schedulerConfig,
-        new TaskEnvRouter(schedulerEnvironment),
-        configTemplateDir
-    );
+        rawServiceSpec, schedulerConfig, new TaskEnvRouter(schedulerEnvironment), configTemplateDir);
   }
 
   public static Builder newBuilder() {
@@ -282,12 +219,94 @@
     return builder;
   }
 
+  @Override
+  public String getName() {
+    return name;
+  }
+
+  @Override
+  public String getRole() {
+    return role;
+  }
+
+  @Override
+  public String getPrincipal() {
+    return principal;
+  }
+
+  @Override
+  public String getUser() {
+    return user;
+  }
+
+  @Override
+  public GoalState getGoal() {
+    return goalState;
+  }
+
+  @Override
+  public Optional<String> getRegion() {
+    return Optional.ofNullable(region);
+  }
+
+  @Override
+  public String getWebUrl() {
+    return webUrl;
+  }
+
+  @Override
+  public String getZookeeperConnection() {
+    return zookeeperConnection;
+  }
+
+  @Override
+  public Optional<ReplacementFailurePolicy> getReplacementFailurePolicy() {
+    return Optional.ofNullable(replacementFailurePolicy);
+  }
+
+  @Override
+  public List<PodSpec> getPods() {
+    return pods;
+  }
+
+  @Override
+  public boolean equals(Object o) {
+    return EqualsBuilder.reflectionEquals(this, o);
+  }
+
+  @Override
+  public int hashCode() {
+    return HashCodeBuilder.reflectionHashCode(this);
+  }
+
+  @Override
+  public String toString() {
+    return ToStringBuilder.reflectionToString(this);
+  }
+
   /**
    * Returns a {@link ConfigurationComparator} which may be used to compare
    * {@link DefaultServiceSpec}s.
    */
   public static ConfigurationComparator<ServiceSpec> getComparatorInstance() {
     return COMPARATOR;
+  }
+
+  /**
+   * Comparer which checks for equality of {@link DefaultServiceSpec}s.
+   */
+  public static class Comparator implements ConfigurationComparator<ServiceSpec> {
+
+    /**
+     * Call {@link DefaultServiceSpec#getComparatorInstance()} instead.
+     */
+    private Comparator() {
+    }
+
+    @Override
+    public boolean equals(ServiceSpec first, ServiceSpec second) {
+      return EqualsBuilder.reflectionEquals(first, second);
+    }
   }
 
   /**
@@ -316,9 +335,7 @@
       ServiceSpec serviceSpec,
       Collection<Class<?>> additionalSubtypesToRegister)
   {
-    ConfigurationFactory<ServiceSpec> factory = new ConfigFactory(
-        additionalSubtypesToRegister,
-        ConfigFactory.getReferenceTerminalGoalState(serviceSpec));
+    ConfigurationFactory<ServiceSpec> factory = new ConfigFactory(additionalSubtypesToRegister);
 
     final byte[] serviceSpecBytes;
     try {
@@ -331,12 +348,9 @@
     try {
       // Serialize and then deserialize:
       loopbackSpecification = factory.parse(serviceSpecBytes);
-    } catch (Exception e) { // SUPPRESS CHECKSTYLE IllegalCatch
+    } catch (Exception e) {
       LOGGER.error("Failed to parse JSON for loopback validation", e);
-      LOGGER.error(
-          "JSON to be parsed was:\n{}",
-          new String(serviceSpecBytes, StandardCharsets.UTF_8)
-      );
+      LOGGER.error("JSON to be parsed was:\n{}", new String(serviceSpecBytes, StandardCharsets.UTF_8));
       throw new IllegalArgumentException("Failed to parse JSON for loopback validation", e);
     }
     // Verify that equality works:
@@ -372,93 +386,10 @@
     return new ConfigFactory(Collections.emptyList());
   }
 
-  @Override
-  public String getName() {
-    return name;
-  }
-
-  @Override
-  public String getRole() {
-    return role;
-  }
-
-  @Override
-  public String getPrincipal() {
-    return principal;
-  }
-
-  // CHECKSTYLE:OFF OverloadMethodsDeclarationOrder
-  @Override
-  public String getUser() {
-    return user;
-  }
-  // CHECKSTYLE:ON OverloadMethodsDeclarationOrder
-
-  @Override
-  public GoalState getGoal() {
-    return goalState;
-  }
-
-  @Override
-  public Optional<String> getRegion() {
-    return Optional.ofNullable(region);
-  }
-
-  @Override
-  public String getWebUrl() {
-    return webUrl;
-  }
-
-  @Override
-  public String getZookeeperConnection() {
-    return zookeeperConnection;
-  }
-
-  @Override
-  public Optional<ReplacementFailurePolicy> getReplacementFailurePolicy() {
-    return Optional.ofNullable(replacementFailurePolicy);
-  }
-
-  @Override
-  public List<PodSpec> getPods() {
-    return pods;
-  }
-
-  @Override
-  public boolean equals(Object o) {
-    return EqualsBuilder.reflectionEquals(this, o);
-  }
-
-  @Override
-  public int hashCode() {
-    return HashCodeBuilder.reflectionHashCode(this);
-  }
-
-  @Override
-  public String toString() {
-    return ToStringBuilder.reflectionToString(this);
-  }
-
-  /**
-   * Comparer which checks for equality of {@link DefaultServiceSpec}s.
-   */
-  public static final class Comparator implements ConfigurationComparator<ServiceSpec> {
-
-    /**
-     * Call {@link DefaultServiceSpec#getComparatorInstance()} instead.
-     */
-    private Comparator() {}
-
-    @Override
-    public boolean equals(ServiceSpec first, ServiceSpec second) {
-      return EqualsBuilder.reflectionEquals(first, second);
-    }
-  }
-
   /**
    * Factory which performs the inverse of {@link DefaultServiceSpec#getBytes()}.
    */
-  public static final class ConfigFactory implements ConfigurationFactory<ServiceSpec> {
+  public static class ConfigFactory implements ConfigurationFactory<ServiceSpec> {
 
     /**
      * Subtypes to be registered by defaults. This list should include all
@@ -498,12 +429,10 @@
 
     private final ObjectMapper objectMapper;
 
-    private final GoalState referenceTerminalGoalState;
-
     /**
      * @see DefaultServiceSpec#getConfigurationFactory(ServiceSpec, Collection)
      */
-    private ConfigFactory(Collection<Class<?>> additionalSubtypes, GoalState goalState) {
+    private ConfigFactory(Collection<Class<?>> additionalSubtypes) {
       objectMapper = SerializationUtils.registerDefaultModules(new ObjectMapper());
       objectMapper.configure(DeserializationFeature.FAIL_ON_UNKNOWN_PROPERTIES, false);
       for (Class<?> subtype : defaultRegisteredSubtypes) {
@@ -516,36 +445,6 @@
       SimpleModule module = new SimpleModule();
       module.addDeserializer(GoalState.class, new GoalStateDeserializer());
       objectMapper.registerModule(module);
-
-      referenceTerminalGoalState = goalState;
-    }
-
-    private ConfigFactory(Collection<Class<?>> additionalSubtypes) {
-      this(additionalSubtypes, GoalState.ONCE);
-    }
-
-    private static GoalState getReferenceTerminalGoalState(ServiceSpec serviceSpec) {
-      Collection<TaskSpec> serviceTasks = serviceSpec
-          .getPods()
-          .stream()
-          .flatMap(p -> p.getTasks().stream())
-          .collect(Collectors.toList());
-      for (TaskSpec taskSpec : serviceTasks) {
-        if (taskSpec.getGoal().equals(GoalState.FINISHED)) {
-          return GoalState.FINISHED;
-        }
-      }
-      return GoalState.ONCE;
-    }
-
-    @VisibleForTesting
-    public static final Collection<Class<?>> getDefaultRegisteredSubtypes() {
-      return defaultRegisteredSubtypes;
-    }
-
-    @VisibleForTesting
-    public GoalStateDeserializer getGoalStateDeserializer() {
-      return new GoalStateDeserializer();
     }
 
     @Override
@@ -559,10 +458,15 @@
       }
     }
 
+    @VisibleForTesting
+    public static final Collection<Class<?>> getDefaultRegisteredSubtypes() {
+      return defaultRegisteredSubtypes;
+    }
+
     /**
      * Custom deserializer for goal states to accomodate transition from FINISHED to ONCE/FINISH.
      */
-    public class GoalStateDeserializer extends StdDeserializer<GoalState> {
+    public static class GoalStateDeserializer extends StdDeserializer<GoalState> {
 
       public GoalStateDeserializer() {
         this(null);
@@ -574,21 +478,22 @@
 
       @Override
       public GoalState deserialize(
-          JsonParser p, DeserializationContext ctxt) throws IOException
+          JsonParser p, DeserializationContext ctxt) throws IOException, JsonParseException
       {
         String value = ((TextNode) p.getCodec().readTree(p)).textValue();
 
-        switch (value) {
-          case "FINISHED":
-          case "ONCE":
-            return referenceTerminalGoalState;
-          case "FINISH":
-            return GoalState.FINISH;
-          case "RUNNING":
-            return GoalState.RUNNING;
-          default:
-            LOGGER.warn("Found unknown goal state in config store: {}", value);
-            return GoalState.UNKNOWN;
+        if (value.equals("FINISHED") || value.equals("ONCE")) {
+          // If an old service spec (e.g. from ZK) had the deprecated "FINISHED" value, convert it to ONCE
+          // automatically. Note that we block new instances of FINISHED coming in from YAML definitions as of
+          // Oct 2018. TODO(nickbp): Remove support for "FINISHED" on or after Mar 2019
+          return GoalState.ONCE;
+        } else if (value.equals("FINISH")) {
+          return GoalState.FINISH;
+        } else if (value.equals("RUNNING")) {
+          return GoalState.RUNNING;
+        } else {
+          LOGGER.warn("Found unknown goal state in config store: {}", value);
+          return GoalState.UNKNOWN;
         }
       }
     }
@@ -597,7 +502,7 @@
   /**
    * Generates a {@link ServiceSpec} from a given YAML definition in the form of a {@link RawServiceSpec}.
    */
-  public static final class Generator {
+  public static class Generator {
 
     private final RawServiceSpec rawServiceSpec;
 
@@ -655,63 +560,10 @@
      * Assigns a custom {@link YAMLToInternalMappers.ConfigTemplateReader} implementation for reading config file
      * templates.  This is exposed to support mocking in tests.
      */
-<<<<<<< HEAD
-    public static ConfigurationFactory<ServiceSpec> getConfigurationFactory(
-            ServiceSpec serviceSpec,
-            Collection<Class<?>> additionalSubtypesToRegister) {
-        ConfigurationFactory<ServiceSpec> factory = new ConfigFactory(additionalSubtypesToRegister);
-
-        final byte[] serviceSpecBytes;
-        try {
-            serviceSpecBytes = serviceSpec.getBytes();
-        } catch (ConfigStoreException e) {
-            throw new IllegalArgumentException("Failed to convert ServiceSpec to bytes", e);
-        }
-
-        final ServiceSpec loopbackSpecification;
-        try {
-            // Serialize and then deserialize:
-            loopbackSpecification = factory.parse(serviceSpecBytes);
-        } catch (Exception e) {
-            LOGGER.error("Failed to parse JSON for loopback validation", e);
-            LOGGER.error("JSON to be parsed was:\n{}", new String(serviceSpecBytes, StandardCharsets.UTF_8));
-            throw new IllegalArgumentException("Failed to parse JSON for loopback validation", e);
-        }
-        // Verify that equality works:
-        if (!loopbackSpecification.equals(serviceSpec)) {
-            final String originalSpecString;
-            try {
-                originalSpecString = serviceSpec.toJsonString();
-            } catch (ConfigStoreException e) {
-                throw new IllegalArgumentException("Failed to convert original ServiceSpec to String", e);
-            }
-            final String loopbackSpecString;
-            try {
-                loopbackSpecString = loopbackSpecification.toJsonString();
-            } catch (ConfigStoreException e) {
-                throw new IllegalArgumentException("Failed to convert loopback ServiceSpec to String", e);
-            }
-
-            StringBuilder error = new StringBuilder();
-            error.append("Equality test failed: Loopback result is not equal to original:\n");
-            error.append("- Original:\n");
-            error.append(originalSpecString);
-            error.append('\n');
-            error.append("- Result:\n");
-            error.append(loopbackSpecString);
-            error.append('\n');
-
-            throw new IllegalArgumentException(error.toString());
-        }
-        return factory;
-=======
     @VisibleForTesting
-    public Generator setConfigTemplateReader(
-        YAMLToInternalMappers.ConfigTemplateReader configTemplateReader)
-    {
+    public Generator setConfigTemplateReader(YAMLToInternalMappers.ConfigTemplateReader configTemplateReader) {
       this.configTemplateReader = configTemplateReader;
       return this;
->>>>>>> a9019b3e
     }
 
     public DefaultServiceSpec build() throws Exception {
@@ -725,125 +577,20 @@
     }
   }
 
-<<<<<<< HEAD
-    /**
-     * Factory which performs the inverse of {@link DefaultServiceSpec#getBytes()}.
-     */
-    public static class ConfigFactory implements ConfigurationFactory<ServiceSpec> {
-
-        /**
-         * Subtypes to be registered by defaults. This list should include all
-         * {@link PlacementRule}s that are included in the library.
-         */
-        private static final Collection<Class<?>> defaultRegisteredSubtypes = Arrays.asList(
-                AgentRule.class,
-                AndRule.class,
-                AnyMatcher.class,
-                AttributeRule.class,
-                DefaultResourceSpec.class,
-                DefaultVolumeSpec.class,
-                ExactMatcher.class,
-                HostnameRule.class,
-                InvalidPlacementRule.class,
-                IsLocalRegionRule.class,
-                MaxPerAttributeRule.class,
-                MaxPerHostnameRule.class,
-                MaxPerRegionRule.class,
-                MaxPerZoneRule.class,
-                NamedVIPSpec.class,
-                NotRule.class,
-                OrRule.class,
-                PassthroughRule.class,
-                PortSpec.class,
-                RegexMatcher.class,
-                RegionRule.class,
-                RoundRobinByAttributeRule.class,
-                RoundRobinByHostnameRule.class,
-                RoundRobinByRegionRule.class,
-                RoundRobinByZoneRule.class,
-                TaskTypeLabelConverter.class,
-                TaskTypeRule.class,
-                ZoneRule.class,
-                DefaultSecretSpec.class,
-                DefaultHostVolumeSpec.class);
-
-        private final ObjectMapper objectMapper;
-
-        /**
-         * @see DefaultServiceSpec#getConfigurationFactory(ServiceSpec, Collection)
-         */
-        private ConfigFactory(Collection<Class<?>> additionalSubtypes) {
-            objectMapper = SerializationUtils.registerDefaultModules(new ObjectMapper());
-            objectMapper.configure(DeserializationFeature.FAIL_ON_UNKNOWN_PROPERTIES, false);
-            for (Class<?> subtype : defaultRegisteredSubtypes) {
-                objectMapper.registerSubtypes(subtype);
-            }
-            for (Class<?> subtype : additionalSubtypes) {
-                objectMapper.registerSubtypes(subtype);
-            }
-
-            SimpleModule module = new SimpleModule();
-            module.addDeserializer(GoalState.class, new GoalStateDeserializer());
-            objectMapper.registerModule(module);
-        }
-=======
 
   /**
    * {@link DefaultServiceSpec} builder static inner class.
    */
   public static final class Builder {
     private String name;
->>>>>>> a9019b3e
 
     private String role;
 
-<<<<<<< HEAD
-        @VisibleForTesting
-        public static final Collection<Class<?>> getDefaultRegisteredSubtypes() {
-            return defaultRegisteredSubtypes;
-        }
-
-        /**
-         * Custom deserializer for goal states to accomodate transition from FINISHED to ONCE/FINISH.
-         */
-        public static class GoalStateDeserializer extends StdDeserializer<GoalState> {
-
-            public GoalStateDeserializer() {
-                this(null);
-            }
-
-            protected GoalStateDeserializer(Class<?> vc) {
-                super(vc);
-            }
-
-            @Override
-            public GoalState deserialize(
-                    JsonParser p, DeserializationContext ctxt) throws IOException, JsonParseException {
-                String value = ((TextNode) p.getCodec().readTree(p)).textValue();
-
-                if (value.equals("FINISHED") || value.equals("ONCE")) {
-                    // If an old service spec (e.g. from ZK) had the deprecated "FINISHED" value, convert it to ONCE
-                    // automatically. Note that we block new instances of FINISHED coming in from YAML definitions as of
-                    // Oct 2018. TODO(nickbp): Remove support for "FINISHED" on or after Mar 2019
-                    return GoalState.ONCE;
-                } else if (value.equals("FINISH")) {
-                    return GoalState.FINISH;
-                } else if (value.equals("RUNNING")) {
-                    return GoalState.RUNNING;
-                } else {
-                    LOGGER.warn("Found unknown goal state in config store: {}", value);
-                    return GoalState.UNKNOWN;
-                }
-            }
-        }
-    }
-=======
     private String principal;
 
     private String user;
 
     private GoalState goalState;
->>>>>>> a9019b3e
 
     private String region;
 
