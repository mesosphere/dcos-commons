--- conflicted
+++ resolved
@@ -1,6 +1,9 @@
 package com.mesosphere.sdk.specification;
 
 import com.google.common.annotations.VisibleForTesting;
+import org.apache.mesos.Protos;
+import org.apache.mesos.Scheduler;
+import org.apache.mesos.SchedulerDriver;
 import com.mesosphere.sdk.api.JettyApiServer;
 import com.mesosphere.sdk.config.ConfigStore;
 import com.mesosphere.sdk.config.ConfigStoreException;
@@ -14,9 +17,6 @@
 import com.mesosphere.sdk.specification.yaml.RawServiceSpecification;
 import com.mesosphere.sdk.specification.yaml.YAMLServiceSpecFactory;
 import com.mesosphere.sdk.state.StateStore;
-import org.apache.mesos.Protos;
-import org.apache.mesos.Scheduler;
-import org.apache.mesos.SchedulerDriver;
 import org.slf4j.Logger;
 import org.slf4j.LoggerFactory;
 
@@ -75,42 +75,7 @@
         register(serviceSpec, this.plans);
     }
 
-<<<<<<< HEAD
-    private static void startApiServer(DefaultScheduler defaultScheduler, int apiPort) {
-        new Thread(new Runnable() {
-            @Override
-            public void run() {
-                JettyApiServer apiServer = null;
-                try {
-                    LOGGER.info("Starting API server.");
-                    apiServer = new JettyApiServer(apiPort, defaultScheduler.getResources());
-                    apiServer.start();
-                } catch (Exception e) {
-                    LOGGER.error("API Server failed with exception: ", e);
-                } finally {
-                    LOGGER.info("API Server exiting.");
-                    try {
-                        if (apiServer != null) {
-                            apiServer.stop();
-                        }
-                    } catch (Exception e) {
-                        LOGGER.error("Failed to stop API server with exception: ", e);
-                    }
-                }
-            }
-        }).start();
-    }
-
-    private static void registerFramework(Scheduler sched, Protos.FrameworkInfo frameworkInfo, String masterUri) {
-        LOGGER.info("Registering framework: {}", frameworkInfo);
-        SchedulerDriver driver = new SchedulerDriverFactory().create(sched, frameworkInfo, masterUri);
-        driver.run();
-    }
-
-    private void init() {
-=======
     protected void init() {
->>>>>>> a253a9ae
         this.apiPort = this.serviceSpec.getApiPort();
         this.zkConnectionString = this.serviceSpec.getZookeeperConnection();
         this.stateStore = DefaultScheduler.createStateStore(this.serviceSpec, zkConnectionString);
@@ -166,8 +131,40 @@
         return serviceSpec;
     }
 
+
     public Collection<Plan> getPlans() {
         return plans;
+    }
+
+    private static void startApiServer(DefaultScheduler defaultScheduler, int apiPort) {
+        new Thread(new Runnable() {
+            @Override
+            public void run() {
+                JettyApiServer apiServer = null;
+                try {
+                    LOGGER.info("Starting API server.");
+                    apiServer = new JettyApiServer(apiPort, defaultScheduler.getResources());
+                    apiServer.start();
+                } catch (Exception e) {
+                    LOGGER.error("API Server failed with exception: ", e);
+                } finally {
+                    LOGGER.info("API Server exiting.");
+                    try {
+                        if (apiServer != null) {
+                            apiServer.stop();
+                        }
+                    } catch (Exception e) {
+                        LOGGER.error("Failed to stop API server with exception: ", e);
+                    }
+                }
+            }
+        }).start();
+    }
+
+    private static void registerFramework(Scheduler sched, Protos.FrameworkInfo frameworkInfo, String masterUri) {
+        LOGGER.info("Registering framework: {}", frameworkInfo);
+        SchedulerDriver driver = new SchedulerDriverFactory().create(sched, frameworkInfo, masterUri);
+        driver.run();
     }
 
     private Protos.FrameworkInfo getFrameworkInfo() {
