--- conflicted
+++ resolved
@@ -14,11 +14,7 @@
 }
 
 ext {
-<<<<<<< HEAD
     mesosVer = "1.1.0"
-=======
-    mesosVer = "1.0.1"
->>>>>>> 5fcf093c
     junitVer = "4.12"
     systemRulesVer = "1.16.0"
     mockitoVer = "1.9.5"
