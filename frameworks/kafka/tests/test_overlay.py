--- conflicted
+++ resolved
@@ -32,11 +32,8 @@
 @pytest.mark.overlay
 @pytest.mark.smoke
 @pytest.mark.sanity
-<<<<<<< HEAD
 @overlay_nostrict
-=======
 @utils.dcos_1_9_or_higher
->>>>>>> 15c4616e
 def test_service_overlay_health():
     """Installs SDK based Kafka on with virtual networks set to True. Tests that the deployment completes
     and the service is healthy, then checks that all of the service tasks (brokers) are on the overlay network
@@ -54,11 +51,8 @@
 @pytest.mark.smoke
 @pytest.mark.sanity
 @pytest.mark.overlay
-<<<<<<< HEAD
 @overlay_nostrict
-=======
 @utils.dcos_1_9_or_higher
->>>>>>> 15c4616e
 def test_overlay_network_deployment_and_endpoints():
     # double check
     tasks.check_running(SERVICE_NAME, DEFAULT_BROKER_COUNT)
@@ -74,11 +68,8 @@
 
 @pytest.mark.sanity
 @pytest.mark.overlay
-<<<<<<< HEAD
 @overlay_nostrict
-=======
 @utils.dcos_1_9_or_higher
->>>>>>> 15c4616e
 def test_pods_restart_on_overlay():
     restart_broker_pods()
     test_overlay_network_deployment_and_endpoints()
@@ -86,11 +77,8 @@
 
 @pytest.mark.sanity
 @pytest.mark.overlay
-<<<<<<< HEAD
 @overlay_nostrict
-=======
 @utils.dcos_1_9_or_higher
->>>>>>> 15c4616e
 def test_pods_replace_on_overlay():
     replace_broker_pod()
     test_overlay_network_deployment_and_endpoints()
@@ -98,21 +86,15 @@
 
 @pytest.mark.sanity
 @pytest.mark.overlay
-<<<<<<< HEAD
 @overlay_nostrict
-=======
 @utils.dcos_1_9_or_higher
->>>>>>> 15c4616e
 def test_topic_create_overlay():
     create_topic()
 
 
 @pytest.mark.sanity
 @pytest.mark.overlay
-<<<<<<< HEAD
 @overlay_nostrict
-=======
 @utils.dcos_1_9_or_higher
->>>>>>> 15c4616e
 def test_topic_delete_overlay():
     delete_topic()