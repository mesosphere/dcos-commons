--- conflicted
+++ resolved
@@ -5,10 +5,7 @@
 import com.mesosphere.sdk.config.ConfigurationUpdater;
 import com.mesosphere.sdk.offer.TaskException;
 import com.mesosphere.sdk.offer.TaskUtils;
-<<<<<<< HEAD
 import com.mesosphere.sdk.specification.PodInstance;
-=======
->>>>>>> 81c2fa80
 import com.mesosphere.sdk.specification.ServiceSpec;
 import com.mesosphere.sdk.specification.TaskSpec;
 import com.mesosphere.sdk.storage.StorageError.Reason;
@@ -26,6 +23,7 @@
 import java.util.List;
 import java.util.Map;
 import java.util.Optional;
+import java.util.stream.Collectors;
 
 /**
  * Utilities for implementations and users of {@link StateStore}.
@@ -95,7 +93,6 @@
         return results;
     }
 
-<<<<<<< HEAD
     /**
      * Returns all {@link TaskInfo}s associated with the provided {@link PodInstance}, or an empty list if none were
      * found.
@@ -115,8 +112,6 @@
                 .collect(Collectors.toList());
     }
 
-=======
->>>>>>> 81c2fa80
     /**
      * Verifies that the supplied TaskStatus corresponds to a single TaskInfo in the provided StateStore and returns the
      * TaskInfo.
