--- conflicted
+++ resolved
@@ -2,14 +2,9 @@
   "assets": {
     "uris": {
       "jre-tar-gz": "https://downloads.mesosphere.com/java/jre-8u112-linux-x64.tar.gz",
-<<<<<<< HEAD
-      "libmesos-bundle-tar-gz": "http://downloads.mesosphere.com/libmesos-bundle/libmesos-bundle-1.8.7-1.0.2-2.tar.gz",
-      "bootstrap-zip": "{{artifact-dir}}/bootstrap.zip",
-=======
       "libmesos-bundle-tar-gz": "https://downloads.mesosphere.com/libmesos-bundle/libmesos-bundle-1.9-argus-1.1.x-2.tar.gz",
       "hdfs-tar-gz": "https://downloads.mesosphere.com/hdfs/assets/hadoop-2.6.0-cdh5.7.1-dcos.tar.gz",
-      "resolve-zip": "https://downloads.mesosphere.com/dcos-commons/artifacts/resolve.zip",
->>>>>>> edf9eab7
+      "bootstrap-zip": "{{artifact-dir}}/bootstrap.zip",
       "scheduler-zip": "{{artifact-dir}}/hdfs-scheduler.zip",
       "executor-zip": "{{artifact-dir}}/executor.zip"
     }
