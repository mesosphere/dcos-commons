package com.mesosphere.sdk.scheduler.recovery;

import com.mesosphere.sdk.offer.CommonIdUtils;
import com.mesosphere.sdk.offer.OfferAccepter;
import com.mesosphere.sdk.offer.OfferRecommendation;
import com.mesosphere.sdk.offer.evaluate.OfferEvaluator;
import com.mesosphere.sdk.offer.taskdata.TaskLabelWriter;
import com.mesosphere.sdk.scheduler.DefaultTaskKiller;
import com.mesosphere.sdk.scheduler.SchedulerFlags;
import com.mesosphere.sdk.scheduler.plan.*;
import com.mesosphere.sdk.scheduler.recovery.constrain.TestingLaunchConstrainer;
import com.mesosphere.sdk.scheduler.recovery.monitor.TestingFailureMonitor;
import com.mesosphere.sdk.specification.*;
import com.mesosphere.sdk.state.ConfigStore;
import com.mesosphere.sdk.state.StateStore;
import com.mesosphere.sdk.storage.MemPersister;
import com.mesosphere.sdk.storage.Persister;
import com.mesosphere.sdk.testutils.*;
import edu.umd.cs.findbugs.annotations.SuppressFBWarnings;
import org.apache.mesos.Protos;
import org.apache.mesos.Protos.Offer;
import org.apache.mesos.Protos.Resource;
import org.apache.mesos.Protos.TaskInfo;
import org.apache.mesos.SchedulerDriver;
import org.junit.Before;
import org.junit.Test;
import org.mockito.ArgumentCaptor;
import org.mockito.Captor;
import org.mockito.MockitoAnnotations;

import java.io.File;
import java.util.*;

import static org.junit.Assert.*;
import static org.mockito.Mockito.*;

/**
 * Our goal is verify the following pieces of functionality:
 * <ul>
 * <li>If it has failed tasks, it will not attempt to launch stopped tasks.</li>
 * <li> If a step is currently running with the same name as a terminated task, it will not appear as terminated.</li>
 * <li>If a task is failed, it can transition to stopped when the failure detector decides </li>
 * <li>If a task is stopped, it can be restarted (or maybe not, depending on offer)</li>
 * <li>Launches will only occur when the constrainer allows it</li>
 * <li>When a task is failed, it shows up as failed for multiple cycles if nothing changes</li>
 * <li>When a task is stopped, it shows up as stopped for multiple cycles if nothing changes</li>
 * <li>When a stopped task launches, it no longer shows up as stopped</li>
 * <li>When a failed task launches, it no longer shows up as failed</li>
 * </ul>
 */
public class DefaultRecoveryPlanManagerTest extends DefaultCapabilitiesTestSuite {
    private static final SchedulerFlags flags = OfferRequirementTestUtils.getTestSchedulerFlags();

    private static final List<Resource> resources = Arrays.asList(
            ResourceTestUtils.getUnreservedCpu(TestPodFactory.CPU),
            ResourceTestUtils.getUnreservedMem(TestPodFactory.MEM));

    private TaskInfo taskInfo = TaskTestUtils.getTaskInfo(resources);
    private Collection<TaskInfo> taskInfos = Collections.singletonList(taskInfo);

    private DefaultRecoveryPlanManager recoveryManager;
    private OfferAccepter offerAccepter;
    private StateStore stateStore;
    private ConfigStore<ServiceSpec> configStore;
    private SchedulerDriver schedulerDriver;
    private TestingFailureMonitor failureMonitor;
    private TestingLaunchConstrainer launchConstrainer;
    private PlanCoordinator planCoordinator;
    private DefaultPlanScheduler planScheduler;
    private PlanManager mockDeployManager;
    private TaskFailureListener taskFailureListener;
    private ServiceSpec serviceSpec;

    private static List<Offer> getOffers() {
        return getOffers(TestPodFactory.CPU, TestPodFactory.MEM);
    }

    private static List<Offer> getOffers(double cpus, double mem) {
        return OfferTestUtils.getCompleteOffers(
                Arrays.asList(
                        ResourceTestUtils.getUnreservedCpu(cpus),
                        ResourceTestUtils.getUnreservedMem(mem)));
    }

    @Captor
    private ArgumentCaptor<List<OfferRecommendation>> recommendationCaptor;

    @Before
    public void beforeEach() throws Exception {
        MockitoAnnotations.initMocks(this);

        failureMonitor = spy(new TestingFailureMonitor());
        launchConstrainer = spy(new TestingLaunchConstrainer());
        offerAccepter = mock(OfferAccepter.class);
        Persister persister = new MemPersister();
        stateStore = new StateStore(persister);

        File recoverySpecFile = new File(getClass().getClassLoader().getResource("recovery-plan-manager-test.yml").getPath());
        serviceSpec = DefaultServiceSpec.newGenerator(recoverySpecFile, flags).build();

        configStore = new ConfigStore<>(DefaultServiceSpec.getConfigurationFactory(serviceSpec), persister);
        UUID configTarget = configStore.store(serviceSpec);
        configStore.setTargetConfig(configTarget);
        taskInfo = TaskInfo.newBuilder(taskInfo)
                .setLabels(new TaskLabelWriter(taskInfo)
                        .setTargetConfiguration(configTarget)
                        .setIndex(0)
                        .toProto())
                .setName("test-task-type-0-test-task-name")
                .setTaskId(CommonIdUtils.toTaskId("test-task-type-0-test-task-name"))
                .build();

        taskInfos = Collections.singletonList(taskInfo);
        taskFailureListener = mock(TaskFailureListener.class);
        recoveryManager = spy(new DefaultRecoveryPlanManager(
                stateStore,
                configStore,
                new HashSet<>(Arrays.asList(taskInfo.getName())),
                launchConstrainer,
                failureMonitor));
        schedulerDriver = mock(SchedulerDriver.class);
        mockDeployManager = mock(PlanManager.class);
        final Plan mockDeployPlan = mock(Plan.class);
        when(mockDeployManager.getPlan()).thenReturn(mockDeployPlan);
        planScheduler = new DefaultPlanScheduler(
                offerAccepter,
                new OfferEvaluator(
                        stateStore,
                        serviceSpec.getName(),
                        configTarget,
                        OfferRequirementTestUtils.getTestSchedulerFlags(),
                        true),
                stateStore,
<<<<<<< HEAD
                new DefaultTaskKiller(taskFailureListener).setSchedulerDriver(schedulerDriver));
        planCoordinator = new DefaultPlanCoordinator(Arrays.asList(mockDeployManager, recoveryManager),
                planScheduler);
=======
                new DefaultTaskKiller(taskFailureListener, schedulerDriver));
        planCoordinator = new DefaultPlanCoordinator(Arrays.asList(mockDeployManager, recoveryManager));
>>>>>>> 4cfd1c11
    }

    @Test
    @SuppressFBWarnings("RV_RETURN_VALUE_IGNORED_NO_SIDE_EFFECT")
    public void ifStoppedTryConstrainedlaunch() throws Exception {
        final Protos.TaskStatus status = TaskTestUtils.generateStatus(
                taskInfo.getTaskId(),
                Protos.TaskState.TASK_FAILED);

        launchConstrainer.setCanLaunch(false);
        stateStore.storeTasks(taskInfos);
        stateStore.storeStatus(taskInfo.getName(), status);
        recoveryManager.update(status);
        Collection<Protos.OfferID> acceptedOffers = planScheduler.resourceOffers(
                schedulerDriver,
                getOffers(),
                planCoordinator.getCandidates());

        assertEquals(0, acceptedOffers.size());
        // Verify launchConstrainer was used
        verify(launchConstrainer, times(1)).canLaunch(any());

        // Verify that the UI remains stable
        for (int i = 0; i < 10; i++) {
            planScheduler.resourceOffers(schedulerDriver, getOffers(), planCoordinator.getCandidates());
            //verify the UI
            assertNotNull(recoveryManager.getPlan());
            assertNotNull(recoveryManager.getPlan().getChildren());
            assertNotNull(recoveryManager.getPlan().getChildren().get(0).getChildren());
            assertTrue(recoveryManager.getPlan().getChildren().get(0).getChildren().size() == 1);
            assertEquals("test-task-type-0:[test-task-name]",
                    recoveryManager.getPlan().getChildren().get(0).getChildren().get(0).getName());
        }

        reset(mockDeployManager);
    }

    @Test
    @SuppressFBWarnings("RV_RETURN_VALUE_IGNORED_NO_SIDE_EFFECT")
    public void ifStoppedDoRelaunch() throws Exception {
        final List<Offer> offers = getOffers();
        final Protos.TaskStatus status = TaskTestUtils.generateStatus(
                taskInfo.getTaskId(),
                Protos.TaskState.TASK_FAILED);

        stateStore.storeTasks(taskInfos);
        stateStore.storeStatus(taskInfo.getName(), status);
        stateStore.storeFrameworkId(TestConstants.FRAMEWORK_ID);
        when(offerAccepter.accept(any(), any())).thenReturn(Arrays.asList(offers.get(0).getId()));
        launchConstrainer.setCanLaunch(true);

        recoveryManager.update(status);

        // no dirty
        Collection<Protos.OfferID> acceptedOffers = planScheduler.resourceOffers(
                schedulerDriver,
                getOffers(),
                planCoordinator.getCandidates());
        assertEquals(1, acceptedOffers.size());

        // Verify launchConstrainer was checked before launch
        verify(launchConstrainer, times(1)).canLaunch(any());

        // Verify we ran launching code
        verify(offerAccepter, times(1)).accept(any(), any());
        reset(mockDeployManager);
    }

    @SuppressWarnings({ "unchecked", "rawtypes" })
    @Test
    public void stepWithDifferentNameLaunches() throws Exception {
        final List<Offer> offers = getOffers();
        final Protos.TaskStatus status = TaskTestUtils.generateStatus(taskInfo.getTaskId(), Protos.TaskState.TASK_FAILED);
        final Step step = mock(Step.class);

        launchConstrainer.setCanLaunch(true);
        stateStore.storeTasks(taskInfos);
        stateStore.storeStatus(taskInfo.getName(), status);
        stateStore.storeFrameworkId(TestConstants.FRAMEWORK_ID);
        when(offerAccepter.accept(any(), any())).thenReturn(Arrays.asList(offers.get(0).getId()));
        when(step.getName()).thenReturn("different-name");
        when(mockDeployManager.getCandidates(Collections.emptyList())).thenReturn((Collection) Arrays.asList(step));

        recoveryManager.update(status);
        Collection<Protos.OfferID> acceptedOffers = planScheduler.resourceOffers(
                schedulerDriver,
                getOffers(),
                planCoordinator.getCandidates());

        assertEquals(1, acceptedOffers.size());
        reset(mockDeployManager);
    }

    @Test
    public void stoppedTaskTransitionsToFailed() throws Exception {
        final List<TaskInfo> infos = Collections.singletonList(TaskTestUtils.withFailedFlag(taskInfo));
        final Protos.TaskStatus status = TaskTestUtils.generateStatus(taskInfo.getTaskId(), Protos.TaskState.TASK_FAILED);

        failureMonitor.setFailedList(infos.get(0));
        launchConstrainer.setCanLaunch(false);
        stateStore.storeTasks(infos);
        stateStore.storeStatus(taskInfo.getName(), status);
        when(mockDeployManager.getCandidates(Collections.emptyList())).thenReturn(Collections.emptyList());

        recoveryManager.update(status);
        planScheduler.resourceOffers(
                schedulerDriver,
                getOffers(),
                planCoordinator.getCandidates());

        // Verify that the UI remains stable
        for (int i = 0; i < 10; i++) {
            planScheduler.resourceOffers(
                    schedulerDriver,
                    getOffers(),
                    planCoordinator.getCandidates());

            // verify the transition to stopped
            assertNotNull(recoveryManager.getPlan());
            assertNotNull(recoveryManager.getPlan().getChildren());
            assertNotNull(recoveryManager.getPlan().getChildren().get(0).getChildren());
            assertTrue(recoveryManager.getPlan().getChildren().get(0).getChildren().size() == 1);
            assertEquals("test-task-type-0:[test-task-name]",
                    recoveryManager.getPlan().getChildren().get(0).getChildren().get(0).getName());
        }
        reset(mockDeployManager);
    }

    @Test
    public void failedTaskCanBeRestarted() throws Exception {
        final List<Offer> offers = getOffers();
        final Protos.TaskStatus status = TaskTestUtils.generateStatus(
                taskInfo.getTaskId(),
                Protos.TaskState.TASK_FAILED);

        failureMonitor.setFailedList(taskInfo);
        launchConstrainer.setCanLaunch(true);
        stateStore.storeTasks(taskInfos);
        stateStore.storeStatus(taskInfo.getName(), status);
        stateStore.storeFrameworkId(TestConstants.FRAMEWORK_ID);
        when(offerAccepter.accept(any(), any())).thenReturn(Arrays.asList(offers.get(0).getId()));

        recoveryManager.update(status);
        final Collection<Protos.OfferID> acceptedOffers = planScheduler.resourceOffers(
                schedulerDriver,
                getOffers(),
                planCoordinator.getCandidates());

        // Verify we launched the task
        assertEquals(1, acceptedOffers.size());
        verify(offerAccepter, times(1)).accept(any(), recommendationCaptor.capture());
        assertEquals(6, recommendationCaptor.getValue().size());

        // Verify the Task is reported as failed.
        assertNotNull(recoveryManager.getPlan());
        assertNotNull(recoveryManager.getPlan().getChildren());
        assertNotNull(recoveryManager.getPlan().getChildren().get(0).getChildren());
        assertTrue(recoveryManager.getPlan().getChildren().get(0).getChildren().size() == 1);
        assertEquals("test-task-type-0:[test-task-name]",
                recoveryManager.getPlan()
                        .getChildren().get(0)
                        .getChildren().get(0)
                        .getName());
        reset(mockDeployManager);
    }

    @Test
    public void failedTasksAreNotLaunchedWithInsufficientResources() throws Exception {
        final double insufficientCpu = TestPodFactory.CPU / 2.;
        final double insufficientMem = TestPodFactory.MEM / 2.;

        final List<Offer> insufficientOffers = getOffers(insufficientCpu, insufficientMem);
        final Protos.TaskStatus status = TaskTestUtils.generateStatus(
                taskInfo.getTaskId(),
                Protos.TaskState.TASK_FAILED);

        failureMonitor.setFailedList(taskInfo);
        launchConstrainer.setCanLaunch(true);
        stateStore.storeTasks(taskInfos);
        stateStore.storeStatus(taskInfo.getName(), status);
        stateStore.storeFrameworkId(TestConstants.FRAMEWORK_ID);
        when(mockDeployManager.getCandidates(Collections.emptyList())).thenReturn(Collections.emptyList());

        recoveryManager.update(status);
        final Collection<Protos.OfferID> acceptedOffers = planScheduler.resourceOffers(
                schedulerDriver,
                insufficientOffers,
                planCoordinator.getCandidates());

        assertEquals(0, acceptedOffers.size());
        // Verify we transitioned the task to failed
        // Verify the Task is reported as failed.
        assertNotNull(recoveryManager.getPlan());
        assertNotNull(recoveryManager.getPlan().getChildren());
        assertNotNull(recoveryManager.getPlan().getChildren().get(0).getChildren());
        assertTrue(recoveryManager.getPlan().getChildren().get(0).getChildren().size() == 1);
        assertEquals("test-task-type-0:[test-task-name]",
                recoveryManager.getPlan().getChildren().get(0).getChildren().get(0).getName());

        // Verify we didn't launch the task
        verify(offerAccepter, times(0)).accept(any(), eq(new ArrayList<>()));
        reset(mockDeployManager);
    }

    @Test
    public void permanentlyFailedTasksAreRescheduled() throws Exception {
        // Prepare permanently failed task with some reserved resources
        final TaskInfo failedTaskInfo = TaskTestUtils.withFailedFlag(taskInfo);
        final List<TaskInfo> infos = Collections.singletonList(failedTaskInfo);
        final List<Offer> offers = getOffers();
        final Protos.TaskStatus status = TaskTestUtils.generateStatus(
                failedTaskInfo.getTaskId(),
                Protos.TaskState.TASK_FAILED);

        failureMonitor.setFailedList(failedTaskInfo);
        launchConstrainer.setCanLaunch(true);
        stateStore.storeTasks(infos);
        stateStore.storeStatus(taskInfo.getName(), status);
        stateStore.storeFrameworkId(TestConstants.FRAMEWORK_ID);
        when(offerAccepter.accept(any(), any())).thenReturn(Arrays.asList(offers.get(0).getId()));
        when(mockDeployManager.getCandidates(Collections.emptyList())).thenReturn(Collections.emptyList());

        recoveryManager.update(status);
        final Collection<Protos.OfferID> acceptedOffers = planScheduler.resourceOffers(
                schedulerDriver,
                getOffers(),
                planCoordinator.getCandidates());

        assertEquals(1, acceptedOffers.size());

        // Verify we launched the task
        verify(offerAccepter, times(1)).accept(any(), recommendationCaptor.capture());
        assertEquals(6, recommendationCaptor.getValue().size());

        // Verify the appropriate task was not checked for failure with failure monitor.
        verify(failureMonitor, never()).hasFailed(any());
        reset(mockDeployManager);
    }

    /**
     * Tests that if we receive duplicate TASK_FAILED messages for the same task, only one step is created in the
     * recovery plan.
     */
    @Test
    public void testUpdateTaskFailsTwice() throws Exception {
        final List<Offer> offers = getOffers();
        final Protos.TaskStatus runningStatus = TaskTestUtils.generateStatus(
                taskInfo.getTaskId(),
                Protos.TaskState.TASK_RUNNING);
        final Protos.TaskStatus failedStatus = TaskTestUtils.generateStatus(
                taskInfo.getTaskId(),
                Protos.TaskState.TASK_FAILED);

        launchConstrainer.setCanLaunch(true);
        when(offerAccepter.accept(any(), any())).thenReturn(Arrays.asList(offers.get(0).getId()));

        // TASK_RUNNING
        stateStore.storeTasks(taskInfos);
        stateStore.storeStatus(taskInfo.getName(), runningStatus);
        recoveryManager.update(runningStatus);
        assertEquals(0, recoveryManager.getPlan().getChildren().size());

        // TASK_FAILED
        stateStore.storeStatus(taskInfo.getName(), failedStatus);
        recoveryManager.update(failedStatus);
        recoveryManager.getCandidates(Collections.emptyList());
        assertTrue(recoveryManager.getPlan().getChildren().get(0).getChildren().get(0).isPending());

        // TASK_FAILED
        stateStore.storeStatus(taskInfo.getName(), failedStatus);
        recoveryManager.update(failedStatus);
        assertEquals(1, recoveryManager.getPlan().getChildren().get(0).getChildren().size());
    }

    @Test
    public void testMultipleFailuresSingleTask() throws Exception {
        final List<Offer> offers = getOffers();
        final Protos.TaskStatus runningStatus = TaskTestUtils.generateStatus(
                taskInfo.getTaskId(),
                Protos.TaskState.TASK_RUNNING);
        final Protos.TaskStatus failedStatus = TaskTestUtils.generateStatus(
                taskInfo.getTaskId(),
                Protos.TaskState.TASK_FAILED);

        launchConstrainer.setCanLaunch(true);
        when(offerAccepter.accept(any(), any())).thenReturn(Arrays.asList(offers.get(0).getId()));

        // TASK_RUNNING
        stateStore.storeTasks(taskInfos);
        stateStore.storeStatus(taskInfo.getName(), runningStatus);
        recoveryManager.update(runningStatus);
        assertEquals(0, recoveryManager.getPlan().getChildren().size());

        // TASK_FAILED
        stateStore.storeStatus(taskInfo.getName(), failedStatus);
        recoveryManager.update(failedStatus);
        recoveryManager.getCandidates(Collections.emptyList());
        assertTrue(recoveryManager.getPlan().getChildren().get(0).getChildren().get(0).isPending());

        // TASK_RUNNING
        stateStore.storeTasks(taskInfos);
        stateStore.storeStatus(taskInfo.getName(), runningStatus);
        recoveryManager.update(runningStatus);
        recoveryManager.getCandidates(Collections.emptyList());
        assertTrue(recoveryManager.getPlan().getChildren().get(0).getChildren().get(0).isPending());

        // TASK_FAILED
        stateStore.storeStatus(taskInfo.getName(), failedStatus);
        recoveryManager.update(failedStatus);
        assertEquals(1, recoveryManager.getPlan().getChildren().get(0).getChildren().size());
        assertTrue(recoveryManager.getPlan().getChildren().get(0).getChildren().get(0).isPending());
    }
}<|MERGE_RESOLUTION|>--- conflicted
+++ resolved
@@ -131,14 +131,8 @@
                         OfferRequirementTestUtils.getTestSchedulerFlags(),
                         true),
                 stateStore,
-<<<<<<< HEAD
                 new DefaultTaskKiller(taskFailureListener).setSchedulerDriver(schedulerDriver));
-        planCoordinator = new DefaultPlanCoordinator(Arrays.asList(mockDeployManager, recoveryManager),
-                planScheduler);
-=======
-                new DefaultTaskKiller(taskFailureListener, schedulerDriver));
         planCoordinator = new DefaultPlanCoordinator(Arrays.asList(mockDeployManager, recoveryManager));
->>>>>>> 4cfd1c11
     }
 
     @Test
