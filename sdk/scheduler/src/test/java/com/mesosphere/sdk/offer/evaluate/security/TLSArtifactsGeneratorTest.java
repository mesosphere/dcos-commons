--- conflicted
+++ resolved
@@ -91,11 +91,7 @@
         return new JcaX509CertificateConverter().getCertificate(certHolder);
     }
 
-<<<<<<< HEAD
-    //Disabled due to D2IQ-72744 
-=======
     //Disabled due to D2IQ-72744
->>>>>>> f554b008
     //@Test
     public void provisionWithChain() throws Exception {
         X509Certificate endEntityCert = createCertificate();
@@ -112,11 +108,7 @@
         validateEncodedTrustStore(tlsArtifacts.get(TLSArtifact.TRUSTSTORE));
     }
 
-<<<<<<< HEAD
-    //Disabled due to D2IQ-72744 
-=======
     //Disabled due to D2IQ-72744
->>>>>>> f554b008
     //@Test
     public void provisionWithRootOnly() throws Exception {
         X509Certificate endEntityCert = createCertificate();
