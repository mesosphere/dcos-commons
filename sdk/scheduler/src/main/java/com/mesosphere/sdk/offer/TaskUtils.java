package com.mesosphere.sdk.offer;

import com.google.common.annotations.VisibleForTesting;
import com.mesosphere.sdk.offer.taskdata.EnvConstants;
import com.mesosphere.sdk.offer.taskdata.TaskLabelReader;
import com.mesosphere.sdk.scheduler.plan.DefaultPodInstance;
import com.mesosphere.sdk.scheduler.plan.PodInstanceRequirement;
import com.mesosphere.sdk.scheduler.plan.Step;
import com.mesosphere.sdk.scheduler.recovery.FailureUtils;
<<<<<<< HEAD
import com.mesosphere.sdk.specification.*;
import com.mesosphere.sdk.state.ConfigStore;
import com.mesosphere.sdk.state.ConfigStoreException;
=======
import com.mesosphere.sdk.specification.CommandSpec;
import com.mesosphere.sdk.specification.ConfigFileSpec;
import com.mesosphere.sdk.specification.DiscoverySpec;
import com.mesosphere.sdk.specification.GoalState;
import com.mesosphere.sdk.specification.HealthCheckSpec;
import com.mesosphere.sdk.specification.PodInstance;
import com.mesosphere.sdk.specification.PodSpec;
import com.mesosphere.sdk.specification.ReadinessCheckSpec;
import com.mesosphere.sdk.specification.ResourceSpec;
import com.mesosphere.sdk.specification.ServiceSpec;
import com.mesosphere.sdk.specification.TaskSpec;
import com.mesosphere.sdk.state.ConfigStore;
import com.mesosphere.sdk.state.ConfigStoreException;

import com.google.common.annotations.VisibleForTesting;
>>>>>>> cebb9359
import org.apache.commons.collections.CollectionUtils;
import org.apache.commons.lang3.builder.EqualsBuilder;
import org.apache.mesos.Protos;
import org.apache.mesos.Protos.TaskInfo;
import org.slf4j.Logger;

import java.util.ArrayList;
import java.util.Collection;
import java.util.Collections;
import java.util.Comparator;
import java.util.HashMap;
import java.util.HashSet;
import java.util.List;
import java.util.Map;
import java.util.Objects;
import java.util.Optional;
import java.util.Set;
import java.util.TreeMap;
import java.util.UUID;
import java.util.stream.Collectors;

/**
 * Various utility methods for manipulating data in {@link TaskInfo}s.
 */

@SuppressWarnings({
    "checkstyle:LineLength",
    "checkstyle:MethodCount",
    "checkstyle:ExecutableStatementCount",
    "checkstyle:ReturnCount",
    "checkstyle:OverloadMethodsDeclarationOrder",
})
public final class TaskUtils {

  private static final Logger LOGGER = LoggingUtils.getLogger(TaskUtils.class);

  private TaskUtils() {
    // do not instantiate
  }

  /**
   * Returns the {@link TaskSpec} in the provided {@link com.mesosphere.sdk.specification.DefaultServiceSpec}
   * which matches the provided {@link TaskInfo}, or {@code null} if no match could be found.
   */
  public static Optional<PodSpec> getPodSpec(ServiceSpec serviceSpec, Protos.TaskInfo taskInfo) throws TaskException {
    String podType = new TaskLabelReader(taskInfo).getType();

    for (PodSpec podSpec : serviceSpec.getPods()) {
      if (podSpec.getType().equals(podType)) {
        return Optional.of(podSpec);
      }
    }

    return Optional.empty();
  }

  /**
   * Returns all the Task names for a PodInstance.
   *
   * @param podInstance A PodInstance
   * @return A List of all the task names.
   */
  public static List<String> getTaskNames(PodInstance podInstance) {
    return podInstance.getPod().getTasks().stream()
        .map(taskSpec -> TaskSpec.getInstanceName(podInstance, taskSpec))
        .collect(Collectors.toList());
  }

  /**
   * Returns all the task names for a pod, after filtering based on the passed in list of tasks to launch.
   *
   * @param podInstance   A PodInstance
   * @param tasksToLaunch The names of TaskSpecs which should be launched.
   * @return A list of the appropriate task names.
   */
  public static List<String> getTaskNames(PodInstance podInstance, Collection<String> tasksToLaunch) {
    LOGGER.debug("PodInstance tasks: {}", TaskUtils.getTaskNames(podInstance));
    return podInstance.getPod().getTasks().stream()
        .filter(taskSpec -> tasksToLaunch.contains(taskSpec.getName()))
        .map(taskSpec -> TaskSpec.getInstanceName(podInstance, taskSpec))
        .collect(Collectors.toList());
  }

  /**
   * Returns whether any tasks within the provided {@link ServiceSpec} have transport encryption specs defined.
   */
  public static boolean hasTasksWithTLS(ServiceSpec serviceSpec) {
    List<TaskSpec> tasks = new ArrayList<>();
    serviceSpec.getPods().forEach(pod -> tasks.addAll(pod.getTasks()));

    return tasks.stream().anyMatch(taskSpec -> !taskSpec.getTransportEncryption().isEmpty());
  }

  /**
   * Returns the TaskInfos associated with a PodInstance if its ever been launched.  The list will be empty if the
   * PodInstance has never been launched.
   *
   * @param podInstance A PodInstance to match against in the provided tasks
   * @param tasks       All tasks in the StateStore
   * @return TaskInfos associated with the PodInstance.
   */
  public static Collection<Protos.TaskInfo> getPodTasks(PodInstance podInstance, Collection<Protos.TaskInfo> tasks) {
    return tasks.stream()
        .filter(taskInfo -> areEquivalent(taskInfo, podInstance))
        .collect(Collectors.toList());
  }

  /**
   * Returns whether the provided {@link TaskInfo}, representing a previously-launched task,
   * is in the same provided pod provided in the {@link PodInstance}.
   */
  public static boolean areEquivalent(TaskInfo taskInfo, PodInstance podInstance) {
    try {
      TaskLabelReader reader = new TaskLabelReader(taskInfo);
      return reader.getIndex() == podInstance.getIndex()
          && reader.getType().equals(podInstance.getPod().getType());
    } catch (TaskException e) {
      LOGGER.warn("Unable to extract pod type or index from TaskInfo", e);
      return false;
    }
  }

  /**
   * Determines whether two TaskSpecs are different.
   *
   * @param oldTaskSpec The previous definition of a Task.
   * @param newTaskSpec The new definition of a Task.
   * @return true if the Tasks are different, false otherwise.
   */
  public static boolean areDifferent(TaskSpec oldTaskSpec, TaskSpec newTaskSpec) {

    // Names

    String oldTaskName = oldTaskSpec.getName();
    String newTaskName = newTaskSpec.getName();
    if (!Objects.equals(oldTaskName, newTaskName)) {
      LOGGER.debug("Task names '{}' and '{}' are different.", oldTaskName, newTaskName);
      return true;
    }

    // Goal States

    GoalState oldGoalState = oldTaskSpec.getGoal();
    GoalState newGoalState = newTaskSpec.getGoal();
    if (!Objects.equals(oldGoalState, newGoalState)) {
      LOGGER.debug("Task goals '{}' and '{}' are different.", oldGoalState, newGoalState);
      return true;
    }

    // Resources (custom comparison)

    Map<String, ResourceSpec> oldResourceMap =
        getResourceSpecMap(oldTaskSpec.getResourceSet().getResources());
    Map<String, ResourceSpec> newResourceMap =
        getResourceSpecMap(newTaskSpec.getResourceSet().getResources());

    /**
     * Returns the TaskInfos associated with a PodInstance if its ever been launched.  The list will be empty if the
     * PodInstance has never been launched.
     *
     * @param podInstance A PodInstance to match against in the provided tasks
     * @param tasks All tasks in the StateStore
     * @return TaskInfos associated with the PodInstance.
     */
    public static Collection<Protos.TaskInfo> getPodTasks(PodInstance podInstance, Collection<Protos.TaskInfo> tasks) {
        return tasks.stream()
               .filter(taskInfo -> areEquivalent(taskInfo, podInstance))
               .collect(Collectors.toList());
    }

    for (Map.Entry<String, ResourceSpec> newEntry : newResourceMap.entrySet()) {
      String resourceName = newEntry.getKey();
      LOGGER.debug("Checking resource difference for: {}", resourceName);
      ResourceSpec oldResourceSpec = oldResourceMap.get(resourceName);
      if (oldResourceSpec == null) {
        LOGGER.debug("Resource not found: {}", resourceName);
        return true;
      } else if (!EqualsBuilder.reflectionEquals(oldResourceSpec, newEntry.getValue())) {
        LOGGER.debug("Resources are different.");
        return true;
      }
    }

    // Volumes (custom comparison)

    if (!volumesEqual(oldTaskSpec, newTaskSpec)) {
      LOGGER.debug("Task volumes '{}' and '{}' are different.",
          oldTaskSpec.getResourceSet().getVolumes(),
          newTaskSpec.getResourceSet().getVolumes());
      return true;
    }

    // CommandSpecs

    Optional<CommandSpec> oldCommand = oldTaskSpec.getCommand();
    Optional<CommandSpec> newCommand = newTaskSpec.getCommand();
    if (!Objects.equals(oldCommand, newCommand)) {
      LOGGER.debug("Task commands '{}' and '{}' are different.", oldCommand, newCommand);
      return true;
    }

    // Health checks

    Optional<HealthCheckSpec> oldHealthCheck = oldTaskSpec.getHealthCheck();
    Optional<HealthCheckSpec> newHealthCheck = newTaskSpec.getHealthCheck();
    if (!Objects.equals(oldHealthCheck, newHealthCheck)) {
      LOGGER.debug("Task healthchecks '{}' and '{}' are different.", oldHealthCheck, newHealthCheck);
      return true;
    }

    // Readiness checks

    Optional<ReadinessCheckSpec> oldReadinessCheck = oldTaskSpec.getReadinessCheck();
    Optional<ReadinessCheckSpec> newReadinessCheck = newTaskSpec.getReadinessCheck();
    if (!Objects.equals(oldReadinessCheck, newReadinessCheck)) {
      LOGGER.debug("Task readinesschecks '{}' and '{}' are different.", oldReadinessCheck, newReadinessCheck);
      return true;
    }

    // Config files

    Map<String, ConfigFileSpec> oldConfigMap = getConfigTemplateMap(oldTaskSpec.getConfigFiles());
    Map<String, ConfigFileSpec> newConfigMap = getConfigTemplateMap(newTaskSpec.getConfigFiles());
    if (!Objects.equals(oldConfigMap, newConfigMap)) {
      LOGGER.debug("Config templates '{}' and '{}' are different.", oldConfigMap, newConfigMap);
      return true;
    }

    // DiscoverySpecs

    Optional<DiscoverySpec> oldDiscoverySpec = oldTaskSpec.getDiscovery();
    Optional<DiscoverySpec> newDiscoverySpec = newTaskSpec.getDiscovery();
    if (!Objects.equals(oldDiscoverySpec, newDiscoverySpec)) {
      LOGGER.debug("DiscoverySpecs '{}' and '{}' are different.", oldDiscoverySpec, newDiscoverySpec);
      return true;
    }

    int oldTaskKillGracePeriodSeconds = oldTaskSpec.getTaskKillGracePeriodSeconds();
    int newTaskKillGracePeriodSeconds = newTaskSpec.getTaskKillGracePeriodSeconds();
    if (oldTaskKillGracePeriodSeconds != newTaskKillGracePeriodSeconds) {
      LOGGER.debug("TaskKillGracePeriodSeconds '{}' and '{}' are different.",
          oldTaskKillGracePeriodSeconds, newTaskKillGracePeriodSeconds);
      return true;
    }

    return false;
  }

  /**
   * Utility method for checking if volumes changed between the two provided
   * {@link TaskSpec}s.
   *
   * @return whether the volume lists are equal
   */
  public static boolean volumesEqual(TaskSpec first, TaskSpec second) {
    return CollectionUtils.isEqualCollection(
        first.getResourceSet().getVolumes(),
        second.getResourceSet().getVolumes());
  }

  /**
   * Returns a name=>resourcespecification mapping of the provided list.
   *
   * @throws IllegalArgumentException if multiple resource specifications have matching names
   */
  private static Map<String, ResourceSpec> getResourceSpecMap(
      Collection<ResourceSpec> resourceSpecs) throws IllegalArgumentException
  {
    Map<String, ResourceSpec> resourceMap = new HashMap<>();
    for (ResourceSpec resourceSpec : resourceSpecs) {
      ResourceSpec prevValue = resourceMap.put(resourceSpec.getName(), resourceSpec);
      if (prevValue != null && !prevValue.getName().equals(Constants.PORTS_RESOURCE_TYPE)) {
        throw new IllegalArgumentException(String.format(
            "Non-port resources for a given task may not share the same name. " +
                "name:'%s' oldResource:'%s' newResource:'%s'",
            resourceSpec.getName(), prevValue, resourceSpec));
      }
    }

    return resourceMap;
  }

  /**
   * Returns a name=>template mapping of the provided {@link ConfigFileSpec}s. Checks for unique paths and names
   * across all configs.
   *
   * @throws IllegalArgumentException if multiple config specifications have matching relative path strings
   */
  private static Map<String, ConfigFileSpec> getConfigTemplateMap(Collection<ConfigFileSpec> configSpecs)
      throws IllegalArgumentException
  {
    Set<String> configPaths = new HashSet<>();
    Map<String, ConfigFileSpec> configMap = new HashMap<>();
    for (ConfigFileSpec configSpec : configSpecs) {
      if (!configPaths.add(configSpec.getRelativePath())) {
        throw new IllegalArgumentException(String.format(
            "Config templates for a given task may not share the same path: '%s'",
            configSpec.getRelativePath()));

      }
      ConfigFileSpec prevSpec = configMap.put(configSpec.getName(), configSpec);
      if (prevSpec != null) {
        // A config of this name is already present in the map.
        throw new IllegalArgumentException(String.format(
            "Config templates for a given task may not share the same name: '%s'",
            configSpec.getName()));
      }
    }
    return configMap;
  }

  /**
   * Gets the {@link GoalState} of Task.
   *
   * @param podInstance A PodInstance containing tasks.
   * @param taskName    The name of the Task whose goal state is desired
   * @return The {@link GoalState} of the task.
   * @throws TaskException is thrown when unable to determine a task's {@link GoalState}
   */
  public static GoalState getGoalState(PodInstance podInstance, String taskName) throws TaskException {
    Optional<TaskSpec> taskSpec = getTaskSpec(podInstance, taskName);
    if (taskSpec.isPresent()) {
      return taskSpec.get().getGoal();
    } else {
      throw new TaskException("Failed to determine the goal state of Task: " + taskName);
    }
  }

  public static Optional<TaskSpec> getTaskSpec(ConfigStore<ServiceSpec> configStore, Protos.TaskInfo taskInfo)
      throws TaskException
  {
    return getTaskSpec(getPodInstance(configStore, taskInfo), taskInfo.getName());
  }

  public static Optional<TaskSpec> getTaskSpec(PodInstance podInstance, String taskName) {
    return podInstance.getPod().getTasks().stream()
        .filter(taskSpec -> TaskSpec.getInstanceName(podInstance, taskSpec).equals(taskName))
        .findFirst();
  }

  public static Optional<TaskSpec> getTaskSpec(ServiceSpec serviceSpec, String podType, String taskName) {
    for (PodSpec podSpec : serviceSpec.getPods()) {
      if (!podSpec.getType().equals(podType)) {
        continue;
      }
      for (TaskSpec taskSpec : podSpec.getTasks()) {
        if (taskSpec.getName().equals(taskName)) {
          return Optional.of(taskSpec);
        }
      }
    }

<<<<<<< HEAD
    /**
     * Given a list of all tasks and failed tasks, returns a list of tasks (via returned
     * {@link PodInstanceRequirement#getTasksToLaunch()}) that should be relaunched.
     *
     * @param failedTasks tasks marked as needing recovery
     * @return list of pods, each with contained named tasks to be relaunched
     */
    public static List<PodInstanceRequirement> getPodRequirements(
            ConfigStore<ServiceSpec> configStore,
            Collection<Protos.TaskInfo> allTaskInfos,
            Collection<Protos.TaskStatus> allTaskStatuses,
            Collection<Protos.TaskInfo> failedTasks) {

        // Mapping of pods, to failed tasks within those pods.
        // Arbitrary consistent ordering: by pod instance name (e.g. "otherpodtype-0","podtype-0","podtype-1")
        Map<PodInstance, Collection<TaskSpec>> podsToFailedTasks =
                new TreeMap<>(Comparator.comparing(PodInstance::getName));
        for (Protos.TaskInfo taskInfo : failedTasks) {
            try {
                PodInstance podInstance = getPodInstance(configStore, taskInfo);
                Optional<TaskSpec> taskSpec = getTaskSpec(podInstance, taskInfo.getName());
                if (!taskSpec.isPresent()) {
                    LOGGER.error("No TaskSpec found for failed task: {}", taskInfo.getName());
                    continue;
                }
                Collection<TaskSpec> failedTaskSpecs = podsToFailedTasks.get(podInstance);
                if (failedTaskSpecs == null) {
                    failedTaskSpecs = new ArrayList<>();
                    podsToFailedTasks.put(podInstance, failedTaskSpecs);
                }
                failedTaskSpecs.add(taskSpec.get());
            } catch (TaskException e) {
                LOGGER.error(String.format("Failed to get pod instance for task: %s", taskInfo.getName()), e);
            }
        }
        if (podsToFailedTasks.isEmpty()) {
            // short circuit
            return Collections.emptyList();
        }
=======
  /**
   * Given a list of all tasks and failed tasks, returns a list of tasks (via returned
   * {@link PodInstanceRequirement#getTasksToLaunch()}) that should be relaunched.
   *
   * @param failedTasks tasks marked as needing recovery
   * @return list of pods, each with contained named tasks to be relaunched
   */
  public static List<PodInstanceRequirement> getPodRequirements(
      ConfigStore<ServiceSpec> configStore,
      Collection<Protos.TaskInfo> allTaskInfos,
      Collection<Protos.TaskStatus> allTaskStatuses,
      Collection<Protos.TaskInfo> failedTasks)
  {
>>>>>>> cebb9359

        // Log failed pod map
        for (Map.Entry<PodInstance, Collection<TaskSpec>> entry : podsToFailedTasks.entrySet()) {
            List<String> taskNames = entry.getValue().stream()
                    .map(taskSpec -> taskSpec.getName())
                    .collect(Collectors.toList());
            LOGGER.info("Failed pod: {} with tasks: {}", entry.getKey().getName(), taskNames);
        }
<<<<<<< HEAD

        // We treat a task as having "launched" if there exists a TaskStatus for it.
        Set<String> allLaunchedTaskIds = allTaskStatuses.stream()
                .map(status -> status.getTaskId().getValue())
                .collect(Collectors.toSet());

        Set<String> allLaunchedTaskNames = allTaskInfos.stream()
                .filter(taskInfo -> allLaunchedTaskIds.contains(taskInfo.getTaskId().getValue()))
                .map(taskInfo -> taskInfo.getName())
                .collect(Collectors.toSet());

        List<PodInstanceRequirement> podInstanceRequirements = new ArrayList<>();
        for (Map.Entry<PodInstance, Collection<TaskSpec>> entry : podsToFailedTasks.entrySet()) {
            boolean anyFailedTasksAreEssential = entry.getValue().stream().anyMatch(taskSpec -> taskSpec.isEssential());
            Collection<TaskSpec> taskSpecsToLaunch;
            if (anyFailedTasksAreEssential) {
                // One or more of the failed tasks in this pod are marked as 'essential'.
                // Relaunch all applicable tasks in the pod.
                taskSpecsToLaunch = entry.getKey().getPod().getTasks();
            } else {
                // None of the failed tasks in this pod are 'essential'.
                // Only recover the failed task(s), leave others in the pod as-is.
                taskSpecsToLaunch = entry.getValue();
            }

            // Additional filtering:
            // - Only relaunch tasks that aren't eligible for recovery. Those are instead handled by the deploy plan.
            // - Don't relaunch tasks that haven't been launched yet (as indicated by presence in allLaunchedTasks)
            taskSpecsToLaunch = taskSpecsToLaunch.stream()
                    .filter(taskSpec -> isEligibleForRecovery(taskSpec) &&
                            allLaunchedTaskNames.contains(TaskSpec.getInstanceName(entry.getKey(), taskSpec.getName())))
                    .collect(Collectors.toList());

            if (taskSpecsToLaunch.isEmpty()) {
                LOGGER.info("No tasks to recover for pod: {}", entry.getKey().getName());
                continue;
            }

            LOGGER.info("Tasks to relaunch in pod {}: {}", entry.getKey().getName(), taskSpecsToLaunch.stream()
                    .map(taskSpec -> String.format(
                            "%s=%s", taskSpec.getName(), taskSpec.isEssential() ? "essential" : "nonessential"))
                    .collect(Collectors.toList()));
            podInstanceRequirements.add(PodInstanceRequirement.newBuilder(
                    entry.getKey(),
                    taskSpecsToLaunch.stream()
                            .map(taskSpec -> taskSpec.getName())
                            .collect(Collectors.toList()))
                    .build());
        }

        return podInstanceRequirements;
=======
        Collection<TaskSpec> failedTaskSpecs = podsToFailedTasks.get(podInstance);
        if (failedTaskSpecs == null) {
          failedTaskSpecs = new ArrayList<>();
          podsToFailedTasks.put(podInstance, failedTaskSpecs);
        }
        failedTaskSpecs.add(taskSpec.get());
      } catch (TaskException e) {
        LOGGER.error(String.format("Failed to get pod instance for task: %s", taskInfo.getName()), e);
      }
>>>>>>> cebb9359
    }
    if (podsToFailedTasks.isEmpty()) {
      // short circuit
      return Collections.emptyList();
    }

    // Log failed pod map
    for (Map.Entry<PodInstance, Collection<TaskSpec>> entry : podsToFailedTasks.entrySet()) {
      List<String> taskNames = entry.getValue().stream()
          .map(taskSpec -> taskSpec.getName())
          .collect(Collectors.toList());
      LOGGER.info("Failed pod: {} with tasks: {}", entry.getKey().getName(), taskNames);
    }

    // We treat a task as having "launched" if there exists a TaskStatus for it.
    Set<String> allLaunchedTaskIds = allTaskStatuses.stream()
        .map(status -> status.getTaskId().getValue())
        .collect(Collectors.toSet());

    Set<String> allLaunchedTaskNames = allTaskInfos.stream()
        .filter(taskInfo -> allLaunchedTaskIds.contains(taskInfo.getTaskId().getValue()))
        .map(taskInfo -> taskInfo.getName())
        .collect(Collectors.toSet());

    List<PodInstanceRequirement> podInstanceRequirements = new ArrayList<>();
    for (Map.Entry<PodInstance, Collection<TaskSpec>> entry : podsToFailedTasks.entrySet()) {
      boolean anyFailedTasksAreEssential = entry.getValue().stream().anyMatch(taskSpec -> taskSpec.isEssential());
      Collection<TaskSpec> taskSpecsToLaunch;
      if (anyFailedTasksAreEssential) {
        // One or more of the failed tasks in this pod are marked as 'essential'.
        // Relaunch all applicable tasks in the pod.
        taskSpecsToLaunch = entry.getKey().getPod().getTasks();
      } else {
        // None of the failed tasks in this pod are 'essential'.
        // Only recover the failed task(s), leave others in the pod as-is.
        taskSpecsToLaunch = entry.getValue();
      }

      // Additional filtering:
      // - Only relaunch tasks that aren't eligible for recovery. Those are instead handled by the deploy plan.
      // - Don't relaunch tasks that haven't been launched yet (as indicated by presence in allLaunchedTasks)
      taskSpecsToLaunch = taskSpecsToLaunch.stream()
          .filter(taskSpec -> isEligibleForRecovery(taskSpec) &&
              allLaunchedTaskNames.contains(TaskSpec.getInstanceName(entry.getKey(), taskSpec.getName())))
          .collect(Collectors.toList());

      if (taskSpecsToLaunch.isEmpty()) {
        LOGGER.info("No tasks to recover for pod: {}", entry.getKey().getName());
        continue;
      }

      LOGGER.info("Tasks to relaunch in pod {}: {}", entry.getKey().getName(), taskSpecsToLaunch.stream()
          .map(taskSpec -> String.format(
              "%s=%s", taskSpec.getName(), taskSpec.isEssential() ? "essential" : "nonessential"))
          .collect(Collectors.toList()));
      podInstanceRequirements.add(PodInstanceRequirement.newBuilder(
          entry.getKey(),
          taskSpecsToLaunch.stream()
              .map(taskSpec -> taskSpec.getName())
              .collect(Collectors.toList()))
          .build());
    }

<<<<<<< HEAD
    /**
     * Filters and returns all {@link Protos.TaskInfo}s for tasks needing recovery.
     *
     * @return terminated TaskInfos
     */
    public static Collection<Protos.TaskInfo> getTasksNeedingRecovery(
            ConfigStore<ServiceSpec> configStore,
            Collection<Protos.TaskInfo> allTaskInfos,
            Collection<Protos.TaskStatus> allTaskStatuses) throws TaskException {

        Map<Protos.TaskID, Protos.TaskStatus> statusMap = new HashMap<>();
        for (Protos.TaskStatus status : allTaskStatuses) {
            statusMap.put(status.getTaskId(), status);
        }

        List<Protos.TaskInfo> results = new ArrayList<>();
        for (Protos.TaskInfo info : allTaskInfos) {
            Protos.TaskStatus status = statusMap.get(info.getTaskId());
            if (status == null) {
                continue;
            }

            Optional<TaskSpec> taskSpec = getTaskSpec(configStore, info);
            if (!taskSpec.isPresent()) {
                throw new TaskException("Failed to determine TaskSpec from TaskInfo: " + info);
            }

            boolean markedPermanentlyFailed = FailureUtils.isPermanentlyFailed(info);
            if (isEligibleForRecovery(taskSpec.get()) && (isRecoveryNeeded(status) || markedPermanentlyFailed)) {
                LOGGER.info("{} needs recovery with state: {}, goal state: {}, marked permanently failed: {}",
                        info.getName(), status.getState(), taskSpec.get().getGoal().name(), markedPermanentlyFailed);
                results.add(info);
            }
        }
        return results;
    }
=======
    return podInstanceRequirements;
  }

  public static PodInstance getPodInstance(ConfigStore<ServiceSpec> configStore, Protos.TaskInfo taskInfo)
      throws TaskException
  {
    return getPodInstance(getPodSpec(configStore, taskInfo), taskInfo);
  }

  public static PodInstance getPodInstance(PodSpec podSpec, Protos.TaskInfo taskInfo) throws TaskException {
    return new DefaultPodInstance(podSpec, new TaskLabelReader(taskInfo).getIndex());
  }

  private static PodSpec getPodSpec(ConfigStore<ServiceSpec> configStore, Protos.TaskInfo taskInfo)
      throws TaskException
  {
    UUID configId = new TaskLabelReader(taskInfo).getTargetConfiguration();
    ServiceSpec serviceSpec;
>>>>>>> cebb9359

    /**
     * Returns whether the provided {@link TaskSpec} should be managed by the recovery plan if the task has failed.
     *
     * Tasks with a {@code ONCE} or {@code FINISH} goal state are effectively only managed by the deploy plan, and are
     * not the responsibility of the recovery plan. Recovery only applies to tasks that had reached their goal state of
     * {@code RUNNING} and then later failed.
     */
    private static boolean isEligibleForRecovery(TaskSpec taskSpec) {
        switch (taskSpec.getGoal()) {
            case RUNNING:
                return true;
            case ONCE:
            case FINISH:
                // Tasks with a ONCE or FINISH goal state are effectively managed by the deploy plan, and are not the
                // responsibility of the recovery plan. Recovery only applies to tasks that had reached their goal state
                // of RUNNING and then later failed.
                return false;
            case UNKNOWN:
            default:
                throw new IllegalArgumentException(String.format("Unsupported goal state: %s", taskSpec.getGoal()));
        }
    }

    /**
     * Returns whether the provided {@link TaskStatus} shows that the task needs to recover.
     *
     * This assumes that the task is not supposed to be {@code FINISHED}.
     */
    @VisibleForTesting
    static boolean isRecoveryNeeded(Protos.TaskStatus taskStatus) {
        // Note that we include FINISHED as "needs recovery", because we assume the task is supposed to be RUNNING.
        if (isTerminal(taskStatus)) {
            return true;
        }
        // Non-terminal cases which need recovery:
        switch (taskStatus.getState()) {
            case TASK_GONE_BY_OPERATOR:
            case TASK_LOST:
            case TASK_UNREACHABLE:
                return true;
            default:
                return false;
        }
    }

<<<<<<< HEAD
    /**
     * Returns whether the provided {@link TaskStatus} has reached a terminal state.
     */
    public static boolean isTerminal(Protos.TaskStatus taskStatus) {
        switch (taskStatus.getState()) {
            case TASK_DROPPED:
            case TASK_ERROR:
            case TASK_FAILED:
            case TASK_FINISHED:
            case TASK_GONE:
            case TASK_KILLED:
                return true;
            case TASK_GONE_BY_OPERATOR: // mesos.proto: "might return to RUNNING in the future"
            case TASK_KILLING:
            case TASK_LOST:
            case TASK_RUNNING:
            case TASK_STAGING:
            case TASK_STARTING:
            case TASK_UNKNOWN: // mesos.proto: "may or may not still be running"
            case TASK_UNREACHABLE:
                break;
        }

=======
  /**
   * Filters and returns all {@link Protos.TaskInfo}s for tasks needing recovery.
   *
   * @return terminated TaskInfos
   */
  public static Collection<Protos.TaskInfo> getTasksNeedingRecovery(
      ConfigStore<ServiceSpec> configStore,
      Collection<Protos.TaskInfo> allTaskInfos,
      Collection<Protos.TaskStatus> allTaskStatuses) throws TaskException
  {

    Map<Protos.TaskID, Protos.TaskStatus> statusMap = new HashMap<>();
    for (Protos.TaskStatus status : allTaskStatuses) {
      statusMap.put(status.getTaskId(), status);
    }

    List<Protos.TaskInfo> results = new ArrayList<>();
    for (Protos.TaskInfo info : allTaskInfos) {
      Protos.TaskStatus status = statusMap.get(info.getTaskId());
      if (status == null) {
        continue;
      }

      Optional<TaskSpec> taskSpec = getTaskSpec(configStore, info);
      if (!taskSpec.isPresent()) {
        throw new TaskException("Failed to determine TaskSpec from TaskInfo: " + info);
      }

      boolean markedPermanentlyFailed = FailureUtils.isPermanentlyFailed(info);
      if (isEligibleForRecovery(taskSpec.get()) && (isRecoveryNeeded(status) || markedPermanentlyFailed)) {
        LOGGER.info("{} needs recovery with state: {}, goal state: {}, marked permanently failed: {}",
            info.getName(), status.getState(), taskSpec.get().getGoal().name(), markedPermanentlyFailed);
        results.add(info);
      }
    }
    return results;
  }

  /**
   * Returns whether the provided {@link TaskSpec} should be managed by the recovery plan if the task has failed.
   * <p>
   * Tasks with a {@code ONCE} or {@code FINISH} goal state are effectively only managed by the deploy plan, and are
   * not the responsibility of the recovery plan. Recovery only applies to tasks that had reached their goal state of
   * {@code RUNNING} and then later failed.
   */
  private static boolean isEligibleForRecovery(TaskSpec taskSpec) {
    switch (taskSpec.getGoal()) {
      case RUNNING:
        return true;
      case ONCE:
      case FINISH:
        // Tasks with a ONCE or FINISH goal state are effectively managed by the deploy plan, and are not the
        // responsibility of the recovery plan. Recovery only applies to tasks that had reached their goal state
        // of RUNNING and then later failed.
        return false;
      case UNKNOWN:
      default:
        throw new IllegalArgumentException(String.format("Unsupported goal state: %s", taskSpec.getGoal()));
    }
  }

  /**
   * Returns whether the provided {@link TaskStatus} shows that the task needs to recover.
   * <p>
   * This assumes that the task is not supposed to be {@code FINISHED}.
   */
  @VisibleForTesting
  static boolean isRecoveryNeeded(Protos.TaskStatus taskStatus) {
    // Note that we include FINISHED as "needs recovery", because we assume the task is supposed to be RUNNING.
    if (isTerminal(taskStatus)) {
      return true;
    }
    // Non-terminal cases which need recovery:
    switch (taskStatus.getState()) {
      case TASK_GONE_BY_OPERATOR:
      case TASK_LOST:
      case TASK_UNREACHABLE:
        return true;
      default:
>>>>>>> cebb9359
        return false;
    }

<<<<<<< HEAD
    /**
     * Returns a default name for a {@link Step} given a PodInstance and the tasks to be launched in it.
     *
     * @param podInstance   The PodInstance to be launched by a {@link Step}.
     * @param tasksToLaunch The tasks to be launched in the Pod.
     * @return The {@link Step} name
     */
    public static String getStepName(PodInstance podInstance, Collection<String> tasksToLaunch) {
        return podInstance.getName() + ":" + tasksToLaunch;
    }

    /**
     * Determines if a task is launched in any zones.
     * @param taskInfo The {@link TaskInfo} to get zone information from.
     * @return A boolean indicating whether the task is in a zone.
     */
    public static boolean taskHasZone(Protos.TaskInfo taskInfo) {
        return taskInfo.getCommand().getEnvironment().getVariablesList().stream()
                .anyMatch(variable -> variable.getName().equals(EnvConstants.ZONE_TASKENV));
=======
  /**
   * Returns whether the provided {@link TaskStatus} has reached a terminal state.
   */
  public static boolean isTerminal(Protos.TaskStatus taskStatus) {
    switch (taskStatus.getState()) {
      case TASK_DROPPED:
      case TASK_ERROR:
      case TASK_FAILED:
      case TASK_FINISHED:
      case TASK_GONE:
      case TASK_KILLED:
        return true;
      case TASK_GONE_BY_OPERATOR:
        // mesos.proto: "might return to RUNNING in the future"
      case TASK_KILLING:
      case TASK_LOST:
      case TASK_RUNNING:
      case TASK_STAGING:
      case TASK_STARTING:
      case TASK_UNKNOWN:
        // mesos.proto: "may or may not still be running"
      case TASK_UNREACHABLE:
        break;
      default:
        return false;
>>>>>>> cebb9359
    }

    return false;
  }

  /**
   * Returns a default name for a {@link Step} given a PodInstance and the tasks to be launched in it.
   *
   * @param podInstance   The PodInstance to be launched by a {@link Step}.
   * @param tasksToLaunch The tasks to be launched in the Pod.
   * @return The {@link Step} name
   */
  public static String getStepName(PodInstance podInstance, Collection<String> tasksToLaunch) {
    return podInstance.getName() + ":" + tasksToLaunch;
  }

  /**
   * Determines if a task is launched in any zones.
   *
   * @param taskInfo The {@link TaskInfo} to get zone information from.
   * @return A boolean indicating whether the task is in a zone.
   */
  public static boolean taskHasZone(Protos.TaskInfo taskInfo) {
    return taskInfo.getCommand().getEnvironment().getVariablesList().stream()
        .anyMatch(variable -> variable.getName().equals(EnvConstants.ZONE_TASKENV));
  }

  /**
   * Gets the zone of a task.
   *
   * @param taskInfo The {@link TaskInfo} to get zone information from.
   * @return A string indicating the zone the task is in.
   */
  public static String getTaskZone(Protos.TaskInfo taskInfo) {
    return taskInfo.getCommand().getEnvironment().getVariablesList().stream()
        .filter(variable -> variable.getName().equals(EnvConstants.ZONE_TASKENV)).findFirst().get().getValue();
  }

  /**
   * Gets the IP address associated with the task.
   *
   * @param taskStatus the {@link TaskStatus} to get the IP address from.
   * @return A String indicating the IP address associated with the task.
   */
  public static String getTaskIPAddress(Protos.TaskStatus taskStatus) throws IllegalStateException {
    List<Protos.NetworkInfo> networkInfo = taskStatus.getContainerStatus().getNetworkInfosList();
    if (networkInfo.isEmpty()) {
      throw new IllegalStateException(
          String.format("No network info can be found for the task info: %s", taskStatus.toString()));
    }
    return networkInfo.stream().findFirst().get().getIpAddresses(0).getIpAddress();
  }
}<|MERGE_RESOLUTION|>--- conflicted
+++ resolved
@@ -1,17 +1,11 @@
 package com.mesosphere.sdk.offer;
 
-import com.google.common.annotations.VisibleForTesting;
 import com.mesosphere.sdk.offer.taskdata.EnvConstants;
 import com.mesosphere.sdk.offer.taskdata.TaskLabelReader;
 import com.mesosphere.sdk.scheduler.plan.DefaultPodInstance;
 import com.mesosphere.sdk.scheduler.plan.PodInstanceRequirement;
 import com.mesosphere.sdk.scheduler.plan.Step;
 import com.mesosphere.sdk.scheduler.recovery.FailureUtils;
-<<<<<<< HEAD
-import com.mesosphere.sdk.specification.*;
-import com.mesosphere.sdk.state.ConfigStore;
-import com.mesosphere.sdk.state.ConfigStoreException;
-=======
 import com.mesosphere.sdk.specification.CommandSpec;
 import com.mesosphere.sdk.specification.ConfigFileSpec;
 import com.mesosphere.sdk.specification.DiscoverySpec;
@@ -27,7 +21,6 @@
 import com.mesosphere.sdk.state.ConfigStoreException;
 
 import com.google.common.annotations.VisibleForTesting;
->>>>>>> cebb9359
 import org.apache.commons.collections.CollectionUtils;
 import org.apache.commons.lang3.builder.EqualsBuilder;
 import org.apache.mesos.Protos;
@@ -184,18 +177,10 @@
     Map<String, ResourceSpec> newResourceMap =
         getResourceSpecMap(newTaskSpec.getResourceSet().getResources());
 
-    /**
-     * Returns the TaskInfos associated with a PodInstance if its ever been launched.  The list will be empty if the
-     * PodInstance has never been launched.
-     *
-     * @param podInstance A PodInstance to match against in the provided tasks
-     * @param tasks All tasks in the StateStore
-     * @return TaskInfos associated with the PodInstance.
-     */
-    public static Collection<Protos.TaskInfo> getPodTasks(PodInstance podInstance, Collection<Protos.TaskInfo> tasks) {
-        return tasks.stream()
-               .filter(taskInfo -> areEquivalent(taskInfo, podInstance))
-               .collect(Collectors.toList());
+    if (oldResourceMap.size() != newResourceMap.size()) {
+      LOGGER.debug("Resource lengths are different for old resources: '{}' and new resources: '{}'",
+          oldResourceMap, newResourceMap);
+      return true;
     }
 
     for (Map.Entry<String, ResourceSpec> newEntry : newResourceMap.entrySet()) {
@@ -379,48 +364,9 @@
         }
       }
     }
-
-<<<<<<< HEAD
-    /**
-     * Given a list of all tasks and failed tasks, returns a list of tasks (via returned
-     * {@link PodInstanceRequirement#getTasksToLaunch()}) that should be relaunched.
-     *
-     * @param failedTasks tasks marked as needing recovery
-     * @return list of pods, each with contained named tasks to be relaunched
-     */
-    public static List<PodInstanceRequirement> getPodRequirements(
-            ConfigStore<ServiceSpec> configStore,
-            Collection<Protos.TaskInfo> allTaskInfos,
-            Collection<Protos.TaskStatus> allTaskStatuses,
-            Collection<Protos.TaskInfo> failedTasks) {
-
-        // Mapping of pods, to failed tasks within those pods.
-        // Arbitrary consistent ordering: by pod instance name (e.g. "otherpodtype-0","podtype-0","podtype-1")
-        Map<PodInstance, Collection<TaskSpec>> podsToFailedTasks =
-                new TreeMap<>(Comparator.comparing(PodInstance::getName));
-        for (Protos.TaskInfo taskInfo : failedTasks) {
-            try {
-                PodInstance podInstance = getPodInstance(configStore, taskInfo);
-                Optional<TaskSpec> taskSpec = getTaskSpec(podInstance, taskInfo.getName());
-                if (!taskSpec.isPresent()) {
-                    LOGGER.error("No TaskSpec found for failed task: {}", taskInfo.getName());
-                    continue;
-                }
-                Collection<TaskSpec> failedTaskSpecs = podsToFailedTasks.get(podInstance);
-                if (failedTaskSpecs == null) {
-                    failedTaskSpecs = new ArrayList<>();
-                    podsToFailedTasks.put(podInstance, failedTaskSpecs);
-                }
-                failedTaskSpecs.add(taskSpec.get());
-            } catch (TaskException e) {
-                LOGGER.error(String.format("Failed to get pod instance for task: %s", taskInfo.getName()), e);
-            }
-        }
-        if (podsToFailedTasks.isEmpty()) {
-            // short circuit
-            return Collections.emptyList();
-        }
-=======
+    return Optional.empty();
+  }
+
   /**
    * Given a list of all tasks and failed tasks, returns a list of tasks (via returned
    * {@link PodInstanceRequirement#getTasksToLaunch()}) that should be relaunched.
@@ -434,68 +380,19 @@
       Collection<Protos.TaskStatus> allTaskStatuses,
       Collection<Protos.TaskInfo> failedTasks)
   {
->>>>>>> cebb9359
-
-        // Log failed pod map
-        for (Map.Entry<PodInstance, Collection<TaskSpec>> entry : podsToFailedTasks.entrySet()) {
-            List<String> taskNames = entry.getValue().stream()
-                    .map(taskSpec -> taskSpec.getName())
-                    .collect(Collectors.toList());
-            LOGGER.info("Failed pod: {} with tasks: {}", entry.getKey().getName(), taskNames);
+
+    // Mapping of pods, to failed tasks within those pods.
+    // Arbitrary consistent ordering: by pod instance name (e.g. "otherpodtype-0","podtype-0","podtype-1")
+    Map<PodInstance, Collection<TaskSpec>> podsToFailedTasks =
+        new TreeMap<>(Comparator.comparing(PodInstance::getName));
+    for (Protos.TaskInfo taskInfo : failedTasks) {
+      try {
+        PodInstance podInstance = getPodInstance(configStore, taskInfo);
+        Optional<TaskSpec> taskSpec = getTaskSpec(podInstance, taskInfo.getName());
+        if (!taskSpec.isPresent()) {
+          LOGGER.error("No TaskSpec found for failed task: {}", taskInfo.getName());
+          continue;
         }
-<<<<<<< HEAD
-
-        // We treat a task as having "launched" if there exists a TaskStatus for it.
-        Set<String> allLaunchedTaskIds = allTaskStatuses.stream()
-                .map(status -> status.getTaskId().getValue())
-                .collect(Collectors.toSet());
-
-        Set<String> allLaunchedTaskNames = allTaskInfos.stream()
-                .filter(taskInfo -> allLaunchedTaskIds.contains(taskInfo.getTaskId().getValue()))
-                .map(taskInfo -> taskInfo.getName())
-                .collect(Collectors.toSet());
-
-        List<PodInstanceRequirement> podInstanceRequirements = new ArrayList<>();
-        for (Map.Entry<PodInstance, Collection<TaskSpec>> entry : podsToFailedTasks.entrySet()) {
-            boolean anyFailedTasksAreEssential = entry.getValue().stream().anyMatch(taskSpec -> taskSpec.isEssential());
-            Collection<TaskSpec> taskSpecsToLaunch;
-            if (anyFailedTasksAreEssential) {
-                // One or more of the failed tasks in this pod are marked as 'essential'.
-                // Relaunch all applicable tasks in the pod.
-                taskSpecsToLaunch = entry.getKey().getPod().getTasks();
-            } else {
-                // None of the failed tasks in this pod are 'essential'.
-                // Only recover the failed task(s), leave others in the pod as-is.
-                taskSpecsToLaunch = entry.getValue();
-            }
-
-            // Additional filtering:
-            // - Only relaunch tasks that aren't eligible for recovery. Those are instead handled by the deploy plan.
-            // - Don't relaunch tasks that haven't been launched yet (as indicated by presence in allLaunchedTasks)
-            taskSpecsToLaunch = taskSpecsToLaunch.stream()
-                    .filter(taskSpec -> isEligibleForRecovery(taskSpec) &&
-                            allLaunchedTaskNames.contains(TaskSpec.getInstanceName(entry.getKey(), taskSpec.getName())))
-                    .collect(Collectors.toList());
-
-            if (taskSpecsToLaunch.isEmpty()) {
-                LOGGER.info("No tasks to recover for pod: {}", entry.getKey().getName());
-                continue;
-            }
-
-            LOGGER.info("Tasks to relaunch in pod {}: {}", entry.getKey().getName(), taskSpecsToLaunch.stream()
-                    .map(taskSpec -> String.format(
-                            "%s=%s", taskSpec.getName(), taskSpec.isEssential() ? "essential" : "nonessential"))
-                    .collect(Collectors.toList()));
-            podInstanceRequirements.add(PodInstanceRequirement.newBuilder(
-                    entry.getKey(),
-                    taskSpecsToLaunch.stream()
-                            .map(taskSpec -> taskSpec.getName())
-                            .collect(Collectors.toList()))
-                    .build());
-        }
-
-        return podInstanceRequirements;
-=======
         Collection<TaskSpec> failedTaskSpecs = podsToFailedTasks.get(podInstance);
         if (failedTaskSpecs == null) {
           failedTaskSpecs = new ArrayList<>();
@@ -505,7 +402,6 @@
       } catch (TaskException e) {
         LOGGER.error(String.format("Failed to get pod instance for task: %s", taskInfo.getName()), e);
       }
->>>>>>> cebb9359
     }
     if (podsToFailedTasks.isEmpty()) {
       // short circuit
@@ -569,44 +465,6 @@
           .build());
     }
 
-<<<<<<< HEAD
-    /**
-     * Filters and returns all {@link Protos.TaskInfo}s for tasks needing recovery.
-     *
-     * @return terminated TaskInfos
-     */
-    public static Collection<Protos.TaskInfo> getTasksNeedingRecovery(
-            ConfigStore<ServiceSpec> configStore,
-            Collection<Protos.TaskInfo> allTaskInfos,
-            Collection<Protos.TaskStatus> allTaskStatuses) throws TaskException {
-
-        Map<Protos.TaskID, Protos.TaskStatus> statusMap = new HashMap<>();
-        for (Protos.TaskStatus status : allTaskStatuses) {
-            statusMap.put(status.getTaskId(), status);
-        }
-
-        List<Protos.TaskInfo> results = new ArrayList<>();
-        for (Protos.TaskInfo info : allTaskInfos) {
-            Protos.TaskStatus status = statusMap.get(info.getTaskId());
-            if (status == null) {
-                continue;
-            }
-
-            Optional<TaskSpec> taskSpec = getTaskSpec(configStore, info);
-            if (!taskSpec.isPresent()) {
-                throw new TaskException("Failed to determine TaskSpec from TaskInfo: " + info);
-            }
-
-            boolean markedPermanentlyFailed = FailureUtils.isPermanentlyFailed(info);
-            if (isEligibleForRecovery(taskSpec.get()) && (isRecoveryNeeded(status) || markedPermanentlyFailed)) {
-                LOGGER.info("{} needs recovery with state: {}, goal state: {}, marked permanently failed: {}",
-                        info.getName(), status.getState(), taskSpec.get().getGoal().name(), markedPermanentlyFailed);
-                results.add(info);
-            }
-        }
-        return results;
-    }
-=======
     return podInstanceRequirements;
   }
 
@@ -625,78 +483,24 @@
   {
     UUID configId = new TaskLabelReader(taskInfo).getTargetConfiguration();
     ServiceSpec serviceSpec;
->>>>>>> cebb9359
-
-    /**
-     * Returns whether the provided {@link TaskSpec} should be managed by the recovery plan if the task has failed.
-     *
-     * Tasks with a {@code ONCE} or {@code FINISH} goal state are effectively only managed by the deploy plan, and are
-     * not the responsibility of the recovery plan. Recovery only applies to tasks that had reached their goal state of
-     * {@code RUNNING} and then later failed.
-     */
-    private static boolean isEligibleForRecovery(TaskSpec taskSpec) {
-        switch (taskSpec.getGoal()) {
-            case RUNNING:
-                return true;
-            case ONCE:
-            case FINISH:
-                // Tasks with a ONCE or FINISH goal state are effectively managed by the deploy plan, and are not the
-                // responsibility of the recovery plan. Recovery only applies to tasks that had reached their goal state
-                // of RUNNING and then later failed.
-                return false;
-            case UNKNOWN:
-            default:
-                throw new IllegalArgumentException(String.format("Unsupported goal state: %s", taskSpec.getGoal()));
-        }
-    }
-
-    /**
-     * Returns whether the provided {@link TaskStatus} shows that the task needs to recover.
-     *
-     * This assumes that the task is not supposed to be {@code FINISHED}.
-     */
-    @VisibleForTesting
-    static boolean isRecoveryNeeded(Protos.TaskStatus taskStatus) {
-        // Note that we include FINISHED as "needs recovery", because we assume the task is supposed to be RUNNING.
-        if (isTerminal(taskStatus)) {
-            return true;
-        }
-        // Non-terminal cases which need recovery:
-        switch (taskStatus.getState()) {
-            case TASK_GONE_BY_OPERATOR:
-            case TASK_LOST:
-            case TASK_UNREACHABLE:
-                return true;
-            default:
-                return false;
-        }
-    }
-
-<<<<<<< HEAD
-    /**
-     * Returns whether the provided {@link TaskStatus} has reached a terminal state.
-     */
-    public static boolean isTerminal(Protos.TaskStatus taskStatus) {
-        switch (taskStatus.getState()) {
-            case TASK_DROPPED:
-            case TASK_ERROR:
-            case TASK_FAILED:
-            case TASK_FINISHED:
-            case TASK_GONE:
-            case TASK_KILLED:
-                return true;
-            case TASK_GONE_BY_OPERATOR: // mesos.proto: "might return to RUNNING in the future"
-            case TASK_KILLING:
-            case TASK_LOST:
-            case TASK_RUNNING:
-            case TASK_STAGING:
-            case TASK_STARTING:
-            case TASK_UNKNOWN: // mesos.proto: "may or may not still be running"
-            case TASK_UNREACHABLE:
-                break;
-        }
-
-=======
+
+    try {
+      serviceSpec = configStore.fetch(configId);
+    } catch (ConfigStoreException e) {
+      throw new TaskException(String.format(
+          "Unable to retrieve ServiceSpecification ID %s referenced by TaskInfo[%s]",
+          configId, taskInfo.getName()), e);
+    }
+
+    Optional<PodSpec> podSpecOptional = getPodSpec(serviceSpec, taskInfo);
+    if (!podSpecOptional.isPresent()) {
+      throw new TaskException(String.format(
+          "No TaskSpecification found for TaskInfo[%s]", taskInfo.getName()));
+    } else {
+      return podSpecOptional.get();
+    }
+  }
+
   /**
    * Filters and returns all {@link Protos.TaskInfo}s for tasks needing recovery.
    *
@@ -776,31 +580,10 @@
       case TASK_UNREACHABLE:
         return true;
       default:
->>>>>>> cebb9359
         return false;
     }
-
-<<<<<<< HEAD
-    /**
-     * Returns a default name for a {@link Step} given a PodInstance and the tasks to be launched in it.
-     *
-     * @param podInstance   The PodInstance to be launched by a {@link Step}.
-     * @param tasksToLaunch The tasks to be launched in the Pod.
-     * @return The {@link Step} name
-     */
-    public static String getStepName(PodInstance podInstance, Collection<String> tasksToLaunch) {
-        return podInstance.getName() + ":" + tasksToLaunch;
-    }
-
-    /**
-     * Determines if a task is launched in any zones.
-     * @param taskInfo The {@link TaskInfo} to get zone information from.
-     * @return A boolean indicating whether the task is in a zone.
-     */
-    public static boolean taskHasZone(Protos.TaskInfo taskInfo) {
-        return taskInfo.getCommand().getEnvironment().getVariablesList().stream()
-                .anyMatch(variable -> variable.getName().equals(EnvConstants.ZONE_TASKENV));
-=======
+  }
+
   /**
    * Returns whether the provided {@link TaskStatus} has reached a terminal state.
    */
@@ -826,7 +609,6 @@
         break;
       default:
         return false;
->>>>>>> cebb9359
     }
 
     return false;
