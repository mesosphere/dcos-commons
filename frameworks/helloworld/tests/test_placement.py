--- conflicted
+++ resolved
@@ -18,23 +18,14 @@
 num_private_agents = len(shakedown.get_private_agents())
 
 
-<<<<<<< HEAD
 @pytest.fixture(scope='module', autouse=True)
 def configure_package(configure_universe):
     try:
-        install.uninstall(PACKAGE_NAME)
+        sdk_install.uninstall(PACKAGE_NAME)
 
         yield # let the test session execute
     finally:
-        install.uninstall(PACKAGE_NAME)
-=======
-def setup_module(module):
-    sdk_install.uninstall(PACKAGE_NAME)
-
-
-def teardown_module(module):
-    sdk_install.uninstall(PACKAGE_NAME)
->>>>>>> 1629e558
+        sdk_install.uninstall(PACKAGE_NAME)
 
 
 @pytest.mark.smoke
