package com.mesosphere.sdk.offer.evaluate;

import com.mesosphere.sdk.offer.*;
import com.mesosphere.sdk.offer.taskdata.SchedulerLabelReader;
import com.mesosphere.sdk.scheduler.plan.DefaultPodInstance;
import com.mesosphere.sdk.scheduler.plan.DeploymentStep;
import com.mesosphere.sdk.scheduler.plan.PodInstanceRequirement;
import com.mesosphere.sdk.scheduler.plan.PodInstanceRequirementTestUtils;
import com.mesosphere.sdk.scheduler.plan.Status;
import com.mesosphere.sdk.scheduler.recovery.FailureUtils;
import com.mesosphere.sdk.scheduler.recovery.RecoveryType;
import com.mesosphere.sdk.specification.*;
import com.mesosphere.sdk.specification.yaml.RawServiceSpec;
import com.mesosphere.sdk.specification.yaml.YAMLServiceSpecFactory;
import com.mesosphere.sdk.state.PersistentLaunchRecorder;
import com.mesosphere.sdk.testutils.OfferTestUtils;
import com.mesosphere.sdk.testutils.ResourceTestUtils;
import com.mesosphere.sdk.testutils.TestConstants;
import org.apache.mesos.Protos;
import org.apache.mesos.Protos.*;
import org.apache.mesos.Protos.Offer.Operation;
import org.junit.Assert;
import org.junit.Test;
import org.mockito.Mock;

import java.io.File;
import java.util.Arrays;
import java.util.Collections;
import java.util.List;
import java.util.UUID;

public class OfferEvaluatorTest extends OfferEvaluatorTestBase {
    @Mock ServiceSpec serviceSpec;

    @Test
<<<<<<< HEAD
    public void testReserveLaunchScalar() throws Exception {
        PodInstanceRequirement podInstanceRequirement = PodInstanceRequirementTestUtils.getCpuRequirement(1.0);
        Resource offeredResource = ResourceUtils.getUnreservedScalar("cpus", 2.0);
=======
    public void testReserveTaskStaticPort() throws Exception {
        Resource desiredPorts = ResourceTestUtils.getDesiredRanges("ports", 555, 555);
        Resource offeredPorts = ResourceTestUtils.getUnreservedPorts(555, 555);

        List<OfferRecommendation> recommendations = evaluator.evaluate(
                OfferRequirementTestUtils.getOfferRequirement(desiredPorts),
                Arrays.asList(OfferTestUtils.getOffer(offeredPorts)));

        Assert.assertEquals(2, recommendations.size());

        Operation launchOperation = recommendations.get(1).getOperation();
        TaskInfo taskInfo = launchOperation.getLaunch().getTaskInfos(0);
        Resource fulfilledPortResource = taskInfo.getResources(0);
        Label resourceIdLabel = fulfilledPortResource.getReservation().getLabels().getLabels(0);
        Assert.assertEquals("resource_id", resourceIdLabel.getKey());

        CommandInfo command = TaskPackingUtils.unpack(taskInfo).getCommand();
        Map<String, String> envvars = EnvUtils.toMap(command.getEnvironment());
        Assert.assertEquals(envvars.toString(), 1, envvars.size());
        Assert.assertEquals(String.valueOf(555), envvars.get(TestConstants.PORT_ENV_NAME));
    }

    @Test
    public void testUpdateStaticToStaticPort() throws Exception {
        String resourceId = UUID.randomUUID().toString();
        Resource updatedResource = ResourceTestUtils.getExpectedRanges("ports", 666, 666, resourceId);
        Resource offeredReservedResource = ResourceTestUtils.getExpectedRanges("ports", 555, 555, resourceId);
        Resource offeredUnreservedResource = ResourceTestUtils.getUnreservedPorts(666, 666);

        List<Resource> offeredResources = Arrays.asList(offeredReservedResource, offeredUnreservedResource);
        List<OfferRecommendation> recommendations = evaluator.evaluate(
                OfferRequirementTestUtils.getOfferRequirement(updatedResource),
                Arrays.asList(OfferTestUtils.getOffer(offeredResources)));

        // UNRESERVE, RESERVE, LAUNCH
        Assert.assertEquals(3, recommendations.size());
        Assert.assertEquals(Operation.Type.RESERVE, recommendations.get(0).getOperation().getType());
        Assert.assertEquals(Operation.Type.LAUNCH, recommendations.get(1).getOperation().getType());
        Assert.assertEquals(Operation.Type.UNRESERVE, recommendations.get(2).getOperation().getType());

        Operation launchOperation = recommendations.get(1).getOperation();
        TaskInfo taskInfo = launchOperation.getLaunch().getTaskInfos(0);
        Resource fulfilledPortResource = taskInfo.getResources(0);
        Label resourceIdLabel = fulfilledPortResource.getReservation().getLabels().getLabels(0);
        Assert.assertEquals("resource_id", resourceIdLabel.getKey());

        CommandInfo command = TaskPackingUtils.unpack(taskInfo).getCommand();
        Map<String, String> envvars = EnvUtils.toMap(command.getEnvironment());
        Assert.assertEquals(envvars.toString(), 1, envvars.size());
        Assert.assertEquals(String.valueOf(666), envvars.get(TestConstants.PORT_ENV_NAME));
    }

    @Test
    public void testUpdateDynamicToStaticPort() throws Exception {
        String resourceId = UUID.randomUUID().toString();
        Resource updatedResource = ResourceTestUtils.setLabel(
                ResourceTestUtils.getExpectedRanges("ports", 0, 0, resourceId),
                TestConstants.HAS_DYNAMIC_PORT_ASSIGNMENT_LABEL,
                Integer.toString(666));
        Resource offeredReservedResource = ResourceTestUtils.getExpectedRanges("ports", 555, 555, resourceId);
        Resource offeredUnreservedResource = ResourceTestUtils.getUnreservedPorts(666, 666);

        List<OfferRecommendation> recommendations = evaluator.evaluate(
                OfferRequirementTestUtils.getOfferRequirement(updatedResource),
                Arrays.asList(OfferTestUtils.getOffer(Arrays.asList(
                        offeredReservedResource, offeredUnreservedResource))));

        // RESERVE, UNRESERVE, LAUNCH
        Assert.assertEquals(3, recommendations.size());
        Assert.assertEquals(Operation.Type.RESERVE, recommendations.get(0).getOperation().getType());
        Assert.assertEquals(Operation.Type.LAUNCH, recommendations.get(1).getOperation().getType());
        Assert.assertEquals(Operation.Type.UNRESERVE, recommendations.get(2).getOperation().getType());

        Operation launchOperation = recommendations.get(1).getOperation();
        TaskInfo taskInfo = launchOperation.getLaunch().getTaskInfos(0);
        Resource fulfilledPortResource = taskInfo.getResources(0);
        Label resourceIdLabel = fulfilledPortResource.getReservation().getLabels().getLabels(0);
        Assert.assertEquals("resource_id", resourceIdLabel.getKey());

        CommandInfo command = TaskPackingUtils.unpack(taskInfo).getCommand();
        Map<String, String> envvars = EnvUtils.toMap(command.getEnvironment());
        Assert.assertEquals(envvars.toString(), 1, envvars.size());
        Assert.assertEquals(String.valueOf(666), envvars.get(TestConstants.PORT_ENV_NAME));
    }

    @Test
    public void testReserveTaskDynamicPort() throws Exception {
        Resource offeredPorts = ResourceTestUtils.getUnreservedPorts(10000, 10000);
        Resource desiredPorts = ResourceTestUtils.getDesiredRanges("ports", 0, 0);

        List<OfferRecommendation> recommendations = evaluator.evaluate(
                OfferRequirementTestUtils.getOfferRequirement(desiredPorts),
                Arrays.asList(OfferTestUtils.getOffer(offeredPorts)));

        Assert.assertEquals(2, recommendations.size());

        Operation launchOperation = recommendations.get(1).getOperation();
        TaskInfo taskInfo = launchOperation.getLaunch().getTaskInfos(0);
        Resource fulfilledPortResource = taskInfo.getResources(0);
        Label resourceIdLabel = fulfilledPortResource.getReservation().getLabels().getLabels(0);
        Assert.assertEquals("resource_id", resourceIdLabel.getKey());

        CommandInfo command = TaskPackingUtils.unpack(taskInfo).getCommand();
        Map<String, String> envvars = EnvUtils.toMap(command.getEnvironment());
        Assert.assertEquals(envvars.toString(), 1, envvars.size());
        Assert.assertEquals(String.valueOf(10000), envvars.get(TestConstants.PORT_ENV_NAME));
    }

    @Test
    public void testLaunchExpectedPort() throws Exception {
        String resourceId = UUID.randomUUID().toString();
        Resource desiredResource = ResourceTestUtils.getExpectedRanges("ports", 10000, 10000, resourceId);

        List<OfferRecommendation> recommendations = evaluator.evaluate(
                OfferRequirementTestUtils.getOfferRequirement(desiredResource),
                Arrays.asList(OfferTestUtils.getOffer(Arrays.asList(desiredResource))));
        Assert.assertEquals(1, recommendations.size());

        // Validate LAUNCH Operation
        Operation launchOperation = recommendations.get(0).getOperation();
        Resource launchResource =
                launchOperation
                        .getLaunch()
                        .getTaskInfosList()
                        .get(0)
                        .getResourcesList()
                        .get(0);

        Assert.assertEquals(Operation.Type.LAUNCH, launchOperation.getType());
        Assert.assertEquals(resourceId, getFirstLabel(launchResource).getValue());
    }

    @Test
    public void testLaunchExpectedDynamicPort() throws Exception {
        String resourceId = UUID.randomUUID().toString();
        Resource desiredResource = ResourceTestUtils.setLabel(
                ResourceTestUtils.getExpectedRanges("ports", 0, 0, resourceId),
                TestConstants.HAS_DYNAMIC_PORT_ASSIGNMENT_LABEL,
                Integer.toString(10000));
        Resource offeredResource = ResourceTestUtils.getExpectedRanges("ports", 10000, 10000, resourceId);

        List<OfferRecommendation> recommendations = evaluator.evaluate(
                OfferRequirementTestUtils.getOfferRequirement(desiredResource),
                Arrays.asList(OfferTestUtils.getOffer(Arrays.asList(offeredResource))));
        Assert.assertEquals(1, recommendations.size());

        // Validate LAUNCH Operation
        Operation launchOperation = recommendations.get(0).getOperation();
        Resource launchResource =
                launchOperation
                        .getLaunch()
                        .getTaskInfosList()
                        .get(0)
                        .getResourcesList()
                        .get(0);

        Assert.assertEquals(Operation.Type.LAUNCH, launchOperation.getType());
        Assert.assertEquals(resourceId, getFirstLabel(launchResource).getValue());
    }

    @Test
    public void testLaunchExpectedMultiplePorts() throws Exception {
        String resourceId = UUID.randomUUID().toString();
        Resource offeredResource = ResourceTestUtils.getExpectedRanges("ports", 10000, 10001, resourceId);
        List<Resource> desiredResources = Arrays.asList(
                ResourceTestUtils.getExpectedRanges("ports", 10000, 10000, resourceId),
                ResourceTestUtils.getExpectedRanges("ports", 10001, 10001, resourceId));

        List<OfferRecommendation> recommendations = evaluator.evaluate(
                OfferRequirementTestUtils.getOfferRequirement(desiredResources, false),
                Arrays.asList(OfferTestUtils.getOffer(Arrays.asList(offeredResource))));
        Assert.assertEquals(1, recommendations.size());

        // Validate LAUNCH Operation
        Operation launchOperation = recommendations.get(0).getOperation();
        Resource launchResource =
                launchOperation
                        .getLaunch()
                        .getTaskInfosList()
                        .get(0)
                        .getResourcesList()
                        .get(0);

        Assert.assertEquals(Operation.Type.LAUNCH, launchOperation.getType());
        Assert.assertEquals(resourceId, getFirstLabel(launchResource).getValue());
    }

    @Test
    public void testReserveTaskMultipleDynamicPorts() throws Exception {
        Resource offeredPorts = ResourceTestUtils.getUnreservedPorts(10000, 10001);
        List<Resource> desiredPorts = Arrays.asList(
                ResourceTestUtils.getDesiredRanges("ports", 0, 0),
                ResourceTestUtils.getDesiredRanges("ports", 0, 0));

        List<OfferRecommendation> recommendations = evaluator.evaluate(
                OfferRequirementTestUtils.getOfferRequirement(desiredPorts, false),
                Arrays.asList(OfferTestUtils.getOffer(offeredPorts)));

        Assert.assertEquals(2, recommendations.size());

        Operation reserveOperation = recommendations.get(0).getOperation();
        Resource fulfilledPortResource = reserveOperation.getReserve().getResources(0);
        Assert.assertEquals(10000, fulfilledPortResource.getRanges().getRange(0).getBegin());
        Assert.assertEquals(10001, fulfilledPortResource.getRanges().getRange(0).getEnd());

        Operation launchOperation = recommendations.get(1).getOperation();
        TaskInfo taskInfo = launchOperation.getLaunch().getTaskInfos(0);
        Resource taskPortResource = taskInfo.getResources(0);
        Label resourceIdLabel = taskPortResource.getReservation().getLabels().getLabels(0);
        Assert.assertEquals("resource_id", resourceIdLabel.getKey());
        Assert.assertEquals(
                resourceIdLabel.getValue(), fulfilledPortResource.getReservation().getLabels().getLabels(0).getValue());

        CommandInfo command = TaskPackingUtils.unpack(taskInfo).getCommand();
        Map<String, String> envvars = EnvUtils.toMap(command.getEnvironment());
        Assert.assertEquals(envvars.toString(), 2, envvars.size());
        Assert.assertEquals(String.valueOf(10000), envvars.get(TestConstants.PORT_ENV_NAME));
        Assert.assertEquals(String.valueOf(10001), envvars.get(TestConstants.PORT_ENV_NAME + "1"));

        Assert.assertEquals(10000, taskPortResource.getRanges().getRange(0).getBegin());
        Assert.assertEquals(10001, taskPortResource.getRanges().getRange(0).getEnd());
    }

    @SuppressWarnings("PMD.AvoidUsingHardCodedIP")
    @Test
    public void testReserveTaskNamedVIPPort() throws Exception {
        Resource offeredPorts = ResourceTestUtils.getUnreservedPorts(10000, 10000);
        Resource desiredPorts = ResourceTestUtils.setLabel(
                ResourceTestUtils.getDesiredRanges("ports", 10000, 10000),
                TestConstants.HAS_VIP_LABEL,
                "true");

        List<OfferRecommendation> recommendations = evaluator.evaluate(
                OfferRequirementTestUtils.getOfferRequirement(desiredPorts),
                Arrays.asList(OfferTestUtils.getOffer(offeredPorts)));

        Assert.assertEquals(2, recommendations.size());

        Operation launchOperation = recommendations.get(1).getOperation();
        TaskInfo taskInfo = launchOperation.getLaunch().getTaskInfos(0);
        Resource fulfilledPortResource = taskInfo.getResources(0);
        Assert.assertEquals(10000, fulfilledPortResource.getRanges().getRange(0).getBegin());

        Label resourceIdLabel = fulfilledPortResource.getReservation().getLabels().getLabels(0);
        Assert.assertEquals("resource_id", resourceIdLabel.getKey());

        DiscoveryInfo discoveryInfo = taskInfo.getDiscovery();
        Assert.assertEquals(discoveryInfo.getName(), taskInfo.getName());
        Assert.assertEquals(discoveryInfo.getVisibility(), DiscoveryInfo.Visibility.CLUSTER);

        Port discoveryPort = discoveryInfo.getPorts().getPorts(0);
        Assert.assertEquals(discoveryPort.getProtocol(), "tcp");
        Assert.assertEquals(discoveryPort.getVisibility(), DiscoveryInfo.Visibility.EXTERNAL);
        Assert.assertEquals(discoveryPort.getNumber(), 10000);
        Label vipLabel = discoveryPort.getLabels().getLabels(0);
        Assert.assertTrue(vipLabel.getKey().startsWith("VIP_"));
        Assert.assertEquals(vipLabel.getValue(), TestConstants.VIP_NAME + ":" + TestConstants.VIP_PORT);
    }

    @SuppressWarnings("PMD.AvoidUsingHardCodedIP")
    @Test
    public void testReserveTaskDynamicVIPPort() throws Exception {
        Resource offeredPorts = ResourceTestUtils.getUnreservedPorts(10000, 10000);
        Resource desiredPorts = ResourceTestUtils.setLabel(
                ResourceTestUtils.getDesiredRanges("ports", 0, 0),
                TestConstants.HAS_VIP_LABEL,
                "true");

        List<OfferRecommendation> recommendations = evaluator.evaluate(
                OfferRequirementTestUtils.getOfferRequirement(desiredPorts),
                Arrays.asList(OfferTestUtils.getOffer(offeredPorts)));

        Assert.assertEquals(2, recommendations.size());

        Operation launchOperation = recommendations.get(1).getOperation();
        TaskInfo taskInfo = launchOperation.getLaunch().getTaskInfos(0);
        Resource fulfilledPortResource = taskInfo.getResources(0);
        Assert.assertEquals(10000, fulfilledPortResource.getRanges().getRange(0).getBegin());

        Label resourceIdLabel = fulfilledPortResource.getReservation().getLabels().getLabels(0);
        Assert.assertEquals("resource_id", resourceIdLabel.getKey());

        DiscoveryInfo discoveryInfo = taskInfo.getDiscovery();
        Assert.assertEquals(discoveryInfo.getName(), taskInfo.getName());
        Assert.assertEquals(discoveryInfo.getVisibility(), DiscoveryInfo.Visibility.CLUSTER);

        Port discoveryPort = discoveryInfo.getPorts().getPorts(0);
        Assert.assertEquals(discoveryPort.getProtocol(), "tcp");
        Assert.assertEquals(discoveryPort.getVisibility(), DiscoveryInfo.Visibility.EXTERNAL);
        Assert.assertEquals(discoveryPort.getNumber(), 10000);
        Label vipLabel = discoveryPort.getLabels().getLabels(0);
        Assert.assertTrue(vipLabel.getKey().startsWith("VIP_"));
        Assert.assertEquals(vipLabel.getValue(), TestConstants.VIP_NAME + ":" + TestConstants.VIP_PORT);
    }

    @Test
    public void testConsumeMultipleMountVolumesSuccess() throws Exception {
        Resource desiredResourceA = ResourceTestUtils.getDesiredMountVolume(1000);
        Resource desiredResourceB = ResourceTestUtils.getDesiredMountVolume(1000);
        Resource offeredResourceA = ResourceTestUtils.getUnreservedMountVolume(2000);
        Resource offeredResourceB = ResourceTestUtils.getUnreservedMountVolume(3000);

        Offer offer = OfferTestUtils.getOffer(Arrays.asList(offeredResourceA, offeredResourceB));
        OfferRequirement offerRequirement = OfferRequirementTestUtils.getOfferRequirement(
                Arrays.asList(desiredResourceA, desiredResourceB), false);

        List<OfferRecommendation> recommendations = evaluator.evaluate(offerRequirement, Arrays.asList(offer));
        Assert.assertEquals(5, recommendations.size());
        Assert.assertEquals(Operation.Type.RESERVE, recommendations.get(0).getOperation().getType());
        Assert.assertEquals(Operation.Type.CREATE, recommendations.get(1).getOperation().getType());
        Assert.assertEquals(Operation.Type.RESERVE, recommendations.get(2).getOperation().getType());
        Assert.assertEquals(Operation.Type.CREATE, recommendations.get(3).getOperation().getType());
        Assert.assertEquals(Operation.Type.LAUNCH, recommendations.get(4).getOperation().getType());
    }

    @Test
    public void testConsumeMultipleMountVolumesFailure() throws Exception {
        Resource desiredResourceA = ResourceTestUtils.getDesiredMountVolume(1000);
        Resource desiredResourceB = ResourceTestUtils.getDesiredMountVolume(1000);
        Resource offeredResource = ResourceTestUtils.getUnreservedMountVolume(2000);

        Offer offer = OfferTestUtils.getOffer(Arrays.asList(offeredResource));
        OfferRequirement offerRequirement = OfferRequirementTestUtils.getOfferRequirement(
                Arrays.asList(desiredResourceA, desiredResourceB), false);

        List<OfferRecommendation> recommendations = evaluator.evaluate(offerRequirement, Arrays.asList(offer));
        Assert.assertEquals(0, recommendations.size());
    }

    @Test
    public void testReserveCreateLaunchMountVolume() throws Exception {
        Resource desiredResource = ResourceTestUtils.getDesiredMountVolume(1000);
        Resource offeredResource = ResourceTestUtils.getUnreservedMountVolume(2000);

        List<OfferRecommendation> recommendations = evaluator.evaluate(
                OfferRequirementTestUtils.getOfferRequirement(desiredResource),
                Arrays.asList(OfferTestUtils.getOffer(offeredResource)));
        Assert.assertEquals(3, recommendations.size());

        // Validate RESERVE Operation
        Operation reserveOperation = recommendations.get(0).getOperation();
        Resource reserveResource =
                reserveOperation
                        .getReserve()
                        .getResourcesList()
                        .get(0);

        Assert.assertEquals(Operation.Type.RESERVE, reserveOperation.getType());
        Assert.assertEquals(2000, reserveResource.getScalar().getValue(), 0.0);
        Assert.assertEquals(TestConstants.ROLE, reserveResource.getRole());
        Assert.assertEquals(TestConstants.MOUNT_ROOT, reserveResource.getDisk().getSource().getMount().getRoot());
        Assert.assertEquals(TestConstants.PRINCIPAL, reserveResource.getReservation().getPrincipal());
        Assert.assertEquals(MesosResource.RESOURCE_ID_KEY, getFirstLabel(reserveResource).getKey());
        Assert.assertEquals(36, getFirstLabel(reserveResource).getValue().length());

        // Validate CREATE Operation
        String resourceId = getFirstLabel(reserveResource).getValue();
        Operation createOperation = recommendations.get(1).getOperation();
        Resource createResource =
                createOperation
                        .getCreate()
                        .getVolumesList()
                        .get(0);

        Assert.assertEquals(resourceId, getFirstLabel(createResource).getValue());
        Assert.assertEquals(36, createResource.getDisk().getPersistence().getId().length());
        Assert.assertEquals(TestConstants.MOUNT_ROOT, createResource.getDisk().getSource().getMount().getRoot());
        Assert.assertEquals(TestConstants.PRINCIPAL, createResource.getDisk().getPersistence().getPrincipal());
        Assert.assertTrue(createResource.getDisk().hasVolume());

        // Validate LAUNCH Operation
        String persistenceId = createResource.getDisk().getPersistence().getId();
        Operation launchOperation = recommendations.get(2).getOperation();
        Resource launchResource =
                launchOperation
                        .getLaunch()
                        .getTaskInfosList()
                        .get(0)
                        .getResourcesList()
                        .get(0);

        Assert.assertEquals(Operation.Type.LAUNCH, launchOperation.getType());
        Assert.assertEquals(resourceId, getFirstLabel(launchResource).getValue());
        Assert.assertEquals(persistenceId, launchResource.getDisk().getPersistence().getId());
        Assert.assertEquals(TestConstants.MOUNT_ROOT, launchResource.getDisk().getSource().getMount().getRoot());
        Assert.assertEquals(TestConstants.PRINCIPAL, launchResource.getDisk().getPersistence().getPrincipal());
        Assert.assertEquals(2000, launchResource.getScalar().getValue(), 0.0);
    }

    @Test
    public void testUpdateMountVolumeSuccess() throws Exception {
        String resourceId = UUID.randomUUID().toString();
        Resource updatedResource = ResourceTestUtils.getExpectedMountVolume(1500, resourceId);
        Resource offeredResource = ResourceTestUtils.getExpectedMountVolume(2000, resourceId);

        List<OfferRecommendation> recommendations = evaluator.evaluate(
                        OfferRequirementTestUtils.getOfferRequirement(updatedResource),
                        Arrays.asList(OfferTestUtils.getOffer(offeredResource)));
        Assert.assertEquals(1, recommendations.size());

        Operation launchOperation = recommendations.get(0).getOperation();
        Resource launchResource = launchOperation
                .getLaunch()
                .getTaskInfosList()
                .get(0)
                .getResourcesList()
                .get(0);

        Assert.assertEquals(Operation.Type.LAUNCH, launchOperation.getType());
        Assert.assertEquals(getFirstLabel(updatedResource).getValue(), getFirstLabel(launchResource).getValue());
        Assert.assertEquals(updatedResource.getDisk().getPersistence().getId(), launchResource.getDisk().getPersistence().getId());
        Assert.assertEquals(TestConstants.MOUNT_ROOT, launchResource.getDisk().getSource().getMount().getRoot());
        Assert.assertEquals(TestConstants.PRINCIPAL, launchResource.getDisk().getPersistence().getPrincipal());
        Assert.assertEquals(2000, launchResource.getScalar().getValue(), 0.0);
    }

    @Test
    public void testUpdateMountVolumeFailure() throws Exception {
        String resourceId = UUID.randomUUID().toString();
        Resource updatedResource = ResourceTestUtils.getExpectedMountVolume(2500, resourceId);
        Resource offeredResource = ResourceTestUtils.getExpectedMountVolume(2000, resourceId);

        List<OfferRecommendation> recommendations = evaluator.evaluate(
                OfferRequirementTestUtils.getOfferRequirement(updatedResource),
                Arrays.asList(OfferTestUtils.getOffer(offeredResource)));
        Assert.assertEquals(0, recommendations.size());
    }

    @Test
    public void testFailToCreateVolumeWithWrongResource() throws Exception {
        Resource desiredResource = ResourceTestUtils.getDesiredRootVolume(1000);
        Resource wrongOfferedResource = ResourceTestUtils.getUnreservedMountVolume(2000);

        List<OfferRecommendation> recommendations = evaluator.evaluate(
                OfferRequirementTestUtils.getOfferRequirement(desiredResource),
                Arrays.asList(OfferTestUtils.getOffer(wrongOfferedResource)));
        Assert.assertEquals(0, recommendations.size());
        Assert.assertEquals(0, recommendations.size());
    }

    @Test
    public void testReserveCreateLaunchRootVolume() throws Exception {
        Resource desiredResource = ResourceTestUtils.getDesiredRootVolume(1500);
        Resource offeredResource = ResourceTestUtils.getUnreservedRootVolume(2000);

        List<OfferRecommendation> recommendations = evaluator.evaluate(
                OfferRequirementTestUtils.getOfferRequirement(desiredResource),
                Arrays.asList(OfferTestUtils.getOffer(offeredResource)));
        Assert.assertEquals(3, recommendations.size());

        // Validate RESERVE Operation
        Operation reserveOperation = recommendations.get(0).getOperation();
        Resource reserveResource =
            reserveOperation
            .getReserve()
            .getResourcesList()
            .get(0);

        Assert.assertEquals(Operation.Type.RESERVE, reserveOperation.getType());
        Assert.assertEquals(1500, reserveResource.getScalar().getValue(), 0.0);
        Assert.assertEquals(TestConstants.ROLE, reserveResource.getRole());
        Assert.assertEquals(TestConstants.PRINCIPAL, reserveResource.getReservation().getPrincipal());
        Assert.assertEquals(MesosResource.RESOURCE_ID_KEY, getFirstLabel(reserveResource).getKey());
        Assert.assertEquals(36, getFirstLabel(reserveResource).getValue().length());

        // Validate CREATE Operation
        String resourceId = getFirstLabel(reserveResource).getValue();
        Operation createOperation = recommendations.get(1).getOperation();
        Resource createResource =
            createOperation
            .getCreate()
            .getVolumesList()
            .get(0);

        Assert.assertEquals(resourceId, getFirstLabel(createResource).getValue());
        Assert.assertEquals(36, createResource.getDisk().getPersistence().getId().length());
        Assert.assertEquals(TestConstants.PRINCIPAL, createResource.getDisk().getPersistence().getPrincipal());
        Assert.assertTrue(createResource.getDisk().hasVolume());

        // Validate LAUNCH Operation
        String persistenceId = createResource.getDisk().getPersistence().getId();
        Operation launchOperation = recommendations.get(2).getOperation();
        Resource launchResource =
            launchOperation
            .getLaunch()
            .getTaskInfosList()
            .get(0)
            .getResourcesList()
            .get(0);

        Assert.assertEquals(Operation.Type.LAUNCH, launchOperation.getType());
        Assert.assertEquals(resourceId, getFirstLabel(launchResource).getValue());
        Assert.assertEquals(persistenceId, launchResource.getDisk().getPersistence().getId());
        Assert.assertEquals(TestConstants.PRINCIPAL, launchResource.getDisk().getPersistence().getPrincipal());
    }

    @Test
    public void testFailCreateRootVolume() throws Exception {
        Resource desiredResource = ResourceTestUtils.getDesiredRootVolume(1000 * 2);
        Resource offeredResource = ResourceTestUtils.getUnreservedRootVolume(1000);

        List<OfferRecommendation> recommendations = evaluator.evaluate(
                        OfferRequirementTestUtils.getOfferRequirement(desiredResource),
                        Arrays.asList(OfferTestUtils.getOffer(offeredResource)));
        Assert.assertEquals(0, recommendations.size());
    }

    @Test
    public void testExpectedMountVolume() throws Exception {
        String resourceId = UUID.randomUUID().toString();
        Resource expectedResource = ResourceTestUtils.getExpectedMountVolume(1000, resourceId);

        List<OfferRecommendation> recommendations = evaluator.evaluate(
                        OfferRequirementTestUtils.getOfferRequirement(expectedResource),
                        Arrays.asList(OfferTestUtils.getOffer(expectedResource)));
        Assert.assertEquals(1, recommendations.size());

        Operation launchOperation = recommendations.get(0).getOperation();
        Resource launchResource =
            launchOperation
            .getLaunch()
            .getTaskInfosList()
            .get(0)
            .getResourcesList()
            .get(0);

        Assert.assertEquals(Operation.Type.LAUNCH, launchOperation.getType());
        Assert.assertEquals(1000, launchResource.getScalar().getValue(), 0.0);
        Assert.assertEquals(TestConstants.ROLE, launchResource.getRole());
        Assert.assertEquals(TestConstants.MOUNT_ROOT, launchResource.getDisk().getSource().getMount().getRoot());
        Assert.assertEquals(TestConstants.PERSISTENCE_ID, launchResource.getDisk().getPersistence().getId());
        Assert.assertEquals(TestConstants.PRINCIPAL, launchResource.getDisk().getPersistence().getPrincipal());
        Assert.assertEquals(TestConstants.PRINCIPAL, launchResource.getReservation().getPrincipal());
        Assert.assertEquals(MesosResource.RESOURCE_ID_KEY, getFirstLabel(launchResource).getKey());
        Assert.assertEquals(resourceId, getFirstLabel(launchResource).getValue());
    }

    @Test
    public void testExpectedRootVolume() throws Exception {
        String resourceId = UUID.randomUUID().toString();
        Resource expectedResource = ResourceTestUtils.getExpectedRootVolume(1000, resourceId);

        List<OfferRecommendation> recommendations = evaluator.evaluate(
                        OfferRequirementTestUtils.getOfferRequirement(expectedResource),
                        Arrays.asList(OfferTestUtils.getOffer(expectedResource)));
        Assert.assertEquals(1, recommendations.size());

        Operation launchOperation = recommendations.get(0).getOperation();
        Resource launchResource =
            launchOperation
            .getLaunch()
            .getTaskInfosList()
            .get(0)
            .getResourcesList()
            .get(0);

        Assert.assertEquals(Operation.Type.LAUNCH, launchOperation.getType());
        Assert.assertEquals(1000, launchResource.getScalar().getValue(), 0.0);
        Assert.assertEquals(TestConstants.ROLE, launchResource.getRole());
        Assert.assertEquals(TestConstants.PERSISTENCE_ID, launchResource.getDisk().getPersistence().getId());
        Assert.assertEquals(TestConstants.PRINCIPAL, launchResource.getDisk().getPersistence().getPrincipal());
        Assert.assertEquals(TestConstants.PRINCIPAL, launchResource.getReservation().getPrincipal());
        Assert.assertEquals(MesosResource.RESOURCE_ID_KEY, getFirstLabel(launchResource).getKey());
        Assert.assertEquals(resourceId, getFirstLabel(launchResource).getValue());
    }

    @Test
    public void testReserveExecutorVolume() throws Exception {
        Offer offer = OfferTestUtils.getOffer(Arrays.asList(
                ResourceTestUtils.getUnreservedMountVolume(2000),
                ResourceTestUtils.getUnreservedCpu(1.0)));
        OfferRequirement offerRequirement = OfferRequirementTestUtils.getOfferRequirement(
                ResourceTestUtils.getDesiredCpu(1.0),
                ResourceTestUtils.getDesiredMountVolume(1000));

        List<OfferRecommendation> recommendations = evaluator.evaluate(offerRequirement, Arrays.asList(offer));
        Assert.assertEquals(4, recommendations.size());

        // Validate just the operations pertaining to the executor
        // Validate RESERVE Operation
        Operation reserveOperation = recommendations.get(0).getOperation();
        Resource reserveResource = reserveOperation.getReserve().getResourcesList().get(0);

        Assert.assertEquals(Operation.Type.RESERVE, reserveOperation.getType());
        Assert.assertEquals(2000, reserveResource.getScalar().getValue(), 0.0);
        Assert.assertEquals(TestConstants.ROLE, reserveResource.getRole());
        Assert.assertEquals(TestConstants.MOUNT_ROOT, reserveResource.getDisk().getSource().getMount().getRoot());
        Assert.assertEquals(TestConstants.PRINCIPAL, reserveResource.getReservation().getPrincipal());
        Assert.assertEquals(MesosResource.RESOURCE_ID_KEY, getFirstLabel(reserveResource).getKey());
        Assert.assertEquals(36, getFirstLabel(reserveResource).getValue().length());

        // Validate CREATE Operation
        String resourceId = getFirstLabel(reserveResource).getValue();
        Operation createOperation = recommendations.get(1).getOperation();
        Resource createResource = createOperation.getCreate().getVolumesList().get(0);

        Assert.assertEquals(resourceId, getFirstLabel(createResource).getValue());
        Assert.assertEquals(36, createResource.getDisk().getPersistence().getId().length());
        Assert.assertEquals(TestConstants.MOUNT_ROOT, createResource.getDisk().getSource().getMount().getRoot());
        Assert.assertEquals(TestConstants.PRINCIPAL, createResource.getDisk().getPersistence().getPrincipal());
        Assert.assertTrue(createResource.getDisk().hasVolume());
    }

    @Test
    public void testUpdateExecutorVolumeSuccess() throws Exception {
        String resourceId = UUID.randomUUID().toString();
        Resource executorVolume = ResourceTestUtils.getExpectedMountVolume(1500, resourceId);
        Resource taskCpu = ResourceTestUtils.getExpectedScalar("cpus", 1.0, resourceId);
        List<Resource> offeredResources = Arrays.asList(
                ResourceTestUtils.getExpectedMountVolume(2000, resourceId),
                ResourceTestUtils.getExpectedScalar("cpus", 1.0, resourceId));

        Offer offer = OfferTestUtils.getOffer(offeredResources);
        OfferRequirement offerRequirement = OfferRequirementTestUtils.getOfferRequirement(taskCpu, executorVolume);

        List<OfferRecommendation> recommendations = evaluator.evaluate(offerRequirement, Arrays.asList(offer));
        Assert.assertEquals(0, recommendations.size());
    }

    @Test
    public void testUpdateExecutorVolumeFailure() throws Exception {
        String resourceId = UUID.randomUUID().toString();
        Resource executorVolume = ResourceTestUtils.getExpectedMountVolume(2500, resourceId);
        Resource taskCpu = ResourceTestUtils.getExpectedScalar("cpus", 1.0, resourceId);
        List<Resource> offeredResources = Arrays.asList(
                ResourceTestUtils.getExpectedMountVolume(2000, resourceId),
                ResourceTestUtils.getExpectedScalar("cpus", 1.0, resourceId));

        Offer offer = OfferTestUtils.getOffer(offeredResources);
        OfferRequirement offerRequirement = OfferRequirementTestUtils.getOfferRequirement(taskCpu, executorVolume);

        List<OfferRecommendation> recommendations = evaluator.evaluate(offerRequirement, Arrays.asList(offer));
        Assert.assertEquals(0, recommendations.size());
    }

    @Test
    public void testReserveLaunchScalar() throws Exception {
        Resource desiredResource = ResourceTestUtils.getDesiredCpu(1.0);
        Resource offeredResource = ResourceTestUtils.getUnreservedScalar("cpus", 2.0);
>>>>>>> d71ad6d3

        List<OfferRecommendation> recommendations = evaluator.evaluate(
                podInstanceRequirement,
                Arrays.asList(OfferTestUtils.getOffer(offeredResource)));
        Assert.assertEquals(2, recommendations.size());

        // Validate RESERVE Operation
        Operation reserveOperation = recommendations.get(0).getOperation();
        Resource reserveResource = reserveOperation.getReserve().getResources(0);

        Resource.ReservationInfo reservation = reserveResource.getReservation();
        Assert.assertEquals(Operation.Type.RESERVE, reserveOperation.getType());
        Assert.assertEquals(1.0, reserveResource.getScalar().getValue(), 0.0);
        Assert.assertEquals(TestConstants.ROLE, reserveResource.getRole());
        Assert.assertEquals(TestConstants.PRINCIPAL, reservation.getPrincipal());
        Assert.assertEquals(36, getResourceId(reserveResource).length());
        Assert.assertFalse(reserveResource.hasDisk());

        // Validate LAUNCH Operation
        Operation launchOperation = recommendations.get(1).getOperation();
        Resource launchResource = launchOperation.getLaunch().getTaskInfos(0).getResources(0);

        Assert.assertEquals(Operation.Type.LAUNCH, launchOperation.getType());
        Assert.assertEquals(getResourceId(reserveResource), getResourceId(launchResource));
        String executorId = launchOperation
                .getLaunch()
                .getTaskInfos(0)
                .getExecutor()
                .getExecutorId()
                .getValue();

        String prefix = TestConstants.POD_TYPE + CommonIdUtils.NAME_ID_DELIM;
        Assert.assertTrue(executorId.startsWith(prefix));
        Assert.assertEquals(prefix.length() + UUID.randomUUID().toString().length(), executorId.length());
    }

    @Test
    public void testRelaunchExpectedScalar() throws Exception {
        PodInstanceRequirement podInstanceRequirement = PodInstanceRequirementTestUtils.getCpuRequirement(1.0);

        // Launch for the first time.
        String resourceId = getFirstResourceId(
                recordLaunchWithOfferedResources(
                        podInstanceRequirement,
                        ResourceUtils.getUnreservedScalar("cpus", 2.0)));

        // Launch again on expected resources.
        Resource expectedScalar = ResourceTestUtils.getExpectedScalar("cpus", 1.0, resourceId);

        List<OfferRecommendation> recommendations = evaluator.evaluate(
                podInstanceRequirement,
                Arrays.asList(OfferTestUtils.getOffer(Arrays.asList(expectedScalar))));
        Assert.assertEquals(1, recommendations.size());

        // Validate LAUNCH Operation
        Operation launchOperation = recommendations.get(0).getOperation();
        Resource launchResource = launchOperation.getLaunch().getTaskInfos(0).getResources(0);

        Assert.assertEquals(Operation.Type.LAUNCH, launchOperation.getType());
        Assert.assertEquals(resourceId, getResourceId(launchResource));
    }

    @Test
    public void testIncreaseReservationScalar() throws Exception {
        // Launch for the first time.
        String resourceId = getFirstResourceId(
                recordLaunchWithOfferedResources(
                        PodInstanceRequirementTestUtils.getCpuRequirement(1.0),
                        ResourceUtils.getUnreservedScalar("cpus", 2.0)));

        // Launch again with more resources.
        PodInstanceRequirement podInstanceRequirement = PodInstanceRequirementTestUtils.getCpuRequirement(2.0);
        Resource offeredResource = ResourceTestUtils.getExpectedScalar("cpus", 1.0, resourceId);
        Resource unreservedResource = ResourceTestUtils.getUnreservedCpu(1.0);

        List<OfferRecommendation> recommendations = evaluator.evaluate(
                podInstanceRequirement,
                Arrays.asList(OfferTestUtils.getOffer(Arrays.asList(offeredResource, unreservedResource))));
        Assert.assertEquals(2, recommendations.size());

        // Validate RESERVE Operation
        Operation reserveOperation = recommendations.get(0).getOperation();
        Resource reserveResource = reserveOperation.getReserve().getResources(0);

        Resource.ReservationInfo reservation = reserveResource.getReservation();
        Assert.assertEquals(Operation.Type.RESERVE, reserveOperation.getType());
        Assert.assertEquals(1.0, reserveResource.getScalar().getValue(), 0.0);
        Assert.assertEquals(TestConstants.ROLE, reserveResource.getRole());
        Assert.assertEquals(TestConstants.PRINCIPAL, reservation.getPrincipal());
        Assert.assertEquals(resourceId, getResourceId(reserveResource));

        // Validate LAUNCH Operation
        Operation launchOperation = recommendations.get(1).getOperation();
        Resource launchResource = launchOperation.getLaunch().getTaskInfos(0).getResources(0);

        Assert.assertEquals(Operation.Type.LAUNCH, launchOperation.getType());
        Assert.assertEquals(resourceId, getResourceId(launchResource));
        Assert.assertEquals(2.0, launchResource.getScalar().getValue(), 0.0);
    }

    @Test
    public void testDecreaseReservationScalar() throws Exception {
        // Launch for the first time.
        Resource reserveResource = recordLaunchWithOfferedResources(
                PodInstanceRequirementTestUtils.getCpuRequirement(2.0), ResourceUtils.getUnreservedScalar("cpus", 2.0))
                .get(0);
        String resourceId = getResourceId(reserveResource);

        // Launch again with fewer resources.
        PodInstanceRequirement podInstanceRequirement = PodInstanceRequirementTestUtils.getCpuRequirement(1.0);
        Resource offeredResource = ResourceTestUtils.getExpectedScalar("cpus", 2.0, resourceId);
        Resource unreservedResource = ResourceTestUtils.getUnreservedCpu(1.0);

        List<OfferRecommendation> recommendations = evaluator.evaluate(
                podInstanceRequirement,
                Arrays.asList(OfferTestUtils.getOffer(Arrays.asList(offeredResource, unreservedResource))));
        Assert.assertEquals(2, recommendations.size());

        // Validate UNRESERVE Operation
        Operation unreserveOperation = recommendations.get(0).getOperation();
        Resource unreserveResource = unreserveOperation.getUnreserve().getResources(0);

        Resource.ReservationInfo reservation = reserveResource.getReservation();
        Assert.assertEquals(Operation.Type.UNRESERVE, unreserveOperation.getType());
        Assert.assertEquals(1.0, unreserveResource.getScalar().getValue(), 0.0);
        Assert.assertEquals(TestConstants.ROLE, unreserveResource.getRole());
        Assert.assertEquals(TestConstants.PRINCIPAL, reservation.getPrincipal());
        Assert.assertEquals(resourceId, getResourceId(unreserveResource));

        // Validate LAUNCH Operation
        Operation launchOperation = recommendations.get(1).getOperation();
        Resource launchResource = launchOperation.getLaunch().getTaskInfos(0).getResources(0);

        Assert.assertEquals(Operation.Type.LAUNCH, launchOperation.getType());
        Assert.assertEquals(resourceId, getResourceId(launchResource));
        Assert.assertEquals(1.0, launchResource.getScalar().getValue(), 0.0);
    }

    @Test
<<<<<<< HEAD
    public void testFailIncreaseReservationScalar() throws Exception {
        PodInstanceRequirement podInstanceRequirement = PodInstanceRequirementTestUtils.getCpuRequirement(2.0);
        Resource reserveResource = recordLaunchWithOfferedResources(
                podInstanceRequirement,
                ResourceUtils.getUnreservedScalar("cpus", 2.0))
                .get(0);
        String resourceId = getResourceId(reserveResource);
=======
    public void testAvoidAgents() throws Exception {
        Resource desiredCpu = ResourceTestUtils.getDesiredCpu(1.0);
        Resource offeredCpu = ResourceTestUtils.getUnreservedScalar("cpus", 2.0);
>>>>>>> d71ad6d3

        Resource offeredResource = ResourceTestUtils.getExpectedScalar("cpus", 1.0, resourceId);
        List<OfferRecommendation> recommendations = evaluator.evaluate(
                podInstanceRequirement,
                Arrays.asList(OfferTestUtils.getOffer(offeredResource)));
        Assert.assertEquals(0, recommendations.size());
    }

    @Test
<<<<<<< HEAD
    public void testLaunchAttributesEmbedded() throws Exception {
        PodInstanceRequirement podInstanceRequirement = PodInstanceRequirementTestUtils.getCpuRequirement(1.0);
        // Launch for the first time.
        String resourceId = getFirstResourceId(
                recordLaunchWithOfferedResources(
                        podInstanceRequirement,
                        ResourceUtils.getUnreservedScalar("cpus", 2.0)));
        Resource expectedResource = ResourceTestUtils.getExpectedScalar("cpus", 1.0, resourceId);

        Offer.Builder offerBuilder = OfferTestUtils.getOffer(expectedResource).toBuilder();
        Attribute.Builder attrBuilder =
                offerBuilder.addAttributesBuilder().setName("rack").setType(Value.Type.TEXT);
        attrBuilder.getTextBuilder().setValue("foo");
        attrBuilder = offerBuilder.addAttributesBuilder().setName("diskspeed").setType(Value.Type.SCALAR);
        attrBuilder.getScalarBuilder().setValue(1234.5678);
=======
    public void testColocateAgents() throws Exception {
        Resource desiredCpu = ResourceTestUtils.getDesiredCpu(1.0);
        Resource offeredCpu = ResourceTestUtils.getUnreservedScalar("cpus", 2.0);
>>>>>>> d71ad6d3

        List<OfferRecommendation> recommendations = evaluator.evaluate(
                podInstanceRequirement,
                Arrays.asList(offerBuilder.build()));
        Assert.assertEquals(1, recommendations.size());

        // Validate LAUNCH Operation
        Operation launchOperation = recommendations.get(0).getOperation();
        Assert.assertEquals(Operation.Type.LAUNCH, launchOperation.getType());

        // Validate that TaskInfo has embedded the Attributes from the selected offer:
        TaskInfo launchTask = launchOperation.getLaunch().getTaskInfos(0);
        Assert.assertEquals(
                Arrays.asList("rack:foo", "diskspeed:1234.568"),
                new SchedulerLabelReader(launchTask).getOfferAttributeStrings());
        Resource launchResource = launchTask.getResources(0);
        Assert.assertEquals(resourceId, getResourceId(launchResource));
    }

    @Test
    public void testLaunchMultipleTasksPerExecutor() throws Exception {
<<<<<<< HEAD
        Resource offeredResource = ResourceUtils.getUnreservedScalar("cpus", 3.0);

        ResourceSet resourceSetA = DefaultResourceSet.newBuilder(TestConstants.ROLE, TestConstants.PRINCIPAL)
                .cpus(1.0)
                .id("resourceSetA")
                .build();
        ResourceSet resourceSetB = DefaultResourceSet.newBuilder(TestConstants.ROLE, TestConstants.PRINCIPAL)
                .cpus(2.0)
                .id("resourceSetB")
                .build();

        CommandSpec commandSpec = DefaultCommandSpec.newBuilder(TestConstants.POD_TYPE)
                .value("./cmd")
                .build();

        TaskSpec taskSpecA = DefaultTaskSpec.newBuilder()
                .name("taskA")
                .commandSpec(commandSpec)
                .goalState(GoalState.RUNNING)
                .resourceSet(resourceSetA)
                .build();
        TaskSpec taskSpecB = DefaultTaskSpec.newBuilder()
                .name("taskB")
                .commandSpec(commandSpec)
                .goalState(GoalState.RUNNING)
                .resourceSet(resourceSetB)
                .build();

        PodSpec podSpec = DefaultPodSpec.newBuilder("executor-uri")
                .addTask(taskSpecA)
                .addTask(taskSpecB)
                .count(1)
                .type(TestConstants.POD_TYPE)
                .build();

        PodInstance podInstance = new DefaultPodInstance(podSpec, 0);
        PodInstanceRequirement podInstanceRequirement =
                PodInstanceRequirement.newBuilder(podInstance, Arrays.asList("taskA", "taskB"))
                        .build();
=======
        Resource offeredResource = ResourceTestUtils.getUnreservedScalar("cpus", 3.0);
        List<Resource> desiredResources = Arrays.asList(
                ResourceTestUtils.getDesiredCpu(1.0),
                ResourceTestUtils.getDesiredCpu(2.0));
>>>>>>> d71ad6d3

        List<OfferRecommendation> recommendations = evaluator.evaluate(
                podInstanceRequirement,
                Arrays.asList(OfferTestUtils.getOffer(null, Arrays.asList(offeredResource))));

        Assert.assertEquals(4, recommendations.size());
        Assert.assertEquals(Operation.Type.RESERVE, recommendations.get(0).getOperation().getType());
        Assert.assertEquals(Operation.Type.RESERVE, recommendations.get(2).getOperation().getType());
        Operation launchOp0 = recommendations.get(1).getOperation();
        Assert.assertEquals(Operation.Type.LAUNCH, launchOp0.getType());
        Operation launchOp1 = recommendations.get(3).getOperation();
        Assert.assertEquals(Operation.Type.LAUNCH, launchOp1.getType());
        Protos.ExecutorID launch0ExecutorId = launchOp0.getLaunch().getTaskInfos(0).getExecutor().getExecutorId();
        Protos.ExecutorID launch1ExecutorId = launchOp1.getLaunch().getTaskInfos(0).getExecutor().getExecutorId();
        Assert.assertEquals(launch0ExecutorId, launch1ExecutorId);
    }

    @Test
    public void testLaunchNotOnFirstOffer() throws Exception {
<<<<<<< HEAD
        PodInstanceRequirement podInstanceRequirement = PodInstanceRequirementTestUtils.getCpuRequirement(1.0);
        Resource insufficientOffer = ResourceUtils.getUnreservedScalar("mem", 2.0);
        Resource sufficientOffer = ResourceUtils.getUnreservedScalar("cpus", 2.0);
=======
        Resource desiredResource = ResourceTestUtils.getDesiredCpu(1.0);
        Resource insufficientOffer = ResourceTestUtils.getUnreservedScalar("mem", 2.0);
        Resource sufficientOffer = ResourceTestUtils.getUnreservedScalar("cpus", 2.0);
>>>>>>> d71ad6d3

        List<OfferRecommendation> recommendations = evaluator.evaluate(
                podInstanceRequirement,
                Arrays.asList(
                        OfferTestUtils.getOffer(insufficientOffer),
                        OfferTestUtils.getOffer(sufficientOffer)));
        Assert.assertEquals(2, recommendations.size());

        // Validate RESERVE Operation
        Operation reserveOperation = recommendations.get(0).getOperation();
        Assert.assertEquals(Operation.Type.RESERVE, reserveOperation.getType());

        // Validate LAUNCH Operation
        Operation launchOperation = recommendations.get(1).getOperation();
        Assert.assertEquals(Operation.Type.LAUNCH, launchOperation.getType());
    }

    @Test
    public void testLaunchSequencedTasksInPod() throws Exception {
        ClassLoader classLoader = getClass().getClassLoader();
        File file = new File(classLoader.getResource("resource-set-seq.yml").getFile());
        RawServiceSpec rawServiceSpec = YAMLServiceSpecFactory.generateRawSpecFromYAML(file);
        DefaultServiceSpec serviceSpec = YAMLServiceSpecFactory.generateServiceSpec(rawServiceSpec, flags);

        PodSpec podSpec = serviceSpec.getPods().get(0);
        PodInstance podInstance = new DefaultPodInstance(podSpec, 0);
        PodInstanceRequirement podInstanceRequirement =
                PodInstanceRequirement.newBuilder(podInstance, Arrays.asList("format")).build();

        Offer sufficientOffer = OfferTestUtils.getOffer(Arrays.asList(
                ResourceTestUtils.getUnreservedScalar("cpus", 3.0),
                ResourceTestUtils.getUnreservedScalar("disk", 500.0)));

        // Launch Task with FINISHED goal state, for first time.
        List<OfferRecommendation> recommendations = evaluator.evaluate(
                podInstanceRequirement,
                Arrays.asList(sufficientOffer));

        Assert.assertEquals(recommendations.toString(), 6, recommendations.size());

        // Validate node task operations
        Operation operation = recommendations.get(0).getOperation();
        Assert.assertEquals(Operation.Type.RESERVE, operation.getType());
        LaunchOfferRecommendation launchOfferRecommendation = (LaunchOfferRecommendation) recommendations.get(1);
        operation = launchOfferRecommendation.getOperation();
        Assert.assertEquals(Operation.Type.LAUNCH, operation.getType());
        Assert.assertEquals("name-0-backup", operation.getLaunch().getTaskInfos(0).getName());
        Assert.assertFalse(launchOfferRecommendation.shouldLaunch());

        // Validate format task operations
        operation = recommendations.get(2).getOperation();
        Assert.assertEquals(Operation.Type.RESERVE, operation.getType());
        operation = recommendations.get(3).getOperation();
        Assert.assertEquals(Operation.Type.RESERVE, operation.getType());
        operation = recommendations.get(4).getOperation();
        Assert.assertEquals(Operation.Type.CREATE, operation.getType());
        launchOfferRecommendation = (LaunchOfferRecommendation) recommendations.get(5);
        operation = launchOfferRecommendation.getOperation();
        Assert.assertEquals(Operation.Type.LAUNCH, operation.getType());
        Assert.assertEquals("name-0-format", operation.getLaunch().getTaskInfos(0).getName());
        Assert.assertTrue(launchOfferRecommendation.shouldLaunch());

        recordOperations(recommendations);

        // Launch Task with RUNNING goal state, later.
        podInstanceRequirement = PodInstanceRequirement.newBuilder(podInstance, Arrays.asList("node")).build();
        recommendations = evaluator.evaluate(podInstanceRequirement, Arrays.asList(sufficientOffer));
        // Providing sufficient, but unreserved resources should result in no operations.
        Assert.assertEquals(0, recommendations.size());

<<<<<<< HEAD
        Resource cpuResource = operation.getLaunch().getTaskInfos(0).getResources(0);
        Resource diskResource = operation.getLaunch().getTaskInfos(0).getResources(1);
        String cpuResourceId = ResourceUtils.getResourceId(cpuResource);
        String diskResourceId = ResourceUtils.getResourceId(diskResource);
        String persistenceId = ResourceUtils.getPersistenceId(diskResource);

        Offer expectedOffer = OfferTestUtils.getOffer(Arrays.asList(
                ResourceTestUtils.getExpectedScalar("cpus", 1.0, cpuResourceId),
                ResourceTestUtils.getExpectedRootVolume(50.0, diskResourceId, persistenceId)));
=======
        List<ResourceRequirement> resourceRequirements = offerRequirementProvider.getExistingOfferRequirement(
                PodInstanceRequirement.newBuilder(podInstance, Arrays.asList("node")).build())
                .getTaskRequirements().stream()
                .flatMap(taskRequirement -> taskRequirement.getResourceRequirements().stream())
                .collect(Collectors.toList());
        Assert.assertEquals(resourceRequirements.toString(), 2, resourceRequirements.size());
        Assert.assertTrue(resourceRequirements.toString(), resourceRequirements.get(1).getResourceId() != null);

        Offer expectedOffer = OfferTestUtils.getOffer(Arrays.asList(
                ResourceTestUtils.getExpectedScalar("cpus", 1.0, resourceRequirements.get(0).getResourceId().get()),
                ResourceTestUtils.getExpectedScalar("disk", 50.0, resourceRequirements.get(1).getResourceId().get())));
>>>>>>> d71ad6d3
        recommendations = evaluator.evaluate(podInstanceRequirement, Arrays.asList(expectedOffer));
        // Providing the expected reserved resources should result in a LAUNCH operation.
        Assert.assertEquals(1, recommendations.size());
        operation = recommendations.get(0).getOperation();
        Assert.assertEquals(Operation.Type.LAUNCH, operation.getType());
        Assert.assertEquals("name-0-node", operation.getLaunch().getTaskInfos(0).getName());
    }

    @Test
    public void testRelaunchFailedPod() throws Exception {
        ClassLoader classLoader = getClass().getClassLoader();
        File file = new File(classLoader.getResource("resource-set-seq.yml").getFile());
        RawServiceSpec rawServiceSpec = YAMLServiceSpecFactory.generateRawSpecFromYAML(file);
        DefaultServiceSpec serviceSpec = YAMLServiceSpecFactory.generateServiceSpec(rawServiceSpec, flags);

        PodSpec podSpec = serviceSpec.getPods().get(0);
        PodInstance podInstance = new DefaultPodInstance(podSpec, 0);
        PodInstanceRequirement podInstanceRequirement =
                PodInstanceRequirement.newBuilder(podInstance, Arrays.asList("format")).build();

        Offer sufficientOffer = OfferTestUtils.getOffer(Arrays.asList(
                ResourceTestUtils.getUnreservedScalar("cpus", 3.0),
                ResourceTestUtils.getUnreservedScalar("disk", 500.0)));

        // Launch Task with FINISHED goal state, for first time.
        List<OfferRecommendation> recommendations = evaluator.evaluate(
                podInstanceRequirement,
                Arrays.asList(sufficientOffer));

        Assert.assertEquals(recommendations.toString(), 6, recommendations.size());

        // Validate node task operations
        Operation operation = recommendations.get(0).getOperation();
        Assert.assertEquals(Operation.Type.RESERVE, operation.getType());
        operation = recommendations.get(1).getOperation();
        Assert.assertEquals(Operation.Type.LAUNCH, operation.getType());

        // Validate format task operations
        operation = recommendations.get(2).getOperation();
        Assert.assertEquals(Operation.Type.RESERVE, operation.getType());
        operation = recommendations.get(3).getOperation();
        Assert.assertEquals(Operation.Type.RESERVE, operation.getType());
        operation = recommendations.get(4).getOperation();
        Assert.assertEquals(Operation.Type.CREATE, operation.getType());
        operation = recommendations.get(5).getOperation();
        Assert.assertEquals(Operation.Type.LAUNCH, operation.getType());

        recordOperations(recommendations);

        // Attempt to launch task again as non-failed.
        podInstanceRequirement = PodInstanceRequirement.newBuilder(podInstance, Arrays.asList("node")).build();
        recommendations = evaluator.evaluate(podInstanceRequirement, Arrays.asList(sufficientOffer));
        // The pod is running fine according to the state store, so no new deployment is issued.
        Assert.assertEquals(recommendations.toString(), 0, recommendations.size());

        // Now the same operation except with the task flagged as having permanently failed.
        podInstanceRequirement = PodInstanceRequirement.newBuilder(podInstance, Arrays.asList("node"))
                .recoveryType(RecoveryType.PERMANENT)
                .build();
        recommendations = evaluator.evaluate(podInstanceRequirement, Arrays.asList(sufficientOffer));
        // A new deployment replaces the prior one above.
        Assert.assertEquals(recommendations.toString(), 6, recommendations.size());

        // Validate format task operations
        operation = recommendations.get(0).getOperation();
        Assert.assertEquals(Operation.Type.RESERVE, operation.getType());
        operation = recommendations.get(1).getOperation();
        Assert.assertEquals(Operation.Type.RESERVE, operation.getType());
        operation = recommendations.get(2).getOperation();
        Assert.assertEquals(Operation.Type.CREATE, operation.getType());
        operation = recommendations.get(3).getOperation();
        Assert.assertEquals(Operation.Type.LAUNCH, operation.getType());

        // Validate node task operations
        operation = recommendations.get(4).getOperation();
        Assert.assertEquals(Operation.Type.RESERVE, operation.getType());
        operation = recommendations.get(5).getOperation();
        Assert.assertEquals(Operation.Type.LAUNCH, operation.getType());
    }

    @Test
    public void testReplaceDeployStep() throws Exception {
        ClassLoader classLoader = getClass().getClassLoader();
        File file = new File(classLoader.getResource("valid-minimal-volume.yml").getFile());
        RawServiceSpec rawServiceSpec = YAMLServiceSpecFactory.generateRawSpecFromYAML(file);
        DefaultServiceSpec serviceSpec = YAMLServiceSpecFactory.generateServiceSpec(rawServiceSpec, flags);

        PodSpec podSpec = serviceSpec.getPods().get(0);
        PodInstance podInstance = new DefaultPodInstance(podSpec, 0);
        PodInstanceRequirement podInstanceRequirement =
                PodInstanceRequirement.newBuilder(podInstance, Arrays.asList("task-name")).build();
        DeploymentStep deploymentStep = new DeploymentStep(
                "test-step",
                Status.PENDING,
                podInstanceRequirement,
                Collections.emptyList());

        Offer sufficientOffer = OfferTestUtils.getOffer(Arrays.asList(
                ResourceTestUtils.getUnreservedScalar("cpus", 3.0),
                ResourceTestUtils.getUnreservedScalar("mem", 1024),
                ResourceTestUtils.getUnreservedScalar("disk", 500.0)));

        List<OfferRecommendation> recommendations = evaluator.evaluate(
                deploymentStep.start().get(),
                Arrays.asList(sufficientOffer));

        Assert.assertEquals(recommendations.toString(), 5, recommendations.size());
        Operation launchOperation = recommendations.get(4).getOperation();
        TaskInfo taskInfo = launchOperation.getLaunch().getTaskInfos(0);
        recordOperations(recommendations);

        deploymentStep.updateOfferStatus(recommendations);
        Assert.assertEquals(Status.STARTING, deploymentStep.getStatus());

        // Simulate an initial failure to deploy.  Perhaps the CREATE operation failed
        deploymentStep.update(
                TaskStatus.newBuilder()
                        .setTaskId(taskInfo.getTaskId())
                        .setState(TaskState.TASK_ERROR)
                        .build());

        Assert.assertEquals(Status.PENDING, deploymentStep.getStatus());
        FailureUtils.markFailed(
                deploymentStep.getPodInstanceRequirement().get().getPodInstance(),
                stateStore);

        Assert.assertTrue(FailureUtils.isLabeledAsFailed(stateStore.fetchTask(taskInfo.getName()).get()));

        recommendations = evaluator.evaluate(
                deploymentStep.start().get(),
                Arrays.asList(sufficientOffer));
        Assert.assertEquals(recommendations.toString(), 5, recommendations.size());

        Operation operation = recommendations.get(0).getOperation();
        Assert.assertEquals(Operation.Type.RESERVE, operation.getType());
        operation = recommendations.get(1).getOperation();
        Assert.assertEquals(Operation.Type.RESERVE, operation.getType());
        operation = recommendations.get(2).getOperation();
        Assert.assertEquals(Operation.Type.RESERVE, operation.getType());
        operation = recommendations.get(3).getOperation();
        Assert.assertEquals(Operation.Type.CREATE, operation.getType());
        operation = recommendations.get(4).getOperation();
        Assert.assertEquals(Operation.Type.LAUNCH, operation.getType());

    }

    private void recordOperations(List<OfferRecommendation> recommendations) throws Exception {
        OperationRecorder operationRecorder = new PersistentLaunchRecorder(stateStore, serviceSpec);
        for (OfferRecommendation recommendation : recommendations) {
            operationRecorder.record(recommendation);
        }
    }
}<|MERGE_RESOLUTION|>--- conflicted
+++ resolved
@@ -33,651 +33,9 @@
     @Mock ServiceSpec serviceSpec;
 
     @Test
-<<<<<<< HEAD
     public void testReserveLaunchScalar() throws Exception {
         PodInstanceRequirement podInstanceRequirement = PodInstanceRequirementTestUtils.getCpuRequirement(1.0);
-        Resource offeredResource = ResourceUtils.getUnreservedScalar("cpus", 2.0);
-=======
-    public void testReserveTaskStaticPort() throws Exception {
-        Resource desiredPorts = ResourceTestUtils.getDesiredRanges("ports", 555, 555);
-        Resource offeredPorts = ResourceTestUtils.getUnreservedPorts(555, 555);
-
-        List<OfferRecommendation> recommendations = evaluator.evaluate(
-                OfferRequirementTestUtils.getOfferRequirement(desiredPorts),
-                Arrays.asList(OfferTestUtils.getOffer(offeredPorts)));
-
-        Assert.assertEquals(2, recommendations.size());
-
-        Operation launchOperation = recommendations.get(1).getOperation();
-        TaskInfo taskInfo = launchOperation.getLaunch().getTaskInfos(0);
-        Resource fulfilledPortResource = taskInfo.getResources(0);
-        Label resourceIdLabel = fulfilledPortResource.getReservation().getLabels().getLabels(0);
-        Assert.assertEquals("resource_id", resourceIdLabel.getKey());
-
-        CommandInfo command = TaskPackingUtils.unpack(taskInfo).getCommand();
-        Map<String, String> envvars = EnvUtils.toMap(command.getEnvironment());
-        Assert.assertEquals(envvars.toString(), 1, envvars.size());
-        Assert.assertEquals(String.valueOf(555), envvars.get(TestConstants.PORT_ENV_NAME));
-    }
-
-    @Test
-    public void testUpdateStaticToStaticPort() throws Exception {
-        String resourceId = UUID.randomUUID().toString();
-        Resource updatedResource = ResourceTestUtils.getExpectedRanges("ports", 666, 666, resourceId);
-        Resource offeredReservedResource = ResourceTestUtils.getExpectedRanges("ports", 555, 555, resourceId);
-        Resource offeredUnreservedResource = ResourceTestUtils.getUnreservedPorts(666, 666);
-
-        List<Resource> offeredResources = Arrays.asList(offeredReservedResource, offeredUnreservedResource);
-        List<OfferRecommendation> recommendations = evaluator.evaluate(
-                OfferRequirementTestUtils.getOfferRequirement(updatedResource),
-                Arrays.asList(OfferTestUtils.getOffer(offeredResources)));
-
-        // UNRESERVE, RESERVE, LAUNCH
-        Assert.assertEquals(3, recommendations.size());
-        Assert.assertEquals(Operation.Type.RESERVE, recommendations.get(0).getOperation().getType());
-        Assert.assertEquals(Operation.Type.LAUNCH, recommendations.get(1).getOperation().getType());
-        Assert.assertEquals(Operation.Type.UNRESERVE, recommendations.get(2).getOperation().getType());
-
-        Operation launchOperation = recommendations.get(1).getOperation();
-        TaskInfo taskInfo = launchOperation.getLaunch().getTaskInfos(0);
-        Resource fulfilledPortResource = taskInfo.getResources(0);
-        Label resourceIdLabel = fulfilledPortResource.getReservation().getLabels().getLabels(0);
-        Assert.assertEquals("resource_id", resourceIdLabel.getKey());
-
-        CommandInfo command = TaskPackingUtils.unpack(taskInfo).getCommand();
-        Map<String, String> envvars = EnvUtils.toMap(command.getEnvironment());
-        Assert.assertEquals(envvars.toString(), 1, envvars.size());
-        Assert.assertEquals(String.valueOf(666), envvars.get(TestConstants.PORT_ENV_NAME));
-    }
-
-    @Test
-    public void testUpdateDynamicToStaticPort() throws Exception {
-        String resourceId = UUID.randomUUID().toString();
-        Resource updatedResource = ResourceTestUtils.setLabel(
-                ResourceTestUtils.getExpectedRanges("ports", 0, 0, resourceId),
-                TestConstants.HAS_DYNAMIC_PORT_ASSIGNMENT_LABEL,
-                Integer.toString(666));
-        Resource offeredReservedResource = ResourceTestUtils.getExpectedRanges("ports", 555, 555, resourceId);
-        Resource offeredUnreservedResource = ResourceTestUtils.getUnreservedPorts(666, 666);
-
-        List<OfferRecommendation> recommendations = evaluator.evaluate(
-                OfferRequirementTestUtils.getOfferRequirement(updatedResource),
-                Arrays.asList(OfferTestUtils.getOffer(Arrays.asList(
-                        offeredReservedResource, offeredUnreservedResource))));
-
-        // RESERVE, UNRESERVE, LAUNCH
-        Assert.assertEquals(3, recommendations.size());
-        Assert.assertEquals(Operation.Type.RESERVE, recommendations.get(0).getOperation().getType());
-        Assert.assertEquals(Operation.Type.LAUNCH, recommendations.get(1).getOperation().getType());
-        Assert.assertEquals(Operation.Type.UNRESERVE, recommendations.get(2).getOperation().getType());
-
-        Operation launchOperation = recommendations.get(1).getOperation();
-        TaskInfo taskInfo = launchOperation.getLaunch().getTaskInfos(0);
-        Resource fulfilledPortResource = taskInfo.getResources(0);
-        Label resourceIdLabel = fulfilledPortResource.getReservation().getLabels().getLabels(0);
-        Assert.assertEquals("resource_id", resourceIdLabel.getKey());
-
-        CommandInfo command = TaskPackingUtils.unpack(taskInfo).getCommand();
-        Map<String, String> envvars = EnvUtils.toMap(command.getEnvironment());
-        Assert.assertEquals(envvars.toString(), 1, envvars.size());
-        Assert.assertEquals(String.valueOf(666), envvars.get(TestConstants.PORT_ENV_NAME));
-    }
-
-    @Test
-    public void testReserveTaskDynamicPort() throws Exception {
-        Resource offeredPorts = ResourceTestUtils.getUnreservedPorts(10000, 10000);
-        Resource desiredPorts = ResourceTestUtils.getDesiredRanges("ports", 0, 0);
-
-        List<OfferRecommendation> recommendations = evaluator.evaluate(
-                OfferRequirementTestUtils.getOfferRequirement(desiredPorts),
-                Arrays.asList(OfferTestUtils.getOffer(offeredPorts)));
-
-        Assert.assertEquals(2, recommendations.size());
-
-        Operation launchOperation = recommendations.get(1).getOperation();
-        TaskInfo taskInfo = launchOperation.getLaunch().getTaskInfos(0);
-        Resource fulfilledPortResource = taskInfo.getResources(0);
-        Label resourceIdLabel = fulfilledPortResource.getReservation().getLabels().getLabels(0);
-        Assert.assertEquals("resource_id", resourceIdLabel.getKey());
-
-        CommandInfo command = TaskPackingUtils.unpack(taskInfo).getCommand();
-        Map<String, String> envvars = EnvUtils.toMap(command.getEnvironment());
-        Assert.assertEquals(envvars.toString(), 1, envvars.size());
-        Assert.assertEquals(String.valueOf(10000), envvars.get(TestConstants.PORT_ENV_NAME));
-    }
-
-    @Test
-    public void testLaunchExpectedPort() throws Exception {
-        String resourceId = UUID.randomUUID().toString();
-        Resource desiredResource = ResourceTestUtils.getExpectedRanges("ports", 10000, 10000, resourceId);
-
-        List<OfferRecommendation> recommendations = evaluator.evaluate(
-                OfferRequirementTestUtils.getOfferRequirement(desiredResource),
-                Arrays.asList(OfferTestUtils.getOffer(Arrays.asList(desiredResource))));
-        Assert.assertEquals(1, recommendations.size());
-
-        // Validate LAUNCH Operation
-        Operation launchOperation = recommendations.get(0).getOperation();
-        Resource launchResource =
-                launchOperation
-                        .getLaunch()
-                        .getTaskInfosList()
-                        .get(0)
-                        .getResourcesList()
-                        .get(0);
-
-        Assert.assertEquals(Operation.Type.LAUNCH, launchOperation.getType());
-        Assert.assertEquals(resourceId, getFirstLabel(launchResource).getValue());
-    }
-
-    @Test
-    public void testLaunchExpectedDynamicPort() throws Exception {
-        String resourceId = UUID.randomUUID().toString();
-        Resource desiredResource = ResourceTestUtils.setLabel(
-                ResourceTestUtils.getExpectedRanges("ports", 0, 0, resourceId),
-                TestConstants.HAS_DYNAMIC_PORT_ASSIGNMENT_LABEL,
-                Integer.toString(10000));
-        Resource offeredResource = ResourceTestUtils.getExpectedRanges("ports", 10000, 10000, resourceId);
-
-        List<OfferRecommendation> recommendations = evaluator.evaluate(
-                OfferRequirementTestUtils.getOfferRequirement(desiredResource),
-                Arrays.asList(OfferTestUtils.getOffer(Arrays.asList(offeredResource))));
-        Assert.assertEquals(1, recommendations.size());
-
-        // Validate LAUNCH Operation
-        Operation launchOperation = recommendations.get(0).getOperation();
-        Resource launchResource =
-                launchOperation
-                        .getLaunch()
-                        .getTaskInfosList()
-                        .get(0)
-                        .getResourcesList()
-                        .get(0);
-
-        Assert.assertEquals(Operation.Type.LAUNCH, launchOperation.getType());
-        Assert.assertEquals(resourceId, getFirstLabel(launchResource).getValue());
-    }
-
-    @Test
-    public void testLaunchExpectedMultiplePorts() throws Exception {
-        String resourceId = UUID.randomUUID().toString();
-        Resource offeredResource = ResourceTestUtils.getExpectedRanges("ports", 10000, 10001, resourceId);
-        List<Resource> desiredResources = Arrays.asList(
-                ResourceTestUtils.getExpectedRanges("ports", 10000, 10000, resourceId),
-                ResourceTestUtils.getExpectedRanges("ports", 10001, 10001, resourceId));
-
-        List<OfferRecommendation> recommendations = evaluator.evaluate(
-                OfferRequirementTestUtils.getOfferRequirement(desiredResources, false),
-                Arrays.asList(OfferTestUtils.getOffer(Arrays.asList(offeredResource))));
-        Assert.assertEquals(1, recommendations.size());
-
-        // Validate LAUNCH Operation
-        Operation launchOperation = recommendations.get(0).getOperation();
-        Resource launchResource =
-                launchOperation
-                        .getLaunch()
-                        .getTaskInfosList()
-                        .get(0)
-                        .getResourcesList()
-                        .get(0);
-
-        Assert.assertEquals(Operation.Type.LAUNCH, launchOperation.getType());
-        Assert.assertEquals(resourceId, getFirstLabel(launchResource).getValue());
-    }
-
-    @Test
-    public void testReserveTaskMultipleDynamicPorts() throws Exception {
-        Resource offeredPorts = ResourceTestUtils.getUnreservedPorts(10000, 10001);
-        List<Resource> desiredPorts = Arrays.asList(
-                ResourceTestUtils.getDesiredRanges("ports", 0, 0),
-                ResourceTestUtils.getDesiredRanges("ports", 0, 0));
-
-        List<OfferRecommendation> recommendations = evaluator.evaluate(
-                OfferRequirementTestUtils.getOfferRequirement(desiredPorts, false),
-                Arrays.asList(OfferTestUtils.getOffer(offeredPorts)));
-
-        Assert.assertEquals(2, recommendations.size());
-
-        Operation reserveOperation = recommendations.get(0).getOperation();
-        Resource fulfilledPortResource = reserveOperation.getReserve().getResources(0);
-        Assert.assertEquals(10000, fulfilledPortResource.getRanges().getRange(0).getBegin());
-        Assert.assertEquals(10001, fulfilledPortResource.getRanges().getRange(0).getEnd());
-
-        Operation launchOperation = recommendations.get(1).getOperation();
-        TaskInfo taskInfo = launchOperation.getLaunch().getTaskInfos(0);
-        Resource taskPortResource = taskInfo.getResources(0);
-        Label resourceIdLabel = taskPortResource.getReservation().getLabels().getLabels(0);
-        Assert.assertEquals("resource_id", resourceIdLabel.getKey());
-        Assert.assertEquals(
-                resourceIdLabel.getValue(), fulfilledPortResource.getReservation().getLabels().getLabels(0).getValue());
-
-        CommandInfo command = TaskPackingUtils.unpack(taskInfo).getCommand();
-        Map<String, String> envvars = EnvUtils.toMap(command.getEnvironment());
-        Assert.assertEquals(envvars.toString(), 2, envvars.size());
-        Assert.assertEquals(String.valueOf(10000), envvars.get(TestConstants.PORT_ENV_NAME));
-        Assert.assertEquals(String.valueOf(10001), envvars.get(TestConstants.PORT_ENV_NAME + "1"));
-
-        Assert.assertEquals(10000, taskPortResource.getRanges().getRange(0).getBegin());
-        Assert.assertEquals(10001, taskPortResource.getRanges().getRange(0).getEnd());
-    }
-
-    @SuppressWarnings("PMD.AvoidUsingHardCodedIP")
-    @Test
-    public void testReserveTaskNamedVIPPort() throws Exception {
-        Resource offeredPorts = ResourceTestUtils.getUnreservedPorts(10000, 10000);
-        Resource desiredPorts = ResourceTestUtils.setLabel(
-                ResourceTestUtils.getDesiredRanges("ports", 10000, 10000),
-                TestConstants.HAS_VIP_LABEL,
-                "true");
-
-        List<OfferRecommendation> recommendations = evaluator.evaluate(
-                OfferRequirementTestUtils.getOfferRequirement(desiredPorts),
-                Arrays.asList(OfferTestUtils.getOffer(offeredPorts)));
-
-        Assert.assertEquals(2, recommendations.size());
-
-        Operation launchOperation = recommendations.get(1).getOperation();
-        TaskInfo taskInfo = launchOperation.getLaunch().getTaskInfos(0);
-        Resource fulfilledPortResource = taskInfo.getResources(0);
-        Assert.assertEquals(10000, fulfilledPortResource.getRanges().getRange(0).getBegin());
-
-        Label resourceIdLabel = fulfilledPortResource.getReservation().getLabels().getLabels(0);
-        Assert.assertEquals("resource_id", resourceIdLabel.getKey());
-
-        DiscoveryInfo discoveryInfo = taskInfo.getDiscovery();
-        Assert.assertEquals(discoveryInfo.getName(), taskInfo.getName());
-        Assert.assertEquals(discoveryInfo.getVisibility(), DiscoveryInfo.Visibility.CLUSTER);
-
-        Port discoveryPort = discoveryInfo.getPorts().getPorts(0);
-        Assert.assertEquals(discoveryPort.getProtocol(), "tcp");
-        Assert.assertEquals(discoveryPort.getVisibility(), DiscoveryInfo.Visibility.EXTERNAL);
-        Assert.assertEquals(discoveryPort.getNumber(), 10000);
-        Label vipLabel = discoveryPort.getLabels().getLabels(0);
-        Assert.assertTrue(vipLabel.getKey().startsWith("VIP_"));
-        Assert.assertEquals(vipLabel.getValue(), TestConstants.VIP_NAME + ":" + TestConstants.VIP_PORT);
-    }
-
-    @SuppressWarnings("PMD.AvoidUsingHardCodedIP")
-    @Test
-    public void testReserveTaskDynamicVIPPort() throws Exception {
-        Resource offeredPorts = ResourceTestUtils.getUnreservedPorts(10000, 10000);
-        Resource desiredPorts = ResourceTestUtils.setLabel(
-                ResourceTestUtils.getDesiredRanges("ports", 0, 0),
-                TestConstants.HAS_VIP_LABEL,
-                "true");
-
-        List<OfferRecommendation> recommendations = evaluator.evaluate(
-                OfferRequirementTestUtils.getOfferRequirement(desiredPorts),
-                Arrays.asList(OfferTestUtils.getOffer(offeredPorts)));
-
-        Assert.assertEquals(2, recommendations.size());
-
-        Operation launchOperation = recommendations.get(1).getOperation();
-        TaskInfo taskInfo = launchOperation.getLaunch().getTaskInfos(0);
-        Resource fulfilledPortResource = taskInfo.getResources(0);
-        Assert.assertEquals(10000, fulfilledPortResource.getRanges().getRange(0).getBegin());
-
-        Label resourceIdLabel = fulfilledPortResource.getReservation().getLabels().getLabels(0);
-        Assert.assertEquals("resource_id", resourceIdLabel.getKey());
-
-        DiscoveryInfo discoveryInfo = taskInfo.getDiscovery();
-        Assert.assertEquals(discoveryInfo.getName(), taskInfo.getName());
-        Assert.assertEquals(discoveryInfo.getVisibility(), DiscoveryInfo.Visibility.CLUSTER);
-
-        Port discoveryPort = discoveryInfo.getPorts().getPorts(0);
-        Assert.assertEquals(discoveryPort.getProtocol(), "tcp");
-        Assert.assertEquals(discoveryPort.getVisibility(), DiscoveryInfo.Visibility.EXTERNAL);
-        Assert.assertEquals(discoveryPort.getNumber(), 10000);
-        Label vipLabel = discoveryPort.getLabels().getLabels(0);
-        Assert.assertTrue(vipLabel.getKey().startsWith("VIP_"));
-        Assert.assertEquals(vipLabel.getValue(), TestConstants.VIP_NAME + ":" + TestConstants.VIP_PORT);
-    }
-
-    @Test
-    public void testConsumeMultipleMountVolumesSuccess() throws Exception {
-        Resource desiredResourceA = ResourceTestUtils.getDesiredMountVolume(1000);
-        Resource desiredResourceB = ResourceTestUtils.getDesiredMountVolume(1000);
-        Resource offeredResourceA = ResourceTestUtils.getUnreservedMountVolume(2000);
-        Resource offeredResourceB = ResourceTestUtils.getUnreservedMountVolume(3000);
-
-        Offer offer = OfferTestUtils.getOffer(Arrays.asList(offeredResourceA, offeredResourceB));
-        OfferRequirement offerRequirement = OfferRequirementTestUtils.getOfferRequirement(
-                Arrays.asList(desiredResourceA, desiredResourceB), false);
-
-        List<OfferRecommendation> recommendations = evaluator.evaluate(offerRequirement, Arrays.asList(offer));
-        Assert.assertEquals(5, recommendations.size());
-        Assert.assertEquals(Operation.Type.RESERVE, recommendations.get(0).getOperation().getType());
-        Assert.assertEquals(Operation.Type.CREATE, recommendations.get(1).getOperation().getType());
-        Assert.assertEquals(Operation.Type.RESERVE, recommendations.get(2).getOperation().getType());
-        Assert.assertEquals(Operation.Type.CREATE, recommendations.get(3).getOperation().getType());
-        Assert.assertEquals(Operation.Type.LAUNCH, recommendations.get(4).getOperation().getType());
-    }
-
-    @Test
-    public void testConsumeMultipleMountVolumesFailure() throws Exception {
-        Resource desiredResourceA = ResourceTestUtils.getDesiredMountVolume(1000);
-        Resource desiredResourceB = ResourceTestUtils.getDesiredMountVolume(1000);
-        Resource offeredResource = ResourceTestUtils.getUnreservedMountVolume(2000);
-
-        Offer offer = OfferTestUtils.getOffer(Arrays.asList(offeredResource));
-        OfferRequirement offerRequirement = OfferRequirementTestUtils.getOfferRequirement(
-                Arrays.asList(desiredResourceA, desiredResourceB), false);
-
-        List<OfferRecommendation> recommendations = evaluator.evaluate(offerRequirement, Arrays.asList(offer));
-        Assert.assertEquals(0, recommendations.size());
-    }
-
-    @Test
-    public void testReserveCreateLaunchMountVolume() throws Exception {
-        Resource desiredResource = ResourceTestUtils.getDesiredMountVolume(1000);
-        Resource offeredResource = ResourceTestUtils.getUnreservedMountVolume(2000);
-
-        List<OfferRecommendation> recommendations = evaluator.evaluate(
-                OfferRequirementTestUtils.getOfferRequirement(desiredResource),
-                Arrays.asList(OfferTestUtils.getOffer(offeredResource)));
-        Assert.assertEquals(3, recommendations.size());
-
-        // Validate RESERVE Operation
-        Operation reserveOperation = recommendations.get(0).getOperation();
-        Resource reserveResource =
-                reserveOperation
-                        .getReserve()
-                        .getResourcesList()
-                        .get(0);
-
-        Assert.assertEquals(Operation.Type.RESERVE, reserveOperation.getType());
-        Assert.assertEquals(2000, reserveResource.getScalar().getValue(), 0.0);
-        Assert.assertEquals(TestConstants.ROLE, reserveResource.getRole());
-        Assert.assertEquals(TestConstants.MOUNT_ROOT, reserveResource.getDisk().getSource().getMount().getRoot());
-        Assert.assertEquals(TestConstants.PRINCIPAL, reserveResource.getReservation().getPrincipal());
-        Assert.assertEquals(MesosResource.RESOURCE_ID_KEY, getFirstLabel(reserveResource).getKey());
-        Assert.assertEquals(36, getFirstLabel(reserveResource).getValue().length());
-
-        // Validate CREATE Operation
-        String resourceId = getFirstLabel(reserveResource).getValue();
-        Operation createOperation = recommendations.get(1).getOperation();
-        Resource createResource =
-                createOperation
-                        .getCreate()
-                        .getVolumesList()
-                        .get(0);
-
-        Assert.assertEquals(resourceId, getFirstLabel(createResource).getValue());
-        Assert.assertEquals(36, createResource.getDisk().getPersistence().getId().length());
-        Assert.assertEquals(TestConstants.MOUNT_ROOT, createResource.getDisk().getSource().getMount().getRoot());
-        Assert.assertEquals(TestConstants.PRINCIPAL, createResource.getDisk().getPersistence().getPrincipal());
-        Assert.assertTrue(createResource.getDisk().hasVolume());
-
-        // Validate LAUNCH Operation
-        String persistenceId = createResource.getDisk().getPersistence().getId();
-        Operation launchOperation = recommendations.get(2).getOperation();
-        Resource launchResource =
-                launchOperation
-                        .getLaunch()
-                        .getTaskInfosList()
-                        .get(0)
-                        .getResourcesList()
-                        .get(0);
-
-        Assert.assertEquals(Operation.Type.LAUNCH, launchOperation.getType());
-        Assert.assertEquals(resourceId, getFirstLabel(launchResource).getValue());
-        Assert.assertEquals(persistenceId, launchResource.getDisk().getPersistence().getId());
-        Assert.assertEquals(TestConstants.MOUNT_ROOT, launchResource.getDisk().getSource().getMount().getRoot());
-        Assert.assertEquals(TestConstants.PRINCIPAL, launchResource.getDisk().getPersistence().getPrincipal());
-        Assert.assertEquals(2000, launchResource.getScalar().getValue(), 0.0);
-    }
-
-    @Test
-    public void testUpdateMountVolumeSuccess() throws Exception {
-        String resourceId = UUID.randomUUID().toString();
-        Resource updatedResource = ResourceTestUtils.getExpectedMountVolume(1500, resourceId);
-        Resource offeredResource = ResourceTestUtils.getExpectedMountVolume(2000, resourceId);
-
-        List<OfferRecommendation> recommendations = evaluator.evaluate(
-                        OfferRequirementTestUtils.getOfferRequirement(updatedResource),
-                        Arrays.asList(OfferTestUtils.getOffer(offeredResource)));
-        Assert.assertEquals(1, recommendations.size());
-
-        Operation launchOperation = recommendations.get(0).getOperation();
-        Resource launchResource = launchOperation
-                .getLaunch()
-                .getTaskInfosList()
-                .get(0)
-                .getResourcesList()
-                .get(0);
-
-        Assert.assertEquals(Operation.Type.LAUNCH, launchOperation.getType());
-        Assert.assertEquals(getFirstLabel(updatedResource).getValue(), getFirstLabel(launchResource).getValue());
-        Assert.assertEquals(updatedResource.getDisk().getPersistence().getId(), launchResource.getDisk().getPersistence().getId());
-        Assert.assertEquals(TestConstants.MOUNT_ROOT, launchResource.getDisk().getSource().getMount().getRoot());
-        Assert.assertEquals(TestConstants.PRINCIPAL, launchResource.getDisk().getPersistence().getPrincipal());
-        Assert.assertEquals(2000, launchResource.getScalar().getValue(), 0.0);
-    }
-
-    @Test
-    public void testUpdateMountVolumeFailure() throws Exception {
-        String resourceId = UUID.randomUUID().toString();
-        Resource updatedResource = ResourceTestUtils.getExpectedMountVolume(2500, resourceId);
-        Resource offeredResource = ResourceTestUtils.getExpectedMountVolume(2000, resourceId);
-
-        List<OfferRecommendation> recommendations = evaluator.evaluate(
-                OfferRequirementTestUtils.getOfferRequirement(updatedResource),
-                Arrays.asList(OfferTestUtils.getOffer(offeredResource)));
-        Assert.assertEquals(0, recommendations.size());
-    }
-
-    @Test
-    public void testFailToCreateVolumeWithWrongResource() throws Exception {
-        Resource desiredResource = ResourceTestUtils.getDesiredRootVolume(1000);
-        Resource wrongOfferedResource = ResourceTestUtils.getUnreservedMountVolume(2000);
-
-        List<OfferRecommendation> recommendations = evaluator.evaluate(
-                OfferRequirementTestUtils.getOfferRequirement(desiredResource),
-                Arrays.asList(OfferTestUtils.getOffer(wrongOfferedResource)));
-        Assert.assertEquals(0, recommendations.size());
-        Assert.assertEquals(0, recommendations.size());
-    }
-
-    @Test
-    public void testReserveCreateLaunchRootVolume() throws Exception {
-        Resource desiredResource = ResourceTestUtils.getDesiredRootVolume(1500);
-        Resource offeredResource = ResourceTestUtils.getUnreservedRootVolume(2000);
-
-        List<OfferRecommendation> recommendations = evaluator.evaluate(
-                OfferRequirementTestUtils.getOfferRequirement(desiredResource),
-                Arrays.asList(OfferTestUtils.getOffer(offeredResource)));
-        Assert.assertEquals(3, recommendations.size());
-
-        // Validate RESERVE Operation
-        Operation reserveOperation = recommendations.get(0).getOperation();
-        Resource reserveResource =
-            reserveOperation
-            .getReserve()
-            .getResourcesList()
-            .get(0);
-
-        Assert.assertEquals(Operation.Type.RESERVE, reserveOperation.getType());
-        Assert.assertEquals(1500, reserveResource.getScalar().getValue(), 0.0);
-        Assert.assertEquals(TestConstants.ROLE, reserveResource.getRole());
-        Assert.assertEquals(TestConstants.PRINCIPAL, reserveResource.getReservation().getPrincipal());
-        Assert.assertEquals(MesosResource.RESOURCE_ID_KEY, getFirstLabel(reserveResource).getKey());
-        Assert.assertEquals(36, getFirstLabel(reserveResource).getValue().length());
-
-        // Validate CREATE Operation
-        String resourceId = getFirstLabel(reserveResource).getValue();
-        Operation createOperation = recommendations.get(1).getOperation();
-        Resource createResource =
-            createOperation
-            .getCreate()
-            .getVolumesList()
-            .get(0);
-
-        Assert.assertEquals(resourceId, getFirstLabel(createResource).getValue());
-        Assert.assertEquals(36, createResource.getDisk().getPersistence().getId().length());
-        Assert.assertEquals(TestConstants.PRINCIPAL, createResource.getDisk().getPersistence().getPrincipal());
-        Assert.assertTrue(createResource.getDisk().hasVolume());
-
-        // Validate LAUNCH Operation
-        String persistenceId = createResource.getDisk().getPersistence().getId();
-        Operation launchOperation = recommendations.get(2).getOperation();
-        Resource launchResource =
-            launchOperation
-            .getLaunch()
-            .getTaskInfosList()
-            .get(0)
-            .getResourcesList()
-            .get(0);
-
-        Assert.assertEquals(Operation.Type.LAUNCH, launchOperation.getType());
-        Assert.assertEquals(resourceId, getFirstLabel(launchResource).getValue());
-        Assert.assertEquals(persistenceId, launchResource.getDisk().getPersistence().getId());
-        Assert.assertEquals(TestConstants.PRINCIPAL, launchResource.getDisk().getPersistence().getPrincipal());
-    }
-
-    @Test
-    public void testFailCreateRootVolume() throws Exception {
-        Resource desiredResource = ResourceTestUtils.getDesiredRootVolume(1000 * 2);
-        Resource offeredResource = ResourceTestUtils.getUnreservedRootVolume(1000);
-
-        List<OfferRecommendation> recommendations = evaluator.evaluate(
-                        OfferRequirementTestUtils.getOfferRequirement(desiredResource),
-                        Arrays.asList(OfferTestUtils.getOffer(offeredResource)));
-        Assert.assertEquals(0, recommendations.size());
-    }
-
-    @Test
-    public void testExpectedMountVolume() throws Exception {
-        String resourceId = UUID.randomUUID().toString();
-        Resource expectedResource = ResourceTestUtils.getExpectedMountVolume(1000, resourceId);
-
-        List<OfferRecommendation> recommendations = evaluator.evaluate(
-                        OfferRequirementTestUtils.getOfferRequirement(expectedResource),
-                        Arrays.asList(OfferTestUtils.getOffer(expectedResource)));
-        Assert.assertEquals(1, recommendations.size());
-
-        Operation launchOperation = recommendations.get(0).getOperation();
-        Resource launchResource =
-            launchOperation
-            .getLaunch()
-            .getTaskInfosList()
-            .get(0)
-            .getResourcesList()
-            .get(0);
-
-        Assert.assertEquals(Operation.Type.LAUNCH, launchOperation.getType());
-        Assert.assertEquals(1000, launchResource.getScalar().getValue(), 0.0);
-        Assert.assertEquals(TestConstants.ROLE, launchResource.getRole());
-        Assert.assertEquals(TestConstants.MOUNT_ROOT, launchResource.getDisk().getSource().getMount().getRoot());
-        Assert.assertEquals(TestConstants.PERSISTENCE_ID, launchResource.getDisk().getPersistence().getId());
-        Assert.assertEquals(TestConstants.PRINCIPAL, launchResource.getDisk().getPersistence().getPrincipal());
-        Assert.assertEquals(TestConstants.PRINCIPAL, launchResource.getReservation().getPrincipal());
-        Assert.assertEquals(MesosResource.RESOURCE_ID_KEY, getFirstLabel(launchResource).getKey());
-        Assert.assertEquals(resourceId, getFirstLabel(launchResource).getValue());
-    }
-
-    @Test
-    public void testExpectedRootVolume() throws Exception {
-        String resourceId = UUID.randomUUID().toString();
-        Resource expectedResource = ResourceTestUtils.getExpectedRootVolume(1000, resourceId);
-
-        List<OfferRecommendation> recommendations = evaluator.evaluate(
-                        OfferRequirementTestUtils.getOfferRequirement(expectedResource),
-                        Arrays.asList(OfferTestUtils.getOffer(expectedResource)));
-        Assert.assertEquals(1, recommendations.size());
-
-        Operation launchOperation = recommendations.get(0).getOperation();
-        Resource launchResource =
-            launchOperation
-            .getLaunch()
-            .getTaskInfosList()
-            .get(0)
-            .getResourcesList()
-            .get(0);
-
-        Assert.assertEquals(Operation.Type.LAUNCH, launchOperation.getType());
-        Assert.assertEquals(1000, launchResource.getScalar().getValue(), 0.0);
-        Assert.assertEquals(TestConstants.ROLE, launchResource.getRole());
-        Assert.assertEquals(TestConstants.PERSISTENCE_ID, launchResource.getDisk().getPersistence().getId());
-        Assert.assertEquals(TestConstants.PRINCIPAL, launchResource.getDisk().getPersistence().getPrincipal());
-        Assert.assertEquals(TestConstants.PRINCIPAL, launchResource.getReservation().getPrincipal());
-        Assert.assertEquals(MesosResource.RESOURCE_ID_KEY, getFirstLabel(launchResource).getKey());
-        Assert.assertEquals(resourceId, getFirstLabel(launchResource).getValue());
-    }
-
-    @Test
-    public void testReserveExecutorVolume() throws Exception {
-        Offer offer = OfferTestUtils.getOffer(Arrays.asList(
-                ResourceTestUtils.getUnreservedMountVolume(2000),
-                ResourceTestUtils.getUnreservedCpu(1.0)));
-        OfferRequirement offerRequirement = OfferRequirementTestUtils.getOfferRequirement(
-                ResourceTestUtils.getDesiredCpu(1.0),
-                ResourceTestUtils.getDesiredMountVolume(1000));
-
-        List<OfferRecommendation> recommendations = evaluator.evaluate(offerRequirement, Arrays.asList(offer));
-        Assert.assertEquals(4, recommendations.size());
-
-        // Validate just the operations pertaining to the executor
-        // Validate RESERVE Operation
-        Operation reserveOperation = recommendations.get(0).getOperation();
-        Resource reserveResource = reserveOperation.getReserve().getResourcesList().get(0);
-
-        Assert.assertEquals(Operation.Type.RESERVE, reserveOperation.getType());
-        Assert.assertEquals(2000, reserveResource.getScalar().getValue(), 0.0);
-        Assert.assertEquals(TestConstants.ROLE, reserveResource.getRole());
-        Assert.assertEquals(TestConstants.MOUNT_ROOT, reserveResource.getDisk().getSource().getMount().getRoot());
-        Assert.assertEquals(TestConstants.PRINCIPAL, reserveResource.getReservation().getPrincipal());
-        Assert.assertEquals(MesosResource.RESOURCE_ID_KEY, getFirstLabel(reserveResource).getKey());
-        Assert.assertEquals(36, getFirstLabel(reserveResource).getValue().length());
-
-        // Validate CREATE Operation
-        String resourceId = getFirstLabel(reserveResource).getValue();
-        Operation createOperation = recommendations.get(1).getOperation();
-        Resource createResource = createOperation.getCreate().getVolumesList().get(0);
-
-        Assert.assertEquals(resourceId, getFirstLabel(createResource).getValue());
-        Assert.assertEquals(36, createResource.getDisk().getPersistence().getId().length());
-        Assert.assertEquals(TestConstants.MOUNT_ROOT, createResource.getDisk().getSource().getMount().getRoot());
-        Assert.assertEquals(TestConstants.PRINCIPAL, createResource.getDisk().getPersistence().getPrincipal());
-        Assert.assertTrue(createResource.getDisk().hasVolume());
-    }
-
-    @Test
-    public void testUpdateExecutorVolumeSuccess() throws Exception {
-        String resourceId = UUID.randomUUID().toString();
-        Resource executorVolume = ResourceTestUtils.getExpectedMountVolume(1500, resourceId);
-        Resource taskCpu = ResourceTestUtils.getExpectedScalar("cpus", 1.0, resourceId);
-        List<Resource> offeredResources = Arrays.asList(
-                ResourceTestUtils.getExpectedMountVolume(2000, resourceId),
-                ResourceTestUtils.getExpectedScalar("cpus", 1.0, resourceId));
-
-        Offer offer = OfferTestUtils.getOffer(offeredResources);
-        OfferRequirement offerRequirement = OfferRequirementTestUtils.getOfferRequirement(taskCpu, executorVolume);
-
-        List<OfferRecommendation> recommendations = evaluator.evaluate(offerRequirement, Arrays.asList(offer));
-        Assert.assertEquals(0, recommendations.size());
-    }
-
-    @Test
-    public void testUpdateExecutorVolumeFailure() throws Exception {
-        String resourceId = UUID.randomUUID().toString();
-        Resource executorVolume = ResourceTestUtils.getExpectedMountVolume(2500, resourceId);
-        Resource taskCpu = ResourceTestUtils.getExpectedScalar("cpus", 1.0, resourceId);
-        List<Resource> offeredResources = Arrays.asList(
-                ResourceTestUtils.getExpectedMountVolume(2000, resourceId),
-                ResourceTestUtils.getExpectedScalar("cpus", 1.0, resourceId));
-
-        Offer offer = OfferTestUtils.getOffer(offeredResources);
-        OfferRequirement offerRequirement = OfferRequirementTestUtils.getOfferRequirement(taskCpu, executorVolume);
-
-        List<OfferRecommendation> recommendations = evaluator.evaluate(offerRequirement, Arrays.asList(offer));
-        Assert.assertEquals(0, recommendations.size());
-    }
-
-    @Test
-    public void testReserveLaunchScalar() throws Exception {
-        Resource desiredResource = ResourceTestUtils.getDesiredCpu(1.0);
         Resource offeredResource = ResourceTestUtils.getUnreservedScalar("cpus", 2.0);
->>>>>>> d71ad6d3
 
         List<OfferRecommendation> recommendations = evaluator.evaluate(
                 podInstanceRequirement,
@@ -722,7 +80,7 @@
         String resourceId = getFirstResourceId(
                 recordLaunchWithOfferedResources(
                         podInstanceRequirement,
-                        ResourceUtils.getUnreservedScalar("cpus", 2.0)));
+                        ResourceTestUtils.getUnreservedScalar("cpus", 2.0)));
 
         // Launch again on expected resources.
         Resource expectedScalar = ResourceTestUtils.getExpectedScalar("cpus", 1.0, resourceId);
@@ -746,7 +104,7 @@
         String resourceId = getFirstResourceId(
                 recordLaunchWithOfferedResources(
                         PodInstanceRequirementTestUtils.getCpuRequirement(1.0),
-                        ResourceUtils.getUnreservedScalar("cpus", 2.0)));
+                        ResourceTestUtils.getUnreservedScalar("cpus", 2.0)));
 
         // Launch again with more resources.
         PodInstanceRequirement podInstanceRequirement = PodInstanceRequirementTestUtils.getCpuRequirement(2.0);
@@ -782,7 +140,8 @@
     public void testDecreaseReservationScalar() throws Exception {
         // Launch for the first time.
         Resource reserveResource = recordLaunchWithOfferedResources(
-                PodInstanceRequirementTestUtils.getCpuRequirement(2.0), ResourceUtils.getUnreservedScalar("cpus", 2.0))
+                PodInstanceRequirementTestUtils.getCpuRequirement(2.0),
+                ResourceTestUtils.getUnreservedScalar("cpus", 2.0))
                 .get(0);
         String resourceId = getResourceId(reserveResource);
 
@@ -817,19 +176,13 @@
     }
 
     @Test
-<<<<<<< HEAD
     public void testFailIncreaseReservationScalar() throws Exception {
         PodInstanceRequirement podInstanceRequirement = PodInstanceRequirementTestUtils.getCpuRequirement(2.0);
         Resource reserveResource = recordLaunchWithOfferedResources(
                 podInstanceRequirement,
-                ResourceUtils.getUnreservedScalar("cpus", 2.0))
+                ResourceTestUtils.getUnreservedScalar("cpus", 2.0))
                 .get(0);
         String resourceId = getResourceId(reserveResource);
-=======
-    public void testAvoidAgents() throws Exception {
-        Resource desiredCpu = ResourceTestUtils.getDesiredCpu(1.0);
-        Resource offeredCpu = ResourceTestUtils.getUnreservedScalar("cpus", 2.0);
->>>>>>> d71ad6d3
 
         Resource offeredResource = ResourceTestUtils.getExpectedScalar("cpus", 1.0, resourceId);
         List<OfferRecommendation> recommendations = evaluator.evaluate(
@@ -839,14 +192,13 @@
     }
 
     @Test
-<<<<<<< HEAD
     public void testLaunchAttributesEmbedded() throws Exception {
         PodInstanceRequirement podInstanceRequirement = PodInstanceRequirementTestUtils.getCpuRequirement(1.0);
         // Launch for the first time.
         String resourceId = getFirstResourceId(
                 recordLaunchWithOfferedResources(
                         podInstanceRequirement,
-                        ResourceUtils.getUnreservedScalar("cpus", 2.0)));
+                        ResourceTestUtils.getUnreservedScalar("cpus", 2.0)));
         Resource expectedResource = ResourceTestUtils.getExpectedScalar("cpus", 1.0, resourceId);
 
         Offer.Builder offerBuilder = OfferTestUtils.getOffer(expectedResource).toBuilder();
@@ -855,11 +207,6 @@
         attrBuilder.getTextBuilder().setValue("foo");
         attrBuilder = offerBuilder.addAttributesBuilder().setName("diskspeed").setType(Value.Type.SCALAR);
         attrBuilder.getScalarBuilder().setValue(1234.5678);
-=======
-    public void testColocateAgents() throws Exception {
-        Resource desiredCpu = ResourceTestUtils.getDesiredCpu(1.0);
-        Resource offeredCpu = ResourceTestUtils.getUnreservedScalar("cpus", 2.0);
->>>>>>> d71ad6d3
 
         List<OfferRecommendation> recommendations = evaluator.evaluate(
                 podInstanceRequirement,
@@ -881,8 +228,7 @@
 
     @Test
     public void testLaunchMultipleTasksPerExecutor() throws Exception {
-<<<<<<< HEAD
-        Resource offeredResource = ResourceUtils.getUnreservedScalar("cpus", 3.0);
+        Resource offeredResource = ResourceTestUtils.getUnreservedScalar("cpus", 3.0);
 
         ResourceSet resourceSetA = DefaultResourceSet.newBuilder(TestConstants.ROLE, TestConstants.PRINCIPAL)
                 .cpus(1.0)
@@ -921,12 +267,6 @@
         PodInstanceRequirement podInstanceRequirement =
                 PodInstanceRequirement.newBuilder(podInstance, Arrays.asList("taskA", "taskB"))
                         .build();
-=======
-        Resource offeredResource = ResourceTestUtils.getUnreservedScalar("cpus", 3.0);
-        List<Resource> desiredResources = Arrays.asList(
-                ResourceTestUtils.getDesiredCpu(1.0),
-                ResourceTestUtils.getDesiredCpu(2.0));
->>>>>>> d71ad6d3
 
         List<OfferRecommendation> recommendations = evaluator.evaluate(
                 podInstanceRequirement,
@@ -946,15 +286,9 @@
 
     @Test
     public void testLaunchNotOnFirstOffer() throws Exception {
-<<<<<<< HEAD
         PodInstanceRequirement podInstanceRequirement = PodInstanceRequirementTestUtils.getCpuRequirement(1.0);
-        Resource insufficientOffer = ResourceUtils.getUnreservedScalar("mem", 2.0);
-        Resource sufficientOffer = ResourceUtils.getUnreservedScalar("cpus", 2.0);
-=======
-        Resource desiredResource = ResourceTestUtils.getDesiredCpu(1.0);
         Resource insufficientOffer = ResourceTestUtils.getUnreservedScalar("mem", 2.0);
         Resource sufficientOffer = ResourceTestUtils.getUnreservedScalar("cpus", 2.0);
->>>>>>> d71ad6d3
 
         List<OfferRecommendation> recommendations = evaluator.evaluate(
                 podInstanceRequirement,
@@ -1025,29 +359,15 @@
         // Providing sufficient, but unreserved resources should result in no operations.
         Assert.assertEquals(0, recommendations.size());
 
-<<<<<<< HEAD
         Resource cpuResource = operation.getLaunch().getTaskInfos(0).getResources(0);
         Resource diskResource = operation.getLaunch().getTaskInfos(0).getResources(1);
-        String cpuResourceId = ResourceUtils.getResourceId(cpuResource);
-        String diskResourceId = ResourceUtils.getResourceId(diskResource);
-        String persistenceId = ResourceUtils.getPersistenceId(diskResource);
+        String cpuResourceId = ResourceTestUtils.getResourceId(cpuResource);
+        String diskResourceId = ResourceTestUtils.getResourceId(diskResource);
+        String persistenceId = ResourceTestUtils.getPersistenceId(diskResource);
 
         Offer expectedOffer = OfferTestUtils.getOffer(Arrays.asList(
                 ResourceTestUtils.getExpectedScalar("cpus", 1.0, cpuResourceId),
                 ResourceTestUtils.getExpectedRootVolume(50.0, diskResourceId, persistenceId)));
-=======
-        List<ResourceRequirement> resourceRequirements = offerRequirementProvider.getExistingOfferRequirement(
-                PodInstanceRequirement.newBuilder(podInstance, Arrays.asList("node")).build())
-                .getTaskRequirements().stream()
-                .flatMap(taskRequirement -> taskRequirement.getResourceRequirements().stream())
-                .collect(Collectors.toList());
-        Assert.assertEquals(resourceRequirements.toString(), 2, resourceRequirements.size());
-        Assert.assertTrue(resourceRequirements.toString(), resourceRequirements.get(1).getResourceId() != null);
-
-        Offer expectedOffer = OfferTestUtils.getOffer(Arrays.asList(
-                ResourceTestUtils.getExpectedScalar("cpus", 1.0, resourceRequirements.get(0).getResourceId().get()),
-                ResourceTestUtils.getExpectedScalar("disk", 50.0, resourceRequirements.get(1).getResourceId().get())));
->>>>>>> d71ad6d3
         recommendations = evaluator.evaluate(podInstanceRequirement, Arrays.asList(expectedOffer));
         // Providing the expected reserved resources should result in a LAUNCH operation.
         Assert.assertEquals(1, recommendations.size());
