package com.mesosphere.sdk.scheduler.uninstall;

import com.google.common.annotations.VisibleForTesting;
import com.mesosphere.sdk.api.PlansResource;
import com.mesosphere.sdk.dcos.SecretsClient;
import com.mesosphere.sdk.offer.*;
import com.mesosphere.sdk.scheduler.*;
import com.mesosphere.sdk.scheduler.plan.*;
import com.mesosphere.sdk.specification.ServiceSpec;
import com.mesosphere.sdk.state.ConfigStore;
import com.mesosphere.sdk.state.StateStore;
import com.mesosphere.sdk.state.StateStoreUtils;

import org.apache.mesos.Protos;
import org.apache.mesos.Scheduler;
import org.apache.mesos.SchedulerDriver;
import org.slf4j.Logger;
import org.slf4j.LoggerFactory;

import java.util.*;
import java.util.stream.Collectors;

/**
 * This scheduler uninstalls the framework and releases all of its resources.
 */
public class UninstallScheduler extends AbstractScheduler {

    private static final Logger LOGGER = LoggerFactory.getLogger(UninstallScheduler.class);

    private final UninstallPlanBuilder uninstallPlanBuilder;
    private final PlanManager uninstallPlanManager;
    private final Collection<Object> resources;

    private SchedulerDriver driver;
    private OfferAccepter offerAccepter;

    /**
     * Creates a new UninstallScheduler based on the provided API port and initialization timeout,
     * and a {@link StateStore}. The UninstallScheduler builds an uninstall {@link Plan} with two {@link Phase}s:
     * a resource phase where all reserved resources get released back to Mesos, and a deregister phase where
     * the framework deregisters itself and cleans up its state in Zookeeper.
     */
    public UninstallScheduler(
            ServiceSpec serviceSpec,
            StateStore stateStore,
            ConfigStore<ServiceSpec> configStore,
            SchedulerFlags schedulerFlags,
            Optional<SecretsClient> secretsClient) {
        super(stateStore, configStore, schedulerFlags);
        uninstallPlanBuilder = new UninstallPlanBuilder(
                serviceSpec, stateStore, configStore, schedulerFlags, secretsClient);
        uninstallPlanManager = new DefaultPlanManager(uninstallPlanBuilder.getPlan());
        resources = Collections.singletonList(new PlansResource()
                .setPlanManagers(Collections.singletonList(uninstallPlanManager)));
    }

    @Override
    public Optional<Scheduler> getMesosScheduler() {
        if (allButStateStoreUninstalled(stateStore, schedulerFlags)) {
            LOGGER.info("Not registering framework because it is uninstalling.");
            return Optional.empty();
        }

        return super.getMesosScheduler();
    }

    @Override
    public Collection<Object> getResources() {
        return resources;
    }

    @Override
    protected void initialize(SchedulerDriver driver) throws InterruptedException {
        LOGGER.info("Initializing...");
        this.driver = driver;

        // NOTE: We wait until this point to perform any work using configStore/stateStore.
        // We specifically avoid writing any data to ZK before registered() has been called.

        // Now that our SchedulerDriver has been passed in by Mesos, we can give it to the DeregisterStep in the Plan.
        uninstallPlanBuilder.registered(driver);
        offerAccepter = new OfferAccepter(Collections.singletonList(
                new UninstallRecorder(stateStore, uninstallPlanBuilder.getResourceSteps())));

        LOGGER.info("Proceeding with uninstall plan...");
        uninstallPlanManager.getPlan().proceed();

        LOGGER.info("Done initializing.");
    }

    @Override
<<<<<<< HEAD
    protected void processOffers(List<Protos.Offer> offers) {
=======
    protected void executePlans(List<Protos.Offer> offers, Collection<Step> steps) {
>>>>>>> 4cfd1c11
        List<Protos.Offer> localOffers = new ArrayList<>(offers);
        // Get candidate steps to be scheduled
        if (!steps.isEmpty()) {
            LOGGER.info("Attempting to process these candidates from uninstall plan: {}",
                    steps.stream().map(Element::getName).collect(Collectors.toList()));
            steps.forEach(Step::start);
        }

        // Destroy/Unreserve any reserved resource or volume that is offered
        final List<Protos.OfferID> offersWithReservedResources = new ArrayList<>();

        offersWithReservedResources.addAll(
                new ResourceCleanerScheduler(new UninstallResourceCleaner(), offerAccepter)
                        .resourceOffers(driver, localOffers));

        // Decline remaining offers.
        List<Protos.Offer> unusedOffers = OfferUtils.filterOutAcceptedOffers(localOffers, offersWithReservedResources);
        OfferUtils.declineOffers(driver, unusedOffers, Constants.LONG_DECLINE_SECONDS);
    }

    @Override
    protected void processStatusUpdate(Protos.TaskStatus status) {
        stateStore.storeStatus(StateStoreUtils.getTaskName(stateStore, status), status);
    }

    @Override
    protected PlanCoordinator getPlanCoordinator() {
        return new PlanCoordinator() {
            @Override
            public List<Step> getCandidates() {
                return new ArrayList<>(uninstallPlanManager.getCandidates(Collections.emptyList()));
            }

            @Override
            public Collection<PlanManager> getPlanManagers() {
                return Arrays.asList(uninstallPlanManager);
            }
        };
    }

    private static boolean allButStateStoreUninstalled(StateStore stateStore, SchedulerFlags schedulerFlags) {
        // Because we cannot delete the root ZK node (ACLs on the master, see StateStore.clearAllData() for more
        // details) we have to clear everything under it. This results in a race condition, where DefaultService can
        // have register() called after the StateStore already has the uninstall bit wiped.
        //
        // As can be seen in DefaultService.initService(), DefaultService.register() will only be called in uninstall
        // mode if schedulerFlags.isUninstallEnabled() == true. Therefore we can use it as an OR along with
        // StateStoreUtils.isUninstalling().

        // resources are destroyed and unreserved, framework ID is gone, but tasks still need to be cleared
        return !stateStore.fetchFrameworkId().isPresent() &&
                tasksNeedClearing(stateStore);
    }

    private static boolean tasksNeedClearing(StateStore stateStore) {
        return ResourceUtils.getResourceIds(
                ResourceUtils.getAllResources(stateStore.fetchTasks())).stream()
                .allMatch(resourceId -> resourceId.startsWith(Constants.TOMBSTONE_MARKER));
    }

    @VisibleForTesting
    Plan getPlan() {
        return uninstallPlanManager.getPlan();
    }
}<|MERGE_RESOLUTION|>--- conflicted
+++ resolved
@@ -31,7 +31,6 @@
     private final PlanManager uninstallPlanManager;
     private final Collection<Object> resources;
 
-    private SchedulerDriver driver;
     private OfferAccepter offerAccepter;
 
     /**
@@ -70,9 +69,8 @@
     }
 
     @Override
-    protected void initialize(SchedulerDriver driver) throws InterruptedException {
+    protected PlanCoordinator initialize(SchedulerDriver driver) throws InterruptedException {
         LOGGER.info("Initializing...");
-        this.driver = driver;
 
         // NOTE: We wait until this point to perform any work using configStore/stateStore.
         // We specifically avoid writing any data to ZK before registered() has been called.
@@ -86,14 +84,11 @@
         uninstallPlanManager.getPlan().proceed();
 
         LOGGER.info("Done initializing.");
+        return new DefaultPlanCoordinator(Collections.singletonList(uninstallPlanManager));
     }
 
     @Override
-<<<<<<< HEAD
-    protected void processOffers(List<Protos.Offer> offers) {
-=======
-    protected void executePlans(List<Protos.Offer> offers, Collection<Step> steps) {
->>>>>>> 4cfd1c11
+    protected void processOffers(SchedulerDriver driver, List<Protos.Offer> offers, Collection<Step> steps) {
         List<Protos.Offer> localOffers = new ArrayList<>(offers);
         // Get candidate steps to be scheduled
         if (!steps.isEmpty()) {
@@ -117,21 +112,6 @@
     @Override
     protected void processStatusUpdate(Protos.TaskStatus status) {
         stateStore.storeStatus(StateStoreUtils.getTaskName(stateStore, status), status);
-    }
-
-    @Override
-    protected PlanCoordinator getPlanCoordinator() {
-        return new PlanCoordinator() {
-            @Override
-            public List<Step> getCandidates() {
-                return new ArrayList<>(uninstallPlanManager.getCandidates(Collections.emptyList()));
-            }
-
-            @Override
-            public Collection<PlanManager> getPlanManagers() {
-                return Arrays.asList(uninstallPlanManager);
-            }
-        };
     }
 
     private static boolean allButStateStoreUninstalled(StateStore stateStore, SchedulerFlags schedulerFlags) {
