--- conflicted
+++ resolved
@@ -1,5 +1,4 @@
 import logging
-
 import pytest
 
 import sdk_cmd
@@ -94,12 +93,7 @@
             config.DEFAULT_BROKER_COUNT,
             additional_options=service_options)
 
-<<<<<<< HEAD
         kafka_server = {**service_options, **{"package_name": config.PACKAGE_NAME}}
-=======
-        client_id = kafka_client["id"]
-        sdk_cmd.resolve_hosts(client_id, kafka_client["brokers"])
->>>>>>> eee1ada4
 
         topic_name = "tls.topic"
         sdk_cmd.svc_cli(kafka_server["package_name"], kafka_server["service"]["name"],
@@ -157,11 +151,7 @@
             config.DEFAULT_BROKER_COUNT,
             additional_options=service_options)
 
-<<<<<<< HEAD
         kafka_server = {**service_options, **{"package_name": config.PACKAGE_NAME}}
-=======
-        sdk_cmd.resolve_hosts(client_id, kafka_client["brokers"])
->>>>>>> eee1ada4
 
         topic_name = "authz.test"
         sdk_cmd.svc_cli(kafka_server["package_name"], kafka_server["service"]["name"],
@@ -244,11 +234,7 @@
             config.DEFAULT_BROKER_COUNT,
             additional_options=service_options)
 
-<<<<<<< HEAD
         kafka_server = {**service_options, **{"package_name": config.PACKAGE_NAME}}
-=======
-        sdk_cmd.resolve_hosts(client_id, kafka_client["brokers"])
->>>>>>> eee1ada4
 
         topic_name = "authz.test"
         sdk_cmd.svc_cli(kafka_server["package_name"], kafka_server["service"]["name"],
