package com.mesosphere.sdk.testing;

import com.google.protobuf.TextFormat;
<<<<<<< HEAD
import com.mesosphere.sdk.offer.Constants;
import com.mesosphere.sdk.offer.ResourceUtils;
import com.mesosphere.sdk.offer.TaskUtils;
import com.mesosphere.sdk.offer.taskdata.TaskPackingUtils;
=======
import com.mesosphere.sdk.offer.ResourceUtils;
>>>>>>> 6ad5021c
import com.mesosphere.sdk.scheduler.plan.Phase;
import com.mesosphere.sdk.scheduler.plan.Plan;
import com.mesosphere.sdk.scheduler.plan.Status;
import com.mesosphere.sdk.scheduler.plan.Step;
import com.mesosphere.sdk.state.StateStore;
import com.mesosphere.sdk.storage.Persister;

import org.apache.mesos.Protos;
import org.apache.mesos.Protos.TaskStatus;
import org.apache.mesos.SchedulerDriver;
import org.junit.Assert;
import org.mockito.ArgumentCaptor;
import org.mockito.Captor;
import org.mockito.MockitoAnnotations;

import java.util.*;
import java.util.stream.Collectors;

import static org.mockito.Matchers.any;
import static org.mockito.Mockito.*;


/**
 * A type of {@link SimulationTick} that verifies the scheduler did something.
 */
public interface Expect extends SimulationTick {

    /**
     * Verifies that the offers sent to scheduler in the last offer cycle were all declined.
     */
    public static Expect declinedLastOffer() {
        return new Expect() {
            @Override
            public void expect(ClusterState state, SchedulerDriver mockDriver) {
                ArgumentCaptor<Protos.OfferID> offerIdCaptor = ArgumentCaptor.forClass(Protos.OfferID.class);
                Set<String> lastCycleOfferIds = state.getLastOfferCycle().stream()
                        .map(o -> o.getId().getValue())
                        .collect(Collectors.toSet());
                verify(mockDriver, atLeast(lastCycleOfferIds.size())).declineOffer(offerIdCaptor.capture(), any());
                // Check that the offer ids from the last cycle were all declined:
                Set<String> declinedOfferIds = offerIdCaptor.getAllValues().stream()
                        .map(o -> o.getValue())
                        .collect(Collectors.toSet());
                Assert.assertTrue(
                        String.format("Expected all offers from last offer cycle to be declined: %s, got: %s",
                                lastCycleOfferIds, declinedOfferIds),
                        declinedOfferIds.containsAll(lastCycleOfferIds));
            }

            @Override
            public String getDescription() {
                return "Last offer was declined";
            }
        };
    }

    /**
     * Verifies that a pod was launched with exactly the provided task names in the last accept call.
     */
    public static Expect launchedTasks(String... taskNames) {
        return launchedTasks(Arrays.asList(taskNames));
    }

    /**
     * Verifies that a pod was launched with exactly the provided task names in the last accept call.
     */
    public static Expect launchedTasks(Collection<String> taskNames) {
        return launchedTasks(1, taskNames);
    }

    /**
     * Verifies that a pod was launched with exactly the provided task names over the last N accept calls. If the last
     * offer cycle had multiple offers from different agents, then separate accept calls are made on a per-agent basis.
     */
    public static Expect launchedTasks(int acceptsToCheck, String... taskNames) {
        return launchedTasks(acceptsToCheck, Arrays.asList(taskNames));
    }

    /**
     * Verifies that a pod was launched with exactly the provided task names over the last N accept calls. If the last
     * offer cycle had multiple offers from different agents, then separate accept calls are made on a per-agent basis.
     */
    public static Expect launchedTasks(int acceptsToCheck, Collection<String> taskNames) {
        return new Expect() {
            // Use this form instead of using ArgumentCaptor.forClass() to avoid problems with typecasting generics:
            @Captor private ArgumentCaptor<Collection<Protos.OfferID>> offerIdsCaptor;
            @Captor private ArgumentCaptor<Collection<Protos.Offer.Operation>> operationsCaptor;

            @Override
            public void expect(ClusterState state, SchedulerDriver mockDriver) {
                MockitoAnnotations.initMocks(this);

                // Get the params from the last N accept calls:
                verify(mockDriver, atLeast(acceptsToCheck))
                        .acceptOffers(offerIdsCaptor.capture(), operationsCaptor.capture(), any());
                // With the above retrieval, we will have >=acceptsToCheck calls in forward chronological order.
                // We need to manually cut that down to just the LAST acceptsToCheck calls:
                List<Collection<Protos.OfferID>> allOfferIdAcceptCalls = offerIdsCaptor.getAllValues();
                Collection<String> acceptedOfferIds = allOfferIdAcceptCalls
                        .subList(allOfferIdAcceptCalls.size() - acceptsToCheck, allOfferIdAcceptCalls.size())
                        .stream()
                        .flatMap(Collection::stream)
                        .map(Protos.OfferID::getValue)
                        .collect(Collectors.toList());

                List<Collection<Protos.Offer.Operation>> allOperationAcceptCalls = operationsCaptor.getAllValues();
                List<Collection<Protos.Offer.Operation>> selectedOperationAcceptCalls = allOperationAcceptCalls
                        .subList(allOperationAcceptCalls.size() - acceptsToCheck, allOperationAcceptCalls.size());

                // As a sanity check, verify that the accepted ids were all from the most recent offer cycle. This
                // ensures that we aren't looking at accepted offers from a prior offer cycle.
                Set<String> lastCycleOfferIds = state.getLastOfferCycle().stream()
                        .map(o -> o.getId().getValue())
                        .collect(Collectors.toSet());
                Assert.assertTrue(String.format(
                            "Expected last accepted offer in last offer cycle: %s, but last %d accepted %s %s",
                            lastCycleOfferIds,
                            acceptsToCheck,
                            acceptsToCheck == 1 ? "offer was" : "offers were",
                            acceptedOfferIds),
                        lastCycleOfferIds.containsAll(acceptedOfferIds));

                // Check (and capture) task launch operations:
                Collection<String> launchedTaskNames = new ArrayList<>();
                // Iterate over acceptOffers() calls, one per agent:
                for (Collection<Protos.Offer.Operation> acceptCallOperations : selectedOperationAcceptCalls) {
                    // A single acceptOffers() call may contain multiple LAUNCH_GROUP operations.
                    // We want to ensure they're all counted as a unit when tallying the pod.
                    // TODO(nickbp): DCOS-37508 We currently produce multiple LAUNCH_GROUPs (each with identical copies
                    // of the same ExecutorInfo) when launching multiple tasks in a pod. As a temporary measure, this
                    // de-dupes executors by their ExecutorID. Remove this de-dupe once DCOS-37508 is fixed.
                    Map<String, Protos.ExecutorInfo> executorsById = new HashMap<>();
                    Collection<Protos.TaskInfo> launchedTaskInfos = new ArrayList<>();
                    Collection<Protos.Resource> reservedResources = new ArrayList<>();
                    for (Protos.Offer.Operation operation : acceptCallOperations) {
                        switch (operation.getType()) {
                        case LAUNCH_GROUP: {
                            Protos.ExecutorInfo executor = operation.getLaunchGroup().getExecutor();
                            executorsById.put(executor.getExecutorId().getValue(), executor);

                            Collection<Protos.TaskInfo> taskInfos =
                                    operation.getLaunchGroup().getTaskGroup().getTasksList();

                            launchedTaskNames.addAll(taskInfos.stream()
                                    .map(task -> task.getName())
                                    .collect(Collectors.toList()));
                            launchedTaskInfos.addAll(taskInfos);
                            break;
                        }
                        case RESERVE:
                            reservedResources.addAll(operation.getReserve().getResourcesList());
                            break;
                        default:
                            break;
                        }
                    }
                    // Record the accept operation if anything happened:
                    if (!executorsById.isEmpty() || !launchedTaskInfos.isEmpty() || !reservedResources.isEmpty()) {
                        state.addAcceptCall(
                                new AcceptEntry(executorsById.values(), launchedTaskInfos, reservedResources));
                    }
                }

                // Finally, verify that exactly the expected tasks were launched across these acceptOffers() calls:
                Assert.assertTrue(
                        String.format("Expected launched tasks: %s, got tasks: %s", taskNames, launchedTaskNames),
                        launchedTaskNames.containsAll(taskNames) && taskNames.containsAll(launchedTaskNames));
            }

            @Override
            public String getDescription() {
                return String.format("Tasks were launched into a pod: %s", taskNames);
            }
        };
    }

    /**
     * Verifies that the resources for the provided task names have been unreserved.
     */
    public static Expect unreservedTasks(String... taskNames) {
        return unreservedTasks(Arrays.asList(taskNames));
    }

    /**
     * Verifies that the resources for the provided task names have been unreserved.
     */
    public static Expect unreservedTasks(Collection<String> taskNames) {
        return new Expect() {
            // Use this form instead of using ArgumentCaptor.forClass() to avoid problems with typecasting generics:
            @Captor private ArgumentCaptor<Collection<Protos.OfferID>> offerIdsCaptor;
            @Captor private ArgumentCaptor<Collection<Protos.Offer.Operation>> operationsCaptor;

            @Override
            public void expect(ClusterState state, SchedulerDriver mockDriver) {
                MockitoAnnotations.initMocks(this);

                verify(mockDriver, atLeastOnce())
                        .acceptOffers(offerIdsCaptor.capture(), operationsCaptor.capture(), any());

                // Check last accepted offer ID was in last offer cycle:
                Protos.OfferID lastAcceptedOfferId = offerIdsCaptor.getValue().iterator().next();
                Set<String> lastCycleOfferIds = state.getLastOfferCycle().stream()
                        .map(o -> o.getId().getValue())
                        .collect(Collectors.toSet());
                Assert.assertTrue(String.format(
                            "Expected last accepted offer in last offer cycle: %s, but last accepted offer was %s",
                            lastCycleOfferIds, lastAcceptedOfferId.getValue()),
                        lastCycleOfferIds.contains(lastAcceptedOfferId.getValue()));

                // Check unreserved/destroyed resources in operations:
                Collection<String> expectedResourceIds = new ArrayList<>();
                for (String taskName : taskNames) {
                    LaunchedTask task = state.getLastLaunchedTask(taskName);
                    expectedResourceIds.addAll(ResourceUtils.getResourceIds(task.getTask().getResourcesList()));
                    expectedResourceIds.addAll(ResourceUtils.getResourceIds(task.getExecutor().getResourcesList()));
                }
                Assert.assertFalse(String.format("Expected some resource ids for tasks: %s, got none", taskNames),
                        expectedResourceIds.isEmpty());
                Collection<String> unreservedResourceIds = new ArrayList<>();
                for (Protos.Offer.Operation operation : operationsCaptor.getValue()) {
                    if (operation.getType().equals(Protos.Offer.Operation.Type.DESTROY)) {
                        // Destroy volume(s)
                        unreservedResourceIds.addAll(
                                ResourceUtils.getResourceIds(operation.getDestroy().getVolumesList()));
                    } else if (operation.getType().equals(Protos.Offer.Operation.Type.UNRESERVE)) {
                        // Unreserve resource(s)
                        unreservedResourceIds.addAll(
                                ResourceUtils.getResourceIds(operation.getUnreserve().getResourcesList()));
                    }
                }
                Assert.assertTrue(
                        String.format("Expected unreserved resource ids: %s, got ids: %s",
                                expectedResourceIds, unreservedResourceIds),
                        unreservedResourceIds.containsAll(expectedResourceIds)
                        && expectedResourceIds.containsAll(unreservedResourceIds));
            }

            @Override
            public String getDescription() {
                return String.format("Resources for tasks have been unreserved: %s", taskNames);
            }
        };
    }

    /**
     * Verifies that the specified task (by name) was killed during the test, the specified number of times.
     *
     * This count is (only) against the most recent id of the task at the point the {@link Expect} is invoked.
     */
    public static Expect taskNameKilled(String taskName, int totalTimes) {
        if (totalTimes <= 0) {
            throw new IllegalArgumentException("To verify zero kills, use taskNameNotKilled()");
        }

        return new Expect() {
            @Override
            public void expect(ClusterState state, SchedulerDriver mockDriver) {
                ArgumentCaptor<Protos.TaskID> taskIdCaptor = ArgumentCaptor.forClass(Protos.TaskID.class);
                verify(mockDriver, atLeastOnce()).killTask(taskIdCaptor.capture());
                Protos.TaskID taskId = state.getTaskId(taskName);
                long matchingTaskKills = taskIdCaptor.getAllValues().stream().filter(i -> taskId.equals(i)).count();
                Assert.assertEquals(String.format("Task with name %s (id %s) was killed %d time%s",
                        taskName, taskId.getValue(), matchingTaskKills, matchingTaskKills == 1 ? "" : "s"),
                        totalTimes, matchingTaskKills);
            }

            @Override
            public String getDescription() {
                return String.format("Task named %s was killed %d time%s",
                        taskName, totalTimes, totalTimes == 1 ? "" : "s");
            }
        };
    }

    /**
     * Verifies that the specified task (by exact id) was killed during the test.
     */
    public static Expect taskIdKilled(String taskId) {
        return new Expect() {
            @Override
            public void expect(ClusterState state, SchedulerDriver mockDriver) {
                ArgumentCaptor<Protos.TaskID> taskIdCaptor = ArgumentCaptor.forClass(Protos.TaskID.class);
                verify(mockDriver, atLeastOnce()).killTask(taskIdCaptor.capture());
                Assert.assertEquals(taskId, taskIdCaptor.getValue().getValue());
            }

            @Override
            public String getDescription() {
                return String.format("Task with ID %s was killed", taskId);
            }
        };
    }

    /**
     * Verifies that the specified task was not killed. Note that this applies to the whole simulation as of this point.
     */
    public static Expect taskNameNotKilled(String taskName) {
        return new Expect() {
            @Override
            public void expect(ClusterState state, SchedulerDriver mockDriver) {
                verify(mockDriver, never()).killTask(state.getTaskId(taskName));
            }

            @Override
            public String getDescription() {
                return String.format("Task named %s was not killed", taskName);
            }
        };
    }

    /**
     * Verifies that an explicit task reconciliation for the task statuses in the provided persister was invoked.
     */
    public static Expect reconciledExplicitly(Persister persisterWithStatuses) {
        // Use a custom comparator for sorting: Protos don't implement Comparable
        final Comparator<Protos.TaskStatus> statusComparator = new Comparator<Protos.TaskStatus>() {
            @Override
            public int compare(TaskStatus o1, TaskStatus o2) {
                return o1.getTaskId().getValue().compareTo(o2.getTaskId().getValue());
            }
        };

        return new Expect() {
            // Use this form instead of using ArgumentCaptor.forClass() to avoid problems with typecasting generics:
            @Captor private ArgumentCaptor<Collection<Protos.TaskStatus>> statusCaptor;

            @Override
            public void expect(ClusterState state, SchedulerDriver mockDriver) {
                MockitoAnnotations.initMocks(this);
                verify(mockDriver, atLeastOnce()).reconcileTasks(statusCaptor.capture());
                Set<Protos.TaskStatus> expected = new TreeSet<>(statusComparator);
                // We only send reconcile calls for tasks that aren't already terminal:
                expected.addAll(new StateStore(persisterWithStatuses).fetchStatuses().stream()
                        .filter(s -> !TaskUtils.isTerminal(s))
                        .collect(Collectors.toList()));
                // Iterate over all reconcile calls, look for any call that had matching arguments.
                // We do this arg ourselves, since the in-mock comparison never matches.
                for (Collection<Protos.TaskStatus> reconcileArgs : statusCaptor.getAllValues()) {
                    Set<Protos.TaskStatus> got = new TreeSet<>(statusComparator);
                    got.addAll(reconcileArgs);
                    if (expected.equals(got)) {
                        return; // Found matching call
                    }
                }
                Assert.fail(String.format("Expected a task reconcile with arguments: %s, but actual calls were: %s",
                        expected, statusCaptor.getAllValues()));
            }

            @Override
            public String getDescription() {
                return String.format("Explicit task reconcile call for statuses: %s",
                        new StateStore(persisterWithStatuses).fetchStatuses().stream()
                                .map(status -> String.format("%s=%s", status.getTaskId().getValue(), status.getState()))
                                .collect(Collectors.toList()));
            }
        };
    }

    /**
     * Verifies that an implicit task reconciliation was invoked.
     */
    public static Expect reconciledImplicitly() {
        return new Expect() {
            @Override
            public void expect(ClusterState state, SchedulerDriver mockDriver) {
                verify(mockDriver, atLeastOnce()).reconcileTasks(Collections.emptyList());
            }

            @Override
            public String getDescription() {
                return "Implicit task reconcile call occurred";
            }
        };
    }

    /**
     * Verifies that a revive call was invoked. An exact amount is needed to ensure that a single revive isn't counted
     * multiple times.
     */
    public static Expect revivedOffers(int totalTimes) {
        return new Expect() {
            @Override
            public void expect(ClusterState state, SchedulerDriver mockDriver) {
                verify(mockDriver, times(totalTimes)).reviveOffers();
            }

            @Override
            public String getDescription() {
                return String.format("%d call%s made to revive offers", totalTimes, totalTimes == 1 ? "" : "s");
            }
        };
    }

    /**
     * Verifies that the scheduler's plans are all complete -- that there's no pending work.
     */
    public static Expect allPlansComplete() {
        return new Expect() {
            @Override
            public void expect(ClusterState state, SchedulerDriver mockDriver) {
                Collection<Plan> plans = state.getPlans();
                for (Plan plan : plans) {
                    if (!plan.isComplete()) {
                        Assert.fail(String.format(
                                "%s plan is not complete. Plans: %s",
                                plan.getName(),
                                plans.stream().map(p -> p.toString()).collect(Collectors.toList())));
                    }
                }
            }

            @Override
            public String getDescription() {
                return "All plans complete";
            }
        };
    }

    public static Expect planStatus(String planName, Status status) {
        return new Expect() {
            @Override
            public void expect(ClusterState state, SchedulerDriver mockDriver) throws AssertionError {
                Plan plan = state.getPlans().stream()
                        .filter(p -> p.getName().equals(planName))
                        .findFirst().get();
                Assert.assertEquals(plan.toString(), status, plan.getStatus());
            }

            @Override
            public String getDescription() {
                return String.format("Plan %s has status %s", planName, status);
            }
        };
    }

    /**
     * Verifies that the indicated deploy step has the expected status.
     */
    public static Expect deployStepStatus(String phaseName, String stepName, Status expectedStatus) {
        return stepStatus(Constants.DEPLOY_PLAN_NAME, phaseName, stepName, expectedStatus);
    }

    /**
     * Verifies that the indicated recovery step has the expected status.
     */
    public static Expect recoveryStepStatus(String phaseName, String stepName, Status expectedStatus) {
        return stepStatus(Constants.RECOVERY_PLAN_NAME, phaseName, stepName, expectedStatus);
    }

    /**
     * Verifies that the indicated plan.phase.step has the expected status.
     */
    public static Expect stepStatus(String planName, String phaseName, String stepName, Status expectedStatus) {
        return new Expect() {
            @Override
            public void expect(ClusterState state, SchedulerDriver mockDriver) {
                Optional<Plan> plan = state.getPlans().stream()
                        .filter(p -> p.getName().equals(planName))
                        .findAny();
                Assert.assertTrue(String.format("Missing plan '%s', plans were: %s",
                        planName, state.getPlans().stream().map(p -> p.getName()).collect(Collectors.toList())),
                        plan.isPresent());

                Optional<Phase> phase = plan.get().getChildren().stream()
                        .filter(p -> p.getName().equals(phaseName))
                        .findAny();
                Assert.assertTrue(String.format("Missing phase '%s' in plan '%s':%n%s",
                        phaseName, planName, plan.get().toString()),
                        phase.isPresent());

                Optional<Step> step = phase.get().getChildren().stream()
                        .filter(s -> s.getName().equals(stepName))
                        .findAny();
                Assert.assertTrue(String.format("Missing step '%s' in plan '%s'/phase '%s':%n%s",
                        stepName, planName, phaseName, plan.get().toString()),
                        step.isPresent());

                Assert.assertEquals(plan.get().toString(), expectedStatus, step.get().getStatus());
            }

            @Override
            public String getDescription() {
                return String.format("Step status for (%s, %s, %s) is: %s",
                        planName, phaseName, stepName, expectedStatus);
            }
        };
    }

    /**
     * Verifies that the deploy plan has the expected total number of steps.
     */
    public static Expect deployStepCount(int expectedStepCount) {
        return stepCount(Constants.DEPLOY_PLAN_NAME, expectedStepCount);
    }

    /**
     * Verifies that the recovery plan has the expected total number of steps.
     */
    public static Expect recoveryStepCount(int expectedStepCount) {
        return stepCount(Constants.RECOVERY_PLAN_NAME, expectedStepCount);
    }

    /**
     * Verifies the total number of expected steps in the plan, of all statuses.
     */
    public static Expect stepCount(String planName, int expectedStepCount) {
        return new Expect() {
            @Override
            public void expect(ClusterState state, SchedulerDriver mockDriver) {
                Optional<Plan> plan = state.getPlans().stream()
                        .filter(p -> p.getName().equals(planName))
                        .findAny();
                Assert.assertTrue(String.format("Missing plan '%s', plans were: %s",
                        planName, state.getPlans().stream().map(p -> p.getName()).collect(Collectors.toList())),
                        plan.isPresent());

                int stepCount = 0;
                for (Phase phase : plan.get().getChildren()) {
                    stepCount += phase.getChildren().size();
                }
                Assert.assertEquals(plan.get().toString(), expectedStepCount, stepCount);
            }

            @Override
            public String getDescription() {
                return String.format("Plan %s has %d total steps", planName, expectedStepCount);
            }
        };

    }

    /**
     * Verifies that the scheduler's list of tasks in the state store matches the provided set.
     */
    public static Expect knownTasks(Persister persisterWithTasks, String... taskNames) {
        return new Expect() {
            @Override
            public void expect(ClusterState state, SchedulerDriver mockDriver) {
                Set<String> expectedTasks = new HashSet<>(Arrays.asList(taskNames));
                Set<String> tasks = new StateStore(persisterWithTasks).fetchTasks().stream()
                        .map(Protos.TaskInfo::getName)
                        .collect(Collectors.toSet());
                Assert.assertEquals(expectedTasks, tasks);
            }

            @Override
            public String getDescription() {
                return String.format("State store task names: %s",
                        new StateStore(persisterWithTasks).fetchTasks().stream()
                                .map(Protos.TaskInfo::getName)
                                .collect(Collectors.toList()));
            }
        };
    }

    /**
<<<<<<< HEAD
     * Verifies that the specified task has an environment variable with the specified name and value.
     */
    public static Expect taskEnv(Persister persisterWithTasks, String taskName, String key, String value) {
        return new Expect() {
            @Override
            public String getDescription() {
                return String.format("Task %s has environment variable: %s=%s", taskName, key, value);
            }

            @Override
            public void expect(ClusterState state, SchedulerDriver mockDriver) throws AssertionError {
                StateStore stateStore = new StateStore(persisterWithTasks);
                Optional<Protos.TaskInfo> task = stateStore.fetchTask(taskName);
                Assert.assertTrue(
                        String.format("Missing task: %s, known tasks are: %s", taskName, stateStore.fetchTaskNames()),
                        task.isPresent());

                Collection<Protos.Environment.Variable> env =
                        task.get().getCommand().getEnvironment().getVariablesList();
                Optional<String> actualValue = env.stream()
                        .filter(e -> e.getName().equals(key))
                        .map(e -> e.getValue())
                        .findFirst();
                Assert.assertTrue(String.format("Missing env entry %s, known entries are: %s",
                        key, env.stream().map(e -> TextFormat.shortDebugString(e)).collect(Collectors.toList())),
                        actualValue.isPresent());
                Assert.assertEquals(value, actualValue.get());
=======
     * Verifies that a set of two or more tasks all share the same ExecutorInfo (i.e. the same pod).
     */
    public static Expect samePod(String... taskNames) {
        return new Expect() {
            @Override
            public void expect(ClusterState state, SchedulerDriver mockDriver) throws AssertionError {
                Set<Protos.ExecutorInfo> executors = Arrays.asList(taskNames).stream()
                        .map(name -> state.getLastLaunchedTask(name).getExecutor())
                        .collect(Collectors.toSet());
                Assert.assertEquals(String.format(
                        "Expected tasks to share a single matching executor, but had: %s",
                        executors.stream().map(e -> TextFormat.shortDebugString(e)).collect(Collectors.toList())),
                        1, executors.size());
            }

            @Override
            public String getDescription() {
                return String.format("Tasks share the same executor: %s", Arrays.asList(taskNames));
>>>>>>> 6ad5021c
            }
        };
    }

    /**
     * Verifies that a certain event had occurred, optionally updating the provided {@link ClusterState} with a result.
     *
     * @param state the simulated cluster's state
     * @param mockDriver a mockito mock which was passed to the Scheduler under test
     * @throws AssertionError containing a descriptive error if the validation failed
     */
    public void expect(ClusterState state, SchedulerDriver mockDriver) throws AssertionError;
}<|MERGE_RESOLUTION|>--- conflicted
+++ resolved
@@ -1,14 +1,9 @@
 package com.mesosphere.sdk.testing;
 
 import com.google.protobuf.TextFormat;
-<<<<<<< HEAD
 import com.mesosphere.sdk.offer.Constants;
 import com.mesosphere.sdk.offer.ResourceUtils;
 import com.mesosphere.sdk.offer.TaskUtils;
-import com.mesosphere.sdk.offer.taskdata.TaskPackingUtils;
-=======
-import com.mesosphere.sdk.offer.ResourceUtils;
->>>>>>> 6ad5021c
 import com.mesosphere.sdk.scheduler.plan.Phase;
 import com.mesosphere.sdk.scheduler.plan.Plan;
 import com.mesosphere.sdk.scheduler.plan.Status;
@@ -537,7 +532,6 @@
                 return String.format("Plan %s has %d total steps", planName, expectedStepCount);
             }
         };
-
     }
 
     /**
@@ -565,7 +559,6 @@
     }
 
     /**
-<<<<<<< HEAD
      * Verifies that the specified task has an environment variable with the specified name and value.
      */
     public static Expect taskEnv(Persister persisterWithTasks, String taskName, String key, String value) {
@@ -593,7 +586,11 @@
                         key, env.stream().map(e -> TextFormat.shortDebugString(e)).collect(Collectors.toList())),
                         actualValue.isPresent());
                 Assert.assertEquals(value, actualValue.get());
-=======
+            }
+        };
+    }
+
+    /**
      * Verifies that a set of two or more tasks all share the same ExecutorInfo (i.e. the same pod).
      */
     public static Expect samePod(String... taskNames) {
@@ -612,7 +609,6 @@
             @Override
             public String getDescription() {
                 return String.format("Tasks share the same executor: %s", Arrays.asList(taskNames));
->>>>>>> 6ad5021c
             }
         };
     }
