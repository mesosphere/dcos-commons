--- conflicted
+++ resolved
@@ -224,19 +224,9 @@
     }
   }
 
-<<<<<<< HEAD
     @Override
     protected void processStatusUpdate(Protos.TaskStatus status) throws Exception {
         stateStore.storeStatus(StateStoreUtils.fetchTaskInfo(stateStore, status).getName(), status);
-=======
-  @Override
-  protected OfferResponse processOffers(Collection<Protos.Offer> offers, Collection<Step> steps) {
-    // Get candidate steps to be scheduled
-    if (!steps.isEmpty()) {
-      logger.info("Attempting to process {} candidates from uninstall plan: {}",
-          steps.size(), steps.stream().map(Element::getName).collect(Collectors.toList()));
-      steps.forEach(Step::start);
->>>>>>> 240adfd2
     }
 
     // No recommendations. Upstream should invoke the cleaner against any unexpected resources in unclaimed
