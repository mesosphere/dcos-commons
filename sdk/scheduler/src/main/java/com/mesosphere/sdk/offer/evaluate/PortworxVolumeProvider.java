--- conflicted
+++ resolved
@@ -21,11 +21,7 @@
   public PortworxVolumeProvider(
       String serviceName,
       Optional<String> providedVolumeName,
-<<<<<<< HEAD
-=======
-      String driverName,
       String podType,
->>>>>>> e2ae4dd9
       int podIndex,
       Map<String, String> driverOptions)
   {
