--- conflicted
+++ resolved
@@ -12,14 +12,10 @@
 import org.apache.mesos.scheduler.plan.strategy.SerialStrategy;
 import org.apache.mesos.scheduler.recovery.constrain.LaunchConstrainer;
 import org.apache.mesos.scheduler.recovery.monitor.FailureMonitor;
-import org.apache.mesos.specification.TaskSpecificationProvider;
 import org.apache.mesos.state.StateStore;
-<<<<<<< HEAD
 import org.apache.mesos.state.StateStoreUtils;
-=======
 import org.slf4j.Logger;
 import org.slf4j.LoggerFactory;
->>>>>>> a4e9a7ea
 
 import java.util.*;
 import java.util.stream.Collectors;
@@ -38,7 +34,6 @@
     protected volatile Plan plan;
 
     private final StateStore stateStore;
-    private final TaskSpecificationProvider taskSpecificationProvider;
     private final RecoveryRequirementProvider recoveryReqProvider;
     private final FailureMonitor failureMonitor;
     private final LaunchConstrainer launchConstrainer;
@@ -46,12 +41,10 @@
 
     public DefaultRecoveryPlanManager(
             StateStore stateStore,
-            TaskSpecificationProvider taskSpecificationProvider,
             RecoveryRequirementProvider recoveryReqProvider,
             LaunchConstrainer launchConstrainer,
             FailureMonitor failureMonitor) {
         this.stateStore = stateStore;
-        this.taskSpecificationProvider = taskSpecificationProvider;
         this.recoveryReqProvider = recoveryReqProvider;
         this.failureMonitor = failureMonitor;
         this.launchConstrainer = launchConstrainer;
@@ -130,14 +123,9 @@
         return DefaultPlanFactory.getPlan(RECOVERY_ELEMENT_NAME, Arrays.asList(phase), new SerialStrategy<>());
     }
 
-<<<<<<< HEAD
-    private List<Step> createSteps() {
+    private List<Step> createSteps(Collection<String> dirtyAssets) {
         return StateStoreUtils.fetchTasksNeedingRecovery(stateStore).stream()
-=======
-    private List<Step> createSteps(Collection<String> dirtyAssets) {
-        return stateStore.fetchTasksNeedingRecovery().stream()
                 .filter(taskInfo -> !dirtyAssets.contains(taskInfo.getName()))
->>>>>>> a4e9a7ea
                 .map(taskInfo -> {
                     try {
                         return createSteps(TaskUtils.unpackTaskInfo(taskInfo));
