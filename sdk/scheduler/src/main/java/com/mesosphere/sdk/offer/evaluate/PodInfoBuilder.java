--- conflicted
+++ resolved
@@ -7,7 +7,6 @@
 import com.mesosphere.sdk.offer.CommonIdUtils;
 import com.mesosphere.sdk.offer.Constants;
 import com.mesosphere.sdk.offer.InvalidRequirementException;
-import com.mesosphere.sdk.offer.MesosResource;
 import com.mesosphere.sdk.offer.TaskException;
 import com.mesosphere.sdk.offer.taskdata.AuxLabelAccess;
 import com.mesosphere.sdk.offer.taskdata.EnvConstants;
@@ -40,7 +39,6 @@
     private static final Logger LOGGER = LoggerFactory.getLogger(PodInfoBuilder.class);
     private static final String CONFIG_TEMPLATE_KEY_FORMAT = "CONFIG_TEMPLATE_%s";
     private static final String CONFIG_TEMPLATE_DOWNLOAD_PATH = "config-templates/";
-    private static final String DCOS_SPACE_LABEL = "DCOS_SPACE";
     private Set<Long> assignedOverlayPorts = new HashSet<>();
     private final Map<String, Protos.TaskInfo.Builder> taskBuilders = new HashMap<>();
     private Protos.ExecutorInfo.Builder executorBuilder;
@@ -195,25 +193,26 @@
 
     public static Protos.Resource getExistingExecutorVolume(
             VolumeSpec volumeSpec, String resourceId, String persistenceId) {
-        return Protos.Resource.newBuilder()
+        Protos.Resource.Builder resourceBuilder = Protos.Resource.newBuilder()
                 .setName("disk")
                 .setType(Protos.Value.Type.SCALAR)
-                .setScalar(volumeSpec.getValue().getScalar())
-                .setDisk(Protos.Resource.DiskInfo.newBuilder()
-                        .setPersistence(Protos.Resource.DiskInfo.Persistence.newBuilder()
-                                .setId(persistenceId)
-                                .setPrincipal(volumeSpec.getPrincipal()))
-                        .setVolume(Protos.Volume.newBuilder()
-                                .setContainerPath(volumeSpec.getContainerPath())
-                                .setMode(Protos.Volume.Mode.RW)))
-                .addReservations(Protos.Resource.ReservationInfo.newBuilder()
-                    .setPrincipal(volumeSpec.getPrincipal())
-                    .setRole(volumeSpec.getRole())
-                    .setLabels(Protos.Labels.newBuilder().addLabels(
-                            Protos.Label.newBuilder()
-                                    .setKey(MesosResource.RESOURCE_ID_KEY)
-                                    .setValue(resourceId))))
-                .build();
+                .setScalar(volumeSpec.getValue().getScalar());
+
+        Protos.Resource.DiskInfo.Builder diskInfoBuilder = resourceBuilder.getDiskBuilder();
+        diskInfoBuilder.getPersistenceBuilder()
+                .setId(persistenceId)
+                .setPrincipal(volumeSpec.getPrincipal());
+        diskInfoBuilder.getVolumeBuilder()
+                .setContainerPath(volumeSpec.getContainerPath())
+                .setMode(Protos.Volume.Mode.RW);
+
+        Protos.Resource.ReservationInfo.Builder reservationBuilder = resourceBuilder.addReservationsBuilder();
+        reservationBuilder
+                .setPrincipal(volumeSpec.getPrincipal())
+                .setRole(volumeSpec.getRole());
+        AuxLabelAccess.setResourceId(reservationBuilder, resourceId);
+
+        return resourceBuilder.build();
     }
 
     private static Protos.Volume getVolume(VolumeSpec volumeSpec) {
@@ -242,12 +241,6 @@
                 .setTaskId(CommonIdUtils.emptyTaskId())
                 .setSlaveId(CommonIdUtils.emptyAgentId());
 
-        if (!podInstance.getPod().getNetworks().isEmpty()) {
-            taskInfoBuilder.setContainer(getContainerInfo(podInstance.getPod(), false, true));
-        } else {
-            taskInfoBuilder.setContainer(Protos.ContainerInfo.newBuilder().setType(Protos.ContainerInfo.Type.MESOS));
-        }
-
         // create default labels:
         taskInfoBuilder.setLabels(new TaskLabelWriter(taskInfoBuilder)
                 .setTargetConfiguration(targetConfigurationId)
@@ -302,11 +295,14 @@
             taskInfoBuilder.setDiscovery(getDiscoveryInfo(taskSpec.getDiscovery().get(), podInstance.getIndex()));
         }
 
+        //TODO(nickbp): This ContainerInfo handling has turned a bit spaghetti-like and needs cleaning up.
+        //              Currently blindly retaining prior behavior.
         if (useDefaultExecutor) {
-            Protos.ContainerInfo containerInfo = getContainerInfo(podInstance.getPod());
-            if (containerInfo != null) {
-                taskInfoBuilder.setContainer(containerInfo);
-            }
+            taskInfoBuilder.setContainer(getContainerInfo(podInstance.getPod(), true, true));
+        } else if (!podInstance.getPod().getNetworks().isEmpty()) {
+            taskInfoBuilder.setContainer(getContainerInfo(podInstance.getPod(), false, true));
+        } else {
+            taskInfoBuilder.setContainer(Protos.ContainerInfo.newBuilder().setType(Protos.ContainerInfo.Type.MESOS));
         }
 
         setHealthCheck(taskInfoBuilder, serviceName, podInstance, taskSpec, taskSpec.getCommand().get());
@@ -324,30 +320,12 @@
         PodSpec podSpec = podInstance.getPod();
         Protos.ExecutorInfo.Builder executorInfoBuilder = Protos.ExecutorInfo.newBuilder()
                 .setName(podSpec.getType())
-<<<<<<< HEAD
-                .setExecutorId(Protos.ExecutorID.newBuilder().setValue("").build()); // Set later by ExecutorRequirement
+                .setExecutorId(Protos.ExecutorID.newBuilder().setValue("").build());
         AuxLabelAccess.setDcosSpace(executorInfoBuilder, schedulerFlags.getDcosSpaceLabelValue());
-        // Populate ContainerInfo with the appropriate information from PodSpec.
-        // This includes networks, rlimits, secret volumes...
-        Protos.ContainerInfo containerInfo = getContainerInfo(podSpec);
-        if (containerInfo != null) {
-            executorInfoBuilder.setContainer(containerInfo);
-        }
-=======
-                .setExecutorId(Protos.ExecutorID.newBuilder().setValue("").build());
-        Protos.ContainerInfo.Builder containerBuilder = getContainerInfo(podSpec, true, false).toBuilder();
->>>>>>> 8e0fedc8
-
-        executorInfoBuilder.getLabelsBuilder().addLabelsBuilder()
-                .setKey(DCOS_SPACE_LABEL)
-                .setValue(getDcosSpaceLabel());
 
         if (useDefaultExecutor) {
             executorInfoBuilder.setType(Protos.ExecutorInfo.Type.DEFAULT)
                     .setFrameworkId(frameworkID);
-            executorInfoBuilder.getContainerBuilder()
-                    .setType(Protos.ContainerInfo.Type.MESOS)
-                    .getMesosBuilder().clearImage();
         } else {
             // command and user:
             Protos.CommandInfo.Builder executorCommandBuilder = executorInfoBuilder.getCommandBuilder().setValue(
@@ -397,15 +375,10 @@
             }
         }
 
-<<<<<<< HEAD
-=======
         // Populate ContainerInfo with the appropriate information from PodSpec
         // This includes networks, rlimits, secret volumes...
-        if (containerBuilder != null) {
-            executorInfoBuilder.setContainer(containerBuilder);
-        }
-
->>>>>>> 8e0fedc8
+        executorInfoBuilder.setContainer(getContainerInfo(podSpec, true, false));
+
         return executorInfoBuilder;
     }
 
@@ -559,6 +532,7 @@
      * Get the ContainerInfo for either an Executor or a Task. Since we support both default and custom executors at
      * the moment, there is some conditional logic in here -- with the default executor, things like rlimits and images
      * must be specified at the task level only, while secrets volumes must be specified at the executor level.
+     *
      * @param podSpec The Spec for the task or executor that this container is being attached to
      * @param addExtraParameters Add rlimits and docker image (if task), or secrets volumes if executor
      * @param isTaskContainer Whether this container is being attached to a TaskInfo rather than ExecutorInfo
@@ -574,17 +548,18 @@
                 && podSpec.getNetworks().isEmpty()
                 && podSpec.getRLimits().isEmpty()
                 && secretVolumes.isEmpty()) {
+            // Nothing left to do.
             return containerInfo.build();
         }
 
-        boolean shouldAddImage = podSpec.getImage().isPresent() && addExtraParameters &&
+        boolean shouldAddImage =
+                podSpec.getImage().isPresent() &&
+                addExtraParameters &&
                 ((isTaskContainer && useDefaultExecutor) || (!isTaskContainer && !useDefaultExecutor));
         if (shouldAddImage) {
-            containerInfo.getMesosBuilder()
-                    .setImage(Protos.Image.newBuilder()
-                            .setType(Protos.Image.Type.DOCKER)
-                            .setDocker(Protos.Image.Docker.newBuilder()
-                                    .setName(podSpec.getImage().get())));
+            containerInfo.getMesosBuilder().getImageBuilder()
+                    .setType(Protos.Image.Type.DOCKER)
+                    .getDockerBuilder().setName(podSpec.getImage().get());
         }
 
         // With the default executor, all NetworkInfos must be defined on the executor itself rather than individual
@@ -607,10 +582,6 @@
         return containerInfo.build();
     }
 
-    private Protos.ContainerInfo getContainerInfo(PodSpec podSpec) {
-        return getContainerInfo(podSpec, true, true);
-    }
-
     private static Protos.NetworkInfo getNetworkInfo(NetworkSpec networkSpec) {
         LOGGER.info("Loading NetworkInfo for network named \"{}\"", networkSpec.getName());
         Protos.NetworkInfo.Builder netInfoBuilder = Protos.NetworkInfo.newBuilder();
@@ -619,12 +590,9 @@
 
         if (!networkSpec.getPortMappings().isEmpty()) {
             for (Map.Entry<Integer, Integer> e : networkSpec.getPortMappings().entrySet()) {
-                Integer hostPort = e.getKey();
-                Integer containerPort = e.getValue();
-                netInfoBuilder.addPortMappings(Protos.NetworkInfo.PortMapping.newBuilder()
-                        .setHostPort(hostPort)
-                        .setContainerPort(containerPort)
-                        .build());
+                netInfoBuilder.addPortMappingsBuilder()
+                        .setHostPort(e.getKey())
+                        .setContainerPort(e.getValue());
             }
         }
 
@@ -745,20 +713,6 @@
         return volumes;
     }
 
-<<<<<<< HEAD
-=======
-    private static String getDcosSpaceLabel() {
-        String labelString = System.getenv(DCOS_SPACE_LABEL);
-        if (labelString == null) {
-            labelString = System.getenv("MARATHON_APP_ID");
-        }
-        if (labelString == null) {
-            return "/"; // No Authorization for this framework
-        }
-        return labelString;
-    }
-
->>>>>>> 8e0fedc8
     @Override
     public String toString() {
         return ToStringBuilder.reflectionToString(this);
