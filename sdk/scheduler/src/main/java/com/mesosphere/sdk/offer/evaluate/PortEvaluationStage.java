--- conflicted
+++ resolved
@@ -1,10 +1,7 @@
 package com.mesosphere.sdk.offer.evaluate;
 
 import com.google.protobuf.TextFormat;
-<<<<<<< HEAD
-import com.mesosphere.sdk.dcos.DcosConstants;
-=======
->>>>>>> ef2f845f
+import com.google.protobuf.TextFormat;
 import com.mesosphere.sdk.offer.*;
 import com.mesosphere.sdk.offer.taskdata.EnvConstants;
 import com.mesosphere.sdk.offer.taskdata.EnvUtils;
@@ -19,11 +16,10 @@
 import org.slf4j.LoggerFactory;
 
 import java.util.*;
-<<<<<<< HEAD
-=======
 import java.util.stream.Collectors;
->>>>>>> ef2f845f
 import java.util.stream.IntStream;
+
+import static com.mesosphere.sdk.offer.evaluate.EvaluationOutcome.pass;
 
 /**
  * This class evaluates an offer for a single port against a
@@ -35,73 +31,30 @@
 public class PortEvaluationStage extends ResourceEvaluationStage implements OfferEvaluationStage {
     private static final Logger LOGGER = LoggerFactory.getLogger(PortEvaluationStage.class);
 
-<<<<<<< HEAD
-    private final String portName;
-    private final int port;
-    private final Optional<String> customEnvKey;
+    protected final PortSpec portSpec;
     private final boolean useHostPorts;
-=======
-    protected final PortSpec portSpec;
->>>>>>> ef2f845f
 
     public PortEvaluationStage(PortSpec portSpec, String taskName, Optional<String> resourceId) {
         super(portSpec, resourceId, taskName);
         this.portSpec = portSpec;
     }
 
-<<<<<<< HEAD
-    public PortEvaluationStage(
-            Protos.Resource resource,
-            String taskName,
-            String portName,
-            int port,
-            Optional<String> customEnvKey,
-            boolean useHostPorts) {
-        super(resource, taskName);
-        this.portName = portName;
-        this.port = port;
-        this.customEnvKey = customEnvKey;
-        this.useHostPorts = useHostPorts;
-=======
     protected long getPort() {
         return portSpec.getValue().getRanges().getRange(0).getBegin();
->>>>>>> ef2f845f
     }
 
     @Override
     public EvaluationOutcome evaluate(MesosResourcePool mesosResourcePool, PodInfoBuilder podInfoBuilder) {
-<<<<<<< HEAD
-        Protos.CommandInfo commandInfo = getTaskName().isPresent() ?
-                podInfoBuilder.getTaskBuilder(getTaskName().get()).getCommand() :
-                podInfoBuilder.getExecutorBuilder().get().getCommand();
-        Optional<String> taskPort = EnvUtils.getEnvVar(commandInfo.getEnvironment(), getPortEnvironmentVariable());
-        int assignedPort = port;
-
-        // If this is from an existing pod with the dynamic port already assigned and reserved, just keep it.
-        if (assignedPort == 0) {
-            if (taskPort.isPresent()) {
-                assignedPort = Integer.parseInt(taskPort.get());
-            } else {
-                Optional<Integer> dynamicPort = useHostPorts ?
-                        selectDynamicPort(mesosResourcePool, podInfoBuilder)
-                        : selectOverlayPort(podInfoBuilder);
-                if (!dynamicPort.isPresent()) {
-                    return fail(this,
-                            "No ports were available for dynamic claim in offer: %s",
-                            mesosResourcePool.getOffer().toString());
-                }
-                assignedPort = dynamicPort.get();
-                LOGGER.info("Assigned dynamic port {}: {}", portName, assignedPort);
-=======
         // If this is from an existing pod with the dynamic port already assigned and reserved, just keep it.
         Optional<String> taskPort =
                 podInfoBuilder.getLastTaskEnv(getTaskName().get(), getPortEnvironmentVariable(portSpec));
 
-        long assignedPort = getPort();
         if (assignedPort == 0 && taskPort.isPresent()) {
             assignedPort = Integer.parseInt(taskPort.get());
         } else if (assignedPort == 0) {
-            Optional<Integer> dynamicPort = selectDynamicPort(mesosResourcePool, podInfoBuilder);
+            Optional<Integer> dynamicPort = useHostPorts ?
+                    selectDynamicPort(mesosResourcePool, podInfoBuilder) :
+                    selectOverlayPort(podInfoBuilder);
             if (!dynamicPort.isPresent()) {
                 return EvaluationOutcome.fail(this,
                         "No ports were available for dynamic claim in offer," +
@@ -110,47 +63,36 @@
                         getTaskName().isPresent() ? "task " + getTaskName().get() : "executor",
                         TextFormat.shortDebugString(mesosResourcePool.getOffer()),
                         podInfoBuilder.toString());
->>>>>>> ef2f845f
-            }
-        }
-
-<<<<<<< HEAD
-        // If this is not the first port evaluation stage in this evaluation run, and this is a new pod being launched,
-        // we want to use the reservation ID we created for the first port in this cycle for all subsequent ports.
-        resourceId = getResourceId(getTaskName().isPresent()
-                        ? podInfoBuilder.getTaskBuilder(getTaskName().get()).getResourcesList()
-                        : podInfoBuilder.getExecutorBuilder().get().getResourcesList(),
-                Constants.PORTS_RESOURCE_TYPE).orElse("");
-
-        super.setResourceRequirement(getPortRequirement(getResourceRequirement(), assignedPort));
+            }
+
+            assignedPort = dynamicPort.get();
+        }
+
+        Protos.Value.Builder valueBuilder = Protos.Value.newBuilder()
+        .setType(Protos.Value.Type.RANGES);
+        valueBuilder.getRangesBuilder().addRangeBuilder()
+                .setBegin(assignedPort)
+                .setEnd(assignedPort);
+                this.resourceSpec = DefaultResourceSpec.newBuilder(this.resourceSpec)
+        .value(valueBuilder.build())
+                .build();
 
         if (useHostPorts) {
-            return super.evaluate(mesosResourcePool, podInfoBuilder);
+            EvaluationOutcome evaluationOutcome = super.evaluate(mesosResourcePool, podInfoBuilder);
+            if (!evaluationOutcome.isPassing()) {
+                return evaluationOutcome;
+            }
+            return EvaluationOutcome.pass(this, evaluationOutcome.getOfferRecommendations(), "Found port");
         } else {
             ResourceRequirement resourceRequirement = getResourceRequirement();
             setProtos(podInfoBuilder, resourceRequirement.getResource());
-            return pass(
+            return EvaluationOutcome.pass(
                     this,
                     Collections.emptyList(),
                     "Not using host ports: ignoring port resource requirements, using port %s",
-                    TextFormat.shortDebugString(resourceRequirement.getValue()));
-        }
-=======
-        Protos.Value.Builder valueBuilder = Protos.Value.newBuilder()
-                .setType(Protos.Value.Type.RANGES);
-        valueBuilder.getRangesBuilder().addRangeBuilder()
-                .setBegin(assignedPort)
-                .setEnd(assignedPort);
-        this.resourceSpec = DefaultResourceSpec.newBuilder(this.resourceSpec)
-                .value(valueBuilder.build())
-                .build();
-
-        EvaluationOutcome evaluationOutcome = super.evaluate(mesosResourcePool, podInfoBuilder);
-        if (!evaluationOutcome.isPassing()) {
-            return evaluationOutcome;
-        }
-        return EvaluationOutcome.pass(this, evaluationOutcome.getOfferRecommendations(), "Found port");
->>>>>>> ef2f845f
+                    TextFormat.shortDebugString(resourceRequirement.getValue()))
+        }
+
     }
 
     @Override
@@ -180,61 +122,21 @@
                 LOGGER.error("Got exception while adding PORT env var to ReadinessCheck", e);
             }
             if (useHostPorts) { // we only use the resource if we're using the host ports
-                Collection<Resource> updatedResourceList =
-                        updateOrAddRangedResource(taskBuilder.getResourcesList(), resource);
-                taskBuilder
-                        .clearResources()
-                        .addAllResources(updatedResourceList);
-            }
-
-<<<<<<< HEAD
-=======
-            taskBuilder.addResources(resource);
->>>>>>> ef2f845f
+                taskBuilder.addResources(resource);;
+            }
+
+
+            if (useHostPorts) {
+                taskBuilder.addResources(resource);
+            }
         } else {
             Protos.ExecutorInfo.Builder executorBuilder = podInfoBuilder.getExecutorBuilder().get();
             executorBuilder.getCommandBuilder().setEnvironment(
                     withPortEnvironmentVariable(executorBuilder.getCommandBuilder().getEnvironment(), port));
-<<<<<<< HEAD
             if (useHostPorts) {
-                Collection<Resource> updatedResourceList =
-                        updateOrAddRangedResource(executorBuilder.getResourcesList(), resource);
-                executorBuilder
-                        .clearResources()
-                        .addAllResources(updatedResourceList);
-            }
-        }
-    }
-
-    private static Optional<String> getResourceId(List<Resource> resources, String resourceName) {
-        return resources.stream()
-                .filter(resource -> resource.getName().equals(resourceName))
-                .map(ResourceCollectionUtils::getResourceId)
-                .filter(resourceId -> resourceId.isPresent())
-                .map(resourceId -> resourceId.get())
-                .findFirst();
-    }
-
-    private static List<Resource> updateOrAddRangedResource(List<Resource> existingResources, Resource resource) {
-        List<Resource> updatedResources = new ArrayList<>();
-        boolean updateOccurred = false;
-        for (Resource existingResource : existingResources) {
-            if (existingResource.getName().equals(resource.getName())) {
-                // Merge onto matching resource
-                updateOccurred = true;
-                Value.Builder valueBuilder = Value.newBuilder().setType(Value.Type.RANGES);
-                valueBuilder.getRangesBuilder().addAllRange(
-                        RangeAlgorithms.mergeRanges(
-                                existingResource.getRanges().getRangeList(), resource.getRanges().getRangeList()));
-                updatedResources.add(ResourceBuilder.fromExistingResource(existingResource)
-                        .setValue(valueBuilder.build())
-                        .build());
-            } else {
-                updatedResources.add(existingResource);
-            }
-=======
-            executorBuilder.addResources(resource);
->>>>>>> ef2f845f
+                executorBuilder.addResources(resource);
+            }
+
         }
     }
 
@@ -285,7 +187,6 @@
         return dynamicPort;
     }
 
-<<<<<<< HEAD
     private static Optional<Integer> selectOverlayPort(PodInfoBuilder podInfoBuilder) {
         // take the next available port in the range.
         Optional<Integer> dynamicPort = Optional.empty();
@@ -298,7 +199,8 @@
             }
         }
         return dynamicPort;
-=======
+    }
+
     private static Set<Integer> getPortsInResource(Protos.Resource resource) {
         if (!resource.getName().equals(Constants.PORTS_RESOURCE_TYPE)) {
             return Collections.emptySet();
@@ -307,7 +209,6 @@
                 .flatMap(r -> IntStream.rangeClosed((int) r.getBegin(), (int) r.getEnd()).boxed())
                 .filter(p -> p != 0)
                 .collect(Collectors.toSet());
->>>>>>> ef2f845f
     }
 
     private Protos.Environment withPortEnvironmentVariable(Protos.Environment environment, long port) {
