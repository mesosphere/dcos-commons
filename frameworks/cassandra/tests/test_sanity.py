--- conflicted
+++ resolved
@@ -46,11 +46,7 @@
 @pytest.mark.sanity
 def test_endpoints():
     # check that we can reach the scheduler via admin router, and that returned endpoints are sanitized:
-<<<<<<< HEAD
-    endpoints = cmd.svc_cli(config.PACKAGE_NAME, config.get_foldered_service_name(), 'endpoints node', json=True)
-=======
-    endpoints = json.loads(cmd.run_cli('cassandra --name={} endpoints native-client'.format(config.get_foldered_service_name())))
->>>>>>> d1fc8da8
+    endpoints = cmd.svc_cli(config.PACKAGE_NAME, config.get_foldered_service_name(), 'endpoints native-client', json=True)
     assert endpoints['dns'][0] == sdk_hosts.autoip_host(config.get_foldered_service_name(), 'node-0-server', 9042)
     assert not 'vip' in endpoints
 
