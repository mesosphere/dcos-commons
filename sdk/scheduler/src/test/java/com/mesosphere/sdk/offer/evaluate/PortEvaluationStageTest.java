--- conflicted
+++ resolved
@@ -231,14 +231,9 @@
                 portSpec,
                 TestConstants.TASK_NAME,
                 Optional.empty());
-<<<<<<< HEAD
-
         EvaluationOutcome outcome = portEvaluationStage.evaluate(
                 new MesosResourcePool(offer, Optional.of(Constants.ANY_ROLE)),
                 podInfoBuilder);
-=======
-        EvaluationOutcome outcome = portEvaluationStage.evaluate(new MesosResourcePool(offer), podInfoBuilder);
->>>>>>> 3584701f
         OfferRecommendation recommendation = outcome.getOfferRecommendations().iterator().next();
         Assert.assertEquals(Protos.Offer.Operation.Type.RESERVE, recommendation.getOperation().getType());
         Assert.assertEquals(1, podInfoBuilder.getTaskBuilder(TestConstants.TASK_NAME).getResourcesCount());
@@ -316,7 +311,8 @@
                 getPortSpec(podInstance),
                 TestConstants.TASK_NAME,
                 Optional.empty());
-        EvaluationOutcome outcome = portEvaluationStage.evaluate(new MesosResourcePool(offer), podInfoBuilder);
+        EvaluationOutcome outcome = portEvaluationStage.evaluate(
+                new MesosResourcePool(offer, Optional.of(Constants.ANY_ROLE)), podInfoBuilder);
         Assert.assertTrue(outcome.isPassing());
         Assert.assertEquals(0, outcome.getOfferRecommendations().size());
         Protos.TaskInfo.Builder taskBuilder = podInfoBuilder.getTaskBuilders().stream().findFirst().get();
@@ -341,7 +337,8 @@
                 getPortSpec(podInstance),
                 TestConstants.TASK_NAME,
                 Optional.empty());
-        EvaluationOutcome outcome = portEvaluationStage.evaluate(new MesosResourcePool(offer), podInfoBuilder);
+        EvaluationOutcome outcome = portEvaluationStage.evaluate(
+                new MesosResourcePool(offer, Optional.of(Constants.ANY_ROLE)), podInfoBuilder);
         Assert.assertTrue(outcome.isPassing());
         Assert.assertEquals(0, outcome.getOfferRecommendations().size());
         Protos.TaskInfo.Builder taskBuilder = podInfoBuilder.getTaskBuilders().stream().findFirst().get();
