--- conflicted
+++ resolved
@@ -322,11 +322,8 @@
       taskInfoBuilder.setDiscovery(getDiscoveryInfo(taskSpec.getDiscovery().get(), podInstance.getIndex()));
     }
 
-<<<<<<< HEAD
     taskInfoBuilder
-        .setContainer(getContainerInfo(podInstance.getPod(), podInstance.getIndex(), serviceName, true, true));
-=======
-    taskInfoBuilder.setContainer(getContainerInfo(podInstance.getPod(), true, true));
+            .setContainer(getContainerInfo(podInstance.getPod(), podInstance.getIndex(), serviceName, true, true));
     ResourceLimits resourceLimits = taskSpec.getResourceSet().getResourceLimits();
     resourceLimits.getCpusDouble().ifPresent(cpus ->
             taskInfoBuilder.putLimits(Constants.CPUS_RESOURCE_TYPE,
@@ -336,7 +333,6 @@
             taskInfoBuilder.putLimits(Constants.MEMORY_RESOURCE_TYPE,
                 Protos.Value.Scalar.newBuilder().setValue(mem).build())
     );
->>>>>>> 70eedd8d
 
     if (taskSpec.getSharedMemory().isPresent()) {
       taskInfoBuilder.getContainerBuilder().getLinuxInfoBuilder().setIpcMode(taskSpec.getSharedMemory().get()).build();
