{
  "id": "{{service.name}}",
  "cpus": 1.0,
  "mem": 1230,
  "instances": 1,
  "cmd": "{{service.cmd_prefix}} && ./kafka-scheduler/bin/kafka ./kafka-scheduler/svc.yml",
  "labels": {
    "DCOS_PACKAGE_FRAMEWORK_NAME": "{{service.name}}",
    "DCOS_MIGRATION_API_VERSION": "v1",
    "DCOS_MIGRATION_API_PATH": "/v1/plan",
    "MARATHON_SINGLE_INSTANCE_APP": "true",
    "DCOS_SERVICE_NAME": "{{service.name}}",
    "DCOS_SERVICE_PORT_INDEX": "0",
    "DCOS_SERVICE_SCHEME": "http"
  },
  "env": {
    "FRAMEWORK_NAME": "{{service.name}}",
    "BROKER_COUNT": "{{broker.count}}",
    "BROKER_CPUS": "{{broker.cpus}}",
    "BROKER_MEM": "{{broker.mem}}",
    "BROKER_DISK": "{{broker.disk}}",
    "EXECUTOR_URI": "{{resource.assets.uris.executor-zip}}",
    "LIBMESOS_URI": "{{resource.assets.uris.libmesos-bundle-tar-gz}}",
<<<<<<< HEAD
    "BOOTSTRAP_URI": "{{resource.assets.uris.bootstrap-zip}}",
    "CONFIG_TEMPLATE_PATH": "kafka-scheduler"
=======
    "CONFIG_TEMPLATE_PATH": "kafka-scheduler",
    "MESOS_API_VERSION": "{{service.mesos_api_version}}"
>>>>>>> edf9eab7
  },
  "uris": [
    "{{resource.assets.uris.jre-tar-gz}}",
    "{{resource.assets.uris.scheduler-zip}}",
    "{{resource.assets.uris.libmesos-bundle-tar-gz}}"
  ],
  "upgradeStrategy":{
    "minimumHealthCapacity": 0,
    "maximumOverCapacity": 0
  },
  "portDefinitions": [
    {
      "port": 0,
      "protocol": "tcp",
      "name": "api",
      "labels": { "VIP_0": "/api.{{service.name}}:80" }
    }
  ]
}<|MERGE_RESOLUTION|>--- conflicted
+++ resolved
@@ -21,13 +21,9 @@
     "BROKER_DISK": "{{broker.disk}}",
     "EXECUTOR_URI": "{{resource.assets.uris.executor-zip}}",
     "LIBMESOS_URI": "{{resource.assets.uris.libmesos-bundle-tar-gz}}",
-<<<<<<< HEAD
     "BOOTSTRAP_URI": "{{resource.assets.uris.bootstrap-zip}}",
-    "CONFIG_TEMPLATE_PATH": "kafka-scheduler"
-=======
     "CONFIG_TEMPLATE_PATH": "kafka-scheduler",
     "MESOS_API_VERSION": "{{service.mesos_api_version}}"
->>>>>>> edf9eab7
   },
   "uris": [
     "{{resource.assets.uris.jre-tar-gz}}",
