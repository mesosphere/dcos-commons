{
  "id": "{{service.name}}",
  "cpus": 1.0,
  "mem": 1230,
  "instances": 1,
<<<<<<< HEAD
  "cmd": "export PATH=$(ls -d $MESOS_SANDBOX/jre*/bin):$PATH && env && ./hello-world-scheduler/bin/helloworld ./hello-world-scheduler/svc.yml",
=======
  "cmd": "export LD_LIBRARY_PATH=$MESOS_SANDBOX/libmesos-bundle/lib && export MESOS_NATIVE_JAVA_LIBRARY=$(ls $MESOS_SANDBOX/libmesos-bundle/lib/libmesos-*.so) && export PATH=$(ls -d $MESOS_SANDBOX/jre*/bin):$PATH && ./hello-world-scheduler/bin/helloworld ./hello-world-scheduler/svc.yml",
>>>>>>> 2830ab94
  "labels": {
    "DCOS_PACKAGE_FRAMEWORK_NAME": "{{service.name}}",
    "DCOS_MIGRATION_API_VERSION": "v1",
    "DCOS_MIGRATION_API_PATH": "/v1/plan",
    "MARATHON_SINGLE_INSTANCE_APP":"true",
    "DCOS_SERVICE_NAME": "{{service.name}}",
    "DCOS_SERVICE_PORT_INDEX": "0",
    "DCOS_SERVICE_SCHEME": "http"
  },
  "env": {
    "FRAMEWORK_NAME": "{{service.name}}",
<<<<<<< HEAD
    "HELLO_COUNT": "{{hello.count}}",
    "HELLO_CPUS": "{{hello.cpus}}",
    "HELLO_MEM": "{{hello.mem}}",
    "HELLO_DISK": "{{hello.disk}}",
    "WORLD_COUNT": "{{world.count}}",
    "WORLD_CPUS": "{{world.cpus}}",
    "WORLD_MEM": "{{world.mem}}",
    "WORLD_DISK": "{{world.disk}}",
    "SLEEP_DURATION": "{{service.sleep}}",
    "EXECUTOR_URI": "{{resource.assets.uris.executor-zip}}"
=======
    "COUNT": "{{hello.count}}",
    "CPUS": "{{hello.cpus}}",
    "EXECUTOR_URI": "{{resource.assets.uris.executor-zip}}",
    "LIBMESOS_URI": "{{resource.assets.uris.libmesos-bundle-tar-bz2}}"
>>>>>>> 2830ab94
  },
  "uris": [
    "{{resource.assets.uris.jre-tar-gz}}",
    "{{resource.assets.uris.scheduler-zip}}",
    "{{resource.assets.uris.libmesos-bundle-tar-bz2}}"
  ],
  "upgradeStrategy":{
    "minimumHealthCapacity": 0,
    "maximumOverCapacity": 0
  },
  "portDefinitions": [
    {
      "port": 0,
      "protocol": "tcp",
      "name": "api",
      "labels": {}
    }
  ]
}<|MERGE_RESOLUTION|>--- conflicted
+++ resolved
@@ -3,11 +3,7 @@
   "cpus": 1.0,
   "mem": 1230,
   "instances": 1,
-<<<<<<< HEAD
-  "cmd": "export PATH=$(ls -d $MESOS_SANDBOX/jre*/bin):$PATH && env && ./hello-world-scheduler/bin/helloworld ./hello-world-scheduler/svc.yml",
-=======
   "cmd": "export LD_LIBRARY_PATH=$MESOS_SANDBOX/libmesos-bundle/lib && export MESOS_NATIVE_JAVA_LIBRARY=$(ls $MESOS_SANDBOX/libmesos-bundle/lib/libmesos-*.so) && export PATH=$(ls -d $MESOS_SANDBOX/jre*/bin):$PATH && ./hello-world-scheduler/bin/helloworld ./hello-world-scheduler/svc.yml",
->>>>>>> 2830ab94
   "labels": {
     "DCOS_PACKAGE_FRAMEWORK_NAME": "{{service.name}}",
     "DCOS_MIGRATION_API_VERSION": "v1",
@@ -19,7 +15,6 @@
   },
   "env": {
     "FRAMEWORK_NAME": "{{service.name}}",
-<<<<<<< HEAD
     "HELLO_COUNT": "{{hello.count}}",
     "HELLO_CPUS": "{{hello.cpus}}",
     "HELLO_MEM": "{{hello.mem}}",
@@ -29,13 +24,8 @@
     "WORLD_MEM": "{{world.mem}}",
     "WORLD_DISK": "{{world.disk}}",
     "SLEEP_DURATION": "{{service.sleep}}",
-    "EXECUTOR_URI": "{{resource.assets.uris.executor-zip}}"
-=======
-    "COUNT": "{{hello.count}}",
-    "CPUS": "{{hello.cpus}}",
     "EXECUTOR_URI": "{{resource.assets.uris.executor-zip}}",
     "LIBMESOS_URI": "{{resource.assets.uris.libmesos-bundle-tar-bz2}}"
->>>>>>> 2830ab94
   },
   "uris": [
     "{{resource.assets.uris.jre-tar-gz}}",
