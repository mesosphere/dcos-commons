--- conflicted
+++ resolved
@@ -10,37 +10,18 @@
 
 import java.time.Duration;
 import java.util.Collection;
-<<<<<<< HEAD
-=======
 import java.util.HashSet;
->>>>>>> 1c29ffcd
 import java.util.Timer;
 import java.util.TimerTask;
 
 import javax.ws.rs.core.UriBuilder;
 
 /**
-<<<<<<< HEAD
-=======
-- * The SchedulerApiServer runs the {@link JettyApiServer} that exposes the Scheduler's API.
->>>>>>> 1c29ffcd
  * The SchedulerApiServer runs the Jetty {@link Server} that exposes the Scheduler's API.
  */
 public class SchedulerApiServer {
     private static final Logger LOGGER = LoggerFactory.getLogger(SchedulerApiServer.class);
 
-<<<<<<< HEAD
-    private final Server server;
-    private final Timer startTimer;
-    private final Duration startTimeout;
-
-    public SchedulerApiServer(SchedulerFlags schedulerFlags, Collection<Object> resources) {
-        this.server = JettyHttpContainerFactory.createServer(
-                UriBuilder.fromUri("http://0.0.0.0/").port(schedulerFlags.getApiServerPort()).build(),
-                new ResourceConfig(MultiPartFeature.class).registerInstances(resources),
-                false /* don't start yet. wait for start() call below. */);
-        this.startTimer = new Timer();
-=======
     private final int port;
     private final Server server;
     private final Duration startTimeout;
@@ -51,7 +32,6 @@
                 UriBuilder.fromUri("http://0.0.0.0/").port(this.port).build(),
                 new ResourceConfig(MultiPartFeature.class).registerInstances(new HashSet<>(resources)),
                 false /* don't start yet. wait for start() call below. */);
->>>>>>> 1c29ffcd
         this.startTimeout = schedulerFlags.getApiServerInitTimeout();
     }
 
@@ -66,19 +46,12 @@
         }
         server.addLifeCycleListener(listener);
 
-<<<<<<< HEAD
-=======
         final Timer startTimer = new Timer("API-start-timeout");
->>>>>>> 1c29ffcd
         startTimer.schedule(new TimerTask() {
             @Override
             public void run() {
                 if (!server.isStarted()) {
-<<<<<<< HEAD
-                    LOGGER.error("API Server failed to start within {}ms", startTimeout.toMillis());
-=======
                     LOGGER.error("API Server failed to start at port {} within {}ms", port, startTimeout.toMillis());
->>>>>>> 1c29ffcd
                     SchedulerUtils.hardExit(SchedulerErrorCode.API_SERVER_ERROR);
                 }
             }
@@ -87,23 +60,6 @@
         Runnable runServerCallback = new Runnable() {
             public void run() {
                 try {
-<<<<<<< HEAD
-                    LOGGER.info("Starting API server");
-                    server.start();
-                    server.dumpStdErr();
-                    LOGGER.info("API server started");
-                    startTimer.cancel();
-                    server.join();
-                } catch (Exception e) {
-                    LOGGER.error("API Server failed with exception: ", e);
-                    SchedulerUtils.hardExit(SchedulerErrorCode.API_SERVER_ERROR);
-                } finally {
-                    LOGGER.info("API Server exiting.");
-                    try {
-                        server.destroy();
-                    } catch (Exception e) {
-                        LOGGER.error("Failed to stop API server with exception: ", e);
-=======
                     LOGGER.info("Starting API server at port {}", port);
                     server.start();
                     LOGGER.info("API server started at port {}", port);
@@ -118,7 +74,6 @@
                         server.destroy();
                     } catch (Exception e) {
                         LOGGER.error(String.format("Failed to stop API server at port %d with exception: ", port), e);
->>>>>>> 1c29ffcd
                     }
                 }
             }
