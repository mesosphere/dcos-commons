'''Utilities relating to installing services

************************************************************************
FOR THE TIME BEING WHATEVER MODIFICATIONS ARE APPLIED TO THIS FILE
SHOULD ALSO BE APPLIED TO sdk_install IN ANY OTHER PARTNER REPOS
************************************************************************
'''
import logging
import time

import dcos.cosmos
import dcos.errors
import dcos.marathon
import dcos.packagemanager
import dcos.subcommand
import retrying
<<<<<<< HEAD
import traceback
=======
import shakedown
>>>>>>> 65386631

import sdk_cmd
import sdk_marathon
import sdk_plan
import sdk_tasks
import sdk_utils

log = logging.getLogger(__name__)

TIMEOUT_SECONDS = 15 * 60

'''List of services which are currently installed via install().
Used by post-test diagnostics to retrieve stuff from currently running services.'''
_installed_service_names = set([])

'''List of dead agents which should be ignored when checking for orphaned resources.
Used by uninstall when validating that an uninstall completed successfully.'''
_dead_agent_hosts = set([])


def get_installed_service_names() -> set:
    '''Returns the a set of service names which had been installed via sdk_install in this session.'''
    return _installed_service_names


@retrying.retry(stop_max_attempt_number=3,
                retry_on_exception=lambda e: isinstance(e, dcos.errors.DCOSException))
def _retried_install_impl(
        package_name,
        service_name,
        expected_running_tasks,
        options={},
        package_version=None,
        timeout_seconds=TIMEOUT_SECONDS):
    package_manager = dcos.packagemanager.PackageManager(dcos.cosmos.get_cosmos_url())
    pkg = package_manager.get_package_version(package_name, package_version)

    if package_version is None:
        # Get the resolved version for logging below
        package_version = 'auto:{}'.format(pkg.version())

    log.info('Installing package={} service={} with options={} version={}'.format(
        package_name, service_name, options, package_version))

    # Trigger package install, but only if it's not already installed.
    # We expect upstream to have confirmed that it wasn't already installed beforehand.
    if sdk_marathon.app_exists(service_name):
        log.info('Marathon app={} exists, skipping package install call'.format(service_name))
    else:
        package_manager.install_app(pkg, options)

    # Install CLI while package starts to install
    if pkg.cli_definition():
        log.info('Installing CLI for package={}'.format(package_name))
        dcos.subcommand.install(pkg)

    # Wait for expected tasks to come up
    if expected_running_tasks > 0:
        sdk_tasks.check_running(service_name, expected_running_tasks, timeout_seconds)

    # Wait for completed marathon deployment
    app_id = pkg.marathon_json(options).get('id')
    shakedown.deployment_wait(timeout_seconds, app_id)


def install(
        package_name,
        service_name,
        expected_running_tasks,
        additional_options={},
        package_version=None,
        timeout_seconds=TIMEOUT_SECONDS,
        wait_for_deployment=True,
        insert_strict_options=True):
    start = time.time()

    # If the package is already installed at this point, fail immediately.
    if sdk_marathon.app_exists(service_name):
        raise Exception('Service is already installed: {}'.format(service_name))

    if insert_strict_options and sdk_utils.is_strict_mode():
        # strict mode requires correct principal and secret to perform install.
        # see also: sdk_security.py
        options = sdk_utils.merge_dictionaries({
            'service': {
                'service_account': 'service-acct',
                'principal': 'service-acct',
                'service_account_secret': 'secret',
                'secret_name': 'secret'
            }
        }, additional_options)
    else:
        options = additional_options

    # 1. Install package, wait for tasks, wait for marathon deployment
    _retried_install_impl(
        package_name,
        service_name,
        expected_running_tasks,
        options,
        package_version,
        timeout_seconds)

    # 2. Wait for the scheduler to be idle (as implied by deploy plan completion and suppressed bit)
    # This should be skipped ONLY when it's known that the scheduler will be stuck in an incomplete
    # state, or if the thing being installed doesn't have a deployment plan (e.g. standalone app)
    if wait_for_deployment:
        # this can take a while, default is 15 minutes. for example with HDFS, we can hit the expected
        # total task count via FINISHED tasks, without actually completing deployment
        log.info('Waiting for package={} service={} to finish deployment plan...'.format(
            package_name, service_name))
        sdk_plan.wait_for_completed_deployment(service_name, timeout_seconds)

    log.info('Installed package={} service={} after {}'.format(
        package_name, service_name, sdk_utils.pretty_duration(time.time() - start)))

    global _installed_service_names
    _installed_service_names.add(service_name)


<<<<<<< HEAD
def run_janitor(service_name, role, service_account, znode):
    if role is None:
        role = sdk_utils.get_deslashed_service_name(service_name) + '-role'
    if service_account is None:
        service_account = service_name + '-principal'
    if znode is None:
        znode = sdk_utils.get_zk_path(service_name)

    cmd_list = ["docker", "run", "mesosphere/janitor", "/janitor.py",
                "-r", role,
                "-p", service_account,
                "-z", znode,
                "--auth_token={}".format(sdk_utils.dcos_acs_token())]
    cmd = " ".join(cmd_list)

    sdk_cmd.master_ssh(cmd)


@retrying.retry(stop_max_attempt_number=5,
                wait_fixed=5000,
                retry_on_exception=lambda e: isinstance(e, Exception))
def retried_uninstall_package_and_wait(package_name, service_name):
    package_manager = dcos.packagemanager.PackageManager(dcos.cosmos.get_cosmos_url())
    pkg = package_manager.get_package_version(package_name, None)
=======
@retrying.retry(stop_max_attempt_number=5,
                wait_fixed=5000,
                retry_on_exception=lambda e: isinstance(e, Exception))
def _retried_run_janitor(service_name):
    auth_token = sdk_cmd.run_cli('config show core.dcos_acs_token', print_output=False).strip()

    cmd_list = ["docker", "run", "mesosphere/janitor", "/janitor.py",
                "-r", sdk_utils.get_role(service_name),
                "-p", service_name + '-principal',
                "-z", sdk_utils.get_zk_path(service_name),
                "--auth_token={}".format(auth_token)]

    sdk_cmd.master_ssh(" ".join(cmd_list))
>>>>>>> 65386631

    log.info('Uninstalling package {} with service name {}'.format(package_name, service_name))
    package_manager.uninstall_app(package_name, all_instances=False, service_name=service_name)

<<<<<<< HEAD
    wait_for_mesos_task_removal(service_name, timeout_sec=600)

    # Uninstall subcommands (if defined)
    if pkg.cli_definition():
        log.info('Uninstalling CLI for package {}'.format(package_name))
        subcommand.uninstall(package_name)
=======
@retrying.retry(stop_max_attempt_number=5,
                wait_fixed=5000,
                retry_on_exception=lambda e: isinstance(e, Exception))
def _retried_uninstall_package_and_wait(*args, **kwargs):
    shakedown.uninstall_package_and_wait(*args, **kwargs)
>>>>>>> 65386631


def _verify_completed_uninstall(service_name):
    state_summary = sdk_cmd.cluster_request('GET', '/mesos/state-summary').json()

    # There should be no orphaned resources in the state summary (DCOS-30314)
    orphaned_resources = 0
    ignored_orphaned_resources = 0
    service_role = sdk_utils.get_role(service_name)
    for agent in state_summary['slaves']:
        # resources should be grouped by role. check for any resources in our expected role:
        matching_reserved_resources = agent['reserved_resources'].get(service_role)
        if matching_reserved_resources:
            if agent['hostname'] in _dead_agent_hosts:
                # The test told us ahead of time to expect orphaned resources on this host.
                log.info('Ignoring orphaned resources on agent {}/{}: {}'.format(
                    agent['id'], agent['hostname'], matching_reserved_resources))
                ignored_orphaned_resources += len(matching_reserved_resources)
            else:
                log.error('Orphaned resources on agent {}/{}: {}'.format(
                    agent['id'], agent['hostname'], matching_reserved_resources))
                orphaned_resources += len(matching_reserved_resources)
    if orphaned_resources:
        log.error('{} orphaned resources (plus {} ignored) after uninstall of {}'.format(
            orphaned_resources, ignored_orphaned_resources, service_name))
        log.error(state_summary)
        raise Exception('Found {} orphaned resources (plus {} ignored) after uninstall of {}'.format(
            orphaned_resources, ignored_orphaned_resources, service_name))
    elif ignored_orphaned_resources:
        log.info('Ignoring {} orphaned resources after uninstall of {}'.format(
            ignored_orphaned_resources, service_name))
        log.info(state_summary)
    else:
        log.info('No orphaned resources for role {} were found'.format(service_role))

    # There should be no framework entry for this service in the state summary (DCOS-29474)
    orphaned_frameworks = [fwk for fwk in state_summary['frameworks'] if fwk['name'] == service_name]
    if orphaned_frameworks:
        log.error('{} orphaned frameworks named {} after uninstall of {}: {}'.format(
            len(orphaned_frameworks), service_name, service_name, orphaned_frameworks))
        log.error(state_summary)
        raise Exception('Found {} orphaned frameworks named {} after uninstall of {}: {}'.format(
            len(orphaned_frameworks), service_name, service_name, orphaned_frameworks))
    log.info('No orphaned frameworks for service {} were found'.format(service_name))


def ignore_dead_agent(agent_host):
    '''Marks the specified agent as destroyed. When uninstall() is next called, any orphaned
    resources against this agent will be logged but will not result in a thrown exception.
    '''
    _dead_agent_hosts.add(agent_host)
    log.info('Added {} to expected dead agents for resource validation purposes: {}'.format(
        agent_host, _dead_agent_hosts))


def uninstall(package_name, service_name):
    '''Uninstalls the specified service from the cluster, and verifies that its resources and
    framework were correctly cleaned up after the uninstall has completed. Any agents which are
    expected to have orphaned resources (e.g. due to being shut down) should be passed to
    ignore_dead_agent() before triggering the uninstall.
    '''
    start = time.time()

    log.info('Uninstalling {}'.format(service_name))

    try:
<<<<<<< HEAD
        retried_uninstall_package_and_wait(package_name, service_name)
=======
        _retried_uninstall_package_and_wait(package_name, service_name=service_name)
>>>>>>> 65386631
    except Exception:
        log.exception('Got exception when uninstalling {}'.format(service_name))
        raise

    cleanup_start = time.time()

    try:
        if sdk_utils.dcos_version_less_than('1.10'):
<<<<<<< HEAD
            @retrying.retry(stop_max_attempt_number=5,
                            wait_fixed=5000,
                            retry_on_exception=lambda e: isinstance(e, Exception))
            def retried_run_janitor(*args, **kwargs):
                run_janitor(*args, **kwargs)

=======
            # 1.9 and earlier: Run janitor to unreserve resources
>>>>>>> 65386631
            log.info('Janitoring {}'.format(service_name))
            _retried_run_janitor(service_name)
        else:
            # 1.10 and later: Wait for uninstall scheduler to finish and be removed by Cosmos
            log.info('Waiting for Marathon app to be removed {}'.format(service_name))
            sdk_marathon.retried_wait_for_deployment_and_app_removal(
                sdk_marathon.get_app_id(service_name), timeout=TIMEOUT_SECONDS)
    except Exception:
        log.exception('Got exception when cleaning up {}'.format(service_name))
        raise

    finish = time.time()

    log.info(
        'Uninstalled {} after pkg({}) + cleanup({}) = total({})'.format(
            service_name,
            sdk_utils.pretty_duration(cleanup_start - start),
            sdk_utils.pretty_duration(finish - cleanup_start),
            sdk_utils.pretty_duration(finish - start)))

    # Sanity check: Verify that all resources and the framework have been successfully cleaned up,
    # and throw an exception if anything is left over (uninstall bug?)
    _verify_completed_uninstall(service_name)

    # Finally, remove the service from the installed list (used by sdk_diag)
    global _installed_service_names
    try:
        _installed_service_names.remove(service_name)
    except KeyError:
        pass  # Expected when tests preemptively uninstall at start of test<|MERGE_RESOLUTION|>--- conflicted
+++ resolved
@@ -14,11 +14,7 @@
 import dcos.packagemanager
 import dcos.subcommand
 import retrying
-<<<<<<< HEAD
 import traceback
-=======
-import shakedown
->>>>>>> 65386631
 
 import sdk_cmd
 import sdk_marathon
@@ -139,32 +135,6 @@
     _installed_service_names.add(service_name)
 
 
-<<<<<<< HEAD
-def run_janitor(service_name, role, service_account, znode):
-    if role is None:
-        role = sdk_utils.get_deslashed_service_name(service_name) + '-role'
-    if service_account is None:
-        service_account = service_name + '-principal'
-    if znode is None:
-        znode = sdk_utils.get_zk_path(service_name)
-
-    cmd_list = ["docker", "run", "mesosphere/janitor", "/janitor.py",
-                "-r", role,
-                "-p", service_account,
-                "-z", znode,
-                "--auth_token={}".format(sdk_utils.dcos_acs_token())]
-    cmd = " ".join(cmd_list)
-
-    sdk_cmd.master_ssh(cmd)
-
-
-@retrying.retry(stop_max_attempt_number=5,
-                wait_fixed=5000,
-                retry_on_exception=lambda e: isinstance(e, Exception))
-def retried_uninstall_package_and_wait(package_name, service_name):
-    package_manager = dcos.packagemanager.PackageManager(dcos.cosmos.get_cosmos_url())
-    pkg = package_manager.get_package_version(package_name, None)
-=======
 @retrying.retry(stop_max_attempt_number=5,
                 wait_fixed=5000,
                 retry_on_exception=lambda e: isinstance(e, Exception))
@@ -178,25 +148,24 @@
                 "--auth_token={}".format(auth_token)]
 
     sdk_cmd.master_ssh(" ".join(cmd_list))
->>>>>>> 65386631
+
+
+@retrying.retry(stop_max_attempt_number=5,
+                wait_fixed=5000,
+                retry_on_exception=lambda e: isinstance(e, Exception))
+def _retried_uninstall_package_and_wait(package_name, service_name):
+    package_manager = dcos.packagemanager.PackageManager(dcos.cosmos.get_cosmos_url())
+    pkg = package_manager.get_package_version(package_name, None)
 
     log.info('Uninstalling package {} with service name {}'.format(package_name, service_name))
     package_manager.uninstall_app(package_name, all_instances=False, service_name=service_name)
 
-<<<<<<< HEAD
     wait_for_mesos_task_removal(service_name, timeout_sec=600)
 
     # Uninstall subcommands (if defined)
     if pkg.cli_definition():
         log.info('Uninstalling CLI for package {}'.format(package_name))
         subcommand.uninstall(package_name)
-=======
-@retrying.retry(stop_max_attempt_number=5,
-                wait_fixed=5000,
-                retry_on_exception=lambda e: isinstance(e, Exception))
-def _retried_uninstall_package_and_wait(*args, **kwargs):
-    shakedown.uninstall_package_and_wait(*args, **kwargs)
->>>>>>> 65386631
 
 
 def _verify_completed_uninstall(service_name):
@@ -263,11 +232,7 @@
     log.info('Uninstalling {}'.format(service_name))
 
     try:
-<<<<<<< HEAD
-        retried_uninstall_package_and_wait(package_name, service_name)
-=======
-        _retried_uninstall_package_and_wait(package_name, service_name=service_name)
->>>>>>> 65386631
+        _retried_uninstall_package_and_wait(package_name, service_name)
     except Exception:
         log.exception('Got exception when uninstalling {}'.format(service_name))
         raise
@@ -276,16 +241,7 @@
 
     try:
         if sdk_utils.dcos_version_less_than('1.10'):
-<<<<<<< HEAD
-            @retrying.retry(stop_max_attempt_number=5,
-                            wait_fixed=5000,
-                            retry_on_exception=lambda e: isinstance(e, Exception))
-            def retried_run_janitor(*args, **kwargs):
-                run_janitor(*args, **kwargs)
-
-=======
             # 1.9 and earlier: Run janitor to unreserve resources
->>>>>>> 65386631
             log.info('Janitoring {}'.format(service_name))
             _retried_run_janitor(service_name)
         else:
