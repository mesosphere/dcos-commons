--- conflicted
+++ resolved
@@ -33,12 +33,8 @@
         env.put("ALLOW_REGION_AWARENESS", "true");
         SchedulerConfig schedulerConfig = SchedulerConfig.fromMap(env);
         RawServiceSpec rawServiceSpec = RawServiceSpec.newBuilder(yamlSpecFile).build();
-<<<<<<< HEAD
         List<String> localSeeds = CassandraSeedUtils.getLocalSeeds(rawServiceSpec.getName(), schedulerConfig);
-=======
-        List<String> localSeeds = CassandraSeedUtils.getLocalSeeds(rawServiceSpec.getName());
 
->>>>>>> 60c3703d
         return DefaultScheduler.newBuilder(
                 DefaultServiceSpec
                         .newGenerator(rawServiceSpec, schedulerConfig, yamlSpecFile.getParentFile())
