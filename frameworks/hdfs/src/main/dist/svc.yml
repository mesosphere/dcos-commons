--- conflicted
+++ resolved
@@ -55,22 +55,17 @@
         cmd: >
           export JAVA_HOME=$(ls -d $MESOS_SANDBOX/jre*/) ;
           mv hdfs {{HDFS_VERSION}}/bin/ ;
-          {{#KERBEROS_ENABLED}}
-          export HADOOP_OPTS="-Djava.security.krb5.conf=$MESOS_SANDBOX/{{HDFS_VERSION}}/etc/hadoop/krb5.conf $HADOOP_OPTS" &&
-          {{/KERBEROS_ENABLED}}
+          {{#SECURITY_KERBEROS_ENABLED}}
+          export HADOOP_OPTS="-Djava.security.krb5.conf=$MESOS_SANDBOX/{{HDFS_VERSION}}/etc/hadoop/krb5.conf $HADOOP_OPTS" &&
+          {{/SECURITY_KERBEROS_ENABLED}}
           ./bootstrap && ./{{HDFS_VERSION}}/bin/hdfs journalnode
         resource-set: journal-resources
         configs:
           {{#SECURITY_KERBEROS_ENABLED}}
           krb5-conf:
             template: krb5.conf
-<<<<<<< HEAD
-            dest: {{JRE_VERSION}}/lib/security/krb5.conf
-          {{/SECURITY_KERBEROS_ENABLED}}
-=======
-            dest: {{HDFS_VERSION}}/etc/hadoop/krb5.conf
-          {{/KERBEROS_ENABLED}}
->>>>>>> e1053b50
+            dest: {{HDFS_VERSION}}/etc/hadoop/krb5.conf
+          {{/SECURITY_KERBEROS_ENABLED}}
           core-site:
             template: core-site.xml
             dest: {{HDFS_VERSION}}/etc/hadoop/core-site.xml
@@ -163,24 +158,18 @@
         cmd: >
           export JAVA_HOME=$(ls -d $MESOS_SANDBOX/jre*/) ;
           mv hdfs {{HDFS_VERSION}}/bin/ ;
-          {{#KERBEROS_ENABLED}}
-          export HADOOP_OPTS="-Djava.security.krb5.conf=$MESOS_SANDBOX/{{HDFS_VERSION}}/etc/hadoop/krb5.conf $HADOOP_OPTS" &&
-          {{/KERBEROS_ENABLED}}
+          {{#SECURITY_KERBEROS_ENABLED}}
+          export HADOOP_OPTS="-Djava.security.krb5.conf=$MESOS_SANDBOX/{{HDFS_VERSION}}/etc/hadoop/krb5.conf $HADOOP_OPTS" &&
+          {{/SECURITY_KERBEROS_ENABLED}}
           ./bootstrap && ./{{HDFS_VERSION}}/bin/hdfs namenode
         resource-set: name-resources
         readiness-check:
           cmd: >
             export JAVA_HOME=$(ls -d $MESOS_SANDBOX/jre*/) &&
-<<<<<<< HEAD
-          {{#SECURITY_KERBEROS_ENABLED}}
-            KRB5_CONFIG={{JRE_VERSION}}/lib/security/krb5.conf kinit -k -t $MESOS_SANDBOX/hdfs.keytab $SECURITY_KERBEROS_PRIMARY/$TASK_NAME.$FRAMEWORK_HOST@$SECURITY_KERBEROS_REALM &&
-          {{/SECURITY_KERBEROS_ENABLED}}
-=======
-            {{#KERBEROS_ENABLED}}
+            {{#SECURITY_KERBEROS_ENABLED}}
             export HADOOP_OPTS="-Djava.security.krb5.conf=$MESOS_SANDBOX/{{HDFS_VERSION}}/etc/hadoop/krb5.conf $HADOOP_OPTS" &&
-            KRB5_CONFIG=$MESOS_SANDBOX/{{HDFS_VERSION}}/etc/hadoop/krb5.conf kinit -k -t $MESOS_SANDBOX/hdfs.keytab $KERBEROS_PRIMARY/$TASK_NAME.$FRAMEWORK_HOST@$KERBEROS_REALM &&
-            {{/KERBEROS_ENABLED}}
->>>>>>> e1053b50
+            KRB5_CONFIG=$MESOS_SANDBOX/{{HDFS_VERSION}}/etc/hadoop/krb5.conf kinit -k -t $MESOS_SANDBOX/hdfs.keytab $SECURITY_KERBEROS_PRIMARY/$TASK_NAME.$FRAMEWORK_HOST@$SECURITY_KERBEROS_REALM &&
+            {{/SECURITY_KERBEROS_ENABLED}}
             ./{{HDFS_VERSION}}/bin/hdfs haadmin -getServiceState $TASK_NAME
           interval: 5
           delay: 0
@@ -189,13 +178,8 @@
           {{#SECURITY_KERBEROS_ENABLED}}
           krb5-conf:
             template: krb5.conf
-<<<<<<< HEAD
-            dest: {{JRE_VERSION}}/lib/security/krb5.conf
-          {{/SECURITY_KERBEROS_ENABLED}}
-=======
-            dest: {{HDFS_VERSION}}/etc/hadoop/krb5.conf
-          {{/KERBEROS_ENABLED}}
->>>>>>> e1053b50
+            dest: {{HDFS_VERSION}}/etc/hadoop/krb5.conf
+          {{/SECURITY_KERBEROS_ENABLED}}
           core-site:
             template: core-site.xml
             dest: {{HDFS_VERSION}}/etc/hadoop/core-site.xml
@@ -225,22 +209,17 @@
         cmd: >
           export JAVA_HOME=$(ls -d $MESOS_SANDBOX/jre*/) ;
           mv hdfs {{HDFS_VERSION}}/bin/ ;
-          {{#KERBEROS_ENABLED}}
-          export HADOOP_OPTS="-Djava.security.krb5.conf=$MESOS_SANDBOX/{{HDFS_VERSION}}/etc/hadoop/krb5.conf $HADOOP_OPTS" &&
-          {{/KERBEROS_ENABLED}}
+          {{#SECURITY_KERBEROS_ENABLED}}
+          export HADOOP_OPTS="-Djava.security.krb5.conf=$MESOS_SANDBOX/{{HDFS_VERSION}}/etc/hadoop/krb5.conf $HADOOP_OPTS" &&
+          {{/SECURITY_KERBEROS_ENABLED}}
           ./bootstrap && ./{{HDFS_VERSION}}/bin/hdfs namenode -format
         resource-set: name-resources
         configs:
           {{#SECURITY_KERBEROS_ENABLED}}
           krb5-conf:
             template: krb5.conf
-<<<<<<< HEAD
-            dest: {{JRE_VERSION}}/lib/security/krb5.conf
-          {{/SECURITY_KERBEROS_ENABLED}}
-=======
-            dest: {{HDFS_VERSION}}/etc/hadoop/krb5.conf
-          {{/KERBEROS_ENABLED}}
->>>>>>> e1053b50
+            dest: {{HDFS_VERSION}}/etc/hadoop/krb5.conf
+          {{/SECURITY_KERBEROS_ENABLED}}
           core-site:
             template: core-site.xml
             dest: {{HDFS_VERSION}}/etc/hadoop/core-site.xml
@@ -262,22 +241,17 @@
         cmd: >
           export JAVA_HOME=$(ls -d $MESOS_SANDBOX/jre*/) ;
           mv hdfs {{HDFS_VERSION}}/bin/ ;
-          {{#KERBEROS_ENABLED}}
-          export HADOOP_OPTS="-Djava.security.krb5.conf=$MESOS_SANDBOX/{{HDFS_VERSION}}/etc/hadoop/krb5.conf $HADOOP_OPTS" &&
-          {{/KERBEROS_ENABLED}}
+          {{#SECURITY_KERBEROS_ENABLED}}
+          export HADOOP_OPTS="-Djava.security.krb5.conf=$MESOS_SANDBOX/{{HDFS_VERSION}}/etc/hadoop/krb5.conf $HADOOP_OPTS" &&
+          {{/SECURITY_KERBEROS_ENABLED}}
           ./bootstrap && ./{{HDFS_VERSION}}/bin/hdfs namenode -bootstrapStandby -skipSharedEditsCheck
         resource-set: name-resources
         configs:
           {{#SECURITY_KERBEROS_ENABLED}}
           krb5-conf:
             template: krb5.conf
-<<<<<<< HEAD
-            dest: {{JRE_VERSION}}/lib/security/krb5.conf
-          {{/SECURITY_KERBEROS_ENABLED}}
-=======
-            dest: {{HDFS_VERSION}}/etc/hadoop/krb5.conf
-          {{/KERBEROS_ENABLED}}
->>>>>>> e1053b50
+            dest: {{HDFS_VERSION}}/etc/hadoop/krb5.conf
+          {{/SECURITY_KERBEROS_ENABLED}}
           core-site:
             template: core-site.xml
             dest: {{HDFS_VERSION}}/etc/hadoop/core-site.xml
@@ -304,22 +278,17 @@
         cmd: >
           export JAVA_HOME=$(ls -d $MESOS_SANDBOX/jre*/) ;
           mv hdfs {{HDFS_VERSION}}/bin/ ;
-          {{#KERBEROS_ENABLED}}
-          export HADOOP_OPTS="-Djava.security.krb5.conf=$MESOS_SANDBOX/{{HDFS_VERSION}}/etc/hadoop/krb5.conf $HADOOP_OPTS" &&
-          {{/KERBEROS_ENABLED}}
+          {{#SECURITY_KERBEROS_ENABLED}}
+          export HADOOP_OPTS="-Djava.security.krb5.conf=$MESOS_SANDBOX/{{HDFS_VERSION}}/etc/hadoop/krb5.conf $HADOOP_OPTS" &&
+          {{/SECURITY_KERBEROS_ENABLED}}
           ./bootstrap --resolve-hosts $TASK_NAME.$FRAMEWORK_HOST && ./{{HDFS_VERSION}}/bin/hdfs zkfc
         resource-set: zkfc-resources
         configs:
           {{#SECURITY_KERBEROS_ENABLED}}
           krb5-conf:
             template: krb5.conf
-<<<<<<< HEAD
-            dest: {{JRE_VERSION}}/lib/security/krb5.conf
-          {{/SECURITY_KERBEROS_ENABLED}}
-=======
-            dest: {{HDFS_VERSION}}/etc/hadoop/krb5.conf
-          {{/KERBEROS_ENABLED}}
->>>>>>> e1053b50
+            dest: {{HDFS_VERSION}}/etc/hadoop/krb5.conf
+          {{/SECURITY_KERBEROS_ENABLED}}
           core-site:
             template: core-site.xml
             dest: {{HDFS_VERSION}}/etc/hadoop/core-site.xml
@@ -341,22 +310,17 @@
         cmd: >
           export JAVA_HOME=$(ls -d $MESOS_SANDBOX/jre*/) ;
           mv hdfs {{HDFS_VERSION}}/bin/ ;
-          {{#KERBEROS_ENABLED}}
-          export HADOOP_OPTS="-Djava.security.krb5.conf=$MESOS_SANDBOX/{{HDFS_VERSION}}/etc/hadoop/krb5.conf $HADOOP_OPTS" &&
-          {{/KERBEROS_ENABLED}}
+          {{#SECURITY_KERBEROS_ENABLED}}
+          export HADOOP_OPTS="-Djava.security.krb5.conf=$MESOS_SANDBOX/{{HDFS_VERSION}}/etc/hadoop/krb5.conf $HADOOP_OPTS" &&
+          {{/SECURITY_KERBEROS_ENABLED}}
           ./bootstrap && ./{{HDFS_VERSION}}/bin/hdfs zkfc -formatZK
         resource-set: zkfc-resources
         configs:
           {{#SECURITY_KERBEROS_ENABLED}}
           krb5-conf:
             template: krb5.conf
-<<<<<<< HEAD
-            dest: {{JRE_VERSION}}/lib/security/krb5.conf
-          {{/SECURITY_KERBEROS_ENABLED}}
-=======
-            dest: {{HDFS_VERSION}}/etc/hadoop/krb5.conf
-          {{/KERBEROS_ENABLED}}
->>>>>>> e1053b50
+            dest: {{HDFS_VERSION}}/etc/hadoop/krb5.conf
+          {{/SECURITY_KERBEROS_ENABLED}}
           core-site:
             template: core-site.xml
             dest: {{HDFS_VERSION}}/etc/hadoop/core-site.xml
@@ -398,9 +362,9 @@
         cmd: >
           export JAVA_HOME=$(ls -d $MESOS_SANDBOX/jre*/) ;
           mv hdfs {{HDFS_VERSION}}/bin/ ;
-          {{#KERBEROS_ENABLED}}
-          export HADOOP_OPTS="-Djava.security.krb5.conf=$MESOS_SANDBOX/{{HDFS_VERSION}}/etc/hadoop/krb5.conf $HADOOP_OPTS" &&
-          {{/KERBEROS_ENABLED}}
+          {{#SECURITY_KERBEROS_ENABLED}}
+          export HADOOP_OPTS="-Djava.security.krb5.conf=$MESOS_SANDBOX/{{HDFS_VERSION}}/etc/hadoop/krb5.conf $HADOOP_OPTS" &&
+          {{/SECURITY_KERBEROS_ENABLED}}
           ./bootstrap && ./{{HDFS_VERSION}}/bin/hdfs datanode
         cpus: {{DATA_CPUS}}
         memory: {{DATA_MEM}}
@@ -423,13 +387,8 @@
           {{#SECURITY_KERBEROS_ENABLED}}
           krb5-conf:
             template: krb5.conf
-<<<<<<< HEAD
-            dest: {{JRE_VERSION}}/lib/security/krb5.conf
-          {{/SECURITY_KERBEROS_ENABLED}}
-=======
-            dest: {{HDFS_VERSION}}/etc/hadoop/krb5.conf
-          {{/KERBEROS_ENABLED}}
->>>>>>> e1053b50
+            dest: {{HDFS_VERSION}}/etc/hadoop/krb5.conf
+          {{/SECURITY_KERBEROS_ENABLED}}
           core-site:
             template: core-site.xml
             dest: {{HDFS_VERSION}}/etc/hadoop/core-site.xml
@@ -450,16 +409,10 @@
         readiness-check:
           cmd: >
             export JAVA_HOME=$(ls -d $MESOS_SANDBOX/jre*/) &&
-<<<<<<< HEAD
-          {{#SECURITY_KERBEROS_ENABLED}}
-            KRB5_CONFIG={{JRE_VERSION}}/lib/security/krb5.conf kinit -k -t $MESOS_SANDBOX/hdfs.keytab $SECURITY_KERBEROS_PRIMARY/$TASK_NAME.$FRAMEWORK_HOST@$SECURITY_KERBEROS_REALM &&
-          {{/SECURITY_KERBEROS_ENABLED}}
-=======
-            {{#KERBEROS_ENABLED}}
+            {{#SECURITY_KERBEROS_ENABLED}}
             export HADOOP_OPTS="-Djava.security.krb5.conf=$MESOS_SANDBOX/{{HDFS_VERSION}}/etc/hadoop/krb5.conf $HADOOP_OPTS" &&
-            KRB5_CONFIG=$MESOS_SANDBOX/{{HDFS_VERSION}}/etc/hadoop/krb5.conf kinit -k -t $MESOS_SANDBOX/hdfs.keytab $KERBEROS_PRIMARY/$TASK_NAME.$FRAMEWORK_HOST@$KERBEROS_REALM &&
-            {{/KERBEROS_ENABLED}}
->>>>>>> e1053b50
+            KRB5_CONFIG=$MESOS_SANDBOX/{{HDFS_VERSION}}/etc/hadoop/krb5.conf kinit -k -t $MESOS_SANDBOX/hdfs.keytab $SECURITY_KERBEROS_PRIMARY/$TASK_NAME.$FRAMEWORK_HOST@$SECURITY_KERBEROS_REALM &&
+            {{/SECURITY_KERBEROS_ENABLED}}
             export TASK_IP=$(./bootstrap --get-task-ip) && MATCH="$(./{{HDFS_VERSION}}/bin/hdfs dfsadmin -report | grep $TASK_IP | wc -l)" &&
             [[ $MATCH -ge 1 ]]
           interval: 10
