--- conflicted
+++ resolved
@@ -20,23 +20,13 @@
 @pytest.fixture(scope='module', autouse=True)
 def configure_package(configure_security):
     try:
-<<<<<<< HEAD
-        sdk_install.uninstall(PACKAGE_NAME, FOLDERED_SERVICE_NAME)
-        # user=root because Azure CLI needs to run in root...
-        sdk_install.install(
-            PACKAGE_NAME,
-            FOLDERED_SERVICE_NAME,
-            DEFAULT_TASK_COUNT,
-            additional_options={"service": { "name": FOLDERED_SERVICE_NAME, "user": "root" } })
-=======
-        sdk_install.uninstall(config.FOLDERED_SERVICE_NAME, package_name=config.PACKAGE_NAME)
+        sdk_install.uninstall(config.PACKAGE_NAME, config.FOLDERED_SERVICE_NAME)
         # user=root because Azure CLI needs to run in root...
         sdk_install.install(
             config.PACKAGE_NAME,
+            config.FOLDERED_SERVICE_NAME,
             config.DEFAULT_TASK_COUNT,
-            service_name=config.FOLDERED_SERVICE_NAME,
             additional_options={"service": { "name": config.FOLDERED_SERVICE_NAME, "user": "root" } })
->>>>>>> 83ba2b6b
 
         tmp_dir = tempfile.mkdtemp(prefix='cassandra-test')
         for job in TEST_JOBS:
@@ -44,11 +34,7 @@
 
         yield # let the test session execute
     finally:
-<<<<<<< HEAD
-        sdk_install.uninstall(PACKAGE_NAME, FOLDERED_SERVICE_NAME)
-=======
-        sdk_install.uninstall(config.FOLDERED_SERVICE_NAME, package_name=config.PACKAGE_NAME)
->>>>>>> 83ba2b6b
+        sdk_install.uninstall(config.PACKAGE_NAME, config.FOLDERED_SERVICE_NAME)
 
         # remove job definitions from metronome
         for job in TEST_JOBS:
