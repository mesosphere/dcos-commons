--- conflicted
+++ resolved
@@ -41,11 +41,7 @@
             @JsonProperty("vip-port") Integer vipPort,
             @JsonProperty("network-names") Collection<String> networkNames) {
 
-<<<<<<< HEAD
-        super(name, value, role, principal, envKey, portName, networkNames);
-=======
         super(value, role, principal, envKey, portName, networkNames);
->>>>>>> 9b34dd15
         this.protocol = protocol;
         this.visibility = visibility;
         this.vipName = vipName;
@@ -75,26 +71,6 @@
     }
 
     @Override
-<<<<<<< HEAD
-    public ResourceRequirement getResourceRequirement(Protos.Resource resource) {
-        Protos.Resource portResource = resource == null ?
-                ResourceBuilder.fromSpec(this).build() :
-                ResourceBuilder.fromExistingResource(resource).setValue(getValue()).build();
-        return new NamedVIPRequirement(
-                portResource,
-                super.getPortName(),
-                (int) super.getValue().getRanges().getRange(0).getBegin(),
-                super.getEnvKey(),
-                getProtocol(),
-                getVisibility(),
-                getVipName(),
-                getVipPort(),
-                super.getNetworkNames());
-    }
-
-    @Override
-=======
->>>>>>> 9b34dd15
     public String toString() {
         return ReflectionToStringBuilder.toString(this);
     }
