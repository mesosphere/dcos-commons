--- conflicted
+++ resolved
@@ -8,7 +8,6 @@
 import com.mesosphere.sdk.specification.util.RLimit;
 import com.mesosphere.sdk.state.StateStore;
 import com.mesosphere.sdk.state.StateStoreUtils;
-import org.apache.commons.lang3.StringUtils;
 import org.apache.mesos.Protos;
 import org.apache.mesos.Protos.CommandInfo;
 import org.slf4j.Logger;
@@ -652,27 +651,9 @@
             executorCommandBuilder.setUser(podSpec.getUser().get());
         }
 
-<<<<<<< HEAD
         // Required URIs from the scheduler environment:
-        executorCommandBuilder.addUrisBuilder().setValue(schedulerFlags.getLibMesosURI());
+        executorCommandBuilder.addUrisBuilder().setValue(schedulerFlags.getLibmesosURI());
         executorCommandBuilder.addUrisBuilder().setValue(schedulerFlags.getJavaURI());
-=======
-        // URIs:
-
-        // Required in scheduler env.
-        String libmesosUri = System.getenv(LIBMESOS_URI_SCHEDENV);
-        if (libmesosUri == null) {
-            throw new IllegalStateException("Missing required environment variable: " + LIBMESOS_URI_SCHEDENV);
-        }
-        executorCommandBuilder.addUrisBuilder().setValue(libmesosUri);
-
-        // Reuse scheduler's JAVA_URI for executors when available, or fall back to default.
-        String javaUri = System.getenv(JAVA_URI_SCHEDENV);
-        if (StringUtils.isBlank(javaUri)) {
-            throw new IllegalStateException("Missing required environment variable: " + JAVA_URI_SCHEDENV);
-        }
-        executorCommandBuilder.addUrisBuilder().setValue(javaUri);
->>>>>>> c4c7fad7
 
         // Any URIs defined in PodSpec itself.
         for (URI uri : podSpec.getUris()) {
