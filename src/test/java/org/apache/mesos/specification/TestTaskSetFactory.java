--- conflicted
+++ resolved
@@ -56,14 +56,9 @@
                 getCommand(cmd),
                 getResources(cpu, mem, TestConstants.ROLE, TestConstants.PRINCIPAL),
                 getVolumes(disk, TestConstants.ROLE, TestConstants.PRINCIPAL),
-<<<<<<< HEAD
                 configs,
-                placement);
-=======
-                Collections.emptyList(),
-                Optional.empty(),
+                placement,
                 Optional.empty());
->>>>>>> 62efaae9
     }
 
     public static TaskSpecification getTaskSpecification() {
