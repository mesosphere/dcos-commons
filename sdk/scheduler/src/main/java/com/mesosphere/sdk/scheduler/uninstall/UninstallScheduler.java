package com.mesosphere.sdk.scheduler.uninstall;

import com.google.common.annotations.VisibleForTesting;
import com.mesosphere.sdk.api.PlansResource;
import com.mesosphere.sdk.dcos.SecretsClient;
import com.mesosphere.sdk.offer.*;
import com.mesosphere.sdk.scheduler.*;
import com.mesosphere.sdk.scheduler.plan.*;
import com.mesosphere.sdk.specification.ServiceSpec;
import com.mesosphere.sdk.state.ConfigStore;
import com.mesosphere.sdk.state.StateStore;
import com.mesosphere.sdk.state.StateStoreUtils;

import org.apache.mesos.Protos;
import org.apache.mesos.Scheduler;
import org.apache.mesos.SchedulerDriver;
import org.slf4j.Logger;
import org.slf4j.LoggerFactory;

import java.util.*;
import java.util.stream.Collectors;

/**
 * This scheduler uninstalls the framework and releases all of its resources.
 */
public class UninstallScheduler extends AbstractScheduler {

    private static final Logger LOGGER = LoggerFactory.getLogger(UninstallScheduler.class);

    private final UninstallPlanBuilder uninstallPlanBuilder;
    private final PlanManager uninstallPlanManager;
    private final Collection<Object> resources;

    private SchedulerDriver driver;
    private OfferAccepter offerAccepter;

    /**
     * Creates a new UninstallScheduler based on the provided API port and initialization timeout,
     * and a {@link StateStore}. The UninstallScheduler builds an uninstall {@link Plan} with two {@link Phase}s:
     * a resource phase where all reserved resources get released back to Mesos, and a deregister phase where
     * the framework deregisters itself and cleans up its state in Zookeeper.
     */
    public UninstallScheduler(
            ServiceSpec serviceSpec,
            StateStore stateStore,
            ConfigStore<ServiceSpec> configStore,
            SchedulerFlags schedulerFlags,
            Optional<SecretsClient> secretsClient) {
        super(stateStore, configStore, schedulerFlags);
        uninstallPlanBuilder = new UninstallPlanBuilder(
                serviceSpec, stateStore, configStore, schedulerFlags, secretsClient);
        uninstallPlanManager = new DefaultPlanManager(uninstallPlanBuilder.getPlan());
        resources = Collections.singletonList(new PlansResource()
                .setPlanManagers(Collections.singletonList(uninstallPlanManager)));
    }

    @Override
    public Optional<Scheduler> getMesosScheduler() {
        if (allButStateStoreUninstalled(stateStore, schedulerFlags)) {
            LOGGER.info("Not registering framework because it is uninstalling.");
            return Optional.empty();
        }

        return super.getMesosScheduler();
    }

    @Override
    public Collection<Object> getResources() {
        return resources;
    }

    @Override
    protected void initialize(SchedulerDriver driver) throws InterruptedException {
        LOGGER.info("Initializing...");
        this.driver = driver;

        // NOTE: We wait until this point to perform any work using configStore/stateStore.
        // We specifically avoid writing any data to ZK before registered() has been called.

        // Now that our SchedulerDriver has been passed in by Mesos, we can give it to the DeregisterStep in the Plan.
        uninstallPlanBuilder.registered(driver);
        offerAccepter = new OfferAccepter(Collections.singletonList(
                new UninstallRecorder(stateStore, uninstallPlanBuilder.getResourceSteps())));

        LOGGER.info("Proceeding with uninstall plan...");
        uninstallPlanManager.getPlan().proceed();

        LOGGER.info("Done initializing.");
    }

    @Override
    protected void processOffers(List<Protos.Offer> offers) {
        List<Protos.Offer> localOffers = new ArrayList<>(offers);
        // Get candidate steps to be scheduled
        Collection<? extends Step> candidateSteps = uninstallPlanManager.getCandidates(Collections.emptyList());
        if (!candidateSteps.isEmpty()) {
            LOGGER.info("Attempting to process these candidates from uninstall plan: {}",
                    candidateSteps.stream().map(Element::getName).collect(Collectors.toList()));
            candidateSteps.forEach(Step::start);
        }

        // Destroy/Unreserve any reserved resource or volume that is offered
        final List<Protos.OfferID> offersWithReservedResources = new ArrayList<>();

        offersWithReservedResources.addAll(
                new ResourceCleanerScheduler(new UninstallResourceCleaner(), offerAccepter)
                        .resourceOffers(driver, localOffers));

        // Decline remaining offers.
        List<Protos.Offer> unusedOffers = OfferUtils.filterOutAcceptedOffers(localOffers, offersWithReservedResources);
        OfferUtils.declineOffers(driver, unusedOffers, Constants.LONG_DECLINE_SECONDS);
    }

    @Override
<<<<<<< HEAD
    protected void processStatusUpdate(Protos.TaskStatus status) {
        stateStore.storeStatus(StateStoreUtils.getTaskName(stateStore, status), status);
    }

    @Override
    protected Collection<PlanManager> getPlanManagers() {
        return Arrays.asList(uninstallPlanManager);
    }

    private static boolean allButStateStoreUninstalled(StateStore stateStore, SchedulerFlags schedulerFlags) {
        // Because we cannot delete the root ZK node (ACLs on the master, see StateStore.clearAllData() for more
        // details) we have to clear everything under it. This results in a race condition, where DefaultService can
        // have register() called after the StateStore already has the uninstall bit wiped.
        //
        // As can be seen in DefaultService.initService(), DefaultService.register() will only be called in uninstall
        // mode if schedulerFlags.isUninstallEnabled() == true. Therefore we can use it as an OR along with
        // StateStoreUtils.isUninstalling().

        // resources are destroyed and unreserved, framework ID is gone, but tasks still need to be cleared
        return !stateStore.fetchFrameworkId().isPresent() &&
                tasksNeedClearing(stateStore);
    }

    private static boolean tasksNeedClearing(StateStore stateStore) {
        return ResourceUtils.getResourceIds(
                ResourceUtils.getAllResources(stateStore.fetchTasks())).stream()
                .allMatch(resourceId -> resourceId.startsWith(Constants.TOMBSTONE_MARKER));
=======
    protected PlanCoordinator getPlanCoordinator() {
        return new PlanCoordinator() {
            @Override
            public List<Step> getCandidates() {
                return new ArrayList<>(uninstallPlanManager.getCandidates(Collections.emptyList()));
            }

            @Override
            public Collection<Protos.OfferID> processOffers(SchedulerDriver driver, List<Protos.Offer> offers) {
                return Collections.emptyList();
            }

            @Override
            public Collection<PlanManager> getPlanManagers() {
                return Arrays.asList(uninstallPlanManager);
            }
        };
    }

    @Override
    public void statusUpdate(SchedulerDriver driver, Protos.TaskStatus status) {
        LOGGER.info("Received status update for taskId={} state={} message={} protobuf={}",
                status.getTaskId().getValue(),
                status.getState().toString(),
                status.getMessage(),
                TextFormat.shortDebugString(status));

        try {
            stateStore.storeStatus(StateStoreUtils.getTaskName(stateStore, status), status);
            reconciler.update(status);
        } catch (Exception e) {
            LOGGER.warn(String.format("Failed to handle TaskStatus received from Mesos. "
                    + "This may be expected if Mesos sent stale status information: %s",
                    TextFormat.shortDebugString(status)), e);
        }
>>>>>>> 4a51c814
    }

    @VisibleForTesting
    Plan getPlan() {
        return uninstallPlanManager.getPlan();
    }
}<|MERGE_RESOLUTION|>--- conflicted
+++ resolved
@@ -112,14 +112,28 @@
     }
 
     @Override
-<<<<<<< HEAD
     protected void processStatusUpdate(Protos.TaskStatus status) {
         stateStore.storeStatus(StateStoreUtils.getTaskName(stateStore, status), status);
     }
 
     @Override
-    protected Collection<PlanManager> getPlanManagers() {
-        return Arrays.asList(uninstallPlanManager);
+    protected PlanCoordinator getPlanCoordinator() {
+        return new PlanCoordinator() {
+            @Override
+            public List<Step> getCandidates() {
+                return new ArrayList<>(uninstallPlanManager.getCandidates(Collections.emptyList()));
+            }
+
+            @Override
+            public Collection<Protos.OfferID> processOffers(SchedulerDriver driver, List<Protos.Offer> offers) {
+                return Collections.emptyList();
+            }
+
+            @Override
+            public Collection<PlanManager> getPlanManagers() {
+                return Arrays.asList(uninstallPlanManager);
+            }
+        };
     }
 
     private static boolean allButStateStoreUninstalled(StateStore stateStore, SchedulerFlags schedulerFlags) {
@@ -140,43 +154,6 @@
         return ResourceUtils.getResourceIds(
                 ResourceUtils.getAllResources(stateStore.fetchTasks())).stream()
                 .allMatch(resourceId -> resourceId.startsWith(Constants.TOMBSTONE_MARKER));
-=======
-    protected PlanCoordinator getPlanCoordinator() {
-        return new PlanCoordinator() {
-            @Override
-            public List<Step> getCandidates() {
-                return new ArrayList<>(uninstallPlanManager.getCandidates(Collections.emptyList()));
-            }
-
-            @Override
-            public Collection<Protos.OfferID> processOffers(SchedulerDriver driver, List<Protos.Offer> offers) {
-                return Collections.emptyList();
-            }
-
-            @Override
-            public Collection<PlanManager> getPlanManagers() {
-                return Arrays.asList(uninstallPlanManager);
-            }
-        };
-    }
-
-    @Override
-    public void statusUpdate(SchedulerDriver driver, Protos.TaskStatus status) {
-        LOGGER.info("Received status update for taskId={} state={} message={} protobuf={}",
-                status.getTaskId().getValue(),
-                status.getState().toString(),
-                status.getMessage(),
-                TextFormat.shortDebugString(status));
-
-        try {
-            stateStore.storeStatus(StateStoreUtils.getTaskName(stateStore, status), status);
-            reconciler.update(status);
-        } catch (Exception e) {
-            LOGGER.warn(String.format("Failed to handle TaskStatus received from Mesos. "
-                    + "This may be expected if Mesos sent stale status information: %s",
-                    TextFormat.shortDebugString(status)), e);
-        }
->>>>>>> 4a51c814
     }
 
     @VisibleForTesting
