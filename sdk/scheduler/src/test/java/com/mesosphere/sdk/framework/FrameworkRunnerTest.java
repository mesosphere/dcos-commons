package com.mesosphere.sdk.framework;

import java.util.Arrays;
import java.util.HashMap;
import java.util.Map;
import java.util.Optional;

import org.apache.mesos.Protos;
import org.junit.Assert;
import org.junit.Before;
import org.junit.Test;
import org.mockito.Mock;
import org.mockito.MockitoAnnotations;

import com.mesosphere.sdk.dcos.Capabilities;
import com.mesosphere.sdk.dcos.DcosConstants;
import com.mesosphere.sdk.offer.Constants;
import com.mesosphere.sdk.scheduler.MesosEventClient;
import com.mesosphere.sdk.scheduler.SchedulerConfig;
import com.mesosphere.sdk.scheduler.plan.Status;
import com.mesosphere.sdk.storage.Persister;
import com.mesosphere.sdk.storage.PersisterException;
import com.mesosphere.sdk.storage.StorageError.Reason;
import com.mesosphere.sdk.testutils.TestConstants;

import static org.mockito.Mockito.*;

public class FrameworkRunnerTest {

    @Mock private SchedulerConfig mockSchedulerConfig;
    @Mock private FrameworkConfig mockFrameworkConfig;
    @Mock private Capabilities mockCapabilities;
    @Mock private MesosEventClient mockMesosEventClient;
    @Mock private Persister mockPersister;

    @Before
    public void beforeEach() {
        MockitoAnnotations.initMocks(this);
        Capabilities.overrideCapabilities(mockCapabilities);

        when(mockSchedulerConfig.getMarathonName()).thenReturn("test-marathon");
    }

    @Test
    public void testEmptyDeployPlan() {
        // Sanity check...
        Assert.assertEquals(Constants.DEPLOY_PLAN_NAME, FrameworkRunner.EMPTY_DEPLOY_PLAN.getName());
        Assert.assertEquals(Status.COMPLETE, FrameworkRunner.EMPTY_DEPLOY_PLAN.getStatus());
        Assert.assertTrue(FrameworkRunner.EMPTY_DEPLOY_PLAN.getChildren().isEmpty());
    }

    @Test
    public void testFinishedUninstall() throws Exception {
        FrameworkRunner runner = new FrameworkRunner(mockSchedulerConfig, mockFrameworkConfig, false, false);
        when(mockSchedulerConfig.isUninstallEnabled()).thenReturn(true);
        when(mockPersister.get("FrameworkID")).thenThrow(new PersisterException(Reason.NOT_FOUND, "hi"));
        when(mockFrameworkConfig.getFrameworkName()).thenReturn("frameworkName");
        Exception abort = new IllegalStateException("Aborting HTTP server run");
        // Don't actually run the HTTP server -- it won't exit:
        when(mockSchedulerConfig.getApiServerPort()).thenThrow(abort);
        try {
            runner.registerAndRunFramework(mockPersister, mockMesosEventClient);
            Assert.fail("Expected abort exception to be thrown");
        } catch (IllegalStateException ex) {
            Assert.assertSame(abort, ex);
        }
        // Shouldn't have used the regular endpoints. Instead should have used stub endpoints:
        verify(mockMesosEventClient, never()).getHTTPEndpoints();
        verify(mockPersister).recursiveDelete("/");
    }

    @Test
    public void testMinimalFrameworkInfoInitial() {
        EnvStore envStore = EnvStore.fromMap(getMinimalMap());
        SchedulerConfig schedulerConfig = SchedulerConfig.fromEnvStore(envStore);
        FrameworkConfig frameworkConfig = FrameworkConfig.fromEnvStore(envStore);

        FrameworkRunner runner = new FrameworkRunner(schedulerConfig, frameworkConfig, false, false);

        Protos.FrameworkInfo info = runner.getFrameworkInfo(Optional.empty());
        Assert.assertEquals("/path/to/test-service", info.getName());
        Assert.assertEquals(DcosConstants.DEFAULT_SERVICE_USER, info.getUser());
        Assert.assertEquals(1209600, info.getFailoverTimeout(), 0.1);
        Assert.assertTrue(info.getCheckpoint());
        Assert.assertEquals("/path/to/test-service-principal", info.getPrincipal());
        Assert.assertFalse(info.hasId());
        checkRole(Optional.of("path__to__test-service-role"), info);
        Assert.assertEquals(0, info.getRolesCount());
        Assert.assertEquals(0, info.getCapabilitiesCount());
        Assert.assertFalse(info.hasWebuiUrl());
    }

    @Test
    public void testMinimalFrameworkInfoRelaunch() {
        EnvStore envStore = EnvStore.fromMap(getMinimalMap());
        SchedulerConfig schedulerConfig = SchedulerConfig.fromEnvStore(envStore);
        FrameworkConfig frameworkConfig = FrameworkConfig.fromEnvStore(envStore);

        FrameworkRunner runner = new FrameworkRunner(schedulerConfig, frameworkConfig, false, false);

        Protos.FrameworkInfo info = runner.getFrameworkInfo(Optional.of(TestConstants.FRAMEWORK_ID));
        Assert.assertEquals("/path/to/test-service", info.getName());
        Assert.assertEquals(DcosConstants.DEFAULT_SERVICE_USER, info.getUser());
        Assert.assertEquals(1209600, info.getFailoverTimeout(), 0.1);
        Assert.assertTrue(info.getCheckpoint());
        Assert.assertEquals("/path/to/test-service-principal", info.getPrincipal());
        Assert.assertEquals(TestConstants.FRAMEWORK_ID, info.getId());
        checkRole(Optional.of("path__to__test-service-role"), info);
        Assert.assertEquals(0, info.getRolesCount());
        Assert.assertEquals(0, info.getCapabilitiesCount());
        Assert.assertFalse(info.hasWebuiUrl());
    }

    @Test
    public void testExhaustiveFrameworkInfo() {
        Map<String, String> env = getMinimalMap();
        env.put("FRAMEWORK_PRINCIPAL", "custom-principal");
        env.put("FRAMEWORK_USER", "custom-user");
        env.put("FRAMEWORK_PRERESERVED_ROLES", "role1,role2,role3");
        env.put("FRAMEWORK_WEB_URL", "custom-url");
        EnvStore envStore = EnvStore.fromMap(env);
        SchedulerConfig schedulerConfig = SchedulerConfig.fromEnvStore(envStore);
        FrameworkConfig frameworkConfig = FrameworkConfig.fromEnvStore(envStore);

        when(mockCapabilities.supportsGpuResource()).thenReturn(true);
        when(mockCapabilities.supportsPreReservedResources()).thenReturn(true);
        when(mockCapabilities.supportsDomains()).thenReturn(true);
        when(mockCapabilities.supportsGpuResource()).thenReturn(true);

        FrameworkRunner runner = new FrameworkRunner(schedulerConfig, frameworkConfig, true, true);
        Protos.FrameworkInfo info = runner.getFrameworkInfo(Optional.of(TestConstants.FRAMEWORK_ID));
        Assert.assertEquals("/path/to/test-service", info.getName());
        Assert.assertEquals("custom-user", info.getUser());
        Assert.assertEquals(1209600, info.getFailoverTimeout(), 0.1);
        Assert.assertTrue(info.getCheckpoint());
        Assert.assertEquals("custom-principal", info.getPrincipal());
        Assert.assertEquals(TestConstants.FRAMEWORK_ID, info.getId());
        checkRole(Optional.empty(), info);
        Assert.assertTrue(info.getRolesList().containsAll(Arrays.asList("path__to__test-service-role", "role1", "role2", "role3")));
        Assert.assertEquals(Arrays.asList(
                getCapability(Protos.FrameworkInfo.Capability.Type.MULTI_ROLE),
                getCapability(Protos.FrameworkInfo.Capability.Type.GPU_RESOURCES),
                getCapability(Protos.FrameworkInfo.Capability.Type.RESERVATION_REFINEMENT),
                getCapability(Protos.FrameworkInfo.Capability.Type.REGION_AWARE)), info.getCapabilitiesList());
        Assert.assertEquals("custom-url", info.getWebuiUrl());
    }

     
    @Test
    public void testEnabledMesosAllocationRole() {
      
      final String MESOS_ALLOCATION_ROLE = "quota-role";

      Map<String, String> env = getMinimalMap();
      env.put("MESOS_ALLOCATION_ROLE", MESOS_ALLOCATION_ROLE);
<<<<<<< HEAD
      env.put("MARATHON_ENFORCE_GROUP_ROLE", "true");
=======
      env.put("MARATHON_APP_ENFORCE_GROUP_ROLE", "true");
>>>>>>> 89acbc73
      EnvStore envStore = EnvStore.fromMap(env);

      SchedulerConfig schedulerConfig = SchedulerConfig.fromEnvStore(envStore);
      FrameworkConfig frameworkConfig = FrameworkConfig.fromEnvStore(envStore);

      FrameworkRunner runner = new FrameworkRunner(schedulerConfig, frameworkConfig, false, false);

      Protos.FrameworkInfo info = runner.getFrameworkInfo(Optional.of(TestConstants.FRAMEWORK_ID));
      Assert.assertEquals("/path/to/test-service", info.getName());
      Assert.assertEquals(DcosConstants.DEFAULT_SERVICE_USER, info.getUser());
      Assert.assertEquals(1209600, info.getFailoverTimeout(), 0.1);
      Assert.assertTrue(info.getCheckpoint());
      Assert.assertEquals("/path/to/test-service-principal", info.getPrincipal());
      Assert.assertEquals(TestConstants.FRAMEWORK_ID, info.getId());
      Assert.assertTrue(info.getRolesList().containsAll(Arrays.asList("path__to__test-service-role", MESOS_ALLOCATION_ROLE)));
      Assert.assertEquals(2, info.getRolesCount());
      Assert.assertEquals(1, info.getCapabilitiesCount()); //MULTI_ROLE gets enabled.
      Assert.assertFalse(info.hasWebuiUrl());
    }   
     
    @Test
    public void testPreReservedAndEnabledMesosAllocationRole() {
      
      final String MESOS_ALLOCATION_ROLE = "quota-role";

      Map<String, String> env = getMinimalMap();
      env.put("MESOS_ALLOCATION_ROLE", MESOS_ALLOCATION_ROLE);
<<<<<<< HEAD
      env.put("MARATHON_ENFORCE_GROUP_ROLE", "true");
=======
      env.put("MARATHON_APP_ENFORCE_GROUP_ROLE", "true");
>>>>>>> 89acbc73
      env.put("FRAMEWORK_PRERESERVED_ROLES", "role1,role2,role3");
      EnvStore envStore = EnvStore.fromMap(env);

      SchedulerConfig schedulerConfig = SchedulerConfig.fromEnvStore(envStore);
      FrameworkConfig frameworkConfig = FrameworkConfig.fromEnvStore(envStore);
        
      when(mockCapabilities.supportsPreReservedResources()).thenReturn(true);

      FrameworkRunner runner = new FrameworkRunner(schedulerConfig, frameworkConfig, false, false);

      Protos.FrameworkInfo info = runner.getFrameworkInfo(Optional.of(TestConstants.FRAMEWORK_ID));
      Assert.assertEquals("/path/to/test-service", info.getName());
      Assert.assertEquals(DcosConstants.DEFAULT_SERVICE_USER, info.getUser());
      Assert.assertEquals(1209600, info.getFailoverTimeout(), 0.1);
      Assert.assertTrue(info.getCheckpoint());
      Assert.assertEquals("/path/to/test-service-principal", info.getPrincipal());
      Assert.assertEquals(TestConstants.FRAMEWORK_ID, info.getId());
      Assert.assertTrue(info.getRolesList().containsAll(Arrays.asList("path__to__test-service-role", MESOS_ALLOCATION_ROLE, "role1", "role2", "role3")));
      Assert.assertEquals(5, info.getRolesCount());
      Assert.assertEquals(2, info.getCapabilitiesCount()); //MULTI_ROLE gets enabled.
      Assert.assertFalse(info.hasWebuiUrl());
    }   
     
    @Test
    public void testDisabledMesosAllocationRole() {
      
      final String MESOS_ALLOCATION_ROLE = "quota-role";

      Map<String, String> env = getMinimalMap();
      env.put("MESOS_ALLOCATION_ROLE", MESOS_ALLOCATION_ROLE);
<<<<<<< HEAD
      env.put("MARATHON_ENFORCE_GROUP_ROLE", "false");
=======
      env.put("MARATHON_APP_ENFORCE_GROUP_ROLE", "false");
>>>>>>> 89acbc73
      EnvStore envStore = EnvStore.fromMap(env);

      SchedulerConfig schedulerConfig = SchedulerConfig.fromEnvStore(envStore);
      FrameworkConfig frameworkConfig = FrameworkConfig.fromEnvStore(envStore);

      FrameworkRunner runner = new FrameworkRunner(schedulerConfig, frameworkConfig, false, false);

      Protos.FrameworkInfo info = runner.getFrameworkInfo(Optional.of(TestConstants.FRAMEWORK_ID));
      Assert.assertEquals("/path/to/test-service", info.getName());
      Assert.assertEquals(DcosConstants.DEFAULT_SERVICE_USER, info.getUser());
      Assert.assertEquals(1209600, info.getFailoverTimeout(), 0.1);
      Assert.assertTrue(info.getCheckpoint());
      Assert.assertEquals("/path/to/test-service-principal", info.getPrincipal());
      Assert.assertEquals(TestConstants.FRAMEWORK_ID, info.getId());
      checkRole(Optional.of("path__to__test-service-role"), info);
      Assert.assertEquals(0, info.getRolesCount());
      Assert.assertEquals(0, info.getCapabilitiesCount()); //MULTI_ROLE gets disabled.
      Assert.assertFalse(info.hasWebuiUrl());
    }
    
    private static Protos.FrameworkInfo.Capability getCapability(Protos.FrameworkInfo.Capability.Type type) {
        return Protos.FrameworkInfo.Capability.newBuilder().setType(type).build();
    }

    @SuppressWarnings("deprecation")
    private static void checkRole(Optional<String> expectedRole, Protos.FrameworkInfo info) {
        if (expectedRole.isPresent()) {
            Assert.assertEquals(expectedRole.get(), info.getRole());
        } else {
            Assert.assertFalse(info.hasRole());
        }
    }

    private static Map<String, String> getMinimalMap() {
        Map<String, String> map = new HashMap<>();
        map.put("FRAMEWORK_NAME", "/path/to/test-service");
        // Required by SchedulerConfig:
        map.put("PACKAGE_NAME", "test-package");
        map.put("PACKAGE_VERSION", "1.5");
        map.put("PACKAGE_BUILD_TIME_EPOCH_MS", "1234567890");
        return map;
    }
}<|MERGE_RESOLUTION|>--- conflicted
+++ resolved
@@ -153,11 +153,7 @@
 
       Map<String, String> env = getMinimalMap();
       env.put("MESOS_ALLOCATION_ROLE", MESOS_ALLOCATION_ROLE);
-<<<<<<< HEAD
-      env.put("MARATHON_ENFORCE_GROUP_ROLE", "true");
-=======
       env.put("MARATHON_APP_ENFORCE_GROUP_ROLE", "true");
->>>>>>> 89acbc73
       EnvStore envStore = EnvStore.fromMap(env);
 
       SchedulerConfig schedulerConfig = SchedulerConfig.fromEnvStore(envStore);
@@ -185,11 +181,7 @@
 
       Map<String, String> env = getMinimalMap();
       env.put("MESOS_ALLOCATION_ROLE", MESOS_ALLOCATION_ROLE);
-<<<<<<< HEAD
-      env.put("MARATHON_ENFORCE_GROUP_ROLE", "true");
-=======
       env.put("MARATHON_APP_ENFORCE_GROUP_ROLE", "true");
->>>>>>> 89acbc73
       env.put("FRAMEWORK_PRERESERVED_ROLES", "role1,role2,role3");
       EnvStore envStore = EnvStore.fromMap(env);
 
@@ -220,11 +212,7 @@
 
       Map<String, String> env = getMinimalMap();
       env.put("MESOS_ALLOCATION_ROLE", MESOS_ALLOCATION_ROLE);
-<<<<<<< HEAD
-      env.put("MARATHON_ENFORCE_GROUP_ROLE", "false");
-=======
       env.put("MARATHON_APP_ENFORCE_GROUP_ROLE", "false");
->>>>>>> 89acbc73
       EnvStore envStore = EnvStore.fromMap(env);
 
       SchedulerConfig schedulerConfig = SchedulerConfig.fromEnvStore(envStore);
