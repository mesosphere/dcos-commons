--- conflicted
+++ resolved
@@ -1,11 +1,11 @@
 ## Changes to v0.5x.y
+
+## Changes to v0.56.2
+
+- [DCOS-52767](https://jira.mesosphere.com/browse/DCOS-52767) Update SDK to run on OpenJDK 8
 
 ## Changes to v0.56.1
 
-<<<<<<< HEAD
-- [DCOS-52767](https://jira.mesosphere.com/browse/DCOS-52767) Update SDK to run on OpenJDK 8
-=======
->>>>>>> 469aba7c
 - [DCOS-53415](https://jira.mesosphere.com/browse/DCOS-53415) Update to mesos 1.8.0 `org.apache.mesos:mesos:1.8.0`
 - [DCOS-OSS-5147](https://jira.mesosphere.com/browse/DCOS_OSS-5147) Handle duplicate pre-reserved roles across pods.
 
