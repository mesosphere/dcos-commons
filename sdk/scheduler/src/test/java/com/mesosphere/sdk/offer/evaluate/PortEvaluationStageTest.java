--- conflicted
+++ resolved
@@ -48,12 +48,7 @@
                 .cpus(1.0)
                 .addResource(Arrays.asList(portSpecs))
                 .build();
-<<<<<<< HEAD
-
-        CommandSpec commandSpec = DefaultCommandSpec.newBuilder(TestConstants.POD_TYPE)
-=======
         CommandSpec commandSpec = DefaultCommandSpec.newBuilder(Collections.emptyMap())
->>>>>>> aa3fab49
                 .value("./cmd")
                 .build();
         TaskSpec taskSpec = DefaultTaskSpec.newBuilder()
