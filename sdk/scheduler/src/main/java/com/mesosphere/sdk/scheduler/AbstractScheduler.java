package com.mesosphere.sdk.scheduler;

import com.google.common.annotations.VisibleForTesting;
import com.google.common.eventbus.AsyncEventBus;
import com.google.common.eventbus.EventBus;
import com.google.protobuf.TextFormat;
import com.mesosphere.sdk.offer.OfferUtils;
import com.mesosphere.sdk.reconciliation.DefaultReconciler;
import com.mesosphere.sdk.scheduler.plan.PlanManager;
import com.mesosphere.sdk.specification.ServiceSpec;
import com.mesosphere.sdk.state.ConfigStore;
import com.mesosphere.sdk.state.StateStore;
import org.apache.mesos.Protos;
import org.apache.mesos.Scheduler;
import org.apache.mesos.SchedulerDriver;
import org.slf4j.Logger;
import org.slf4j.LoggerFactory;

import java.util.*;
import java.util.concurrent.ExecutorService;
import java.util.concurrent.Executors;
import java.util.concurrent.atomic.AtomicBoolean;
import java.util.stream.Collectors;

/**
 * Abstract {@link Scheduler} that provides some default behaviors around Mesos lifecycle events such as
 * getting registered, reregistered, disconnected, etc.
 */
public abstract class AbstractScheduler implements Scheduler {

    private static final Logger LOGGER = LoggerFactory.getLogger(AbstractScheduler.class);
    private SuppressReviveManager suppressReviveManager;

    protected final StateStore stateStore;
    protected final ConfigStore<ServiceSpec> configStore;
    // Mesos may call registered() multiple times in the lifespan of a Scheduler process, specifically when there's
    // master re-election. Avoid performing initialization multiple times, which would cause resourcesQueue to be stuck.
    private final AtomicBoolean isAlreadyRegistered = new AtomicBoolean(false);
    protected final OfferQueue offerQueue = new OfferQueue();
    protected SchedulerDriver driver;
    protected DefaultReconciler reconciler;
    protected final EventBus eventBus = new AsyncEventBus(Executors.newSingleThreadExecutor());

    private Object inProgressLock = new Object();
    private Set<Protos.OfferID> offersInProgress = new HashSet<>();

    /**
     * Executor for handling TaskStatus updates in {@link #statusUpdate(SchedulerDriver, Protos.TaskStatus)}.
     */
    protected final ExecutorService statusExecutor = Executors.newSingleThreadExecutor();

    /**
     * Executor for processing offers off the queue in {@code processOffers()}.
     */
    private final ExecutorService offerExecutor = Executors.newSingleThreadExecutor();

    /**
     * Creates a new AbstractScheduler given a {@link StateStore}.
     */
    protected AbstractScheduler(StateStore stateStore, ConfigStore<ServiceSpec> configStore) {
        this.stateStore = stateStore;
        this.configStore = configStore;
        processOffers();
    }

    @Override
    public void registered(SchedulerDriver driver, Protos.FrameworkID frameworkId, Protos.MasterInfo masterInfo) {
        if (isAlreadyRegistered.getAndSet(true)) {
            // This may occur as the result of a master election.
            LOGGER.info("Already registered, calling reregistered()");
            reregistered(driver, masterInfo);
            return;
        }

        LOGGER.info("Registered framework with frameworkId: {}", frameworkId.getValue());
        try {
            this.reconciler = new DefaultReconciler(stateStore);
            initialize(driver);
        } catch (InterruptedException e) {
            LOGGER.error("Initialization failed with exception: ", e);
            SchedulerUtils.hardExit(SchedulerErrorCode.INITIALIZATION_FAILURE);
        }

        try {
            stateStore.storeFrameworkId(frameworkId);
        } catch (Exception e) {
            LOGGER.error(String.format(
                    "Unable to store registered framework ID '%s'", frameworkId.getValue()), e);
            SchedulerUtils.hardExit(SchedulerErrorCode.REGISTRATION_FAILURE);
        }

        this.driver = driver;
        postRegister();
    }

    private void processOffers() {
        offerExecutor.execute(() -> {
            while (true) {
                // This is a blocking call which pulls as many elements from the offer queue as possible.
                List<Protos.Offer> offers = offerQueue.takeAll();
                LOGGER.info("Processing {} offer{}:", offers.size(), offers.size() == 1 ? "" : "s");
                for (int i = 0; i < offers.size(); ++i) {
                    LOGGER.info("  {}: {}",
                            i + 1,
                            TextFormat.shortDebugString(offers.get(i)));
                }
                processOfferSet(offers);
                offers.forEach(offer -> eventBus.post(offer));
                synchronized (inProgressLock) {
                    offersInProgress.removeAll(
                            offers.stream()
                                    .map(offer -> offer.getId())
                                    .collect(Collectors.toList()));
<<<<<<< HEAD
                    LOGGER.info("Offers in progress: {}", offersInProgress.stream().collect(Collectors.toList()));
=======

                    LOGGER.info("Processed {} queued offer{}. Remaining offers in progress: {}",
                            offers.size(),
                            offers.size() == 1 ? "" : "s",
                            offersInProgress.stream().collect(Collectors.toList()));
>>>>>>> afb6d997
                }
            }
        });
    }


    @Override
    public void resourceOffers(SchedulerDriver driver, List<Protos.Offer> offers) {
        if (!apiServerReady()) {
            LOGGER.info("Declining {} offer{}: Waiting for API Server to start.",
                    offers.size(), offers.size() == 1 ? "" : "s");
            OfferUtils.declineOffers(driver, offers);
            return;
        }

        // Task Reconciliation:
        // Task Reconciliation must complete before any Tasks may be launched.  It ensures that a Scheduler and
        // Mesos have agreed upon the state of all Tasks of interest to the scheduler.
        // http://mesos.apache.org/documentation/latest/reconciliation/
        reconciler.reconcile(driver);
        if (!reconciler.isReconciled()) {
            LOGGER.info("Declining {} offer{}: Waiting for task reconciliation to complete.",
                    offers.size(), offers.size() == 1 ? "" : "s");
            OfferUtils.declineOffers(driver, offers);
            return;
        }

        synchronized (inProgressLock) {
            offersInProgress.addAll(
                    offers.stream()
                            .map(offer -> offer.getId())
                            .collect(Collectors.toList()));

            LOGGER.info("Enqueuing {} offer{}. Updated offers in progress: {}",
                    offers.size(),
                    offers.size() == 1 ? "" : "s",
                    offersInProgress.stream().collect(Collectors.toList()));
        }

        for (Protos.Offer offer : offers) {
            boolean queued = offerQueue.offer(offer);
            if (!queued) {
                LOGGER.warn("Offer queue is full: Declining offer and removing from in progress: '{}'",
                        offer.getId().getValue());
                OfferUtils.declineOffers(driver, Arrays.asList(offer));
                // Remove AFTER decline: Avoid race where we haven't declined yet but appear to be done
                synchronized (inProgressLock) {
                    offersInProgress.remove(offer.getId());
                }
            }
        }
    }

    /**
     * All offers must have been presented to resourceOffers() before calling this.  This call will block until all
     * offers have been processed.
     *
     * @throws InterruptedException if waiting for offers to be processed is interrupted
     */
    @VisibleForTesting
    public void awaitOffersProcessed() throws InterruptedException {
        while (true) {
            synchronized (inProgressLock) {
                if (offersInProgress.isEmpty()) {
                    LOGGER.info("All offers processed.");
                    return;
                }
            }

            LOGGER.warn("Offers in progress {} is non empty, sleeping for 500ms ...", offersInProgress);
            Thread.sleep(500);
        }
    }

    @Override
    public void reregistered(SchedulerDriver driver, Protos.MasterInfo masterInfo) {
        LOGGER.info("Re-registered with master: {}", TextFormat.shortDebugString(masterInfo));
        postRegister();
    }

    @Override
    public void offerRescinded(SchedulerDriver driver, Protos.OfferID offerId) {
        LOGGER.info("Rescinding offer: {}", offerId.getValue());
        offerQueue.remove(offerId);
    }

    @Override
    public void frameworkMessage(
            SchedulerDriver driver, Protos.ExecutorID executorId, Protos.SlaveID agentId, byte[] data) {
        LOGGER.error("Received a {} byte Framework Message from Executor {}, but don't know how to process it",
                data.length, executorId.getValue());
    }

    @Override
    public void disconnected(SchedulerDriver driver) {
        LOGGER.error("Disconnected from Master, shutting down.");
        SchedulerUtils.hardExit(SchedulerErrorCode.DISCONNECTED);
    }

    @Override
    public void slaveLost(SchedulerDriver driver, Protos.SlaveID agentId) {
        // TODO: Add recovery optimizations relevant to loss of an Agent.  TaskStatus updates are sufficient now.
        LOGGER.warn("Agent lost: {}", agentId.getValue());
    }

    @Override
    public void executorLost(SchedulerDriver driver, Protos.ExecutorID executorId, Protos.SlaveID agentId, int status) {
        // TODO: Add recovery optimizations relevant to loss of an Executor.  TaskStatus updates are sufficient now.
        LOGGER.warn("Lost Executor: {} on Agent: {}", executorId.getValue(), agentId.getValue());
    }

    @Override
    public void error(SchedulerDriver driver, String message) {
        LOGGER.error("SchedulerDriver returned an error, shutting down: {}", message);
        SchedulerUtils.hardExit(SchedulerErrorCode.ERROR);
    }

    protected void postRegister() {
        reconciler.start();
        reconciler.reconcile(driver);
        if (suppressReviveManager == null) {
            suppressReviveManager = new SuppressReviveManager(
                    stateStore,
                    configStore,
                    driver,
                    eventBus,
                    getPlanManagers());
        }

        suppressReviveManager.start();
    }

    protected abstract void initialize(SchedulerDriver driver) throws InterruptedException;

    protected abstract boolean apiServerReady();

    protected abstract void processOfferSet(List<Protos.Offer> offers);

    protected abstract Collection<PlanManager> getPlanManagers();
}<|MERGE_RESOLUTION|>--- conflicted
+++ resolved
@@ -100,9 +100,7 @@
                 List<Protos.Offer> offers = offerQueue.takeAll();
                 LOGGER.info("Processing {} offer{}:", offers.size(), offers.size() == 1 ? "" : "s");
                 for (int i = 0; i < offers.size(); ++i) {
-                    LOGGER.info("  {}: {}",
-                            i + 1,
-                            TextFormat.shortDebugString(offers.get(i)));
+                    LOGGER.info("  {}: {}", i + 1, TextFormat.shortDebugString(offers.get(i)));
                 }
                 processOfferSet(offers);
                 offers.forEach(offer -> eventBus.post(offer));
@@ -111,15 +109,10 @@
                             offers.stream()
                                     .map(offer -> offer.getId())
                                     .collect(Collectors.toList()));
-<<<<<<< HEAD
-                    LOGGER.info("Offers in progress: {}", offersInProgress.stream().collect(Collectors.toList()));
-=======
-
                     LOGGER.info("Processed {} queued offer{}. Remaining offers in progress: {}",
                             offers.size(),
                             offers.size() == 1 ? "" : "s",
                             offersInProgress.stream().collect(Collectors.toList()));
->>>>>>> afb6d997
                 }
             }
         });
