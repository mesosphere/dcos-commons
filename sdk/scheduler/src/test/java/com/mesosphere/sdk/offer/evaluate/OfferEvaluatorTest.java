package com.mesosphere.sdk.offer.evaluate;

import com.mesosphere.sdk.offer.*;
import com.mesosphere.sdk.scheduler.plan.DefaultPodInstance;
import com.mesosphere.sdk.specification.DefaultServiceSpec;
import com.mesosphere.sdk.specification.PodInstance;
import com.mesosphere.sdk.specification.PodSpec;
import com.mesosphere.sdk.specification.TaskSpec;
import com.mesosphere.sdk.specification.yaml.RawServiceSpec;
import com.mesosphere.sdk.specification.yaml.YAMLServiceSpecFactory;
import com.mesosphere.sdk.testutils.*;
import org.apache.mesos.Protos;
import org.apache.mesos.Protos.*;
import org.apache.mesos.Protos.Offer.Operation;
import com.mesosphere.sdk.scheduler.plan.PodInstanceRequirement;
import org.junit.*;

import java.io.File;
import java.util.*;
import java.util.stream.Collectors;

@SuppressWarnings("PMD")
<<<<<<< HEAD
public class OfferEvaluatorTest {

    private static final String ROOT_ZK_PATH = "/test-root-path";
    public static final EnvironmentVariables environmentVariables =
            OfferRequirementTestUtils.getOfferRequirementProviderEnvironment();

    private static TestingServer testZk;

    private OfferRequirementProvider offerRequirementProvider;
    private StateStore stateStore;
    private OfferEvaluator evaluator;
    private PersistentOperationRecorder operationRecorder;

    @BeforeClass
    public static void beforeAll() throws Exception {
        testZk = new TestingServer();
    }

    @Before
    public void beforeEach() throws Exception {
        CuratorTestUtils.clear(testZk);
        stateStore = new CuratorStateStore(ROOT_ZK_PATH, testZk.getConnectString());
        offerRequirementProvider =
                new DefaultOfferRequirementProvider(stateStore, TestConstants.SERVICE_NAME, UUID.randomUUID());
        evaluator = new OfferEvaluator(stateStore, offerRequirementProvider);
        operationRecorder = new PersistentOperationRecorder(stateStore);
    }
=======
public class OfferEvaluatorTest extends OfferEvaluatorTestBase {
>>>>>>> edf9eab7

    @Test
    public void testReserveTaskDynamicPort() throws Exception {
        Resource offeredPorts = ResourceTestUtils.getUnreservedPorts(10000, 10000);

        List<OfferRecommendation> recommendations = evaluator.evaluate(
                getDynamicPortPodInstanceRequirement(),
                Arrays.asList(OfferTestUtils.getOffer(offeredPorts)));

        Assert.assertEquals(2, recommendations.size());

        Operation launchOperation = recommendations.get(1).getOperation();
        TaskInfo taskInfo = launchOperation.getLaunch().getTaskInfos(0);
        Resource fulfilledPortResource = taskInfo.getResources(0);
        Label resourceIdLabel = fulfilledPortResource.getReservation().getLabels().getLabels(0);
        Assert.assertEquals("resource_id", resourceIdLabel.getKey());

        CommandInfo command = CommonTaskUtils.unpackTaskInfo(taskInfo).getCommand();
        Map<String, String> envvars = CommonTaskUtils.fromEnvironmentToMap(command.getEnvironment());
        Assert.assertEquals(envvars.toString(), 5, envvars.size());
        Assert.assertEquals(String.valueOf(10000), envvars.get(TestConstants.PORT_ENV_NAME));
    }

    @Test
    public void testLaunchExpectedPort() throws Exception {
        String resourceId = UUID.randomUUID().toString();
        Resource desiredResource = ResourceTestUtils.getExpectedRanges("ports", 10000, 10000, resourceId);

        List<OfferRecommendation> recommendations = evaluator.evaluate(
                getExistingPortPodInstanceRequirement(desiredResource, "single-port.yml"),
                Arrays.asList(OfferTestUtils.getOffer(Arrays.asList(desiredResource))));
        Assert.assertEquals(1, recommendations.size());

        // Validate LAUNCH Operation
        Operation launchOperation = recommendations.get(0).getOperation();
        Resource launchResource =
                launchOperation
                        .getLaunch()
                        .getTaskInfosList()
                        .get(0)
                        .getResourcesList()
                        .get(0);

        Assert.assertEquals(Operation.Type.LAUNCH, launchOperation.getType());
        Assert.assertEquals(resourceId, getFirstLabel(launchResource).getValue());
    }

    @Test
    public void testLaunchExpectedDynamicPort() throws Exception {
        String resourceId = UUID.randomUUID().toString();
        Resource desiredResource = ResourceTestUtils.getExpectedRanges("ports", 10000, 10000, resourceId);

        List<OfferRecommendation> recommendations = evaluator.evaluate(
                getExistingPortPodInstanceRequirement(desiredResource, "dynamic-port.yml"),
                Arrays.asList(OfferTestUtils.getOffer(Arrays.asList(desiredResource))));
        Assert.assertEquals(1, recommendations.size());

        // Validate LAUNCH Operation
        Operation launchOperation = recommendations.get(0).getOperation();
        Resource launchResource =
                launchOperation
                        .getLaunch()
                        .getTaskInfosList()
                        .get(0)
                        .getResourcesList()
                        .get(0);

        Assert.assertEquals(Operation.Type.LAUNCH, launchOperation.getType());
        Assert.assertEquals(resourceId, getFirstLabel(launchResource).getValue());
    }

    @Test
    public void testLaunchExpectedMultiplePorts() throws Exception {
        String resourceId = UUID.randomUUID().toString();
        Resource desiredResource = ResourceTestUtils.getExpectedRanges("ports", 10000, 10001, resourceId);

        PodInstanceRequirement podInstanceRequirement = getExistingPortPodInstanceRequirement(
                desiredResource, "multiple-port-with-finished.yml");

        Iterator<String> it = podInstanceRequirement.getTasksToLaunch().iterator();
        it.next();
        podInstanceRequirement = PodInstanceRequirement.create(
                podInstanceRequirement.getPodInstance(), Arrays.asList(it.next()));
        List<OfferRecommendation> recommendations = evaluator.evaluate(
                podInstanceRequirement,
                Arrays.asList(OfferTestUtils.getOffer(Arrays.asList(desiredResource))));
        Assert.assertEquals(1, recommendations.size());

        // Validate LAUNCH Operation
        Operation launchOperation = recommendations.get(0).getOperation();
        Resource launchResource =
                launchOperation
                        .getLaunch()
                        .getTaskInfosList()
                        .get(0)
                        .getResourcesList()
                        .get(0);

        Assert.assertEquals(Operation.Type.LAUNCH, launchOperation.getType());
        Assert.assertEquals(resourceId, getFirstLabel(launchResource).getValue());
    }

    @Test
    public void testReserveTaskMultipleDynamicPorts() throws Exception {
        Resource offeredPorts = ResourceTestUtils.getUnreservedPorts(10000, 10001);

        List<OfferRecommendation> recommendations = evaluator.evaluate(
                getMultipleDynamicPortPodInstanceRequirement(),
                Arrays.asList(OfferTestUtils.getOffer(offeredPorts)));

        Assert.assertEquals(2, recommendations.size());

        Operation reserveOperation = recommendations.get(0).getOperation();
        Resource fulfilledPortResource = reserveOperation.getReserve().getResources(0);
        Assert.assertEquals(10000, fulfilledPortResource.getRanges().getRange(0).getBegin());
        Assert.assertEquals(10001, fulfilledPortResource.getRanges().getRange(0).getEnd());

        Operation launchOperation = recommendations.get(1).getOperation();
        TaskInfo taskInfo = launchOperation.getLaunch().getTaskInfos(0);
        Resource taskPortResource = taskInfo.getResources(0);
        Label resourceIdLabel = taskPortResource.getReservation().getLabels().getLabels(0);
        Assert.assertEquals("resource_id", resourceIdLabel.getKey());
        Assert.assertEquals(
                resourceIdLabel.getValue(), fulfilledPortResource.getReservation().getLabels().getLabels(0).getValue());

        CommandInfo command = CommonTaskUtils.unpackTaskInfo(taskInfo).getCommand();
        Map<String, String> envvars = CommonTaskUtils.fromEnvironmentToMap(command.getEnvironment());
        Assert.assertEquals(envvars.toString(), 6, envvars.size());
        Assert.assertEquals(String.valueOf(10000), envvars.get(TestConstants.PORT_ENV_NAME));
        Assert.assertEquals(String.valueOf(10001), envvars.get(TestConstants.PORT_ENV_NAME + "2"));

        Assert.assertEquals(10000, taskPortResource.getRanges().getRange(0).getBegin());
        Assert.assertEquals(10001, taskPortResource.getRanges().getRange(0).getEnd());
    }

    @Test
    public void testReserveTaskNamedVIPPort() throws Exception {
        Resource offeredPorts = ResourceTestUtils.getUnreservedPorts(10000, 10000);

        List<OfferRecommendation> recommendations = evaluator.evaluate(
                getNamedVIPPodInstanceRequirement(),
                Arrays.asList(OfferTestUtils.getOffer(offeredPorts)));

        Assert.assertEquals(2, recommendations.size());

        Operation launchOperation = recommendations.get(1).getOperation();
        TaskInfo taskInfo = launchOperation.getLaunch().getTaskInfos(0);
        Resource fulfilledPortResource = taskInfo.getResources(0);
        Assert.assertEquals(10000, fulfilledPortResource.getRanges().getRange(0).getBegin());

        Label resourceIdLabel = fulfilledPortResource.getReservation().getLabels().getLabels(0);
        Assert.assertEquals("resource_id", resourceIdLabel.getKey());

        DiscoveryInfo discoveryInfo = taskInfo.getDiscovery();
        Assert.assertEquals(discoveryInfo.getName(), taskInfo.getName());
        Assert.assertEquals(discoveryInfo.getVisibility(), DiscoveryInfo.Visibility.EXTERNAL);

        Port discoveryPort = discoveryInfo.getPorts().getPorts(0);
        Assert.assertEquals(discoveryPort.getProtocol(), "tcp");
        Assert.assertEquals(discoveryPort.getNumber(), 10000);
        Label vipLabel = discoveryPort.getLabels().getLabels(0);
        Assert.assertTrue(vipLabel.getKey().startsWith("VIP_"));
        Assert.assertEquals(vipLabel.getValue(), TestConstants.VIP_NAME + ":8080");
    }

    @Test
    public void testReserveTaskDynamicVIPPort() throws Exception {
        Resource offeredPorts = ResourceTestUtils.getUnreservedPorts(10000, 10000);

        List<OfferRecommendation> recommendations = evaluator.evaluate(
                getDynamicVIPPodInstanceRequirement(),
                Arrays.asList(OfferTestUtils.getOffer(offeredPorts)));

        Assert.assertEquals(2, recommendations.size());

        Operation launchOperation = recommendations.get(1).getOperation();
        TaskInfo taskInfo = launchOperation.getLaunch().getTaskInfos(0);
        Resource fulfilledPortResource = taskInfo.getResources(0);
        Assert.assertEquals(10000, fulfilledPortResource.getRanges().getRange(0).getBegin());

        Label resourceIdLabel = fulfilledPortResource.getReservation().getLabels().getLabels(0);
        Assert.assertEquals("resource_id", resourceIdLabel.getKey());

        DiscoveryInfo discoveryInfo = taskInfo.getDiscovery();
        Assert.assertEquals(discoveryInfo.getName(), taskInfo.getName());
        Assert.assertEquals(discoveryInfo.getVisibility(), DiscoveryInfo.Visibility.EXTERNAL);

        Port discoveryPort = discoveryInfo.getPorts().getPorts(0);
        Assert.assertEquals(discoveryPort.getProtocol(), "tcp");
        Assert.assertEquals(discoveryPort.getNumber(), 10000);
        Label vipLabel = discoveryPort.getLabels().getLabels(0);
        Assert.assertTrue(vipLabel.getKey().startsWith("VIP_"));
        Assert.assertEquals(vipLabel.getValue(), TestConstants.VIP_NAME + ":8080");
    }

    @Test
    public void testReserveCreateLaunchMountVolume() throws Exception {
        Resource desiredResource = ResourceTestUtils.getDesiredMountVolume(1000);
        Resource offeredResource = ResourceTestUtils.getUnreservedMountVolume(2000);

        PodInstanceRequirement podInstanceRequirement = getPodInstanceRequirement(desiredResource, true);
        List<OfferRecommendation> recommendations = evaluator.evaluate(
                        podInstanceRequirement,
                        Arrays.asList(getOffer(offeredResource)));
        Assert.assertEquals(4, recommendations.size());

        // Validate RESERVE Operation
        Operation reserveOperation = recommendations.get(1).getOperation();
        Resource reserveResource =
            reserveOperation
            .getReserve()
            .getResourcesList()
            .get(0);

        Assert.assertEquals(Operation.Type.RESERVE, reserveOperation.getType());
        Assert.assertEquals(2000, reserveResource.getScalar().getValue(), 0.0);
        Assert.assertEquals(TestConstants.ROLE, reserveResource.getRole());
        Assert.assertEquals(TestConstants.MOUNT_ROOT, reserveResource.getDisk().getSource().getMount().getRoot());
        Assert.assertEquals(TestConstants.PRINCIPAL, reserveResource.getReservation().getPrincipal());
        Assert.assertEquals(MesosResource.RESOURCE_ID_KEY, getFirstLabel(reserveResource).getKey());
        Assert.assertEquals(36, getFirstLabel(reserveResource).getValue().length());

        // Validate CREATE Operation
        String resourceId = getFirstLabel(reserveResource).getValue();
        Operation createOperation = recommendations.get(2).getOperation();
        Resource createResource =
            createOperation
            .getCreate()
            .getVolumesList()
            .get(0);

        Assert.assertEquals(resourceId, getFirstLabel(createResource).getValue());
        Assert.assertEquals(36, createResource.getDisk().getPersistence().getId().length());
        Assert.assertEquals(TestConstants.MOUNT_ROOT, createResource.getDisk().getSource().getMount().getRoot());
        Assert.assertEquals(TestConstants.PRINCIPAL, createResource.getDisk().getPersistence().getPrincipal());
        Assert.assertTrue(createResource.getDisk().hasVolume());

        // Validate LAUNCH Operation
        String persistenceId = createResource.getDisk().getPersistence().getId();
        Operation launchOperation = recommendations.get(3).getOperation();
        Resource launchResource =
            launchOperation
            .getLaunch()
            .getTaskInfosList()
            .get(0)
            .getResourcesList()
            .get(1);

        Assert.assertEquals(Operation.Type.LAUNCH, launchOperation.getType());
        Assert.assertEquals(resourceId, getFirstLabel(launchResource).getValue());
        Assert.assertEquals(persistenceId, launchResource.getDisk().getPersistence().getId());
        Assert.assertEquals(TestConstants.MOUNT_ROOT, launchResource.getDisk().getSource().getMount().getRoot());
        Assert.assertEquals(TestConstants.PRINCIPAL, launchResource.getDisk().getPersistence().getPrincipal());
        Assert.assertEquals(2000, launchResource.getScalar().getValue(), 0.0);
    }

    @Test
    public void testUpdateMountVolumeSuccess() throws Exception {
        String resourceId = UUID.randomUUID().toString();
        Resource updatedResource = ResourceTestUtils.getExpectedMountVolume(1500, resourceId);
        Resource offeredResource = ResourceTestUtils.getExpectedMountVolume(2000, resourceId);

        List<OfferRecommendation> recommendations = evaluator.evaluate(
                        getExistingPodInstanceRequirement(updatedResource, true),
                        Arrays.asList(getOffer(offeredResource)));
        Assert.assertEquals(2, recommendations.size());

        Operation launchOperation = recommendations.get(1).getOperation();
        Resource launchResource = launchOperation
                .getLaunch()
                .getTaskInfosList()
                .get(0)
                .getResourcesList()
                .get(1);

        Assert.assertEquals(Operation.Type.LAUNCH, launchOperation.getType());
        Assert.assertEquals(getFirstLabel(updatedResource).getValue(), getFirstLabel(launchResource).getValue());
        Assert.assertEquals(updatedResource.getDisk().getPersistence().getId(), launchResource.getDisk().getPersistence().getId());
        Assert.assertEquals(TestConstants.MOUNT_ROOT, launchResource.getDisk().getSource().getMount().getRoot());
        Assert.assertEquals(TestConstants.PRINCIPAL, launchResource.getDisk().getPersistence().getPrincipal());
        Assert.assertEquals(2000, launchResource.getScalar().getValue(), 0.0);
    }

    @Test
    public void testUpdateMountVolumeFailure() throws Exception {
        String resourceId = UUID.randomUUID().toString();
        Resource updatedResource = ResourceTestUtils.getExpectedMountVolume(2500, resourceId);
        Resource offeredResource = ResourceTestUtils.getExpectedMountVolume(2000, resourceId);

        List<OfferRecommendation> recommendations = evaluator.evaluate(
                getExistingPodInstanceRequirement(updatedResource, true),
                Arrays.asList(getOffer(offeredResource)));
        Assert.assertEquals(0, recommendations.size());
    }

    @Test
    public void testFailToCreateVolumeWithWrongResource() throws Exception {
        Resource desiredResource = ResourceTestUtils.getDesiredRootVolume(1000);
        Resource wrongOfferedResource = ResourceTestUtils.getUnreservedMountVolume(2000);

        List<OfferRecommendation> recommendations = evaluator.evaluate(
                getPodInstanceRequirement(desiredResource, true),
                Arrays.asList(getOffer(wrongOfferedResource)));
        Assert.assertEquals(0, recommendations.size());
        Assert.assertEquals(0, recommendations.size());
    }

    @Test
    public void testReserveCreateLaunchRootVolume() throws Exception {
        Resource desiredResource = ResourceTestUtils.getDesiredRootVolume(1500);
        Resource offeredResource = ResourceUtils.getUnreservedRootVolume(2000);

        List<OfferRecommendation> recommendations = evaluator.evaluate(
                getPodInstanceRequirement(desiredResource, true),
                Arrays.asList(getOffer(offeredResource)));
        Assert.assertEquals(4, recommendations.size());

        // Validate RESERVE Operation
        Operation reserveOperation = recommendations.get(1).getOperation();
        Resource reserveResource =
            reserveOperation
            .getReserve()
            .getResourcesList()
            .get(0);

        Assert.assertEquals(Operation.Type.RESERVE, reserveOperation.getType());
        Assert.assertEquals(1500, reserveResource.getScalar().getValue(), 0.0);
        Assert.assertEquals(TestConstants.ROLE, reserveResource.getRole());
        Assert.assertEquals(TestConstants.PRINCIPAL, reserveResource.getReservation().getPrincipal());
        Assert.assertEquals(MesosResource.RESOURCE_ID_KEY, getFirstLabel(reserveResource).getKey());
        Assert.assertEquals(36, getFirstLabel(reserveResource).getValue().length());

        // Validate CREATE Operation
        String resourceId = getFirstLabel(reserveResource).getValue();
        Operation createOperation = recommendations.get(2).getOperation();
        Resource createResource =
            createOperation
            .getCreate()
            .getVolumesList()
            .get(0);

        Assert.assertEquals(resourceId, getFirstLabel(createResource).getValue());
        Assert.assertEquals(36, createResource.getDisk().getPersistence().getId().length());
        Assert.assertEquals(TestConstants.PRINCIPAL, createResource.getDisk().getPersistence().getPrincipal());
        Assert.assertTrue(createResource.getDisk().hasVolume());

        // Validate LAUNCH Operation
        String persistenceId = createResource.getDisk().getPersistence().getId();
        Operation launchOperation = recommendations.get(3).getOperation();
        Resource launchResource =
            launchOperation
            .getLaunch()
            .getTaskInfosList()
            .get(0)
            .getResourcesList()
            .get(1);

        Assert.assertEquals(Operation.Type.LAUNCH, launchOperation.getType());
        Assert.assertEquals(resourceId, getFirstLabel(launchResource).getValue());
        Assert.assertEquals(persistenceId, launchResource.getDisk().getPersistence().getId());
        Assert.assertEquals(TestConstants.PRINCIPAL, launchResource.getDisk().getPersistence().getPrincipal());
    }

    @Test
    public void testFailCreateRootVolume() throws Exception {
        Resource desiredResource = ResourceTestUtils.getDesiredRootVolume(1000 * 2);
        Resource offeredResource = ResourceUtils.getUnreservedRootVolume(1000);

        List<OfferRecommendation> recommendations = evaluator.evaluate(
                        getPodInstanceRequirement(desiredResource, true),
                        Arrays.asList(getOffer(offeredResource)));
        Assert.assertEquals(0, recommendations.size());
    }

    @Test
    public void testExpectedMountVolume() throws Exception {
        String resourceId = UUID.randomUUID().toString();
        Resource expectedResource = ResourceTestUtils.getExpectedMountVolume(1000, resourceId);

        List<OfferRecommendation> recommendations = evaluator.evaluate(
                        getExistingPodInstanceRequirement(expectedResource, true),
                        Arrays.asList(getOffer(expectedResource)));
        Assert.assertEquals(2, recommendations.size());

        Operation launchOperation = recommendations.get(1).getOperation();
        Resource launchResource =
            launchOperation
            .getLaunch()
            .getTaskInfosList()
            .get(0)
            .getResourcesList()
            .get(1);

        Assert.assertEquals(Operation.Type.LAUNCH, launchOperation.getType());
        Assert.assertEquals(1000, launchResource.getScalar().getValue(), 0.0);
        Assert.assertEquals(TestConstants.ROLE, launchResource.getRole());
        Assert.assertEquals(TestConstants.MOUNT_ROOT, launchResource.getDisk().getSource().getMount().getRoot());
        Assert.assertEquals(TestConstants.PERSISTENCE_ID, launchResource.getDisk().getPersistence().getId());
        Assert.assertEquals(TestConstants.PRINCIPAL, launchResource.getDisk().getPersistence().getPrincipal());
        Assert.assertEquals(TestConstants.PRINCIPAL, launchResource.getReservation().getPrincipal());
        Assert.assertEquals(MesosResource.RESOURCE_ID_KEY, getFirstLabel(launchResource).getKey());
        Assert.assertEquals(resourceId, getFirstLabel(launchResource).getValue());
    }

    @Test
    public void testExpectedRootVolume() throws Exception {
        String resourceId = UUID.randomUUID().toString();
        Resource expectedResource = ResourceTestUtils.getExpectedRootVolume(1000, resourceId);

        List<OfferRecommendation> recommendations = evaluator.evaluate(
                        getExistingPodInstanceRequirement(expectedResource, true),
                        Arrays.asList(getOffer(expectedResource)));
        Assert.assertEquals(2, recommendations.size());

        Operation launchOperation = recommendations.get(1).getOperation();
        Resource launchResource =
            launchOperation
            .getLaunch()
            .getTaskInfosList()
            .get(0)
            .getResourcesList()
            .get(1);

        Assert.assertEquals(Operation.Type.LAUNCH, launchOperation.getType());
        Assert.assertEquals(1000, launchResource.getScalar().getValue(), 0.0);
        Assert.assertEquals(TestConstants.ROLE, launchResource.getRole());
        Assert.assertEquals(TestConstants.PERSISTENCE_ID, launchResource.getDisk().getPersistence().getId());
        Assert.assertEquals(TestConstants.PRINCIPAL, launchResource.getDisk().getPersistence().getPrincipal());
        Assert.assertEquals(TestConstants.PRINCIPAL, launchResource.getReservation().getPrincipal());
        Assert.assertEquals(MesosResource.RESOURCE_ID_KEY, getFirstLabel(launchResource).getKey());
        Assert.assertEquals(resourceId, getFirstLabel(launchResource).getValue());
    }

    @Test
    public void testReserveLaunchScalar() throws Exception {
        Resource desiredResource = ResourceTestUtils.getDesiredCpu(1.0);
        Resource offeredResource = ResourceUtils.getUnreservedScalar("cpus", 2.0);

        List<OfferRecommendation> recommendations = evaluator.evaluate(
                getPodInstanceRequirement(desiredResource),
                Arrays.asList(OfferTestUtils.getOffer(offeredResource)));
        Assert.assertEquals(2, recommendations.size());

        // Validate RESERVE Operation
        Operation reserveOperation = recommendations.get(0).getOperation();
        Resource reserveResource =
            reserveOperation
            .getReserve()
            .getResourcesList()
            .get(0);

        Assert.assertEquals(Operation.Type.RESERVE, reserveOperation.getType());
        Assert.assertEquals(1.0, reserveResource.getScalar().getValue(), 0.0);
        Assert.assertEquals(TestConstants.ROLE, reserveResource.getRole());
        Assert.assertEquals(TestConstants.PRINCIPAL, reserveResource.getReservation().getPrincipal());
        Assert.assertEquals(MesosResource.RESOURCE_ID_KEY, getFirstLabel(reserveResource).getKey());
        Assert.assertEquals(36, getFirstLabel(reserveResource).getValue().length());
        Assert.assertFalse(reserveResource.hasDisk());

        // Validate LAUNCH Operation
        Operation launchOperation = recommendations.get(1).getOperation();
        Resource launchResource =
            launchOperation
            .getLaunch()
            .getTaskInfosList()
            .get(0)
            .getResourcesList()
            .get(0);

        Assert.assertEquals(Operation.Type.LAUNCH, launchOperation.getType());
        Assert.assertEquals(getFirstLabel(reserveResource).getValue(), getFirstLabel(launchResource).getValue());
    }

    @Test
    public void testLaunchExpectedScalar() throws Exception {
        String resourceId = UUID.randomUUID().toString();
        Resource desiredResource = ResourceTestUtils.getExpectedScalar("cpus", 1.0, resourceId);

        List<OfferRecommendation> recommendations = evaluator.evaluate(
                getExistingPodInstanceRequirement(desiredResource, false),
                Arrays.asList(OfferTestUtils.getOffer(Arrays.asList(desiredResource))));
        Assert.assertEquals(1, recommendations.size());

        // Validate LAUNCH Operation
        Operation launchOperation = recommendations.get(0).getOperation();
        Resource launchResource =
            launchOperation
            .getLaunch()
            .getTaskInfosList()
            .get(0)
            .getResourcesList()
            .get(0);

        Assert.assertEquals(Operation.Type.LAUNCH, launchOperation.getType());
        Assert.assertEquals(resourceId, getFirstLabel(launchResource).getValue());
    }

    @Test
    public void testLaunchAttributesEmbedded() throws Exception {
        String resourceId = UUID.randomUUID().toString();
        Resource desiredResource = ResourceTestUtils.getExpectedScalar("cpus", 1.0, resourceId);
        Offer.Builder offerBuilder = OfferTestUtils.getOffer(desiredResource).toBuilder();
        Attribute.Builder attrBuilder =
                offerBuilder.addAttributesBuilder().setName("rack").setType(Value.Type.TEXT);
        attrBuilder.getTextBuilder().setValue("foo");
        attrBuilder = offerBuilder.addAttributesBuilder().setName("diskspeed").setType(Value.Type.SCALAR);
        attrBuilder.getScalarBuilder().setValue(1234.5678);

        List<OfferRecommendation> recommendations = evaluator.evaluate(
                getExistingPodInstanceRequirement(desiredResource, false),
                Arrays.asList(offerBuilder.build()));
        Assert.assertEquals(1, recommendations.size());

        // Validate LAUNCH Operation
        Operation launchOperation = recommendations.get(0).getOperation();
        Assert.assertEquals(Operation.Type.LAUNCH, launchOperation.getType());

        // Validate that TaskInfo has embedded the Attributes from the selected offer:
        TaskInfo launchTask = launchOperation.getLaunch().getTaskInfosList().get(0);
        Assert.assertEquals(
                Arrays.asList("rack:foo", "diskspeed:1234.568"),
                CommonTaskUtils.getOfferAttributeStrings(launchTask));
        Resource launchResource = launchTask.getResourcesList().get(0);
        Assert.assertEquals(resourceId, getFirstLabel(launchResource).getValue());
    }

    @Test
    public void testReserveLaunchExpectedScalar() throws Exception {
        String resourceId = UUID.randomUUID().toString();
        Resource desiredResource = ResourceTestUtils.getExpectedScalar("cpus", 2.0, resourceId);
        Resource offeredResource = ResourceTestUtils.getExpectedScalar("cpus", 1.0, resourceId);
        Resource unreservedResource = ResourceTestUtils.getUnreservedCpu(1.0);

        List<OfferRecommendation> recommendations = evaluator.evaluate(
                getExistingPodInstanceRequirement(desiredResource, false),
                Arrays.asList(OfferTestUtils.getOffer(Arrays.asList(offeredResource, unreservedResource))));
        Assert.assertEquals(2, recommendations.size());

        // Validate RESERVE Operation
        Operation reserveOperation = recommendations.get(0).getOperation();
        Resource reserveResource =
            reserveOperation
            .getReserve()
            .getResourcesList()
            .get(0);

        Assert.assertEquals(Operation.Type.RESERVE, reserveOperation.getType());
        Assert.assertEquals(1.0, reserveResource.getScalar().getValue(), 0.0);
        Assert.assertEquals(TestConstants.ROLE, reserveResource.getRole());
        Assert.assertEquals(TestConstants.PRINCIPAL, reserveResource.getReservation().getPrincipal());
        Assert.assertEquals(MesosResource.RESOURCE_ID_KEY, getFirstLabel(reserveResource).getKey());
        Assert.assertEquals(resourceId, getFirstLabel(reserveResource).getValue());

        // Validate LAUNCH Operation
        Operation launchOperation = recommendations.get(1).getOperation();
        Resource launchResource =
            launchOperation
            .getLaunch()
            .getTaskInfosList()
            .get(0)
            .getResourcesList()
            .get(0);

        Assert.assertEquals(Operation.Type.LAUNCH, launchOperation.getType());
        Assert.assertEquals(resourceId, getFirstLabel(launchResource).getValue());
        Assert.assertEquals(2.0, launchResource.getScalar().getValue(), 0.0);
    }

    @Test
    public void testFailReserveLaunchExpectedScalar() throws Exception {
        String resourceId = UUID.randomUUID().toString();
        Resource desiredResource = ResourceTestUtils.getExpectedScalar("cpus", 2.0, resourceId);
        Resource offeredResource = ResourceTestUtils.getExpectedScalar("cpus", 1.0, resourceId);

        List<OfferRecommendation> recommendations = evaluator.evaluate(
                getExistingPodInstanceRequirement(desiredResource, false),
                Arrays.asList(OfferTestUtils.getOffer(offeredResource)));
        Assert.assertEquals(0, recommendations.size());
    }

    @Test
    public void testUnreserveLaunchExpectedScalar() throws Exception {
        String resourceId = UUID.randomUUID().toString();
        Resource desiredResource = ResourceTestUtils.getExpectedScalar("cpus", 1.0, resourceId);
        Resource offeredResource = ResourceTestUtils.getExpectedScalar("cpus", 2.0, resourceId);

        List<OfferRecommendation> recommendations = evaluator.evaluate(
                getExistingPodInstanceRequirement(desiredResource, false),
                Arrays.asList(OfferTestUtils.getOffer(offeredResource)));
        Assert.assertEquals(2, recommendations.size());

        // Validate UNRESERVE Operation
        Operation unreserveOperation = recommendations.get(0).getOperation();
        Resource unreserveResource =
            unreserveOperation
            .getUnreserve()
            .getResourcesList()
            .get(0);

        Assert.assertEquals(Operation.Type.UNRESERVE, unreserveOperation.getType());
        Assert.assertEquals(1.0, unreserveResource.getScalar().getValue(), 0.0);
        Assert.assertEquals(TestConstants.ROLE, unreserveResource.getRole());
        Assert.assertEquals(TestConstants.PRINCIPAL, unreserveResource.getReservation().getPrincipal());
        Assert.assertEquals(MesosResource.RESOURCE_ID_KEY, getFirstLabel(unreserveResource).getKey());
        Assert.assertEquals(resourceId, getFirstLabel(unreserveResource).getValue());

        // Validate LAUNCH Operation
        Operation launchOperation = recommendations.get(1).getOperation();
        Resource launchResource =
            launchOperation
            .getLaunch()
            .getTaskInfosList()
            .get(0)
            .getResourcesList()
            .get(0);

        Assert.assertEquals(Operation.Type.LAUNCH, launchOperation.getType());
        Assert.assertEquals(resourceId, getFirstLabel(launchResource).getValue());
        Assert.assertEquals(1.0, launchResource.getScalar().getValue(), 0.0);
    }

    @Test
    public void testAvoidAgents() throws Exception {
        Resource desiredCpu = ResourceTestUtils.getDesiredCpu(1.0);
        Resource offeredCpu = ResourceUtils.getUnreservedScalar("cpus", 2.0);

        List<OfferRecommendation> recommendations = evaluator.evaluate(
                getPodInstanceRequirement(
                        desiredCpu, Arrays.asList(TestConstants.AGENT_ID.getValue()), Collections.emptyList(), false),
                Arrays.asList(OfferTestUtils.getOffer(offeredCpu)));

        Assert.assertEquals(0, recommendations.size());

        recommendations = evaluator.evaluate(
                getPodInstanceRequirement(
                        desiredCpu, Arrays.asList("some-random-agent"), Collections.emptyList(), false),
                Arrays.asList(OfferTestUtils.getOffer(offeredCpu)));

        Assert.assertEquals(2, recommendations.size());
    }

    @Test
    public void testColocateAgents() throws Exception {
        Resource desiredCpu = ResourceTestUtils.getDesiredCpu(1.0);
        Resource offeredCpu = ResourceUtils.getUnreservedScalar("cpus", 2.0);

        List<OfferRecommendation> recommendations = evaluator.evaluate(
                getPodInstanceRequirement(
                        desiredCpu, Collections.emptyList(), Arrays.asList("some-random-agent"), false),
                Arrays.asList(OfferTestUtils.getOffer(offeredCpu)));

        Assert.assertEquals(0, recommendations.size());

        recommendations = evaluator.evaluate(
                getPodInstanceRequirement(
                        desiredCpu, Collections.emptyList(), Arrays.asList(TestConstants.AGENT_ID.getValue()), false),
                Arrays.asList(OfferTestUtils.getOffer(offeredCpu)));

        Assert.assertEquals(2, recommendations.size());
    }

    @Test
    public void testLaunchMultipleTasksPerExecutor() throws Exception {
        Resource offeredResource = ResourceUtils.getUnreservedScalar("cpus", 3.0);

        List<OfferRecommendation> recommendations = evaluator.evaluate(
                getMultipleTaskPodInstanceRequirement(),
                Arrays.asList(OfferTestUtils.getOffer(null, Arrays.asList(offeredResource))));

        Assert.assertEquals(4, recommendations.size());
        Assert.assertEquals(Operation.Type.RESERVE, recommendations.get(0).getOperation().getType());
        Assert.assertEquals(Operation.Type.RESERVE, recommendations.get(1).getOperation().getType());
        Operation launchOp0 = recommendations.get(2).getOperation();
        Assert.assertEquals(Operation.Type.LAUNCH, launchOp0.getType());
        Operation launchOp1 = recommendations.get(3).getOperation();
        Assert.assertEquals(Operation.Type.LAUNCH, launchOp1.getType());
        Protos.ExecutorID launch0ExecutorId = launchOp0.getLaunch().getTaskInfos(0).getExecutor().getExecutorId();
        Protos.ExecutorID launch1ExecutorId = launchOp1.getLaunch().getTaskInfos(0).getExecutor().getExecutorId();
        Assert.assertEquals(launch0ExecutorId, launch1ExecutorId);
    }

    @Test
    public void testLaunchNotOnFirstOffer() throws Exception {
        Resource desiredResource = ResourceTestUtils.getDesiredCpu(1.0);
        Resource insufficientOffer = ResourceUtils.getUnreservedScalar("mem", 2.0);
        Resource sufficientOffer = ResourceUtils.getUnreservedScalar("cpus", 2.0);

        List<OfferRecommendation> recommendations = evaluator.evaluate(
                getPodInstanceRequirement(desiredResource),
                Arrays.asList(
                        OfferTestUtils.getOffer(insufficientOffer),
                        OfferTestUtils.getOffer(sufficientOffer)));
        Assert.assertEquals(2, recommendations.size());

        // Validate RESERVE Operation
        Operation reserveOperation = recommendations.get(0).getOperation();
        Assert.assertEquals(Operation.Type.RESERVE, reserveOperation.getType());

        // Validate LAUNCH Operation
        Operation launchOperation = recommendations.get(1).getOperation();
        Assert.assertEquals(Operation.Type.LAUNCH, launchOperation.getType());
    }

    @Test
    public void testLaunchSequencedTasksInPod() throws Exception {
        ClassLoader classLoader = getClass().getClassLoader();
        File file = new File(classLoader.getResource("resource-set-seq.yml").getFile());
        RawServiceSpec rawServiceSpec = YAMLServiceSpecFactory.generateRawSpecFromYAML(file);
        DefaultServiceSpec serviceSpec = YAMLServiceSpecFactory.generateServiceSpec(rawServiceSpec);

        PodSpec podSpec = serviceSpec.getPods().get(0);
        PodInstance podInstance = new DefaultPodInstance(podSpec, 0);
        PodInstanceRequirement podInstanceRequirement =
                PodInstanceRequirement.create(podInstance, Arrays.asList("format"));

        Offer sufficientOffer = OfferTestUtils.getOffer(Arrays.asList(
                ResourceUtils.getUnreservedScalar("cpus", 3.0),
                ResourceUtils.getUnreservedScalar("disk", 500.0)));

        // Launch Task with FINISHED goal state, for first time.
        List<OfferRecommendation> recommendations = evaluator.evaluate(
                podInstanceRequirement,
                Arrays.asList(sufficientOffer));

        Assert.assertEquals(recommendations.toString(), 6, recommendations.size());

        // Validate RESERVE Operations
        Operation operation = recommendations.get(0).getOperation();
        Assert.assertEquals(Operation.Type.RESERVE, operation.getType());
        operation = recommendations.get(1).getOperation();
        Assert.assertEquals(Operation.Type.RESERVE, operation.getType());
        operation = recommendations.get(2).getOperation();
        Assert.assertEquals(Operation.Type.RESERVE, operation.getType());

        // Validate CREATE Operation
        operation = recommendations.get(3).getOperation();
        Assert.assertEquals(Operation.Type.CREATE, operation.getType());

        // Validate LAUNCH Operations
        operation = recommendations.get(4).getOperation();
        Assert.assertEquals(Operation.Type.LAUNCH, operation.getType());
        operation = recommendations.get(5).getOperation();
        Assert.assertEquals(Operation.Type.LAUNCH, operation.getType());

        recordOperations(recommendations, sufficientOffer);

        // Launch Task with RUNNING goal state, later.
        podInstanceRequirement = PodInstanceRequirement.create(podInstance, Arrays.asList("node"));
        recommendations = evaluator.evaluate(podInstanceRequirement, Arrays.asList(sufficientOffer));
        // Providing sufficient, but unreserved resources should result in no operations.
        Assert.assertEquals(0, recommendations.size());

        List<String> resourceIds = offerRequirementProvider.getExistingOfferRequirement(podInstance, Arrays.asList("node"))
                .getTaskRequirements().stream()
                .flatMap(taskRequirement -> taskRequirement.getResourceRequirements().stream())
                .map(resourceRequirement -> resourceRequirement.getResourceId())
                .collect(Collectors.toList());
        Assert.assertEquals(resourceIds.toString(), 2, resourceIds.size());

        Offer expectedOffer = OfferTestUtils.getOffer(Arrays.asList(
                ResourceTestUtils.getExpectedScalar("cpus", 1.0, resourceIds.get(0)),
                ResourceTestUtils.getExpectedScalar("disk", 50.0, resourceIds.get(1))));
        recommendations = evaluator.evaluate(podInstanceRequirement, Arrays.asList(expectedOffer));
        // Providing the expected reserved resources should result in a LAUNCH operation.
        Assert.assertEquals(1, recommendations.size());
        operation = recommendations.get(0).getOperation();
        Assert.assertEquals(Operation.Type.LAUNCH, operation.getType());
    }

    @Test
    public void testRelaunchFailedPod() throws Exception {
        ClassLoader classLoader = getClass().getClassLoader();
        File file = new File(classLoader.getResource("resource-set-seq.yml").getFile());
        RawServiceSpec rawServiceSpec = YAMLServiceSpecFactory.generateRawSpecFromYAML(file);
        DefaultServiceSpec serviceSpec = YAMLServiceSpecFactory.generateServiceSpec(rawServiceSpec);

        PodSpec podSpec = serviceSpec.getPods().get(0);
        PodInstance podInstance = new DefaultPodInstance(podSpec, 0);
        PodInstanceRequirement podInstanceRequirement =
                PodInstanceRequirement.create(podInstance, Arrays.asList("format"));

        Offer sufficientOffer = OfferTestUtils.getOffer(Arrays.asList(
                ResourceUtils.getUnreservedScalar("cpus", 3.0),
                ResourceUtils.getUnreservedScalar("disk", 500.0)));

        // Launch Task with FINISHED goal state, for first time.
        List<OfferRecommendation> recommendations = evaluator.evaluate(
                podInstanceRequirement,
                Arrays.asList(sufficientOffer));

        Assert.assertEquals(recommendations.toString(), 6, recommendations.size());

        // Validate RESERVE Operations
        Operation operation = recommendations.get(0).getOperation();
        Assert.assertEquals(Operation.Type.RESERVE, operation.getType());
        operation = recommendations.get(1).getOperation();
        Assert.assertEquals(Operation.Type.RESERVE, operation.getType());
        operation = recommendations.get(2).getOperation();
        Assert.assertEquals(Operation.Type.RESERVE, operation.getType());

        // Validate CREATE Operation
        operation = recommendations.get(3).getOperation();
        Assert.assertEquals(Operation.Type.CREATE, operation.getType());

        // Validate LAUNCH Operations
        operation = recommendations.get(4).getOperation();
        Assert.assertEquals(Operation.Type.LAUNCH, operation.getType());
        operation = recommendations.get(5).getOperation();
        Assert.assertEquals(Operation.Type.LAUNCH, operation.getType());

        recordOperations(recommendations, sufficientOffer);

        // Attempt to launch task again as non-failed.
        podInstanceRequirement = PodInstanceRequirement.create(podInstance, Arrays.asList("node"));
        recommendations = evaluator.evaluate(podInstanceRequirement, Arrays.asList(sufficientOffer));
        // The pod is running fine according to the state store, so no new deployment is issued.
        Assert.assertEquals(recommendations.toString(), 0, recommendations.size());

        // Now the same operation except with the task flagged as having permanently failed.
        podInstanceRequirement = PodInstanceRequirement.createPermanentReplacement(podInstance, Arrays.asList("node"));
        recommendations = evaluator.evaluate(podInstanceRequirement, Arrays.asList(sufficientOffer));
        // A new deployment replaces the prior one above.
        Assert.assertEquals(recommendations.toString(), 6, recommendations.size());

        // Validate RESERVE Operations
        operation = recommendations.get(0).getOperation();
        Assert.assertEquals(Operation.Type.RESERVE, operation.getType());
        operation = recommendations.get(1).getOperation();
        Assert.assertEquals(Operation.Type.RESERVE, operation.getType());
        operation = recommendations.get(2).getOperation();
        Assert.assertEquals(Operation.Type.RESERVE, operation.getType());

        // Validate CREATE Operation
        operation = recommendations.get(3).getOperation();
        Assert.assertEquals(Operation.Type.CREATE, operation.getType());

        // Validate LAUNCH Operations
        operation = recommendations.get(4).getOperation();
        Assert.assertEquals(Operation.Type.LAUNCH, operation.getType());
        operation = recommendations.get(5).getOperation();
        Assert.assertEquals(Operation.Type.LAUNCH, operation.getType());
    }


    private PodInstanceRequirement getDynamicPortPodInstanceRequirement() throws Exception {
        return getPodInstanceRequirement(false, "dynamic-port.yml");
    }

    private PodInstanceRequirement getExistingPortPodInstanceRequirement(
            Resource resource, String yamlFile) throws Exception {
        OfferRequirement offerRequirement = OfferRequirementTestUtils.getOfferRequirement(resource);
        PodInstanceRequirement podInstanceRequirement = getPodInstanceRequirement(false, yamlFile);
        String stateStoreName = TaskSpec.getInstanceName(
                    podInstanceRequirement.getPodInstance(),
                    podInstanceRequirement.getPodInstance().getPod().getTasks().get(0));
        TaskInfo.Builder existingTaskInfo = offerRequirement.getTaskRequirements().iterator().next()
                .getTaskInfo()
                .toBuilder()
                .setName(stateStoreName);
        existingTaskInfo.getLabelsBuilder().setLabels(
                0, existingTaskInfo.getLabels().getLabels(0).toBuilder().setValue("pod-type"));
        existingTaskInfo.getCommandBuilder()
                .getEnvironmentBuilder()
                .addVariablesBuilder()
                .setName(TestConstants.PORT_ENV_NAME)
                .setValue(Long.toString(resource.getRanges().getRange(0).getBegin()));
        offerRequirement.updateTaskRequirement(TestConstants.TASK_NAME, existingTaskInfo.build());
        stateStore.storeTasks(Arrays.asList(existingTaskInfo.build()));

        return podInstanceRequirement;
    }

    private PodInstanceRequirement getMultipleDynamicPortPodInstanceRequirement() throws Exception {
        return getPodInstanceRequirement(false, "multiple-dynamic-port.yml");
    }

    private PodInstanceRequirement getNamedVIPPodInstanceRequirement() throws Exception {
        return getPodInstanceRequirement(false, "named-vip.yml");
    }

    private PodInstanceRequirement getDynamicVIPPodInstanceRequirement() throws Exception {
        return getPodInstanceRequirement(false, "dynamic-vip-port.yml");
    }

    private PodInstanceRequirement getExistingPodInstanceRequirement(
            Resource resource, boolean isVolume) throws Exception {
        OfferRequirement offerRequirement = OfferRequirementTestUtils.getOfferRequirement(resource);
        PodInstanceRequirement podInstanceRequirement = getPodInstanceRequirement(resource, isVolume);
        TaskInfo existingTaskInfo = offerRequirement.getTaskRequirements().iterator().next()
                .getTaskInfo()
                .toBuilder()
                .setName(TaskSpec.getInstanceName(
                        podInstanceRequirement.getPodInstance(),
                        podInstanceRequirement.getPodInstance().getPod().getTasks().get(0)))
                .build();
        stateStore.storeTasks(Arrays.asList(existingTaskInfo));

        return podInstanceRequirement;
    }


    private PodInstanceRequirement getMultipleTaskPodInstanceRequirement() throws Exception {
        return getPodInstanceRequirement(false, "multiple-task.yml");
    }

    private void recordOperations(List<OfferRecommendation> recommendations, Offer offer) throws Exception {
        for (OfferRecommendation recommendation : recommendations) {
            operationRecorder.record(recommendation.getOperation(), offer);
        }
    }
}<|MERGE_RESOLUTION|>--- conflicted
+++ resolved
@@ -20,37 +20,7 @@
 import java.util.stream.Collectors;
 
 @SuppressWarnings("PMD")
-<<<<<<< HEAD
-public class OfferEvaluatorTest {
-
-    private static final String ROOT_ZK_PATH = "/test-root-path";
-    public static final EnvironmentVariables environmentVariables =
-            OfferRequirementTestUtils.getOfferRequirementProviderEnvironment();
-
-    private static TestingServer testZk;
-
-    private OfferRequirementProvider offerRequirementProvider;
-    private StateStore stateStore;
-    private OfferEvaluator evaluator;
-    private PersistentOperationRecorder operationRecorder;
-
-    @BeforeClass
-    public static void beforeAll() throws Exception {
-        testZk = new TestingServer();
-    }
-
-    @Before
-    public void beforeEach() throws Exception {
-        CuratorTestUtils.clear(testZk);
-        stateStore = new CuratorStateStore(ROOT_ZK_PATH, testZk.getConnectString());
-        offerRequirementProvider =
-                new DefaultOfferRequirementProvider(stateStore, TestConstants.SERVICE_NAME, UUID.randomUUID());
-        evaluator = new OfferEvaluator(stateStore, offerRequirementProvider);
-        operationRecorder = new PersistentOperationRecorder(stateStore);
-    }
-=======
 public class OfferEvaluatorTest extends OfferEvaluatorTestBase {
->>>>>>> edf9eab7
 
     @Test
     public void testReserveTaskDynamicPort() throws Exception {
