--- conflicted
+++ resolved
@@ -93,13 +93,9 @@
 
 
 def get_elasticsearch_master(service_name=PACKAGE_NAME):
-    curl_api = _curl_api(service_name, "GET", "coordinator")
+    # just in case, re-fetch the _curl_api in case the elasticsearch master is moved:
     def get_master():
-<<<<<<< HEAD
-        exit_status, output = shakedown.run_command_on_master("{}/_cat/master'".format(curl_api))
-=======
-        exit_status, output = shakedown.run_command_on_master("{}/_cat/master'".format(curl_api("GET")))
->>>>>>> 65c4ac95
+        exit_status, output = shakedown.run_command_on_master("{}/_cat/master'".format(_curl_api(service_name, "GET"))
         if exit_status and len(output.split()) > 0:
             return output.split()[-1]
 
