--- conflicted
+++ resolved
@@ -1,10 +1,12 @@
 package com.mesosphere.sdk.api;
 
+import java.util.ArrayList;
 import java.util.Collection;
 import java.util.Collections;
 import java.util.HashSet;
 import java.util.List;
 import java.util.Map;
+import java.util.Optional;
 import java.util.Set;
 import java.util.TreeSet;
 import java.util.stream.Collectors;
@@ -19,7 +21,6 @@
 import com.mesosphere.sdk.api.types.PrettyJsonResource;
 import com.mesosphere.sdk.api.types.TaskInfoAndStatus;
 import com.mesosphere.sdk.api.types.GroupedTasks;
-<<<<<<< HEAD
 import com.mesosphere.sdk.offer.taskdata.TaskLabelReader;
 import com.mesosphere.sdk.scheduler.TaskKiller;
 import com.mesosphere.sdk.scheduler.recovery.RecoveryType;
@@ -28,14 +29,6 @@
 import com.mesosphere.sdk.state.StateStore;
 
 import org.apache.mesos.Protos;
-=======
-import com.mesosphere.sdk.scheduler.TaskKiller;
-import com.mesosphere.sdk.scheduler.recovery.RecoveryType;
-import com.mesosphere.sdk.state.GoalStateOverride;
-import com.mesosphere.sdk.state.StateStore;
-
-import org.apache.mesos.Protos.TaskInfo;
->>>>>>> bc51bbb4
 import org.json.JSONArray;
 import org.json.JSONException;
 import org.json.JSONObject;
@@ -84,10 +77,7 @@
     @GET
     public Response getPods() {
         try {
-            GroupedTasks groupedTasks = GroupedTasks.create(stateStore);
-
             Set<String> podNames = new TreeSet<>();
-<<<<<<< HEAD
             List<String> unknownTaskNames = new ArrayList<>();
             for (Protos.TaskInfo taskInfo : stateStore.fetchTasks()) {
                 TaskLabelReader labels = new TaskLabelReader(taskInfo);
@@ -99,14 +89,8 @@
                 }
             }
 
-=======
-            podNames.addAll(groupedTasks.byPod.keySet());
->>>>>>> bc51bbb4
             JSONArray jsonArray = new JSONArray(podNames);
 
-            List<String> unknownTaskNames = groupedTasks.unknownPod.stream()
-                    .map(t -> t.getInfo().getName())
-                    .collect(Collectors.toList());
             if (!unknownTaskNames.isEmpty()) {
                 Collections.sort(unknownTaskNames);
                 for (String unknownName : unknownTaskNames) {
@@ -224,13 +208,11 @@
     }
 
     /**
-<<<<<<< HEAD
-=======
-     * Restarts a pod in a "stopped" debug mode.
-     */
-    @Path("/{name}/stop")
+     * Restarts a pod in a normal state following a prior "stop" command.
+     */
+    @Path("/{name}/start")
     @POST
-    public Response stopPod(@PathParam("name") String podName, String bodyPayload) {
+    public Response startPod(@PathParam("name") String podName, String bodyPayload) {
         Set<String> taskFilter;
         try {
             taskFilter = new HashSet<>(RequestUtils.parseJsonList(bodyPayload));
@@ -239,28 +221,6 @@
             return Response.status(Response.Status.BAD_REQUEST).build();
         }
         try {
-            return overrideGoalState(podName, taskFilter, GoalStateOverride.STOPPED);
-        } catch (Exception e) {
-            LOGGER.error(String.format("Failed to stop pod '%s' with task filter '%s'", podName, taskFilter), e);
-            return Response.serverError().build();
-        }
-    }
-
-    /**
->>>>>>> bc51bbb4
-     * Restarts a pod in a normal state following a prior "stop" command.
-     */
-    @Path("/{name}/start")
-    @POST
-    public Response startPod(@PathParam("name") String podName, String bodyPayload) {
-        Set<String> taskFilter;
-        try {
-            taskFilter = new HashSet<>(RequestUtils.parseJsonList(bodyPayload));
-        } catch (JSONException e) {
-            LOGGER.error(String.format("Failed to parse task filter '%s'", bodyPayload), e);
-            return Response.status(Response.Status.BAD_REQUEST).build();
-        }
-        try {
             return overrideGoalState(podName, taskFilter, GoalStateOverride.NONE);
         } catch (Exception e) {
             LOGGER.error(String.format("Failed to start pod '%s' with task filter '%s'", podName, taskFilter), e);
@@ -268,7 +228,6 @@
         }
     }
 
-<<<<<<< HEAD
     private Response overrideGoalState(String podInstanceName, Set<String> taskNameFilter, GoalStateOverride override) {
         Collection<TaskInfoAndStatus> allPodTasks =
                 GroupedTasks.create(stateStore).getPodInstanceTasks(podInstanceName);
@@ -277,23 +236,11 @@
         }
         Collection<TaskInfoAndStatus> podTasks =
                 RequestUtils.filterPodTasks(podInstanceName, allPodTasks, taskNameFilter);
-=======
-    private Response overrideGoalState(String podName, Set<String> taskNameFilter, GoalStateOverride override) {
-        List<TaskInfoAndStatus> allPodTasks = GroupedTasks.create(stateStore).byPod.get(podName);
-        if (allPodTasks == null) {
-            return ResponseUtils.elementNotFoundResponse();
-        }
-        List<TaskInfoAndStatus> podTasks = RequestUtils.filterPodTasks(podName, allPodTasks, taskNameFilter);
->>>>>>> bc51bbb4
         if (podTasks.isEmpty() || podTasks.size() < taskNameFilter.size()) {
             // one or more requested tasks were not found.
             LOGGER.error("Request had task filter: {} but pod '{}' tasks are: {} (matching: {})",
                     taskNameFilter,
-<<<<<<< HEAD
                     podInstanceName,
-=======
-                    podName,
->>>>>>> bc51bbb4
                     allPodTasks.stream().map(t -> t.getInfo().getName()).collect(Collectors.toList()),
                     podTasks.stream().map(t -> t.getInfo().getName()).collect(Collectors.toList()));
             return ResponseUtils.elementNotFoundResponse();
@@ -302,11 +249,7 @@
         // invoke the restart request itself against ALL tasks. this ensures that they're ALL flagged as failed via
         // FailureUtils, which is then checked by DefaultRecoveryPlanManager.
         LOGGER.info("Performing {} goal state override of {} tasks in pod {}:",
-<<<<<<< HEAD
                 override, podTasks.size(), podInstanceName);
-=======
-                override, podTasks.size(), podName);
->>>>>>> bc51bbb4
         if (taskKiller == null) {
             LOGGER.error("Task killer wasn't initialized yet (scheduler started recently?), exiting early.");
             return Response.status(Response.Status.SERVICE_UNAVAILABLE).build();
@@ -319,11 +262,7 @@
         }
 
         // Second pass: Restart the tasks. They will be updated to IN_PROGRESS once we receive a terminal TaskStatus.
-<<<<<<< HEAD
         return killTasks(taskKiller, podInstanceName, podTasks, RecoveryType.TRANSIENT);
-=======
-        return killTasks(taskKiller, podName, podTasks, RecoveryType.TRANSIENT);
->>>>>>> bc51bbb4
     }
 
     /**
@@ -354,15 +293,9 @@
         }
     }
 
-<<<<<<< HEAD
     private Response restartPod(String podInstanceName, RecoveryType recoveryType) {
         // look up all tasks in the provided pod name:
         Collection<TaskInfoAndStatus> podTasks = GroupedTasks.create(stateStore).getPodInstanceTasks(podInstanceName);
-=======
-    private Response restartPod(String podName, RecoveryType recoveryType) {
-        // look up all tasks in the provided pod name:
-        List<TaskInfoAndStatus> podTasks = GroupedTasks.create(stateStore).byPod.get(podName);
->>>>>>> bc51bbb4
         if (podTasks == null || podTasks.isEmpty()) { // shouldn't ever be empty, but just in case
             return ResponseUtils.elementNotFoundResponse();
         }
@@ -370,20 +303,12 @@
         // invoke the restart request itself against ALL tasks. this ensures that they're ALL flagged as failed via
         // FailureUtils, which is then checked by DefaultRecoveryPlanManager.
         LOGGER.info("Performing {} restart of pod {} by killing {} tasks:",
-<<<<<<< HEAD
                 recoveryType, podInstanceName, podTasks.size());
-=======
-                recoveryType, podName, podTasks.size());
->>>>>>> bc51bbb4
         if (taskKiller == null) {
             LOGGER.error("Task killer wasn't initialized yet (scheduler started recently?), exiting early.");
             return Response.status(Response.Status.SERVICE_UNAVAILABLE).build();
         }
-<<<<<<< HEAD
         return killTasks(taskKiller, podInstanceName, podTasks, recoveryType);
-=======
-        return killTasks(taskKiller, podName, podTasks, recoveryType);
->>>>>>> bc51bbb4
     }
 
     private static Response killTasks(
@@ -392,11 +317,7 @@
             Collection<TaskInfoAndStatus> tasksToKill,
             RecoveryType recoveryType) {
         for (TaskInfoAndStatus taskToKill : tasksToKill) {
-<<<<<<< HEAD
             final Protos.TaskInfo taskInfo = taskToKill.getInfo();
-=======
-            final TaskInfo taskInfo = taskToKill.getInfo();
->>>>>>> bc51bbb4
             if (taskToKill.hasStatus()) {
                 LOGGER.info("  {} ({}): currently in state {}",
                         taskInfo.getName(),
@@ -416,7 +337,6 @@
         return jsonOkResponse(json);
     }
 
-<<<<<<< HEAD
     /**
      * Returns a JSON object describing a pod instance and its tasks of the form:
      * <code>{
@@ -432,28 +352,18 @@
             StateStore stateStore, String podInstanceName, Collection<TaskInfoAndStatus> tasks) {
         JSONObject jsonPod = new JSONObject();
         jsonPod.put("name", podInstanceName);
-=======
-    private static JSONArray getStatusesJson(List<TaskInfoAndStatus> tasks) {
-        JSONArray jsonPod = new JSONArray();
->>>>>>> bc51bbb4
         for (TaskInfoAndStatus task : tasks) {
             JSONObject jsonTask = new JSONObject();
             jsonTask.put("id", task.getInfo().getTaskId().getValue());
             jsonTask.put("name", task.getInfo().getName());
-<<<<<<< HEAD
             Optional<String> stateString = getTaskStateString(stateStore, task.getInfo().getName(), task.getStatus());
             if (stateString.isPresent()) {
                 jsonTask.put("state", stateString.get());
-=======
-            if (task.hasStatus()) {
-                jsonTask.put("state", task.getStatus().get().getState().toString());
->>>>>>> bc51bbb4
             }
             jsonPod.append("tasks", jsonTask);
         }
         return jsonPod;
     }
-<<<<<<< HEAD
 
     private static Optional<String> getTaskStateString(
             StateStore stateStore, String taskName, Optional<Protos.TaskStatus> mesosStatus) {
@@ -481,6 +391,4 @@
         }
         return Optional.of(stateString);
     }
-=======
->>>>>>> bc51bbb4
 }