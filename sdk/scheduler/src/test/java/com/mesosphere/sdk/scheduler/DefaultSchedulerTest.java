package com.mesosphere.sdk.scheduler;

import com.fasterxml.jackson.annotation.JsonCreator;
import com.fasterxml.jackson.annotation.JsonProperty;
import com.mesosphere.sdk.config.ConfigStore;
import com.mesosphere.sdk.config.ConfigStoreException;
import com.mesosphere.sdk.config.ConfigurationUpdater;
import com.mesosphere.sdk.dcos.Capabilities;
import com.mesosphere.sdk.offer.Constants;
import com.mesosphere.sdk.offer.OfferRequirement;
import com.mesosphere.sdk.offer.ResourceUtils;
import com.mesosphere.sdk.offer.evaluate.EvaluationOutcome;
import com.mesosphere.sdk.offer.evaluate.placement.PlacementRule;
import com.mesosphere.sdk.offer.evaluate.placement.TestPlacementUtils;
import com.mesosphere.sdk.scheduler.plan.Phase;
import com.mesosphere.sdk.scheduler.plan.Plan;
import com.mesosphere.sdk.scheduler.plan.Status;
import com.mesosphere.sdk.scheduler.plan.Step;
import com.mesosphere.sdk.scheduler.recovery.FailureUtils;
import com.mesosphere.sdk.specification.*;
import com.mesosphere.sdk.state.DefaultConfigStore;
import com.mesosphere.sdk.state.DefaultStateStore;
import com.mesosphere.sdk.state.StateStore;
import com.mesosphere.sdk.state.StateStoreUtils;
import com.mesosphere.sdk.storage.MemPersister;
import com.mesosphere.sdk.storage.PersisterCache;
import com.mesosphere.sdk.testutils.*;
import edu.umd.cs.findbugs.annotations.SuppressFBWarnings;
import org.apache.commons.lang3.builder.EqualsBuilder;
import org.apache.commons.lang3.builder.HashCodeBuilder;
import org.apache.mesos.Protos;
import org.apache.mesos.Protos.Offer;
import org.apache.mesos.Protos.TaskInfo;
import org.apache.mesos.SchedulerDriver;
import org.awaitility.Awaitility;
import org.hamcrest.BaseMatcher;
import org.hamcrest.Description;
import org.hamcrest.Matcher;
import org.junit.*;
import org.junit.contrib.java.lang.system.ExpectedSystemExit;
import org.junit.rules.DisableOnDebug;
import org.junit.rules.TestRule;
import org.junit.rules.Timeout;
import org.mockito.*;

import java.io.IOException;
import java.util.*;
import java.util.concurrent.Callable;
import java.util.concurrent.TimeUnit;
import java.util.stream.Collectors;

import static com.mesosphere.sdk.dcos.DcosConstants.DEFAULT_GPU_POLICY;
import static org.awaitility.Awaitility.to;
import static org.hamcrest.collection.IsIterableContainingInOrder.contains;
import static org.hamcrest.core.IsEqual.equalTo;
import static org.mockito.Matchers.any;
import static org.mockito.Matchers.anyCollectionOf;
import static org.mockito.Mockito.*;

/**
 * This class tests the DefaultScheduler class.
 */
@SuppressWarnings({"PMD.TooManyStaticImports", "unchecked"})
public class DefaultSchedulerTest {
    @SuppressFBWarnings("URF_UNREAD_PUBLIC_OR_PROTECTED_FIELD")
    @Rule
    public TestRule globalTimeout = new DisableOnDebug(new Timeout(30, TimeUnit.SECONDS));
    @Rule
    public final ExpectedSystemExit exit = ExpectedSystemExit.none();
    @Mock
    private SchedulerDriver mockSchedulerDriver;
    @Mock
    private SchedulerFlags mockSchedulerFlags;
    @Captor
    private ArgumentCaptor<Collection<Protos.Offer.Operation>> operationsCaptor;
    @Captor
    private ArgumentCaptor<Collection<Protos.Offer.Operation>> operationsCaptor2;
    public static final SchedulerFlags flags = OfferRequirementTestUtils.getTestSchedulerFlags();

    private static final String SERVICE_NAME = "test-service";
    private static final int TASK_A_COUNT = 1;
    private static final String TASK_A_POD_NAME = "POD-A";
    private static final String TASK_A_NAME = "A";
    private static final double TASK_A_CPU = 1.0;
    private static final double UPDATED_TASK_A_CPU = TASK_A_CPU + 1.0;
    private static final double TASK_A_MEM = 1000.0;
    private static final double TASK_A_DISK = 1500.0;
    private static final String TASK_A_CMD = "echo " + TASK_A_NAME;

    private static final int TASK_B_COUNT = 2;
    private static final String TASK_B_POD_NAME = "POD-B";
    private static final String TASK_B_NAME = "B";
    private static final double TASK_B_CPU = 2.0;
    private static final double TASK_B_MEM = 2000.0;
    private static final double UPDATED_TASK_B_MEM = 2000.0 * 2;
    private static final double TASK_B_DISK = 2500.0;
    private static final String TASK_B_CMD = "echo " + TASK_B_NAME;

    private static final PodSpec podA = TestPodFactory.getPodSpec(
            TASK_A_POD_NAME,
            TestConstants.RESOURCE_SET_ID + "-A",
            TASK_A_NAME,
            TASK_A_CMD,
            TASK_A_COUNT,
            TASK_A_CPU,
            TASK_A_MEM,
            TASK_A_DISK);

    private static final PodSpec podB = TestPodFactory.getPodSpec(
            TASK_B_POD_NAME,
            TestConstants.RESOURCE_SET_ID + "-B",
            TASK_B_NAME,
            TASK_B_CMD,
            TASK_B_COUNT,
            TASK_B_CPU,
            TASK_B_MEM,
            TASK_B_DISK);

    private static final PodSpec updatedPodA = TestPodFactory.getPodSpec(
            TASK_A_POD_NAME,
            TestConstants.RESOURCE_SET_ID + "-A",
            TASK_A_NAME,
            TASK_A_CMD,
            TASK_A_COUNT,
            UPDATED_TASK_A_CPU,
            TASK_A_MEM,
            TASK_A_DISK);

    private static final PodSpec updatedPodB = TestPodFactory.getPodSpec(
            TASK_B_POD_NAME,
            TestConstants.RESOURCE_SET_ID + "-B",
            TASK_B_NAME,
            TASK_B_CMD,
            TASK_B_COUNT,
            TASK_B_CPU,
            UPDATED_TASK_B_MEM,
            TASK_B_DISK);

    private static final PodSpec invalidPodB = TestPodFactory.getPodSpec(
            TASK_B_POD_NAME,
            TestConstants.RESOURCE_SET_ID + "-B",
            TASK_B_NAME,
            TASK_B_CMD,
            TASK_B_COUNT - 1,
            TASK_B_CPU,
            TASK_B_MEM,
            TASK_B_DISK);

    private static final PodSpec scaledPodA = TestPodFactory.getPodSpec(
            TASK_A_POD_NAME,
            TestConstants.RESOURCE_SET_ID + "-A",
            TASK_A_NAME,
            TASK_A_CMD,
            TASK_A_COUNT + 1,
            TASK_A_CPU,
            TASK_A_MEM,
            TASK_A_DISK);

    private static ServiceSpec getServiceSpec(PodSpec... pods) {
        return DefaultServiceSpec.newBuilder()
                .name(SERVICE_NAME)
                .role(TestConstants.ROLE)
                .principal(TestConstants.PRINCIPAL)
                .apiPort(0)
                .zookeeperConnection("badhost-shouldbeignored:2181")
                .pods(Arrays.asList(pods))
                .build();
    }

    private static Capabilities getCapabilities(Boolean enableGpu) throws Exception {
        Capabilities capabilities = mock(Capabilities.class);
        when(capabilities.supportsGpuResource()).thenReturn(enableGpu);
        return capabilities;
    }

    private static Capabilities getCapabilitiesWithDefaultGpuSupport() throws Exception {
        return getCapabilities(DEFAULT_GPU_POLICY);
    }

    private StateStore stateStore;
    private ConfigStore<ServiceSpec> configStore;
    private DefaultScheduler defaultScheduler;

    @Before
    public void beforeEach() throws Exception {
        MockitoAnnotations.initMocks(this);

        when(mockSchedulerFlags.isStateCacheEnabled()).thenReturn(true);
        ServiceSpec serviceSpec = getServiceSpec(podA, podB);
        stateStore = new DefaultStateStore(new PersisterCache(new MemPersister()));
        configStore = new DefaultConfigStore<>(
                DefaultServiceSpec.getConfigurationFactory(serviceSpec), new MemPersister());
        defaultScheduler = DefaultScheduler.newBuilder(serviceSpec, flags)
                .setStateStore(stateStore)
                .setConfigStore(configStore)
                .setCapabilities(getCapabilitiesWithDefaultGpuSupport())
                .build();
        defaultScheduler = new TestScheduler(defaultScheduler, true);
        register();
    }

    @Test
    public void testConstruction() {
        Assert.assertNotNull(defaultScheduler);
    }

    @Test(expected = ConfigStoreException.class)
    public void testConstructConfigStoreWithUnknownCustomType() throws ConfigStoreException {
        ServiceSpec serviceSpecification = getServiceSpec(
                DefaultPodSpec.newBuilder(podA)
                        .placementRule(TestPlacementUtils.PASS)
                        .build());
        Assert.assertTrue(serviceSpecification.getPods().get(0).getPlacementRule().isPresent());
        DefaultScheduler.createConfigStore(serviceSpecification, Collections.emptyList(), new MemPersister());
    }

    @Test(expected = ConfigStoreException.class)
    public void testConstructConfigStoreWithRegisteredCustomTypeMissingEquals() throws ConfigStoreException {
        ServiceSpec serviceSpecification = getServiceSpec(
                DefaultPodSpec.newBuilder(podA)
                        .placementRule(new PlacementRuleMissingEquality())
                        .build());
        Assert.assertTrue(serviceSpecification.getPods().get(0).getPlacementRule().isPresent());
        DefaultScheduler.createConfigStore(
                serviceSpecification, Arrays.asList(PlacementRuleMissingEquality.class), new MemPersister());
    }

    @Test(expected = ConfigStoreException.class)
    public void testConstructConfigStoreWithRegisteredCustomTypeBadAnnotations() throws ConfigStoreException {
        ServiceSpec serviceSpecification = getServiceSpec(
                DefaultPodSpec.newBuilder(podA)
                        .placementRule(new PlacementRuleMismatchedAnnotations("hi"))
                        .build());
        Assert.assertTrue(serviceSpecification.getPods().get(0).getPlacementRule().isPresent());
        DefaultScheduler.createConfigStore(
                serviceSpecification, Arrays.asList(PlacementRuleMismatchedAnnotations.class), new MemPersister());
    }

    @Test
    public void testConstructConfigStoreWithRegisteredGoodCustomType() throws ConfigStoreException {
        ServiceSpec serviceSpecification = getServiceSpec(
                DefaultPodSpec.newBuilder(podA)
                        .placementRule(TestPlacementUtils.PASS)
                        .build());
        Assert.assertTrue(serviceSpecification.getPods().get(0).getPlacementRule().isPresent());
        DefaultScheduler.createConfigStore(
                serviceSpecification, Arrays.asList(TestPlacementUtils.PASS.getClass()), new MemPersister());
    }

    @Test
    public void testEmptyOffers() {
        defaultScheduler.resourceOffers(mockSchedulerDriver, Collections.emptyList());
        verify(mockSchedulerDriver, times(1)).reconcileTasks(any());
        verify(mockSchedulerDriver, times(0)).acceptOffers(any(), anyCollectionOf(Protos.Offer.Operation.class), any());
        verify(mockSchedulerDriver, times(0)).declineOffer(any(), any());
    }

    @Test
    public void testLaunchA() throws InterruptedException {
        installStep(0, 0, getSufficientOfferForTaskA());

        Plan plan = defaultScheduler.deploymentPlanManager.getPlan();
        Assert.assertEquals(Arrays.asList(Status.COMPLETE, Status.PENDING, Status.PENDING),
                PlanTestUtils.getStepStatuses(plan));
    }

    @Test
    public void testLaunchB() throws InterruptedException {
        // Launch A-0
        testLaunchA();
        installStep(1, 0, getSufficientOfferForTaskB());
        Plan plan = defaultScheduler.deploymentPlanManager.getPlan();
        Assert.assertEquals(Arrays.asList(Status.COMPLETE, Status.COMPLETE, Status.PENDING),
                PlanTestUtils.getStepStatuses(plan));
    }

    @Test
    public void testFailLaunchA() throws InterruptedException {
        // Get first Step associated with Task A-0
        Plan plan = defaultScheduler.deploymentPlanManager.getPlan();
        Step stepTaskA0 = plan.getChildren().get(0).getChildren().get(0);
        Assert.assertTrue(stepTaskA0.isPending());

        // Offer sufficient Resource and wait for its acceptance
        UUID offerId = UUID.randomUUID();
        defaultScheduler.resourceOffers(mockSchedulerDriver, Arrays.asList(getInsufficientOfferForTaskA(offerId)));
        defaultScheduler.awaitTermination();
        Assert.assertEquals(Arrays.asList(Status.PREPARED, Status.PENDING, Status.PENDING),
                PlanTestUtils.getStepStatuses(plan));
    }

    @Test
    public void updatePerTaskASpecification() throws InterruptedException, IOException, Exception {
        // Launch A and B in original configuration
        testLaunchB();
        defaultScheduler.awaitTermination();
        defaultScheduler = DefaultScheduler
                .newBuilder(getServiceSpec(updatedPodA, podB), flags)
                .setStateStore(stateStore)
                .setConfigStore(configStore)
                .setCapabilities(getCapabilitiesWithDefaultGpuSupport())
                .build();
        register();

        Plan plan = defaultScheduler.deploymentPlanManager.getPlan();
        Assert.assertEquals(Arrays.asList(Status.PENDING, Status.COMPLETE, Status.PENDING),
                PlanTestUtils.getStepStatuses(plan));
    }

    @Test
    public void updatePerTaskBSpecification() throws InterruptedException, IOException, Exception {
        // Launch A and B in original configuration
        testLaunchB();
        defaultScheduler.awaitTermination();
        defaultScheduler = DefaultScheduler
                .newBuilder(getServiceSpec(podA, updatedPodB), flags)
                .setStateStore(stateStore)
                .setConfigStore(configStore)
                .setCapabilities(getCapabilitiesWithDefaultGpuSupport())
                .build();
        register();

        Plan plan = defaultScheduler.deploymentPlanManager.getPlan();
        Assert.assertEquals(Arrays.asList(Status.COMPLETE, Status.PENDING, Status.PENDING),
                PlanTestUtils.getStepStatuses(plan));
    }

    @Test
    public void updateTaskTypeASpecification() throws InterruptedException, IOException, Exception {
        // Launch A and B in original configuration
        testLaunchB();
        defaultScheduler.awaitTermination();

        defaultScheduler = DefaultScheduler
                .newBuilder(getServiceSpec(scaledPodA, podB), flags)
                .setStateStore(stateStore)
                .setConfigStore(configStore)
                .setCapabilities(getCapabilitiesWithDefaultGpuSupport())
                .build();
        register();

        Plan plan = defaultScheduler.deploymentPlanManager.getPlan();
        Assert.assertEquals(
                Arrays.asList(Status.COMPLETE, Status.PENDING, Status.COMPLETE, Status.PENDING),
                PlanTestUtils.getStepStatuses(plan));
    }

    @Test
    public void testLaunchAndRecovery() throws Exception {
        // Get first Step associated with Task A-0
        Plan plan = defaultScheduler.deploymentPlanManager.getPlan();
        Step stepTaskA0 = plan.getChildren().get(0).getChildren().get(0);
        Assert.assertTrue(stepTaskA0.isPending());

        // Offer sufficient Resource and wait for its acceptance
        Protos.Offer offer1 = getSufficientOfferForTaskA();
        defaultScheduler.resourceOffers(mockSchedulerDriver, Arrays.asList(offer1));
        verify(mockSchedulerDriver, timeout(1000).times(1)).acceptOffers(
                collectionThat(contains(offer1.getId())),
                operationsCaptor.capture(),
                any());

        Collection<Protos.Offer.Operation> operations = operationsCaptor.getValue();
        Protos.TaskID launchedTaskId = getTaskId(operations);

        // Sent TASK_RUNNING status
        statusUpdate(launchedTaskId, Protos.TaskState.TASK_RUNNING);

        // Wait for the Step to become Complete
        Awaitility.await().atMost(1, TimeUnit.SECONDS).untilCall(to(stepTaskA0).isComplete(), equalTo(true));
        Assert.assertEquals(Arrays.asList(Status.COMPLETE, Status.PENDING, Status.PENDING),
                PlanTestUtils.getStepStatuses(plan));

        // Sent TASK_KILLED status
        statusUpdate(launchedTaskId, Protos.TaskState.TASK_KILLED);

        reset(mockSchedulerDriver);

        // Make offers sufficient to recover Task A-0 and launch Task B-0,
        // and also have some unused reserved resources for cleaning, and verify that only one of those three happens.
        Protos.Resource cpus = ResourceTestUtils.getDesiredCpu(1.0);
        cpus = ResourceUtils.setResourceId(cpus, UUID.randomUUID().toString());
        Protos.Resource mem = ResourceTestUtils.getDesiredMem(1.0);
        mem = ResourceUtils.setResourceId(mem, UUID.randomUUID().toString());

        Protos.Offer offerA = Protos.Offer.newBuilder(getSufficientOfferForTaskA())
                .addAllResources(operations.stream()
                        .filter(Protos.Offer.Operation::hasReserve)
                        .flatMap(operation -> operation.getReserve().getResourcesList().stream())
                        .collect(Collectors.toList()))
                .addResources(cpus)
                .addResources(mem)
                .build();
        Protos.Offer offerB = Protos.Offer.newBuilder(getSufficientOfferForTaskB())
                .addAllResources(operations.stream()
                        .filter(Protos.Offer.Operation::hasReserve)
                        .flatMap(operation -> operation.getReserve().getResourcesList().stream())
                        .collect(Collectors.toList()))
                .addResources(cpus)
                .addResources(mem)
                .build();
        Protos.Offer offerC = Protos.Offer.newBuilder(getSufficientOfferForTaskB())
                .addAllResources(operations.stream()
                        .filter(Protos.Offer.Operation::hasReserve)
                        .flatMap(operation -> operation.getReserve().getResourcesList().stream())
                        .collect(Collectors.toList()))
                .addResources(cpus)
                .addResources(mem)
                .build();

        defaultScheduler.resourceOffers(mockSchedulerDriver, Arrays.asList(offerA, offerB, offerC));
        defaultScheduler.awaitTermination();

        // Verify that acceptOffer is called thrice, once each for recovery, launch, and cleanup.
        // Use a separate captor as the other one was already used against an acceptOffers call in this test case.
        verify(mockSchedulerDriver, times(3)).acceptOffers(
                any(),
                operationsCaptor2.capture(),
                any());
        final List<Collection<Protos.Offer.Operation>> allOperations = operationsCaptor2.getAllValues();
        Assert.assertEquals(3, allOperations.size());
        boolean recovery = false;
        boolean launch = false;
        boolean unreserve = false;

        for (Collection<Protos.Offer.Operation> operationSet : allOperations) {
            switch (operationSet.size()) {
                case 1:
                    // One LAUNCH operation
                    if (operationSet.iterator().next().getType()
                            == Protos.Offer.Operation.Type.LAUNCH) {
                        recovery = true;
                    }
                    break;
                case 2:
                    // Two UNRESERVE operations
                    if (operationSet.stream().allMatch(object -> object.getType()
                            == Protos.Offer.Operation.Type.UNRESERVE)) {
                        recovery = true;
                    }
                    unreserve = true;
                    break;
                case 5:
                    // Three RESERVE, One CREATE and One LAUNCH operation
                    int reserveOp = 0;
                    int createOp = 0;
                    int launchOp = 0;
                    for (Protos.Offer.Operation operation : operationSet) {
                        switch (operation.getType()) {
                            case RESERVE:
                                ++reserveOp;
                                break;
                            case CREATE:
                                ++createOp;
                                break;
                            case LAUNCH:
                                ++launchOp;
                                break;
                            default:
                                Assert.assertTrue("Expected RESERVE, CREATE, or LAUNCH, got " + operation.getType(),
                                        false);
                        }
                    }
                    if (reserveOp == 3 && createOp == 1 && launchOp == 1) {
                        launch = true;
                    }
                    break;
                default:
                    break;
            }
        }

        Assert.assertTrue(recovery);
        Assert.assertTrue(launch);
        Assert.assertTrue(unreserve);
    }

    @Test
    public void testConfigurationUpdate() throws Exception {
        // Get first Step associated with Task A-0
        Plan plan = defaultScheduler.deploymentPlanManager.getPlan();
        Step stepTaskA0 = plan.getChildren().get(0).getChildren().get(0);
        Assert.assertTrue(stepTaskA0.isPending());

        // Offer sufficient Resource and wait for its acceptance
        Protos.Offer offer1 = getSufficientOfferForTaskA();
        defaultScheduler.resourceOffers(mockSchedulerDriver, Arrays.asList(offer1));
        verify(mockSchedulerDriver, timeout(1000).times(1)).acceptOffers(
                collectionThat(contains(offer1.getId())),
                operationsCaptor.capture(),
                any());

        Collection<Protos.Offer.Operation> operations = operationsCaptor.getValue();
        Protos.TaskID launchedTaskId = getTaskId(operations);

        // Sent TASK_RUNNING status
        statusUpdate(launchedTaskId, Protos.TaskState.TASK_RUNNING);

        // Wait for the Step to become Complete
        Awaitility.await().atMost(1, TimeUnit.SECONDS).untilCall(to(stepTaskA0).isComplete(), equalTo(true));
        Assert.assertEquals(Arrays.asList(Status.COMPLETE, Status.PENDING, Status.PENDING),
                PlanTestUtils.getStepStatuses(plan));

        Assert.assertTrue(stepTaskA0.isComplete());
        Assert.assertEquals(0, defaultScheduler.recoveryPlanManager.getPlan().getChildren().size());

        // Perform Configuration Update
        defaultScheduler = DefaultScheduler
                .newBuilder(getServiceSpec(updatedPodA, podB), flags)
                .setStateStore(stateStore)
                .setConfigStore(configStore)
                .setCapabilities(getCapabilitiesWithDefaultGpuSupport())
                .build();
        defaultScheduler = new TestScheduler(defaultScheduler, true);
        register();
        defaultScheduler.reconciler.forceComplete();
        plan = defaultScheduler.deploymentPlanManager.getPlan();
        stepTaskA0 = plan.getChildren().get(0).getChildren().get(0);
        Assert.assertEquals(Status.PENDING, stepTaskA0.getStatus());

        List<Protos.Resource> expectedResources = getExpectedResources(operations);
        Protos.Resource neededAdditionalResource = ResourceTestUtils.getUnreservedCpu(UPDATED_TASK_A_CPU - TASK_A_CPU);
        expectedResources.add(neededAdditionalResource);

        // Start update Step
        Protos.Offer insufficientOffer = OfferTestUtils.getOffer(neededAdditionalResource);
        defaultScheduler.resourceOffers(mockSchedulerDriver, Arrays.asList(insufficientOffer));
        verify(mockSchedulerDriver, timeout(1000).times(1)).killTask(launchedTaskId);
        verify(mockSchedulerDriver, timeout(1000).times(1)).declineOffer(insufficientOffer.getId());
        Assert.assertEquals(Status.PREPARED, stepTaskA0.getStatus());

        // Sent TASK_KILLED status
        statusUpdate(launchedTaskId, Protos.TaskState.TASK_KILLED);
        Assert.assertEquals(Status.PREPARED, stepTaskA0.getStatus());
        Assert.assertEquals(0, defaultScheduler.recoveryPlanManager.getPlan().getChildren().size());

        Protos.Offer expectedOffer = OfferTestUtils.getOffer(expectedResources);
        defaultScheduler.resourceOffers(mockSchedulerDriver, Arrays.asList(expectedOffer));
        verify(mockSchedulerDriver, timeout(1000).times(1)).acceptOffers(
                collectionThat(contains(expectedOffer.getId())),
                operationsCaptor.capture(),
                any());
        Awaitility.await().atMost(1, TimeUnit.SECONDS).untilCall(to(stepTaskA0).isStarting(), equalTo(true));
        Assert.assertEquals(0, defaultScheduler.recoveryPlanManager.getPlan().getChildren().size());

        operations = operationsCaptor.getValue();
        launchedTaskId = getTaskId(operations);
        statusUpdate(launchedTaskId, Protos.TaskState.TASK_RUNNING);
        Awaitility.await().atMost(1, TimeUnit.SECONDS).untilCall(to(stepTaskA0).isComplete(), equalTo(true));
    }

    @Test
    public void testInvalidConfigurationUpdate() throws Exception {
        // Launch A and B in original configuration
        testLaunchB();
        defaultScheduler.awaitTermination();

        // Get initial target config UUID
        UUID targetConfigId = configStore.getTargetConfig();

        // Build new scheduler with invalid config (shrinking task count)
        defaultScheduler = DefaultScheduler
                .newBuilder(getServiceSpec(podA, invalidPodB), flags)
                .setStateStore(stateStore)
                .setConfigStore(configStore)
                .setCapabilities(getCapabilitiesWithDefaultGpuSupport())
                .build();

        // Ensure prior target configuration is still intact
        Assert.assertEquals(targetConfigId, configStore.getTargetConfig());
        Assert.assertEquals(1, defaultScheduler.plans.size());

        Plan deployPlan = defaultScheduler.plans.stream().findAny().get();
        Assert.assertEquals(1, deployPlan.getErrors().size());
    }

    private List<Protos.Resource> getExpectedResources(Collection<Protos.Offer.Operation> operations) {
        for (Protos.Offer.Operation operation : operations) {
            if (operation.getType().equals(Protos.Offer.Operation.Type.LAUNCH)) {
                return operation.getLaunch().getTaskInfosList().stream()
                        .flatMap(taskInfo -> taskInfo.getResourcesList().stream())
                        .collect(Collectors.toList());
            }
        }

        return Collections.emptyList();
    }

    @Test
    public void testSuppress() {
        install();
    }

    @Test
    public void testRevive() {
        List<Protos.TaskID> taskIds = install();
        statusUpdate(taskIds.get(0), Protos.TaskState.TASK_FAILED);

        Awaitility.await()
            .atMost(1, TimeUnit.SECONDS)
            .until(new Callable<Boolean>() {
                @Override
                public Boolean call() throws Exception {
                    return !StateStoreUtils.isSuppressed(stateStore);
                }
            });
    }

    @Test
    public void testApiServerNotReadyDecline() {
        TestScheduler testScheduler = new TestScheduler(defaultScheduler, false);
        testScheduler.resourceOffers(mockSchedulerDriver, Arrays.asList(getSufficientOfferForTaskA()));
        verify(mockSchedulerDriver, timeout(1000).times(1)).declineOffer(any());
    }

    @Test
    public void testOverrideDeployWithUpdate() {
        Collection<Plan> plans = getDeployUpdatePlans();
        ConfigurationUpdater.UpdateResult updateResult = mock(ConfigurationUpdater.UpdateResult.class);
        when(updateResult.getDeploymentType()).thenReturn(ConfigurationUpdater.UpdateResult.DeploymentType.UPDATE);
        plans = DefaultScheduler.Builder.overrideDeployPlan(plans, updateResult);

        Plan deployPlan = plans.stream()
                .filter(plan -> plan.getName().equals(Constants.DEPLOY_PLAN_NAME))
                .findFirst().get();

        Assert.assertEquals(1, deployPlan.getChildren().size());
    }

    @Test
    public void testNoOverrideOfDeployPlanOnInstall() {
        Collection<Plan> plans = getDeployUpdatePlans();
        ConfigurationUpdater.UpdateResult updateResult = mock(ConfigurationUpdater.UpdateResult.class);
        when(updateResult.getDeploymentType()).thenReturn(ConfigurationUpdater.UpdateResult.DeploymentType.DEPLOY);
        plans = DefaultScheduler.Builder.overrideDeployPlan(plans, updateResult);

        Plan deployPlan = plans.stream()
                .filter(plan -> plan.getName().equals(Constants.DEPLOY_PLAN_NAME))
                .findFirst().get();

        Assert.assertEquals(2, deployPlan.getChildren().size());
    }

    /**
     * Deploy plan has 2 phases, update plan has 1 for distinguishing which was chosen.
     */
    private Collection<Plan> getDeployUpdatePlans() {
        Phase phase = mock(Phase.class);
        Plan deployPlan = mock(Plan.class);
        when(deployPlan.getName()).thenReturn(Constants.DEPLOY_PLAN_NAME);
        when(deployPlan.getChildren()).thenReturn(Arrays.asList(phase, phase));

        Plan updatePlan = mock(Plan.class);
        when(updatePlan.getName()).thenReturn(Constants.UPDATE_PLAN_NAME);
        when(updatePlan.getChildren()).thenReturn(Arrays.asList(phase));

        Assert.assertEquals(2, deployPlan.getChildren().size());
        Assert.assertEquals(1, updatePlan.getChildren().size());

<<<<<<< HEAD
    @Test
    public void testApiServerTimeout() throws Exception {
        int timeoutMillis = 100;
        when(mockSchedulerFlags.getApiServerInitTimeout()).thenReturn(java.time.Duration.ofMillis(timeoutMillis));
        defaultScheduler = DefaultScheduler
                .newBuilder(getServiceSpec(updatedPodA, podB), mockSchedulerFlags)
                .setStateStore(stateStore)
                .setConfigStore(configStore)
                .setCapabilities(getCapabilitiesWithDefaultGpuSupport())
                .build();
        Assert.assertFalse(defaultScheduler.apiServerReady());
        Thread.sleep(timeoutMillis * 10);
        exit.expectSystemExitWithStatus(SchedulerErrorCode.API_SERVER_TIMEOUT.getValue());
        defaultScheduler.apiServerReady();
=======
        return Arrays.asList(deployPlan, updatePlan);
>>>>>>> 65ff69ed
    }

    private Callable<Boolean> taskMarkFailed(String taskName) {
        return () -> FailureUtils.isLabeledAsFailed(stateStore.fetchTask(taskName).get());
    }

    private int countOperationType(
            Protos.Offer.Operation.Type operationType,
            Collection<Protos.Offer.Operation> operations) {
        int count = 0;
        for (Protos.Offer.Operation operation : operations) {
            if (operation.getType().equals(operationType)) {
                count++;
            }
        }
        return count;
    }

    private Protos.TaskID getTaskId(Collection<Protos.Offer.Operation> operations) {
        for (Protos.Offer.Operation operation : operations) {
            if (operation.getType().equals(Protos.Offer.Operation.Type.LAUNCH)) {
                return operation.getLaunch().getTaskInfosList().get(0).getTaskId();
            }
        }

        return null;
    }

    private Protos.TaskStatus getTaskStatus(Protos.TaskID taskID, Protos.TaskState state) {
        return Protos.TaskStatus.newBuilder()
                .setTaskId(taskID)
                .setState(state)
                .build();
    }

    private void register() {
        defaultScheduler.registered(mockSchedulerDriver, TestConstants.FRAMEWORK_ID, TestConstants.MASTER_INFO);
    }

    private Protos.Offer getInsufficientOfferForTaskA(UUID offerId) {
        return Protos.Offer.newBuilder()
                .setId(Protos.OfferID.newBuilder().setValue(offerId.toString()).build())
                .setFrameworkId(TestConstants.FRAMEWORK_ID)
                .setSlaveId(TestConstants.AGENT_ID)
                .setHostname(TestConstants.HOSTNAME)
                .addAllResources(
                        Arrays.asList(
                                ResourceTestUtils.getUnreservedCpu(TASK_A_CPU / 2.0),
                                ResourceTestUtils.getUnreservedMem(TASK_A_MEM / 2.0)))
                .build();
    }

    private Protos.Offer getSufficientOfferForTaskA() {
        UUID offerId = UUID.randomUUID();

        return Protos.Offer.newBuilder()
                .setId(Protos.OfferID.newBuilder().setValue(offerId.toString()).build())
                .setFrameworkId(TestConstants.FRAMEWORK_ID)
                .setSlaveId(TestConstants.AGENT_ID)
                .setHostname(TestConstants.HOSTNAME)
                .addAllResources(
                        Arrays.asList(
                                ResourceTestUtils.getUnreservedCpu(TASK_A_CPU),
                                ResourceTestUtils.getUnreservedMem(TASK_A_MEM),
                                ResourceTestUtils.getUnreservedDisk(TASK_A_DISK)))
                .build();
    }

    private Protos.Offer getSufficientOfferForTaskB() {
        UUID offerId = UUID.randomUUID();

        return Protos.Offer.newBuilder()
                .setId(Protos.OfferID.newBuilder().setValue(offerId.toString()).build())
                .setFrameworkId(TestConstants.FRAMEWORK_ID)
                .setSlaveId(TestConstants.AGENT_ID)
                .setHostname(TestConstants.HOSTNAME)
                .addAllResources(
                        Arrays.asList(
                                ResourceTestUtils.getUnreservedCpu(TASK_B_CPU),
                                ResourceTestUtils.getUnreservedMem(TASK_B_MEM),
                                ResourceTestUtils.getUnreservedDisk(TASK_B_DISK)))
                .build();
    }
    
    private static <T> Collection<T> collectionThat(final Matcher<Iterable<? extends T>> matcher) {
        return Matchers.argThat(new BaseMatcher<Collection<T>>() {
            @Override
            public boolean matches(Object item) {
                return matcher.matches(item);
            }

            @Override
            public void describeTo(Description description) {
                matcher.describeTo(description);
            }
        });
    }

    private Protos.TaskID installStep(int phaseIndex, int stepIndex, Protos.Offer offer) {
        // Get first Step associated with Task A-0
        Plan plan = defaultScheduler.deploymentPlanManager.getPlan();
        List<Protos.Offer> offers = Arrays.asList(offer);
        Protos.OfferID offerId = offer.getId();
        Step step = plan.getChildren().get(phaseIndex).getChildren().get(stepIndex);
        Assert.assertTrue(step.isPending());

        // Offer sufficient Resource and wait for its acceptance
        defaultScheduler.resourceOffers(mockSchedulerDriver, offers);
        verify(mockSchedulerDriver, timeout(1000).times(1)).acceptOffers(
                (Collection<Protos.OfferID>) Matchers.argThat(contains(offerId)),
                operationsCaptor.capture(),
                any());

        // Verify 2 Reserve and 1 Launch Operations were executed
        Collection<Protos.Offer.Operation> operations = operationsCaptor.getValue();
        Assert.assertEquals(5, operations.size());
        Assert.assertEquals(3, countOperationType(Protos.Offer.Operation.Type.RESERVE, operations));
        Assert.assertEquals(1, countOperationType(Protos.Offer.Operation.Type.CREATE, operations));
        Assert.assertEquals(1, countOperationType(Protos.Offer.Operation.Type.LAUNCH, operations));
        Awaitility.await().atMost(1, TimeUnit.SECONDS).untilCall(to(step).isStarting(), equalTo(true));

        // Sent TASK_RUNNING status
        Protos.TaskID taskId = getTaskId(operations);
        statusUpdate(getTaskId(operations), Protos.TaskState.TASK_RUNNING);

        // Wait for the Step to become Complete
        Awaitility.await().atMost(1, TimeUnit.SECONDS).untilCall(to(step).isComplete(), equalTo(true));

        return taskId;
    }

    private void statusUpdate(Protos.TaskID launchedTaskId, Protos.TaskState state) {
        Protos.TaskStatus runningStatus = getTaskStatus(launchedTaskId, state);
        defaultScheduler.statusUpdate(mockSchedulerDriver, runningStatus);
    }

    /**
     * Installs the service.
     */
    private List<Protos.TaskID> install() {
        List<Protos.TaskID> taskIds = new ArrayList<>();

        Plan plan = defaultScheduler.deploymentPlanManager.getPlan();
        taskIds.add(installStep(0, 0, getSufficientOfferForTaskA()));
        taskIds.add(installStep(1, 0, getSufficientOfferForTaskB()));
        taskIds.add(installStep(1, 1, getSufficientOfferForTaskB()));

        Assert.assertEquals(Arrays.asList(Status.COMPLETE, Status.COMPLETE, Status.COMPLETE),
                PlanTestUtils.getStepStatuses(plan));
        Assert.assertTrue(StateStoreUtils.isSuppressed(stateStore));

        return taskIds;
    }

    private static class PlacementRuleMissingEquality implements PlacementRule {
        @Override
        public EvaluationOutcome filter(Offer offer, OfferRequirement offerRequirement,
                            Collection<TaskInfo> tasks) {
            return EvaluationOutcome.pass(this, "test pass");
        }
    }

    private static class PlacementRuleMismatchedAnnotations implements PlacementRule {

        private final String fork;

        @JsonCreator
        PlacementRuleMismatchedAnnotations(@JsonProperty("wrong") String spoon) {
            this.fork = spoon;
        }

        @Override
        public EvaluationOutcome filter(Offer offer, OfferRequirement offerRequirement,
                            Collection<TaskInfo> tasks) {
            return EvaluationOutcome.pass(this, "test pass");
        }

        @JsonProperty("message")
        private String getMsg() {
            return fork;
        }

        @Override
        public boolean equals(Object o) {
            return EqualsBuilder.reflectionEquals(this, o);
        }

        @Override
        public int hashCode() {
            return HashCodeBuilder.reflectionHashCode(this);
        }
    }

    private static class TestScheduler extends DefaultScheduler {
        private final boolean apiServerReady;

        public TestScheduler(DefaultScheduler defaultScheduler, boolean apiServerReady) {
            super(
                    defaultScheduler.serviceSpec,
                    flags,
                    defaultScheduler.resources,
                    defaultScheduler.plans,
                    defaultScheduler.stateStore,
                    defaultScheduler.configStore,
                    defaultScheduler.offerRequirementProvider,
                    defaultScheduler.customEndpointProducers,
                    defaultScheduler.customRestartHook,
                    defaultScheduler.recoveryPlanOverriderFactory,
                    new ConfigurationUpdater.UpdateResult(
                            UUID.randomUUID(),
                            ConfigurationUpdater.UpdateResult.DeploymentType.DEPLOY,
                            Collections.emptyList()));
            this.apiServerReady = apiServerReady;
        }

        @Override
        public boolean apiServerReady() {
            return apiServerReady;
        }
    }
}<|MERGE_RESOLUTION|>--- conflicted
+++ resolved
@@ -16,7 +16,6 @@
 import com.mesosphere.sdk.scheduler.plan.Plan;
 import com.mesosphere.sdk.scheduler.plan.Status;
 import com.mesosphere.sdk.scheduler.plan.Step;
-import com.mesosphere.sdk.scheduler.recovery.FailureUtils;
 import com.mesosphere.sdk.specification.*;
 import com.mesosphere.sdk.state.DefaultConfigStore;
 import com.mesosphere.sdk.state.DefaultStateStore;
@@ -656,29 +655,7 @@
 
         Assert.assertEquals(2, deployPlan.getChildren().size());
         Assert.assertEquals(1, updatePlan.getChildren().size());
-
-<<<<<<< HEAD
-    @Test
-    public void testApiServerTimeout() throws Exception {
-        int timeoutMillis = 100;
-        when(mockSchedulerFlags.getApiServerInitTimeout()).thenReturn(java.time.Duration.ofMillis(timeoutMillis));
-        defaultScheduler = DefaultScheduler
-                .newBuilder(getServiceSpec(updatedPodA, podB), mockSchedulerFlags)
-                .setStateStore(stateStore)
-                .setConfigStore(configStore)
-                .setCapabilities(getCapabilitiesWithDefaultGpuSupport())
-                .build();
-        Assert.assertFalse(defaultScheduler.apiServerReady());
-        Thread.sleep(timeoutMillis * 10);
-        exit.expectSystemExitWithStatus(SchedulerErrorCode.API_SERVER_TIMEOUT.getValue());
-        defaultScheduler.apiServerReady();
-=======
         return Arrays.asList(deployPlan, updatePlan);
->>>>>>> 65ff69ed
-    }
-
-    private Callable<Boolean> taskMarkFailed(String taskName) {
-        return () -> FailureUtils.isLabeledAsFailed(stateStore.fetchTask(taskName).get());
     }
 
     private int countOperationType(
@@ -758,7 +735,7 @@
                                 ResourceTestUtils.getUnreservedDisk(TASK_B_DISK)))
                 .build();
     }
-    
+
     private static <T> Collection<T> collectionThat(final Matcher<Iterable<? extends T>> matcher) {
         return Matchers.argThat(new BaseMatcher<Collection<T>>() {
             @Override
