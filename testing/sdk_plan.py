--- conflicted
+++ resolved
@@ -45,7 +45,6 @@
     else:
         path = "/v1/service/{}/plans/{}".format(multiservice_name, plan)
 
-<<<<<<< HEAD
     response = sdk_cmd.service_request('GET', service_name, path, retry=False, raise_on_error=False)
     if response.status_code == 417:
         return response  # Plan has errors: Avoid throwing an exception, return plan as-is.
@@ -59,18 +58,6 @@
         stop_max_delay=timeout_seconds * 1000)
     def wait_for_plan():
         return get_plan_once(service_name, plan, multiservice_name)
-=======
-    # We need to DIY error handling/retry because the query will return 417 if the plan has errors.
-    @retrying.retry(wait_fixed=1000, stop_max_delay=timeout_seconds * 1000)
-    def wait_for_plan():
-        response = sdk_cmd.service_request(
-            "GET", service_name, path, retry=False, raise_on_error=False
-        )
-        if response.status_code == 417:
-            return response  # avoid throwing, return plan with errors
-        response.raise_for_status()
-        return response
->>>>>>> f101c86d
 
     return wait_for_plan()
 
@@ -258,7 +245,6 @@
         - node-deploy STARTING: node-0:[server]=STARTING, node-1:[server]=PENDING, node-2:[server]=PENDING
         - node-other PENDING: somestep=PENDING
         - errors: foo, bar
-<<<<<<< HEAD
         '''
         return '\n- {} ({}): {}'.format(
             phase['name'],
@@ -271,18 +257,4 @@
         ''.join(phase_string(phase) for phase in plan['phases']))
     if plan.get('errors', []):
         plan_str += '\n- errors: {}'.format(', '.join(plan['errors']))
-=======
-        """
-        return "\n- {} {}: {}".format(
-            phase["name"],
-            phase["status"],
-            ", ".join("{}={}".format(step["name"], step["status"]) for step in phase["steps"]),
-        )
-
-    plan_str = "{} {}:{}".format(
-        plan_name, plan["status"], "".join(phase_string(phase) for phase in plan["phases"])
-    )
-    if plan.get("errors", []):
-        plan_str += "\n- errors: {}".format(", ".join(plan["errors"]))
->>>>>>> f101c86d
     return plan_str