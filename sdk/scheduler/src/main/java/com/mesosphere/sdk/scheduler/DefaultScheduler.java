--- conflicted
+++ resolved
@@ -114,15 +114,6 @@
         this.updateResult = updateResult;
     }
 
-<<<<<<< HEAD
-        // When these collections are empty, we don't do anything extra:
-        private final List<Plan> manualPlans = new ArrayList<>();
-        private final Map<String, RawPlan> yamlPlans = new HashMap<>();
-        private final Map<String, EndpointProducer> endpointProducers = new HashMap<>();
-        private Capabilities capabilities;
-        private Collection<Object> customResources = new ArrayList<>();
-        private RecoveryPlanOverriderFactory recoveryPlanOverriderFactory;
-=======
     /**
      * Creates a new {@link Builder} based on the provided {@link ServiceSpec} describing the service, including
      * details such as the service name, the pods/tasks to be deployed, and the plans describing how the deployment
@@ -131,7 +122,6 @@
     public static Builder newBuilder(ServiceSpec serviceSpec, SchedulerFlags schedulerFlags) {
         return new Builder(serviceSpec, schedulerFlags);
     }
->>>>>>> 296bd9ca
 
     /**
      * Creates and returns a new default {@link StateStore} suitable for passing to {@link DefaultScheduler.Builder}.
@@ -241,19 +231,9 @@
         }
     }
 
-<<<<<<< HEAD
-        /**
-         * Specifies custom endpoint resources which should be exposed through the scheduler's API server, in addition
-         * to the defaults.
-         */
-        public Builder setCustomResources(Collection<Object> customResources) {
-            this.customResources = customResources;
-            return this;
-=======
     private static Collection<Plan> updateDeployPlan(Collection<Plan> plans, List<String> errors) {
         if (errors.isEmpty()) {
             return plans;
->>>>>>> 296bd9ca
         }
 
         Collection<Plan> updatedPlans = new ArrayList<>();
@@ -343,18 +323,10 @@
             failureMonitor = new NeverFailureMonitor();
         }
 
-<<<<<<< HEAD
-            return new DefaultScheduler(
-                    serviceSpec,
-                    getSchedulerFlags(),
-                    customResources,
-                    plans,
-=======
         List<RecoveryPlanOverrider> overrideRecoveryPlanManagers = new ArrayList<>();
         if (recoveryPlanOverriderFactory.isPresent()) {
             LOGGER.info("Adding overriding recovery plan manager.");
             overrideRecoveryPlanManagers.add(recoveryPlanOverriderFactory.get().create(
->>>>>>> 296bd9ca
                     stateStore,
                     configStore,
                     plans));
@@ -549,7 +521,7 @@
         private Optional<Collection<ConfigValidator<ServiceSpec>>> configValidatorsOptional = Optional.empty();
         private Optional<RestartHook> restartHookOptional = Optional.empty();
         private Capabilities capabilities;
-        private Collection<Object> resources = new ArrayList<>();
+        private Collection<Object> customResources = new ArrayList<>();
         private RecoveryPlanOverriderFactory recoveryPlanOverriderFactory;
 
         private Builder(ServiceSpec serviceSpec, SchedulerFlags schedulerFlags) {
@@ -681,8 +653,8 @@
          * Specifies custom endpoint resources which should be exposed through the scheduler's API server, in addition
          * to the defaults.
          */
-        public Builder setCustomResources(Collection<Object> resources) {
-            this.resources = resources;
+        public Builder setCustomResources(Collection<Object> customResources) {
+            this.customResources = customResources;
             return this;
         }
 
@@ -840,7 +812,7 @@
             return new DefaultScheduler(
                     serviceSpec,
                     getSchedulerFlags(),
-                    resources,
+                    customResources,
                     plans,
                     stateStore,
                     configStore,
