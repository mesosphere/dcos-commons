--- conflicted
+++ resolved
@@ -89,14 +89,9 @@
 
 
 @retrying.retry(
-<<<<<<< HEAD
     wait_fixed=1000,
     stop_max_delay=DEFAULT_HDFS_TIMEOUT * 1000,
     retry_on_result=lambda res: not res)
-=======
-    wait_fixed=1000, stop_max_delay=DEFAULT_HDFS_TIMEOUT * 1000, retry_on_result=lambda res: not res
-)
->>>>>>> f101c86d
 def get_name_node_status(service_name, name_node):
     rc, output = run_hdfs_command(
         service_name, "/{}/bin/hdfs haadmin -getServiceState {}".format(HADOOP_VERSION, name_node)
@@ -136,18 +131,10 @@
     @retrying.retry(
         wait_fixed=1000,
         stop_max_delay=DEFAULT_HDFS_TIMEOUT * 1000,
-<<<<<<< HEAD
         retry_on_result=lambda res: not res)
     def fn():
         rc, _, _ = sdk_cmd.master_ssh(full_command)
         return rc == 0
-=======
-        retry_on_result=lambda res: not res[0],
-    )
-    def fn():
-        return sdk_cmd.master_ssh(full_command)
-
->>>>>>> f101c86d
     return fn()
 
 
