--- conflicted
+++ resolved
@@ -137,17 +137,12 @@
                     },
                     "keytab_secret": {
                       "type": "string",
-<<<<<<< HEAD
                       "description": "The name of the DC/OS secret storing the keytab",
-                      "default": "__dcos_base64__kafka_keytab"
                     },
                     "debug": {
                       "type": "boolean",
                       "description": "Turn debug Kerberos logging on or off to assist in diagnosing issues with Kerberos authentication.",
                       "default": false
-=======
-                      "description": "The name of the DC/OS secret storing the keytab"
->>>>>>> f9fd029d
                     }
                   }
                 },
