--- conflicted
+++ resolved
@@ -58,370 +58,9 @@
      * including details such as the service name, the pods/tasks to be deployed, and the plans describing how the
      * deployment should be organized.
      */
-<<<<<<< HEAD
-    public static SchedulerBuilder newBuilder(ServiceSpec serviceSpec, SchedulerFlags schedulerFlags)
-            throws PersisterException {
-        return new SchedulerBuilder(serviceSpec, schedulerFlags);
-=======
-    public static class Builder {
-        private ServiceSpec serviceSpec;
-        private final SchedulerConfig schedulerConfig;
-        private final Persister persister;
-
-        // When these optionals are unset, we use default values:
-        private Optional<StateStore> stateStoreOptional = Optional.empty();
-        private Optional<ConfigStore<ServiceSpec>> configStoreOptional = Optional.empty();
-
-        // When these collections are empty, we don't do anything extra:
-        private final List<Plan> manualPlans = new ArrayList<>();
-        private final Map<String, RawPlan> yamlPlans = new HashMap<>();
-        private final Map<String, EndpointProducer> endpointProducers = new HashMap<>();
-        private Collection<ConfigValidator<ServiceSpec>> customConfigValidators = new ArrayList<>();
-        private Collection<Object> customResources = new ArrayList<>();
-        private RecoveryPlanOverriderFactory recoveryPlanOverriderFactory;
-
-        private Builder(ServiceSpec serviceSpec, SchedulerConfig schedulerConfig) throws PersisterException {
-            this(
-                    serviceSpec,
-                    schedulerConfig,
-                    schedulerConfig.isStateCacheEnabled() ?
-                            new PersisterCache(CuratorPersister.newBuilder(serviceSpec).build()) :
-                            CuratorPersister.newBuilder(serviceSpec).build());
-        }
-
-        private Builder(ServiceSpec serviceSpec, SchedulerConfig schedulerConfig, Persister persister) {
-            this.serviceSpec = serviceSpec;
-            this.schedulerConfig = schedulerConfig;
-            this.persister = persister;
-        }
-
-        /**
-         * Returns the {@link ServiceSpec} which was provided via the constructor.
-         */
-        public ServiceSpec getServiceSpec() {
-            return serviceSpec;
-        }
-
-        /**
-         * Returns the {@link SchedulerConfig} object which was provided via the constructor.
-         */
-        public SchedulerConfig getSchedulerConfig() {
-            return schedulerConfig;
-        }
-
-        /**
-         * Specifies a custom {@link StateStore}, otherwise the return value of
-         * {@link DefaultScheduler#createStateStore(ServiceSpec, SchedulerConfig)} will be used.
-         * <p>
-         * The state store persists copies of task information and task status for all tasks running in the service.
-         *
-         * @throws IllegalStateException if the state store is already set, via a previous call to either
-         *                               {@link #setStateStore(StateStore)} or to {@link #getStateStore()}
-         */
-        public Builder setStateStore(StateStore stateStore) {
-            if (stateStoreOptional.isPresent()) {
-                // Any customization of the state store must be applied BEFORE getStateStore() is ever called.
-                throw new IllegalStateException("State store is already set. Was getStateStore() invoked before this?");
-            }
-            this.stateStoreOptional = Optional.ofNullable(stateStore);
-            return this;
-        }
-
-        /**
-         * Returns the {@link StateStore} provided via {@link #setStateStore(StateStore)}, or a reasonable default
-         * created via {@link DefaultScheduler#createStateStore(ServiceSpec, SchedulerConfig)}.
-         * <p>
-         * In order to avoid cohesiveness issues between this setting and the {@link #build()} step,
-         * {@link #setStateStore(StateStore)} may not be invoked after this has been called.
-         */
-        public StateStore getStateStore() {
-            if (!stateStoreOptional.isPresent()) {
-                setStateStore(new StateStore(persister));
-            }
-            return stateStoreOptional.get();
-        }
-
-        /**
-         * Specifies a custom {@link ConfigStore}.
-         * <p>
-         * The config store persists a copy of the current configuration ('target' configuration),
-         * while also storing historical configurations.
-         */
-        public Builder setConfigStore(ConfigStore<ServiceSpec> configStore) {
-            if (configStoreOptional.isPresent()) {
-                // Any customization of the state store must be applied BEFORE getConfigStore() is ever called.
-                throw new IllegalStateException(
-                        "Config store is already set. Was getConfigStore() invoked before this?");
-            }
-            this.configStoreOptional = Optional.ofNullable(configStore);
-            return this;
-        }
-
-        /**
-         * Returns the {@link ConfigStore} provided via {@link #setConfigStore(ConfigStore)}, or a reasonable default
-         * created via {@link DefaultScheduler#createConfigStore(ServiceSpec, Collection)}.
-         * <p>
-         * In order to avoid cohesiveness issues between this setting and the {@link #build()} step,
-         * {@link #setConfigStore(ConfigStore)} may not be invoked after this has been called.
-         */
-        public ConfigStore<ServiceSpec> getConfigStore() {
-            if (!configStoreOptional.isPresent()) {
-                try {
-                    setConfigStore(createConfigStore(serviceSpec, Collections.emptyList(), persister));
-                } catch (ConfigStoreException e) {
-                    throw new IllegalStateException("Failed to create default config store", e);
-                }
-            }
-            return configStoreOptional.get();
-        }
-
-        /**
-         * Specifies custom endpoint resources which should be exposed through the scheduler's API server, in addition
-         * to the defaults.
-         */
-        public Builder setCustomResources(Collection<Object> customResources) {
-            this.customResources = customResources;
-            return this;
-        }
-
-        /**
-         * Specifies a custom list of configuration validators to be run when updating to a new target configuration,
-         * or otherwise uses the default validators returned by {@link DefaultScheduler#defaultConfigValidators()}.
-         */
-        public Builder setCustomConfigValidators(Collection<ConfigValidator<ServiceSpec>> customConfigValidators) {
-            this.customConfigValidators = customConfigValidators;
-            return this;
-        }
-
-        /**
-         * Specifies a custom {@link EndpointProducer} to be added to the /endpoints API. This may be used by services
-         * which wish to expose custom endpoint information via that API.
-         *
-         * @param name             the name of the endpoint to be exposed
-         * @param endpointProducer the producer to be invoked when the provided endpoint name is requested
-         */
-        public Builder setEndpointProducer(String name, EndpointProducer endpointProducer) {
-            endpointProducers.put(name, endpointProducer);
-            return this;
-        }
-
-        /**
-         * Sets the {@link Plan}s from the provided {@link RawServiceSpec} to this instance, using a
-         * {@link DefaultPlanGenerator} to handle conversion. This is overridden by any plans manually provided by
-         * {@link #setPlans(Collection)}.
-         *
-         * @throws ConfigStoreException  if creating a default config store fails
-         * @throws IllegalStateException if the plans were already set either via this call or via
-         *                               {@link #setPlans(Collection)}
-         */
-        public Builder setPlansFrom(RawServiceSpec rawServiceSpec) throws ConfigStoreException {
-            if (rawServiceSpec.getPlans() != null) {
-                this.yamlPlans.clear();
-                this.yamlPlans.putAll(rawServiceSpec.getPlans());
-            }
-            return this;
-        }
-
-        /**
-         * Sets the provided {@link Plan}s to this instance. This may be used when no {@link RawServiceSpec} is
-         * available, and overrides any calls to {@link #setPlansFrom(RawServiceSpec)}.
-         *
-         * @throws IllegalStateException if the plans were already set either via this call or via
-         *                               {@link #setPlansFrom(RawServiceSpec)}
-         */
-        public Builder setPlans(Collection<Plan> plans) {
-            this.manualPlans.clear();
-            this.manualPlans.addAll(plans);
-            return this;
-        }
-
-        /**
-         * Sets the provided {@link PlanManager} to be the plan manager used for recovery.
-         *
-         * @param recoveryPlanOverriderFactory the factory whcih generates the custom recovery plan manager
-         */
-        public Builder setRecoveryManagerFactory(RecoveryPlanOverriderFactory recoveryPlanOverriderFactory) {
-            this.recoveryPlanOverriderFactory = recoveryPlanOverriderFactory;
-            return this;
-        }
-
-        /**
-         * Gets or generate plans against the given service spec.
-         *
-         * @param stateStore  The state store to use for plan generation.
-         * @param configStore The config store to use for plan generation.
-         * @return a collection of plans
-         */
-        public Collection<Plan> getPlans(StateStore stateStore, ConfigStore<ServiceSpec> configStore) {
-            final String plansType;
-            final Collection<Plan> plans;
-            if (!manualPlans.isEmpty()) {
-                plansType = "manual";
-                plans = new ArrayList<>(manualPlans);
-            } else if (!yamlPlans.isEmpty()) {
-                plansType = "YAML";
-                // Note: Any internal Plan generation must only be AFTER updating/validating the config. Otherwise plans
-                // may look at the old config and mistakenly think they're COMPLETE.
-                DefaultPlanGenerator planGenerator = new DefaultPlanGenerator(configStore, stateStore);
-                plans = yamlPlans.entrySet().stream()
-                        .map(e -> planGenerator.generate(e.getValue(), e.getKey(), serviceSpec.getPods()))
-                        .collect(Collectors.toList());
-            } else {
-                plansType = "generated";
-                try {
-                    if (!configStore.list().isEmpty()) {
-                        plans = Arrays.asList(
-                                new DeployPlanFactory(
-                                        new DefaultPhaseFactory(
-                                                new DefaultStepFactory(configStore, stateStore)))
-                                        .getPlan(configStore.fetch(configStore.getTargetConfig())));
-                    } else {
-                        plans = Collections.emptyList();
-                    }
-                } catch (ConfigStoreException e) {
-                    throw new IllegalStateException(e);
-                }
-            }
-
-            LOGGER.info("Got {} {} plan{}: {}",
-                    plans.size(),
-                    plansType,
-                    plans.size() == 1 ? "" : "s",
-                    plans.stream().map(plan -> plan.getName()).collect(Collectors.toList()));
-            return plans;
-        }
-
-        /**
-         * Detects whether or not the previous deployment's type was set or not and if not, sets it in the state store.
-         *
-         * @param stateStore  The stateStore to get last deployment type from.
-         * @param configStore The configStore to get plans from.
-         */
-        private void fixLastDeploymentType(StateStore stateStore, ConfigStore<ServiceSpec> configStore) {
-            ConfigurationUpdater.UpdateResult.DeploymentType lastDeploymentType =
-                    StateStoreUtils.getLastCompletedUpdateType(stateStore);
-            if (lastDeploymentType.equals(ConfigurationUpdater.UpdateResult.DeploymentType.NONE)) {
-                Collection<Plan> plans = getPlans(stateStore, configStore);
-                Optional<Plan> deployPlan = getDeployPlan(plans);
-
-                if (deployPlan.isPresent() && deployPlan.get().isComplete()) {
-                    StateStoreUtils.setLastCompletedUpdateType(
-                            stateStore,
-                            ConfigurationUpdater.UpdateResult.DeploymentType.DEPLOY);
-                }
-            }
-        }
-
-        /**
-         * Creates a new scheduler instance with the provided values or their defaults.
-         *
-         * @return a new scheduler instance
-         * @throws IllegalStateException if config validation failed when updating the target config.
-         */
-        public DefaultScheduler build() {
-            try {
-                new CapabilityValidator().validate(serviceSpec);
-            } catch (CapabilityValidator.CapabilityValidationException e) {
-                throw new IllegalStateException("Failed to validate provided ServiceSpec", e);
-            }
-
-            // Get custom or default config and state stores (defaults handled by getStateStore()/getConfigStore()):
-            final StateStore stateStore = getStateStore();
-            final ConfigStore<ServiceSpec> configStore = getConfigStore();
-            fixLastDeploymentType(stateStore, configStore);
-
-            // Update/validate config as needed to reflect the new service spec:
-            Collection<ConfigValidator<ServiceSpec>> configValidators = new ArrayList<>();
-            configValidators.addAll(defaultConfigValidators(getSchedulerConfig()));
-            configValidators.addAll(customConfigValidators);
-
-            final ConfigurationUpdater.UpdateResult configUpdateResult =
-                    updateConfig(serviceSpec, stateStore, configStore, configValidators);
-
-            if (!configUpdateResult.getErrors().isEmpty()) {
-                LOGGER.warn("Failed to update configuration due to errors with configuration {}: {}",
-                        configUpdateResult.getTargetId(), configUpdateResult.getErrors());
-                try {
-                    // If there were errors maintain the last accepted target configuration.
-                    serviceSpec = configStore.fetch(configStore.getTargetConfig());
-                } catch (ConfigStoreException e) {
-                    LOGGER.error("Failed to maintain pervious target configuration.");
-                    throw new IllegalStateException(e);
-                }
-            }
-
-            Collection<Plan> plans = getPlans(stateStore, configStore);
-            plans = overrideDeployPlan(plans, configUpdateResult);
-            Optional<Plan> deployOptional = getDeployPlan(plans);
-            if (!deployOptional.isPresent()) {
-                throw new IllegalStateException("No deploy plan provided.");
-            }
-
-            List<String> errors = configUpdateResult.getErrors().stream()
-                    .map(ConfigValidationError::toString)
-                    .collect(Collectors.toList());
-            plans = updateDeployPlan(plans, errors);
-
-            return new DefaultScheduler(
-                    serviceSpec,
-                    getSchedulerConfig(),
-                    customResources,
-                    plans,
-                    stateStore,
-                    configStore,
-                    endpointProducers,
-                    Optional.ofNullable(recoveryPlanOverriderFactory));
-        }
-
-        /**
-         * Given the plans specified and the update scenario, the deploy plan may be overriden by a specified update
-         * plan.
-         */
-        public static Collection<Plan> overrideDeployPlan(
-                Collection<Plan> plans,
-                ConfigurationUpdater.UpdateResult updateResult) {
-
-            Optional<Plan> updatePlanOptional = plans.stream()
-                    .filter(plan -> plan.getName().equals(Constants.UPDATE_PLAN_NAME))
-                    .findFirst();
-
-            LOGGER.info(String.format("Update type: '%s', Found update plan: '%s'",
-                    updateResult.getDeploymentType().name(),
-                    updatePlanOptional.isPresent()));
-
-            if (updateResult.getDeploymentType().equals(ConfigurationUpdater.UpdateResult.DeploymentType.UPDATE)
-                    && updatePlanOptional.isPresent()) {
-                LOGGER.info("Overriding deploy plan with update plan.");
-
-                Plan updatePlan = updatePlanOptional.get();
-                Plan deployPlan = new DefaultPlan(
-                        Constants.DEPLOY_PLAN_NAME,
-                        updatePlan.getChildren(),
-                        updatePlan.getStrategy(),
-                        Collections.emptyList());
-
-                plans = new ArrayList<>(
-                        plans.stream()
-                                .filter(plan -> !plan.getName().equals(Constants.DEPLOY_PLAN_NAME))
-                                .filter(plan -> !plan.getName().equals(Constants.UPDATE_PLAN_NAME))
-                                .collect(Collectors.toList()));
-
-                plans.add(deployPlan);
-            }
-
-            return plans;
-        }
-    }
-
-    /**
-     * Creates a new {@link Builder} based on the provided {@link ServiceSpec} describing the service, including
-     * details such as the service name, the pods/tasks to be deployed, and the plans describing how the deployment
-     * should be organized.
-     */
-    public static Builder newBuilder(ServiceSpec serviceSpec, SchedulerConfig schedulerConfig)
-            throws PersisterException {
-        return new Builder(serviceSpec, schedulerConfig);
->>>>>>> 9bc3249d
+    public static SchedulerBuilder newBuilder(
+            ServiceSpec serviceSpec, SchedulerConfig schedulerConfig) throws PersisterException {
+        return new SchedulerBuilder(serviceSpec, schedulerConfig);
     }
 
     /**
@@ -431,108 +70,8 @@
      */
     @VisibleForTesting
     public static SchedulerBuilder newBuilder(
-            ServiceSpec serviceSpec,
-            SchedulerConfig schedulerConfig,
-            Persister persister) throws PersisterException {
-<<<<<<< HEAD
-        return new SchedulerBuilder(serviceSpec, schedulerFlags, persister);
-=======
-        return new Builder(serviceSpec, schedulerConfig, persister);
-    }
-
-    /**
-     * Version of {@link #createConfigStore(ServiceSpec, Collection)} which allows passing a custom {@link Persister}
-     * object. Exposed for unit tests.
-     */
-    @VisibleForTesting
-    static ConfigStore<ServiceSpec> createConfigStore(
-            ServiceSpec serviceSpec, Collection<Class<?>> customDeserializationSubtypes, Persister persister)
-            throws ConfigStoreException {
-        return new ConfigStore<>(
-                DefaultServiceSpec.getConfigurationFactory(serviceSpec, customDeserializationSubtypes),
-                persister);
-    }
-
-    /**
-     * Returns the default configuration validators used by {@link DefaultScheduler} instances. Additional custom
-     * validators may be added to this list using {@link Builder#setCustomConfigValidators(Collection)}.
-     */
-    public static List<ConfigValidator<ServiceSpec>> defaultConfigValidators(SchedulerConfig schedulerConfig) {
-        // Return a list to allow direct append by the caller.
-        return Arrays.asList(
-                new ServiceNameCannotContainDoubleUnderscores(),
-                new PodSpecsCannotShrink(),
-                new TaskVolumesCannotChange(),
-                new PodSpecsCannotChangeNetworkRegime(),
-                new PreReservationCannotChange(),
-                new UserCannotChange(),
-                new TLSRequiresServiceAccount(schedulerConfig));
-    }
-
-    /**
-     * Updates the configuration target to reflect the provided {@code serviceSpec} using the provided
-     * {@code configValidators}, or stays with the previous configuration if there were validation errors.
-     *
-     * @param serviceSpec      the service specification to use
-     * @param stateStore       the state store to pass to the updater
-     * @param configStore      the config store to pass to the updater
-     * @param configValidators the list of config validators, see {@link #defaultConfigValidators()} for reasonable
-     *                         defaults
-     * @return the config update result, which may contain one or more validation errors produced by
-     * {@code configValidators}
-     */
-    public static ConfigurationUpdater.UpdateResult updateConfig(
-            ServiceSpec serviceSpec,
-            StateStore stateStore,
-            ConfigStore<ServiceSpec> configStore,
-            Collection<ConfigValidator<ServiceSpec>> configValidators) {
-        LOGGER.info("Updating config with {} validators...", configValidators.size());
-        ConfigurationUpdater<ServiceSpec> configurationUpdater = new DefaultConfigurationUpdater(
-                stateStore, configStore, DefaultServiceSpec.getComparatorInstance(), configValidators);
-        try {
-            return configurationUpdater.updateConfiguration(serviceSpec);
-        } catch (ConfigStoreException e) {
-            LOGGER.error("Fatal error when performing configuration update. Service exiting.", e);
-            throw new IllegalStateException(e);
-        }
-    }
-
-    private static Optional<Plan> getDeployPlan(Collection<Plan> plans) {
-        List<Plan> deployPlans = plans.stream().filter(Plan::isDeployPlan).collect(Collectors.toList());
-
-        if (deployPlans.size() == 1) {
-            return Optional.of(deployPlans.get(0));
-        } else if (deployPlans.size() == 0) {
-            return Optional.empty();
-        } else {
-            String errMsg = String.format("Found multiple deploy plans: %s", deployPlans);
-            LOGGER.error(errMsg);
-            throw new IllegalStateException(errMsg);
-        }
-    }
-
-    private static Collection<Plan> updateDeployPlan(Collection<Plan> plans, List<String> errors) {
-        if (errors.isEmpty()) {
-            return plans;
-        }
-
-        Collection<Plan> updatedPlans = new ArrayList<>();
-        Plan deployPlan = getDeployPlan(plans).get();
-        deployPlan = new DefaultPlan(
-                deployPlan.getName(),
-                deployPlan.getChildren(),
-                deployPlan.getStrategy(),
-                errors);
-
-        updatedPlans.add(deployPlan);
-        for (Plan plan : plans) {
-            if (!plan.isDeployPlan()) {
-                updatedPlans.add(plan);
-            }
-        }
-
-        return updatedPlans;
->>>>>>> 9bc3249d
+            ServiceSpec serviceSpec, SchedulerConfig schedulerConfig, Persister persister) throws PersisterException {
+        return new SchedulerBuilder(serviceSpec, schedulerConfig, persister);
     }
 
     /**
