--- conflicted
+++ resolved
@@ -2,15 +2,10 @@
 
 import com.mesosphere.sdk.api.types.EndpointProducer;
 import com.mesosphere.sdk.curator.CuratorPersister;
-<<<<<<< HEAD
 import com.mesosphere.sdk.curator.CuratorUtils;
-import com.mesosphere.sdk.kafka.api.*;
-=======
-import com.mesosphere.sdk.dcos.DcosConstants;
 import com.mesosphere.sdk.kafka.api.BrokerResource;
 import com.mesosphere.sdk.kafka.api.KafkaZKClient;
 import com.mesosphere.sdk.kafka.api.TopicResource;
->>>>>>> 296bd9ca
 import com.mesosphere.sdk.kafka.cmd.CmdExecutor;
 import com.mesosphere.sdk.kafka.upgrade.FilterStateStore;
 import com.mesosphere.sdk.kafka.upgrade.KafkaConfigUpgrade;
@@ -34,17 +29,11 @@
  */
 public class KafkaService extends DefaultService {
     public KafkaService(File pathToYamlSpecification) throws Exception {
-<<<<<<< HEAD
-        RawServiceSpec rawServiceSpec = new RawServiceSpecBuilder(pathToYamlSpecification).build();
-=======
         super(createSchedulerBuilder(pathToYamlSpecification));
     }
 
-    private static DefaultScheduler.Builder createSchedulerBuilder(File pathToYamlSpecification)
-            throws Exception {
-
-        RawServiceSpec rawServiceSpec = YAMLServiceSpecFactory.generateRawSpecFromYAML(pathToYamlSpecification);
->>>>>>> 296bd9ca
+    private static DefaultScheduler.Builder createSchedulerBuilder(File pathToYamlSpecification) throws Exception {
+        RawServiceSpec rawServiceSpec = new RawServiceSpecBuilder(pathToYamlSpecification).build();
         SchedulerFlags schedulerFlags = SchedulerFlags.fromEnv();
 
         // "master.mesos:2181" + "/dcos-service-path__to__my__kafka":
@@ -81,17 +70,10 @@
         return schedulerBuilder;
     }
 
-<<<<<<< HEAD
-    private Collection<Object> getResources(String zookeeperConnection, String serviceName) {
+    private static Collection<Object> getResources(String zookeeperConnection, String serviceName) {
         KafkaZKClient kafkaZKClient =
                 new KafkaZKClient(zookeeperConnection, CuratorUtils.getServiceRootPath(serviceName));
-=======
-    private static Collection<Object> getResources(String zookeeperConnection, String serviceName) {
-        KafkaZKClient kafkaZKClient = new KafkaZKClient(
-                zookeeperConnection,
-                DcosConstants.SERVICE_ROOT_PATH_PREFIX + serviceName);
 
->>>>>>> 296bd9ca
         final Collection<Object> apiResources = new ArrayList<>();
         apiResources.add(new BrokerResource(kafkaZKClient));
         apiResources.add(
