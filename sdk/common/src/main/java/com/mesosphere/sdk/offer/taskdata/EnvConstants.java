--- conflicted
+++ resolved
@@ -21,12 +21,7 @@
     /** Provides top-level-domain suffix for DNS with Navstar (uses overlay network and the host network). **/
     public static final String FRAMEWORK_TLD_TASKENV = "FRAMEWORK_TLD";
     /** Provides top-level-domain suffix for Mesos-DNS (only reflects task IP when the task is on the
-<<<<<<< HEAD
-     *  host network).
-     */
-=======
      *  host network). */
->>>>>>> d9aeba93
     public static final String MESOS_TLD_TASKENV = "MESOS_DNS_TLD";
 
 }