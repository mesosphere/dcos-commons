package com.mesosphere.sdk.testutils;

import com.mesosphere.sdk.dcos.clients.DcosVersionClient;
import com.mesosphere.sdk.offer.TaskException;

import org.apache.mesos.Protos.HealthCheck;
import org.apache.mesos.Protos.TaskInfo;

import com.mesosphere.sdk.offer.taskdata.TaskLabelWriter;
import com.mesosphere.sdk.scheduler.SchedulerConfig;

import java.time.Duration;
import java.util.*;

import static org.mockito.Mockito.mock;
import static org.mockito.Mockito.when;

/**
 * This class provides utility methods for tests concerned with OfferRequirements.
 */
public class OfferRequirementTestUtils {

    private static class TestDcosCluster extends DcosVersionClient {
        private static final String RESPONSE_TEMPLATE =
                "{ 'version': '%s', " +
                        "'dcos-image-commit': 'test-commit', " +
                        "'bootstrap-id': 'test-bootstrap-id' }";

        private final String version;

        TestDcosCluster(String version) {
            this.version = version;
        }

        @Override
        protected String fetchUri(String path) {
            return String.format(RESPONSE_TEMPLATE, version);
        }
    }

    public static DcosVersionClient getTestCluster(String version) {
        return new TestDcosCluster(version);
    }

    public static Optional<HealthCheck> getReadinessCheck(TaskInfo taskInfo) throws TaskException {
        return new TaskLabelWriter(taskInfo) {
            @Override
            public Optional<HealthCheck> getReadinessCheck() throws TaskException {
                return super.getReadinessCheck();
            }
        }.getReadinessCheck();
    }

<<<<<<< HEAD
    public static SchedulerFlags getTestSchedulerFlags() {
        SchedulerFlags schedulerFlags = mock(SchedulerFlags.class);
        when(schedulerFlags.getApiServerPort()).thenReturn(TestConstants.PORT_API_VALUE);
        when(schedulerFlags.getExecutorURI()).thenReturn("test-executor-uri");
        when(schedulerFlags.getJavaURI()).thenReturn("test-java-uri");
        when(schedulerFlags.getLibmesosURI()).thenReturn("test-libmesos-uri");
        when(schedulerFlags.getDcosSpace()).thenReturn("/");
        when(schedulerFlags.getApiServerInitTimeout()).thenReturn(Duration.ofSeconds(10));
        return schedulerFlags;
=======
    public static SchedulerConfig getTestSchedulerConfig() {
        SchedulerConfig schedulerConfig = mock(SchedulerConfig.class);
        when(schedulerConfig.getApiServerPort()).thenReturn(TestConstants.PORT_API_VALUE);
        when(schedulerConfig.getExecutorURI()).thenReturn("test-executor-uri");
        when(schedulerConfig.getJavaURI()).thenReturn("test-java-uri");
        when(schedulerConfig.getLibmesosURI()).thenReturn("test-libmesos-uri");
        when(schedulerConfig.getDcosSpace()).thenReturn("/");
        when(schedulerConfig.getSecretsNamespace(TestConstants.SERVICE_NAME)).thenReturn(TestConstants.SERVICE_NAME);
        when(schedulerConfig.getApiServerInitTimeout()).thenReturn(Duration.ofSeconds(10));
        return schedulerConfig;
>>>>>>> 9bc3249d
    }
}<|MERGE_RESOLUTION|>--- conflicted
+++ resolved
@@ -51,17 +51,6 @@
         }.getReadinessCheck();
     }
 
-<<<<<<< HEAD
-    public static SchedulerFlags getTestSchedulerFlags() {
-        SchedulerFlags schedulerFlags = mock(SchedulerFlags.class);
-        when(schedulerFlags.getApiServerPort()).thenReturn(TestConstants.PORT_API_VALUE);
-        when(schedulerFlags.getExecutorURI()).thenReturn("test-executor-uri");
-        when(schedulerFlags.getJavaURI()).thenReturn("test-java-uri");
-        when(schedulerFlags.getLibmesosURI()).thenReturn("test-libmesos-uri");
-        when(schedulerFlags.getDcosSpace()).thenReturn("/");
-        when(schedulerFlags.getApiServerInitTimeout()).thenReturn(Duration.ofSeconds(10));
-        return schedulerFlags;
-=======
     public static SchedulerConfig getTestSchedulerConfig() {
         SchedulerConfig schedulerConfig = mock(SchedulerConfig.class);
         when(schedulerConfig.getApiServerPort()).thenReturn(TestConstants.PORT_API_VALUE);
@@ -72,6 +61,5 @@
         when(schedulerConfig.getSecretsNamespace(TestConstants.SERVICE_NAME)).thenReturn(TestConstants.SERVICE_NAME);
         when(schedulerConfig.getApiServerInitTimeout()).thenReturn(Duration.ofSeconds(10));
         return schedulerConfig;
->>>>>>> 9bc3249d
     }
 }