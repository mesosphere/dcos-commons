package com.mesosphere.sdk.offer.evaluate;

import com.google.common.annotations.VisibleForTesting;
import com.mesosphere.sdk.api.ArtifactResource;
import com.mesosphere.sdk.api.EndpointUtils;
import com.mesosphere.sdk.dcos.DcosConstants;
import com.mesosphere.sdk.offer.CommonIdUtils;
import com.mesosphere.sdk.offer.Constants;
import com.mesosphere.sdk.offer.InvalidRequirementException;
import com.mesosphere.sdk.offer.TaskException;
import com.mesosphere.sdk.offer.taskdata.EnvConstants;
import com.mesosphere.sdk.offer.taskdata.EnvUtils;
import com.mesosphere.sdk.offer.taskdata.TaskLabelReader;
import com.mesosphere.sdk.offer.taskdata.TaskLabelWriter;
import com.mesosphere.sdk.scheduler.SchedulerFlags;
import com.mesosphere.sdk.scheduler.plan.PodInstanceRequirement;
import com.mesosphere.sdk.specification.*;
import com.mesosphere.sdk.specification.util.RLimit;
import org.apache.commons.lang3.StringUtils;
import org.apache.commons.lang3.builder.ToStringBuilder;
import org.apache.mesos.Protos;
import org.slf4j.Logger;
import org.slf4j.LoggerFactory;

import java.net.URI;
import java.util.*;
import java.util.stream.Collectors;


/**
 * A {@link PodInfoBuilder} encompasses a mutable group of {@link org.apache.mesos.Protos.TaskInfo.Builder}s and,
 * optionally, a {@link org.apache.mesos.Protos.ExecutorInfo.Builder}. This supports the modification of task infos
 * during the evaluation process, allowing e.g. dynamic ports to be represented as environment variables in the task
 * to which they are attached.
 */
public class PodInfoBuilder {
    private static final Logger LOGGER = LoggerFactory.getLogger(PodInfoBuilder.class);
    private static final String CONFIG_TEMPLATE_KEY_FORMAT = "CONFIG_TEMPLATE_%s";
    private static final String CONFIG_TEMPLATE_DOWNLOAD_PATH = "config-templates/";
    private Set<Long> assignedOverlayPorts = new HashSet<>();
    private final Map<String, Protos.TaskInfo.Builder> taskBuilders = new HashMap<>();
    private Protos.ExecutorInfo.Builder executorBuilder;
    private final PodInstance podInstance;
    private final Map<String, Map<String, String>> lastTaskEnvs;
    private final boolean useDefaultExecutor;

    public PodInfoBuilder(
            PodInstanceRequirement podInstanceRequirement,
            String serviceName,
            UUID targetConfigId,
            SchedulerFlags schedulerFlags,
            Collection<Protos.TaskInfo> currentPodTasks,
            Protos.FrameworkID frameworkID,
            boolean useDefaultExecutor) throws InvalidRequirementException {
        PodInstance podInstance = podInstanceRequirement.getPodInstance();
        this.useDefaultExecutor = useDefaultExecutor;

        for (TaskSpec taskSpec : podInstance.getPod().getTasks()) {
            Protos.TaskInfo.Builder taskInfoBuilder =
                    getTaskInfo(
                            podInstance,
                            taskSpec,
                            podInstanceRequirement.getEnvironment(),
                            serviceName,
                            targetConfigId,
                            schedulerFlags).toBuilder();
            // Store tasks against the task spec name 'node' instead of 'broker-0-node': the pod segment is redundant
            // as we're only looking at tasks within a given pod
            this.taskBuilders.put(taskSpec.getName(), taskInfoBuilder);

            taskSpec.getResourceSet().getResources().stream()
                    .filter(resourceSpec -> resourceSpec.getName().equals(Constants.PORTS_RESOURCE_TYPE))
                    .filter(resourceSpec -> resourceSpec.getValue().getRanges().getRange(0).getBegin() > 0)
                    .forEach(resourceSpec -> assignedOverlayPorts
                            .add(resourceSpec.getValue().getRanges().getRange(0).getBegin()));

        }

        this.executorBuilder = getExecutorInfoBuilder(
                serviceName, podInstance, frameworkID, targetConfigId, schedulerFlags);

        this.podInstance = podInstance;

        this.lastTaskEnvs = new HashMap<>();
        for (Protos.TaskInfo currentTask : currentPodTasks) {
            // Just store against the full TaskInfo name ala 'broker-0-node'. The task spec name will be mapped to the
            // TaskInfo name in the getter function below. This is easier than extracting the task spec name from the
            // TaskInfo name.
            this.lastTaskEnvs.put(
                    currentTask.getName(), EnvUtils.toMap(currentTask.getCommand().getEnvironment()));
        }

        for (Protos.TaskInfo.Builder taskBuilder : taskBuilders.values()) {
            validateTaskInfo(taskBuilder);
        }
    }

    public Collection<Protos.TaskInfo.Builder> getTaskBuilders() {
        return taskBuilders.values();
    }

    public Protos.TaskInfo.Builder getTaskBuilder(String taskSpecName) {
        return taskBuilders.get(taskSpecName);
    }

    public Optional<Protos.ExecutorInfo.Builder> getExecutorBuilder() {
        return Optional.ofNullable(executorBuilder);
    }

    public void setExecutorBuilder(Protos.ExecutorInfo.Builder executorBuilder) {
        this.executorBuilder = executorBuilder;
    }

    public Optional<String> getLastTaskEnv(String taskSpecName, String envName) {
        Map<String, String> env = lastTaskEnvs.get(TaskSpec.getInstanceName(podInstance, taskSpecName));
        return (env == null)
            ? Optional.empty()
            : Optional.ofNullable(env.get(envName));
    }

    public Collection<Protos.Resource.Builder> getTaskResourceBuilders() {
        return taskBuilders.values().stream()
                .map(t -> t.getResourcesBuilderList())
                .flatMap(xs -> xs.stream())
                .collect(Collectors.toList());
    }

    public Collection<Protos.Resource.Builder> getExecutorResourceBuilders() {
        return new ArrayList<>(executorBuilder.getResourcesBuilderList());
    }

    public boolean isAssignedOverlayPort(long candidatePort) {
        return assignedOverlayPorts.contains(candidatePort);
    }

    public void addAssignedOverlayPort(long port) {
        assignedOverlayPorts.add(port);
    }

    @VisibleForTesting
    public Set<Long> getAssignedOverlayPorts() {
        return assignedOverlayPorts;
    }

    public void setExecutorVolume(VolumeSpec volumeSpec) {
        // Volumes on the executor must be declared in each TaskInfo.ContainerInfo to be shared among them.
        for (Protos.TaskInfo.Builder t : getTaskBuilders()) {
            Protos.ContainerInfo.Builder builder = t.getContainerBuilder();

            if (!builder.hasType()) {
                builder.setType(Protos.ContainerInfo.Type.MESOS);
            }
            builder.addVolumes(getVolume(volumeSpec));
        }
    }

    private static Protos.Volume getVolume(VolumeSpec volumeSpec) {
        Protos.Volume.Builder builder = Protos.Volume.newBuilder();
        builder.setMode(Protos.Volume.Mode.RW)
                .setContainerPath(volumeSpec.getContainerPath())
                .setSource(Protos.Volume.Source.newBuilder()
                        .setType(Protos.Volume.Source.Type.SANDBOX_PATH)
                        .setSandboxPath(Protos.Volume.Source.SandboxPath.newBuilder()
                                .setType(Protos.Volume.Source.SandboxPath.Type.PARENT)
                                .setPath(volumeSpec.getContainerPath())));

        return builder.build();
    }

    private Protos.TaskInfo getTaskInfo(
            PodInstance podInstance,
            TaskSpec taskSpec,
            Map<String, String> environment,
            String serviceName,
            UUID targetConfigurationId,
            SchedulerFlags schedulerFlags) throws InvalidRequirementException {
        PodSpec podSpec = podInstance.getPod();
        Protos.TaskInfo.Builder taskInfoBuilder = Protos.TaskInfo.newBuilder()
                .setName(TaskSpec.getInstanceName(podInstance, taskSpec))
                .setTaskId(CommonIdUtils.emptyTaskId())
                .setSlaveId(CommonIdUtils.emptyAgentId());

        if (!podInstance.getPod().getNetworks().isEmpty()) {
            taskInfoBuilder.setContainer(getContainerInfo(podInstance.getPod(), false, true));
        } else {
            taskInfoBuilder.setContainer(Protos.ContainerInfo.newBuilder().setType(Protos.ContainerInfo.Type.MESOS));
        }

        // create default labels:
        taskInfoBuilder.setLabels(new TaskLabelWriter(taskInfoBuilder)
                .setTargetConfiguration(targetConfigurationId)
                .setGoalState(taskSpec.getGoal())
                .setType(podInstance.getPod().getType())
                .setIndex(podInstance.getIndex())
                .toProto());

        if (taskSpec.getCommand().isPresent()) {
            CommandSpec commandSpec = taskSpec.getCommand().get();
            Protos.CommandInfo.Builder commandBuilder = taskInfoBuilder.getCommandBuilder();
            commandBuilder.setValue(commandSpec.getValue())
                    .setEnvironment(getTaskEnvironment(serviceName, podInstance, taskSpec, commandSpec));
            setBootstrapConfigFileEnv(taskInfoBuilder.getCommandBuilder(), taskSpec);
            extendEnv(taskInfoBuilder.getCommandBuilder(), environment);

            if (useDefaultExecutor) {
                // Any URIs defined in PodSpec itself.
                for (URI uri : podSpec.getUris()) {
                    commandBuilder.addUrisBuilder().setValue(uri.toString());
                }

                for (ConfigFileSpec config : taskSpec.getConfigFiles()) {
                    commandBuilder.addUrisBuilder()
                            .setValue(ArtifactResource.getTemplateUrl(
                                    serviceName,
                                    targetConfigurationId,
                                    podSpec.getType(),
                                    taskSpec.getName(),
                                    config.getName()))
                            .setOutputFile(getConfigTemplateDownloadPath(config))
                            .setExtract(false);
                }

                // Secrets are constructed differently from other envvars where the proto is concerned:
                for (SecretSpec secretSpec : podInstance.getPod().getSecrets()) {
                    if (secretSpec.getEnvKey().isPresent()) {
                        commandBuilder.getEnvironmentBuilder().addVariablesBuilder()
                                .setName(secretSpec.getEnvKey().get())
                                .setType(Protos.Environment.Variable.Type.SECRET)
                                .setSecret(getReferenceSecret(secretSpec.getSecretPath()));
                    }
                }

                if (podSpec.getUser().isPresent()) {
                    commandBuilder.setUser(podSpec.getUser().get());
                }
            }
        }

        if (taskSpec.getDiscovery().isPresent()) {
            taskInfoBuilder.setDiscovery(getDiscoveryInfo(taskSpec.getDiscovery().get(), podInstance.getIndex()));
        }

        if (useDefaultExecutor) {
            Protos.ContainerInfo containerInfo = getContainerInfo(podInstance.getPod());
            if (containerInfo != null) {
                taskInfoBuilder.setContainer(containerInfo);
            }
        }

        setHealthCheck(taskInfoBuilder, serviceName, podInstance, taskSpec, taskSpec.getCommand().get());
        setReadinessCheck(taskInfoBuilder, serviceName, podInstance, taskSpec, taskSpec.getCommand().get());

        return taskInfoBuilder.build();
    }

    private Protos.ExecutorInfo.Builder getExecutorInfoBuilder(
            String serviceName,
            PodInstance podInstance,
            Protos.FrameworkID frameworkID,
            UUID targetConfigurationId,
            SchedulerFlags schedulerFlags) throws IllegalStateException {
        PodSpec podSpec = podInstance.getPod();
        Protos.ExecutorInfo.Builder executorInfoBuilder = Protos.ExecutorInfo.newBuilder()
                .setName(podSpec.getType())
                .setExecutorId(Protos.ExecutorID.newBuilder().setValue("").build());
        Protos.ContainerInfo.Builder containerBuilder = getContainerInfo(podSpec, true, false).toBuilder();

        executorInfoBuilder.getLabelsBuilder().addLabelsBuilder()
                .setKey("DCOS_SPACE")
                .setValue(getDcosSpaceLabel());

        if (useDefaultExecutor) {
            executorInfoBuilder.setType(Protos.ExecutorInfo.Type.DEFAULT)
                    .setFrameworkId(frameworkID);
            executorInfoBuilder.getContainerBuilder()
                    .setType(Protos.ContainerInfo.Type.MESOS)
                    .getMesosBuilder().clearImage();
        } else {
            // command and user:
            Protos.CommandInfo.Builder executorCommandBuilder = executorInfoBuilder.getCommandBuilder().setValue(
                    "export LD_LIBRARY_PATH=$MESOS_SANDBOX/libmesos-bundle/lib:$LD_LIBRARY_PATH && " +
                    "export MESOS_NATIVE_JAVA_LIBRARY=$(ls $MESOS_SANDBOX/libmesos-bundle/lib/libmesos-*.so) && " +
                    "export JAVA_HOME=$(ls -d $MESOS_SANDBOX/jre*/) && " +
                    // Remove Xms/Xmx if +UseCGroupMemoryLimitForHeap or equivalent detects cgroups memory limit
                    "export JAVA_OPTS=\"-Xms128M -Xmx128M\" && " +
                    "$MESOS_SANDBOX/executor/bin/executor");

            if (podSpec.getUser().isPresent()) {
                executorCommandBuilder.setUser(podSpec.getUser().get());
            }

            // Required URIs from the scheduler environment:
            executorCommandBuilder.addUrisBuilder().setValue(schedulerFlags.getLibmesosURI());
            executorCommandBuilder.addUrisBuilder().setValue(schedulerFlags.getJavaURI());

            // Any URIs defined in PodSpec itself.
            for (URI uri : podSpec.getUris()) {
                executorCommandBuilder.addUrisBuilder().setValue(uri.toString());
            }

            // Secrets are constructed differently from other envvars where the proto is concerned:
            for (SecretSpec secretSpec : podInstance.getPod().getSecrets()) {
                if (secretSpec.getEnvKey().isPresent()) {
                    executorCommandBuilder.getEnvironmentBuilder().addVariablesBuilder()
                            .setName(secretSpec.getEnvKey().get())
                            .setType(Protos.Environment.Variable.Type.SECRET)
                            .setSecret(getReferenceSecret(secretSpec.getSecretPath()));
                }
            }

            // Finally any URIs for config templates defined in TaskSpecs.
            for (TaskSpec taskSpec : podSpec.getTasks()) {
                for (ConfigFileSpec config : taskSpec.getConfigFiles()) {
                    executorCommandBuilder.addUrisBuilder()
                            .setValue(ArtifactResource.getTemplateUrl(
                                    serviceName,
                                    targetConfigurationId,
                                    podSpec.getType(),
                                    taskSpec.getName(),
                                    config.getName()))
                            .setOutputFile(getConfigTemplateDownloadPath(config))
                            .setExtract(false);
                }
            }
        }

        // Populate ContainerInfo with the appropriate information from PodSpec
        // This includes networks, rlimits, secret volumes...
        if (containerBuilder != null) {
            executorInfoBuilder.setContainer(containerBuilder);
        }

        return executorInfoBuilder;
    }

    private static Protos.Environment getTaskEnvironment(
            String serviceName, PodInstance podInstance, TaskSpec taskSpec, CommandSpec commandSpec) {
        Map<String, String> environmentMap = new TreeMap<>();

        // Task envvars from either of the following sources:
        // - ServiceSpec (provided by developer)
        // - TASKCFG_<podname>_* (provided by user, handled when parsing YAML, potentially overrides ServiceSpec)
        environmentMap.putAll(commandSpec.getEnvironment());

        // Default envvars for use by executors/developers:
        // Unline the envvars added in getExecutorEnvironment(), these are specific to individual tasks and currently
        // aren't visible to sidecar tasks (as they would need to be added at the executor...):

        // Inject Pod Instance Index
        environmentMap.put(EnvConstants.POD_INSTANCE_INDEX_TASKENV, String.valueOf(podInstance.getIndex()));
        // Inject Framework Name (raw, not safe for use in hostnames)
        environmentMap.put(EnvConstants.FRAMEWORK_NAME_TASKENV, serviceName);
        // Inject Framework host domain (with hostname-safe framework name)
        environmentMap.put(EnvConstants.FRAMEWORK_HOST_TASKENV, EndpointUtils.toAutoIpDomain(serviceName));

        // Inject TASK_NAME as KEY:VALUE
        environmentMap.put(EnvConstants.TASK_NAME_TASKENV, TaskSpec.getInstanceName(podInstance, taskSpec));
        // Inject TASK_NAME as KEY for conditional mustache templating
        environmentMap.put(TaskSpec.getInstanceName(podInstance, taskSpec), "true");

        return EnvUtils.toProto(environmentMap);
    }

    private static void setBootstrapConfigFileEnv(Protos.CommandInfo.Builder commandInfoBuilder, TaskSpec taskSpec) {
        if (taskSpec.getConfigFiles() == null) {
            return;
        }
        for (ConfigFileSpec config : taskSpec.getConfigFiles()) {
            // For use by bootstrap process: an environment variable pointing to (comma-separated):
            // a. where the template file was downloaded (by the mesos fetcher)
            // b. where the rendered result should go
            commandInfoBuilder.setEnvironment(EnvUtils.withEnvVar(
                    commandInfoBuilder.getEnvironment(),
                    String.format(CONFIG_TEMPLATE_KEY_FORMAT, EnvUtils.toEnvName(config.getName())),
                    String.format("%s,%s", getConfigTemplateDownloadPath(config), config.getRelativePath())));
        }
    }

    private static void extendEnv(Protos.CommandInfo.Builder builder, Map<String, String> environment) {
        for (Map.Entry<String, String> entry : environment.entrySet()) {
            builder.getEnvironmentBuilder().addVariablesBuilder().setName(entry.getKey()).setValue(entry.getValue());
        }
    }

    private static Protos.DiscoveryInfo getDiscoveryInfo(DiscoverySpec discoverySpec, int index) {
        Protos.DiscoveryInfo.Builder builder = Protos.DiscoveryInfo.newBuilder();
        if (discoverySpec.getPrefix().isPresent()) {
            builder.setName(String.format("%s-%d", discoverySpec.getPrefix().get(), index));
        }
        if (discoverySpec.getVisibility().isPresent()) {
            builder.setVisibility(discoverySpec.getVisibility().get());
        } else {
            builder.setVisibility(Protos.DiscoveryInfo.Visibility.CLUSTER);
        }

        return builder.build();
    }

    private void setHealthCheck(
            Protos.TaskInfo.Builder taskInfo,
            String serviceName,
            PodInstance podInstance,
            TaskSpec taskSpec,
            CommandSpec commandSpec) {
        if (!taskSpec.getHealthCheck().isPresent()) {
            LOGGER.debug("No health check defined for taskSpec: {}", taskSpec.getName());
            return;
        }

        HealthCheckSpec healthCheckSpec = taskSpec.getHealthCheck().get();
        Protos.HealthCheck.Builder healthCheckBuilder = taskInfo.getHealthCheckBuilder();
        healthCheckBuilder
                .setDelaySeconds(healthCheckSpec.getDelay())
                .setIntervalSeconds(healthCheckSpec.getInterval())
                .setTimeoutSeconds(healthCheckSpec.getTimeout())
                .setConsecutiveFailures(healthCheckSpec.getMaxConsecutiveFailures())
                .setGracePeriodSeconds(healthCheckSpec.getGracePeriod());

        if (useDefaultExecutor) {
            healthCheckBuilder.setType(Protos.HealthCheck.Type.COMMAND);
        }

        Protos.CommandInfo.Builder healthCheckCommandBuilder = healthCheckBuilder.getCommandBuilder()
                .setValue(healthCheckSpec.getCommand());
        if (taskSpec.getCommand().isPresent()) {
            healthCheckCommandBuilder.setEnvironment(
                    getTaskEnvironment(serviceName, podInstance, taskSpec, commandSpec));
        }
    }

    private void setReadinessCheck(
            Protos.TaskInfo.Builder taskInfoBuilder,
            String serviceName,
            PodInstance podInstance,
            TaskSpec taskSpec,
            CommandSpec commandSpec) {
        if (!taskSpec.getReadinessCheck().isPresent()) {
            LOGGER.debug("No readiness check defined for taskSpec: {}", taskSpec.getName());
            return;
        }

        ReadinessCheckSpec readinessCheckSpec = taskSpec.getReadinessCheck().get();

<<<<<<< HEAD
        Protos.CommandInfo.Builder readinessCheckCommandBuilder;
        if (useDefaultExecutor) {
            Protos.CheckInfo.Builder builder = taskInfoBuilder.getCheckBuilder()
                    .setType(Protos.CheckInfo.Type.COMMAND)
                    .setDelaySeconds(readinessCheckSpec.getDelay())
                    .setIntervalSeconds(readinessCheckSpec.getInterval())
                    .setTimeoutSeconds(readinessCheckSpec.getTimeout());

            readinessCheckCommandBuilder = builder.getCommandBuilder().getCommandBuilder();
            readinessCheckCommandBuilder.setValue(readinessCheckSpec.getCommand());
            if (taskSpec.getCommand().isPresent()) {
                readinessCheckCommandBuilder.setEnvironment(
                        getTaskEnvironment(serviceName, podInstance, taskSpec, commandSpec));
            }
        } else {
            Protos.HealthCheck.Builder builder = Protos.HealthCheck.newBuilder()
                    .setDelaySeconds(readinessCheckSpec.getDelay())
                    .setIntervalSeconds(readinessCheckSpec.getInterval())
                    .setTimeoutSeconds(readinessCheckSpec.getTimeout());

            readinessCheckCommandBuilder = builder.getCommandBuilder();
            readinessCheckCommandBuilder.setValue(readinessCheckSpec.getCommand());
            if (taskSpec.getCommand().isPresent()) {
                readinessCheckCommandBuilder.setEnvironment(
                        getTaskEnvironment(serviceName, podInstance, taskSpec, commandSpec));
            }

            taskInfoBuilder.setLabels(new SchedulerLabelWriter(taskInfoBuilder)
                    .setReadinessCheck(builder.build())
                    .toProto());
        }
=======
        taskInfoBuilder.setLabels(new TaskLabelWriter(taskInfoBuilder)
                .setReadinessCheck(builder.build())
                .toProto());
>>>>>>> f30719e1
    }

    private static String getConfigTemplateDownloadPath(ConfigFileSpec config) {
        // Name is unique.
        return String.format("%s%s", CONFIG_TEMPLATE_DOWNLOAD_PATH, config.getName());
    }

    private Protos.ContainerInfo getContainerInfo(
            PodSpec podSpec, boolean addExtraParameters, boolean isTaskContainer) {
        Collection<Protos.Volume> secretVolumes = getExecutorInfoSecretVolumes(podSpec.getSecrets());
        Protos.ContainerInfo.Builder containerInfo = Protos.ContainerInfo.newBuilder()
                .setType(Protos.ContainerInfo.Type.MESOS);

        if (!podSpec.getImage().isPresent()
                && podSpec.getNetworks().isEmpty()
                && podSpec.getRLimits().isEmpty()
                && secretVolumes.isEmpty()) {
            return containerInfo.build();
        }

        if (podSpec.getImage().isPresent() && addExtraParameters && isTaskContainer) {
            containerInfo.getMesosBuilder()
                    .setImage(Protos.Image.newBuilder()
                            .setType(Protos.Image.Type.DOCKER)
                            .setDocker(Protos.Image.Docker.newBuilder()
                                    .setName(podSpec.getImage().get())));
        }

        // With the default executor, all NetworkInfos must be defined on the executor itself rather than individual
        // tasks. This check can be made much less ugly once the custom executor no longer need be supported.
        if (!podSpec.getNetworks().isEmpty() && (!useDefaultExecutor || !isTaskContainer)) {
            containerInfo.addAllNetworkInfos(
                    podSpec.getNetworks().stream().map(PodInfoBuilder::getNetworkInfo).collect(Collectors.toList()));
        }

        if (!podSpec.getRLimits().isEmpty() && addExtraParameters) {
            containerInfo.setRlimitInfo(getRLimitInfo(podSpec.getRLimits()));
        }

        if (addExtraParameters) {
            for (Protos.Volume secretVolume : secretVolumes) {
                containerInfo.addVolumes(secretVolume);
            }
        }

        return containerInfo.build();
    }

    private Protos.ContainerInfo getContainerInfo(PodSpec podSpec) {
        return getContainerInfo(podSpec, true, true);
    }

    private static Protos.NetworkInfo getNetworkInfo(NetworkSpec networkSpec) {
        LOGGER.info("Loading NetworkInfo for network named \"{}\"", networkSpec.getName());
        Protos.NetworkInfo.Builder netInfoBuilder = Protos.NetworkInfo.newBuilder();
        netInfoBuilder.setName(networkSpec.getName());

        if (!DcosConstants.isSupportedNetwork(networkSpec.getName())) {
            LOGGER.warn(String.format("Virtual network %s is not currently supported, you " +
                    "may experience unexpected behavior", networkSpec.getName()));
        }

        if (!networkSpec.getPortMappings().isEmpty()) {
            for (Map.Entry<Integer, Integer> e : networkSpec.getPortMappings().entrySet()) {
                Integer hostPort = e.getKey();
                Integer containerPort = e.getValue();
                netInfoBuilder.addPortMappings(Protos.NetworkInfo.PortMapping.newBuilder()
                        .setHostPort(hostPort)
                        .setContainerPort(containerPort)
                        .build());
            }
        }

        if (!networkSpec.getLabels().isEmpty()) {
            List<Protos.Label> labelList = networkSpec.getLabels().entrySet().stream()
                    .map(e -> Protos.Label.newBuilder().setKey(e.getKey()).setValue(e.getValue()).build())
                    .collect(Collectors.toList());
            netInfoBuilder.setLabels(Protos.Labels.newBuilder().addAllLabels(labelList).build());
        }

        return netInfoBuilder.build();
    }

    private static Protos.RLimitInfo getRLimitInfo(Collection<RLimit> rlimits) {
        Protos.RLimitInfo.Builder rLimitInfoBuilder = Protos.RLimitInfo.newBuilder();

        for (RLimit rLimit : rlimits) {
            Optional<Long> soft = rLimit.getSoft();
            Optional<Long> hard = rLimit.getHard();
            Protos.RLimitInfo.RLimit.Builder rLimitsBuilder = Protos.RLimitInfo.RLimit.newBuilder()
                    .setType(rLimit.getEnum());

            // RLimit itself validates that both or neither of these are present.
            if (soft.isPresent() && hard.isPresent()) {
                rLimitsBuilder.setSoft(soft.get()).setHard(hard.get());
            }
            rLimitInfoBuilder.addRlimits(rLimitsBuilder);
        }

        return rLimitInfoBuilder.build();
    }

    public String getType() {
        return podInstance.getPod().getType();
    }

    public int getIndex() {
        return podInstance.getIndex();
    }

    public PodInstance getPodInstance() {
        return podInstance;
    }

    /**
     * Checks that the TaskInfo is valid at the point of requirement construction, making it
     * easier for the framework developer to trace problems in their implementation. These checks
     * reflect requirements enforced elsewhere, eg in {@link com.mesosphere.sdk.state.StateStore}.
     */
    private static void validateTaskInfo(Protos.TaskInfo.Builder builder)
            throws InvalidRequirementException {
        if (!builder.hasName() || StringUtils.isEmpty(builder.getName())) {
            throw new InvalidRequirementException(String.format(
                    "TaskInfo must have a name: %s", builder));
        }

        if (builder.hasTaskId()
                && !StringUtils.isEmpty(builder.getTaskId().getValue())) {
            // Task ID may be included if this is replacing an existing task. In that case, we still
            // perform a sanity check to ensure that the original Task ID was formatted correctly.
            // We must allow Task ID to be present but empty because it is a required proto field.
            String taskName;
            try {
                taskName = CommonIdUtils.toTaskName(builder.getTaskId());
            } catch (TaskException e) {
                throw new InvalidRequirementException(String.format(
                        "When non-empty, TaskInfo.id must be a valid ID. "
                                + "Set to an empty string or leave existing valid value. %s %s",
                        builder, e));
            }
            if (!taskName.equals(builder.getName())) {
                throw new InvalidRequirementException(String.format(
                        "When non-empty, TaskInfo.id must align with TaskInfo.name. Use "
                                + "TaskUtils.toTaskId(): %s", builder));
            }
        }

        if (builder.hasExecutor()) {
            throw new InvalidRequirementException(String.format(
                    "TaskInfo must not contain ExecutorInfo. "
                            + "Use ExecutorRequirement for any Executor requirements: %s", builder));
        }

        TaskLabelReader labels = new TaskLabelReader(builder);

        try {
            labels.getType();
        } catch (TaskException e) {
            throw new InvalidRequirementException(e);
        }

        try {
            labels.getIndex();
        } catch (TaskException e) {
            throw new InvalidRequirementException(e);
        }
    }

    private static Protos.Secret getReferenceSecret(String secretPath) {
        return Protos.Secret.newBuilder()
                .setType(Protos.Secret.Type.REFERENCE)
                .setReference(Protos.Secret.Reference.newBuilder().setName(secretPath))
                .build();
    }

    private static Collection<Protos.Volume> getExecutorInfoSecretVolumes(Collection<SecretSpec> secretSpecs) {
        Collection<Protos.Volume> volumes = new ArrayList<>();

        for (SecretSpec secretSpec: secretSpecs) {
            if (secretSpec.getFilePath().isPresent()) {
                volumes.add(Protos.Volume.newBuilder()
                        .setSource(Protos.Volume.Source.newBuilder()
                                .setType(Protos.Volume.Source.Type.SECRET)
                                .setSecret(getReferenceSecret(secretSpec.getSecretPath()))
                                .build())
                        .setContainerPath(secretSpec.getFilePath().get())
                        .setMode(Protos.Volume.Mode.RO)
                        .build());
            }
        }
        return volumes;
    }

    private static String getDcosSpaceLabel() {
        String labelString = System.getenv("DCOS_SPACE");
        if (labelString == null) {
            labelString = System.getenv("MARATHON_APP_ID");
        }
        if (labelString == null) {
            return "/"; // No Authorization for this framework
        }
        return labelString;
    }

    @Override
    public String toString() {
        return ToStringBuilder.reflectionToString(this);
    }

}<|MERGE_RESOLUTION|>--- conflicted
+++ resolved
@@ -441,7 +441,6 @@
 
         ReadinessCheckSpec readinessCheckSpec = taskSpec.getReadinessCheck().get();
 
-<<<<<<< HEAD
         Protos.CommandInfo.Builder readinessCheckCommandBuilder;
         if (useDefaultExecutor) {
             Protos.CheckInfo.Builder builder = taskInfoBuilder.getCheckBuilder()
@@ -469,15 +468,10 @@
                         getTaskEnvironment(serviceName, podInstance, taskSpec, commandSpec));
             }
 
-            taskInfoBuilder.setLabels(new SchedulerLabelWriter(taskInfoBuilder)
+            taskInfoBuilder.setLabels(new TaskLabelWriter(taskInfoBuilder)
                     .setReadinessCheck(builder.build())
                     .toProto());
         }
-=======
-        taskInfoBuilder.setLabels(new TaskLabelWriter(taskInfoBuilder)
-                .setReadinessCheck(builder.build())
-                .toProto());
->>>>>>> f30719e1
     }
 
     private static String getConfigTemplateDownloadPath(ConfigFileSpec config) {
