--- conflicted
+++ resolved
@@ -84,11 +84,7 @@
             ConfigStore<ServiceSpec> configStore,
             ArtifactQueries.TemplateUrlFactory templateUrlFactory,
             Map<String, EndpointProducer> customEndpointProducers) throws ConfigStoreException {
-<<<<<<< HEAD
-        super(frameworkStore, stateStore, configStore, frameworkConfig, schedulerConfig, planCustomizer);
-=======
-        super(frameworkInfo, frameworkStore, serviceSpec, stateStore, configStore, schedulerConfig, planCustomizer);
->>>>>>> db6a5713
+        super(serviceSpec, frameworkStore, stateStore, configStore, frameworkConfig, schedulerConfig, planCustomizer);
         this.planCoordinator = planCoordinator;
         this.offerAccepter = getOfferAccepter(stateStore, serviceSpec, planCoordinator);
 
