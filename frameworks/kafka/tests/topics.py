import logging

import sdk_cmd

from tests import auth

LOG = logging.getLogger(__name__)


def add_acls(user: str, marathon_task: str, topic: str, zookeeper_endpoint: str, env_str=None):
    """
    Add Producer and Consumer ACLs for the specifed user and topic
    """

<<<<<<< HEAD
    _add_role_acls(["--producer", ], user, task, topic, zookeeper_endpoint, env_str)
    _add_role_acls(["--consumer", "--group=*"], user, task, topic, zookeeper_endpoint, env_str)


def remove_acls(user: str, task: str, topic: str, zookeeper_endpoint: str, env_str=None):
    """
    Remove Producer and Consumer ACLs for the specifed user and topic
    """
    _remove_role_acls(["--producer", ], user, task, topic, zookeeper_endpoint, env_str)
    _remove_role_acls(["--consumer", "--group=*"], user, task, topic, zookeeper_endpoint, env_str)


def _modify_role_acls(action: str, roles: list, user: str, task: str, topic: str,
                      zookeeper_endpoint: str, env_str: str=None) -> tuple:

    if not action.startswith("--"):
        action = "--{}".format(action)

    cmd_list = ["kafka-acls",
                "--topic", topic,
                "--authorizer-properties", "zookeeper.connect={}".format(zookeeper_endpoint),
                action, "--force",
                "--allow-principal", "User:{}".format(user), ]
    cmd_list.extend(roles)

    cmd = auth.get_bash_command(" ".join(cmd_list), env_str)

=======
    _add_role_acls("producer", user, marathon_task, topic, zookeeper_endpoint, env_str)
    _add_role_acls("consumer --group=*", user, marathon_task, topic, zookeeper_endpoint, env_str)


def _add_role_acls(role: str, user: str, marathon_task: str, topic: str, zookeeper_endpoint: str, env_str=None):
    cmd = "bash -c \"{setup_env}kafka-acls \
        --topic {topic_name} \
        --authorizer-properties zookeeper.connect={zookeeper_endpoint} \
        --add \
        --allow-principal User:{user} \
        --{role}\"".format(setup_env="{}  && ".format(env_str) if env_str else "",
                                                     topic_name=topic,
                                                     zookeeper_endpoint=zookeeper_endpoint,
                                                     user=user,
                                                     role=role)
>>>>>>> eee1ada4
    LOG.info("Running: %s", cmd)
    output = sdk_cmd.marathon_task_exec(marathon_task, cmd)
    LOG.info(output)

    return output


def _add_role_acls(roles: list, user: str, task: str, topic: str,
                   zookeeper_endpoint: str, env_str: str=None) -> tuple:
    return _modify_role_acls("add", roles, user, task, topic, zookeeper_endpoint, env_str)


def _remove_role_acls(roles: list, user: str, task: str, topic: str,
                      zookeeper_endpoint: str, env_str: str=None) -> tuple:
    return _modify_role_acls("remove", roles, user, task, topic, zookeeper_endpoint, env_str)


def filter_empty_offsets(offsets: list, additional: list=[]) -> list:
    ignored_offsets = [None, {}, {"0": ""}]
    ignored_offsets.extend(additional)
    LOG.info("Filtering %s from %s", ignored_offsets, offsets)

    remaining = [o for o in offsets if o not in ignored_offsets]

    LOG.info("Remaining offsets: %s", remaining)

    return remaining<|MERGE_RESOLUTION|>--- conflicted
+++ resolved
@@ -12,20 +12,19 @@
     Add Producer and Consumer ACLs for the specifed user and topic
     """
 
-<<<<<<< HEAD
-    _add_role_acls(["--producer", ], user, task, topic, zookeeper_endpoint, env_str)
-    _add_role_acls(["--consumer", "--group=*"], user, task, topic, zookeeper_endpoint, env_str)
+    _add_role_acls(["--producer", ], user, marathon_task, topic, zookeeper_endpoint, env_str)
+    _add_role_acls(["--consumer", "--group=*"], user, marathon_task, topic, zookeeper_endpoint, env_str)
 
 
-def remove_acls(user: str, task: str, topic: str, zookeeper_endpoint: str, env_str=None):
+def remove_acls(user: str, marathon_task: str, topic: str, zookeeper_endpoint: str, env_str=None):
     """
     Remove Producer and Consumer ACLs for the specifed user and topic
     """
-    _remove_role_acls(["--producer", ], user, task, topic, zookeeper_endpoint, env_str)
-    _remove_role_acls(["--consumer", "--group=*"], user, task, topic, zookeeper_endpoint, env_str)
+    _remove_role_acls(["--producer", ], user, marathon_task, topic, zookeeper_endpoint, env_str)
+    _remove_role_acls(["--consumer", "--group=*"], user, marathon_task, topic, zookeeper_endpoint, env_str)
 
 
-def _modify_role_acls(action: str, roles: list, user: str, task: str, topic: str,
+def _modify_role_acls(action: str, roles: list, user: str, marathon_task: str, topic: str,
                       zookeeper_endpoint: str, env_str: str=None) -> tuple:
 
     if not action.startswith("--"):
@@ -40,23 +39,6 @@
 
     cmd = auth.get_bash_command(" ".join(cmd_list), env_str)
 
-=======
-    _add_role_acls("producer", user, marathon_task, topic, zookeeper_endpoint, env_str)
-    _add_role_acls("consumer --group=*", user, marathon_task, topic, zookeeper_endpoint, env_str)
-
-
-def _add_role_acls(role: str, user: str, marathon_task: str, topic: str, zookeeper_endpoint: str, env_str=None):
-    cmd = "bash -c \"{setup_env}kafka-acls \
-        --topic {topic_name} \
-        --authorizer-properties zookeeper.connect={zookeeper_endpoint} \
-        --add \
-        --allow-principal User:{user} \
-        --{role}\"".format(setup_env="{}  && ".format(env_str) if env_str else "",
-                                                     topic_name=topic,
-                                                     zookeeper_endpoint=zookeeper_endpoint,
-                                                     user=user,
-                                                     role=role)
->>>>>>> eee1ada4
     LOG.info("Running: %s", cmd)
     output = sdk_cmd.marathon_task_exec(marathon_task, cmd)
     LOG.info(output)
@@ -64,14 +46,14 @@
     return output
 
 
-def _add_role_acls(roles: list, user: str, task: str, topic: str,
+def _add_role_acls(roles: list, user: str, marathon_task: str, topic: str,
                    zookeeper_endpoint: str, env_str: str=None) -> tuple:
-    return _modify_role_acls("add", roles, user, task, topic, zookeeper_endpoint, env_str)
+    return _modify_role_acls("add", roles, user, marathon_task, topic, zookeeper_endpoint, env_str)
 
 
-def _remove_role_acls(roles: list, user: str, task: str, topic: str,
+def _remove_role_acls(roles: list, user: str, marathon_task: str, topic: str,
                       zookeeper_endpoint: str, env_str: str=None) -> tuple:
-    return _modify_role_acls("remove", roles, user, task, topic, zookeeper_endpoint, env_str)
+    return _modify_role_acls("remove", roles, user, marathon_task, topic, zookeeper_endpoint, env_str)
 
 
 def filter_empty_offsets(offsets: list, additional: list=[]) -> list:
