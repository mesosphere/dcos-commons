--- conflicted
+++ resolved
@@ -18,7 +18,6 @@
 
     group = 'mesosphere'
     // ---
-<<<<<<< HEAD
     // INFO:
     //
     // In general, users of this SDK may use '-SNAPSHOT' builds for testing or development, but
@@ -34,19 +33,7 @@
     // 2. In the GitHub UI, add a Release entry against the tag created in step 1. List any changes in release notes.
     // 3. Create a PR which bumps this from '0.10.0-SNAPSHOT' to '0.11.0-SNAPSHOT' in master to start the 0.11.0 track.
     // --
-    version = "0.14.0-SNAPSHOT"
-=======
-    // To create a release release:
-    // 1. Merge a PR with "-SNAPSHOT" suffix removed
-    // 2. Merge a second PR which bumps the version with "-SNAPSHOT" suffix added back
-    // For example, given a version of "1.2.3-SNAPSHOT", merge "1.2.3" then "1.2.4-SNAPSHOT".
-    // ---
-    // In general, users of this SDK should NOT depend on "-SNAPSHOT" builds, as they may break
-    // at ANY TIME as changes are merged into master. They represent a fully unstable API.
-    // ---
-    group = "mesosphere"
     version = "0.15.0-SNAPSHOT"
->>>>>>> c309d476
 
     sourceCompatibility = '1.8'
     targetCompatibility = '1.8'
