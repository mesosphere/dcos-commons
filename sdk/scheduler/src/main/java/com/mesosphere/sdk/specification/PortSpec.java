--- conflicted
+++ resolved
@@ -32,11 +32,7 @@
             @JsonProperty("env-key") String envKey,
             @JsonProperty("port-name") String portName,
             @JsonProperty("network-names") Collection<String> networkNames) {
-<<<<<<< HEAD
-        super(name, value, role, principal, envKey);
-=======
         super(Constants.PORTS_RESOURCE_TYPE, value, role, principal, envKey);
->>>>>>> 9b34dd15
         this.portName = portName;
         this.envKey = envKey;
         this.networkNames = networkNames;
@@ -53,27 +49,9 @@
         return Optional.ofNullable(envKey);
     }
 
-<<<<<<< HEAD
-    @JsonProperty("network-names")
-    public Collection<String> getNetworkNames() {
-        return networkNames;
-    }
-
-    @Override
-    public ResourceRequirement getResourceRequirement(Protos.Resource resource) {
-        return new PortRequirement(
-                resource == null ?
-                        ResourceBuilder.fromSpec(this).build() :
-                        ResourceBuilder.fromExistingResource(resource).setValue(getValue()).build(),
-                getPortName(),
-                (int) getValue().getRanges().getRange(0).getBegin(),
-                getEnvKey(),
-                networkNames);
-=======
     @JsonIgnore
     public long getPort() {
         return getValue().getRanges().getRange(0).getBegin();
->>>>>>> 9b34dd15
     }
 
     @Override
