import logging
import retrying

import pytest
import sdk_cmd
import sdk_install
import sdk_marathon
import sdk_plan
import sdk_tasks
import sdk_utils
from tests import config

log = logging.getLogger(__name__)

NUM_HELLO = 2
NUM_WORLD = 3

secret_content_default = "hello-world-secret-data"
secret_content_alternative = secret_content_default + "-alternative"

secret_options = {
<<<<<<< HEAD
    "service": {
        "yaml": "secrets"
    },
    "hello": {
        "count": NUM_HELLO,
        "secret1": "hello-world/secret1",
        "secret2": "hello-world/secret2"
=======
    "service": {"yaml": "secrets"},
    "hello": {
        "count": NUM_HELLO,
        "secret1": "hello-world/secret1",
        "secret2": "hello-world/secret2",
>>>>>>> f101c86d
    },
    "world": {
        "count": NUM_WORLD,
        "secret1": "hello-world/secret1",
        "secret2": "hello-world/secret2",
<<<<<<< HEAD
        "secret3": "hello-world/secret3"
    }
=======
        "secret3": "hello-world/secret3",
    },
>>>>>>> f101c86d
}

options_dcos_space_test = {
    "service": {"yaml": "secrets"},
    "hello": {
        "count": NUM_HELLO,
        "secret1": "hello-world/somePath/secret1",
        "secret2": "hello-world/somePath/secret2",
    },
    "world": {
        "count": NUM_WORLD,
        "secret1": "hello-world/somePath/secret1",
        "secret2": "hello-world/somePath/secret2",
        "secret3": "hello-world/somePath/secret3",
    },
}


@pytest.fixture(scope="module", autouse=True)
def configure_package(configure_security):
    try:
        sdk_install.uninstall(config.PACKAGE_NAME, config.SERVICE_NAME)
        sdk_cmd.run_cli("package install --cli dcos-enterprise-cli --yes")
        try_delete_secrets("{}/".format(config.SERVICE_NAME))
        try_delete_secrets("{}/somePath/".format(config.SERVICE_NAME))
        try_delete_secrets()

        yield  # let the test session execute
    finally:
        sdk_install.uninstall(config.PACKAGE_NAME, config.SERVICE_NAME)
        try_delete_secrets("{}/".format(config.SERVICE_NAME))
        try_delete_secrets("{}/somePath/".format(config.SERVICE_NAME))
        try_delete_secrets()


@pytest.mark.sanity
@pytest.mark.smoke
@sdk_utils.dcos_ee_only
@pytest.mark.dcos_min_version("1.10")
def test_secrets_basic():
    # 1) create Secrets
    # 2) install examples/secrets.yml
    # 3) if secret file is not created, tasks will fail
    # 4) wait till deployment finishes
    # 5) do replace operation
    # 6) ensure all tasks are running
    # 7) delete Secrets

    sdk_install.uninstall(config.PACKAGE_NAME, config.SERVICE_NAME)

    create_secrets("{}/".format(config.SERVICE_NAME))

    sdk_install.install(
        config.PACKAGE_NAME,
        config.SERVICE_NAME,
        NUM_HELLO + NUM_WORLD,
        additional_options=secret_options,
    )

    hello_tasks_0 = sdk_tasks.get_task_ids(config.SERVICE_NAME, "hello-0-server")
    world_tasks_0 = sdk_tasks.get_task_ids(config.SERVICE_NAME, "word-0-server")

    # ensure that secrets work after replace
    sdk_cmd.svc_cli(config.PACKAGE_NAME, config.SERVICE_NAME, "pod replace hello-0")
    sdk_cmd.svc_cli(config.PACKAGE_NAME, config.SERVICE_NAME, "pod replace world-0")

    sdk_tasks.check_tasks_updated(config.SERVICE_NAME, "hello-0-server", hello_tasks_0)
    sdk_tasks.check_tasks_updated(config.SERVICE_NAME, "world-0-server", world_tasks_0)

    # tasks will fail if secret files are not created by mesos module
    sdk_tasks.check_running(config.SERVICE_NAME, NUM_HELLO + NUM_WORLD)

    # clean up and delete secrets
    delete_secrets("{}/".format(config.SERVICE_NAME))


@pytest.mark.sanity
@pytest.mark.smoke
@sdk_utils.dcos_ee_only
@pytest.mark.dcos_min_version("1.10")
def test_secrets_verify():
    # 1) create Secrets
    # 2) install examples/secrets.yml
    # 3) verify Secrets content
    # 4) delete Secrets

    sdk_install.uninstall(config.PACKAGE_NAME, config.SERVICE_NAME)

    create_secrets("{}/".format(config.SERVICE_NAME))

    sdk_install.install(
        config.PACKAGE_NAME,
        config.SERVICE_NAME,
        NUM_HELLO + NUM_WORLD,
        additional_options=secret_options,
    )

    # tasks will fail if secret file is not created
    sdk_tasks.check_running(config.SERVICE_NAME, NUM_HELLO + NUM_WORLD)

    # Verify secret content, one from each pod type

    # first secret: environment variable name is given in yaml
    assert secret_content_default == read_secret(
        "world-0-server", "bash -c 'echo $WORLD_SECRET1_ENV'"
    )

    # second secret: file path is given in yaml
    assert secret_content_default == read_secret("world-0-server", "cat WORLD_SECRET2_FILE")

    # third secret : no file path is given in yaml
    #            default file path is equal to secret path
    assert secret_content_default == read_secret("world-0-server", "cat hello-world/secret3")

    # hello tasks has container image, world tasks do not

    # first secret : environment variable name is given in yaml
    assert secret_content_default == read_secret(
        "hello-0-server", "bash -c 'echo $HELLO_SECRET1_ENV'"
    )

    # first secret : both environment variable name and file path are given in yaml
    assert secret_content_default == read_secret("hello-0-server", "cat HELLO_SECRET1_FILE")

    # second secret : file path is given in yaml
    assert secret_content_default == read_secret("hello-0-server", "cat HELLO_SECRET2_FILE")

    # clean up and delete secrets
    delete_secrets("{}/".format(config.SERVICE_NAME))


@pytest.mark.sanity
@pytest.mark.smoke
@sdk_utils.dcos_ee_only
@pytest.mark.dcos_min_version("1.10")
def test_secrets_update():
    # 1) create Secrets
    # 2) install examples/secrets.yml
    # 3) update Secrets
    # 4) restart task
    # 5) verify Secrets content (updated after restart)
    # 6) delete Secrets

    sdk_install.uninstall(config.PACKAGE_NAME, config.SERVICE_NAME)

    create_secrets("{}/".format(config.SERVICE_NAME))

    sdk_install.install(
        config.PACKAGE_NAME,
        config.SERVICE_NAME,
        NUM_HELLO + NUM_WORLD,
        additional_options=secret_options,
    )

    # tasks will fail if secret file is not created
    sdk_tasks.check_running(config.SERVICE_NAME, NUM_HELLO + NUM_WORLD)

<<<<<<< HEAD
    sdk_cmd.run_cli("security secrets update --value={} {}/secret1".format(secret_content_alternative, config.SERVICE_NAME))
    sdk_cmd.run_cli("security secrets update --value={} {}/secret2".format(secret_content_alternative, config.SERVICE_NAME))
    sdk_cmd.run_cli("security secrets update --value={} {}/secret3".format(secret_content_alternative, config.SERVICE_NAME))
=======
    sdk_cmd.run_cli(
        "security secrets update --value={} {}/secret1".format(
            secret_content_alternative, config.SERVICE_NAME
        )
    )
    sdk_cmd.run_cli(
        "security secrets update --value={} {}/secret2".format(
            secret_content_alternative, config.SERVICE_NAME
        )
    )
    sdk_cmd.run_cli(
        "security secrets update --value={} {}/secret3".format(
            secret_content_alternative, config.SERVICE_NAME
        )
    )
>>>>>>> f101c86d

    # Verify with hello-0 and world-0, just check with one of the pods

    hello_tasks_old = sdk_tasks.get_task_ids(config.SERVICE_NAME, "hello-0-server")
    world_tasks_old = sdk_tasks.get_task_ids(config.SERVICE_NAME, "world-0-server")

    # restart pods to retrieve new secret's content
    sdk_cmd.svc_cli(config.PACKAGE_NAME, config.SERVICE_NAME, "pod restart hello-0")
    sdk_cmd.svc_cli(config.PACKAGE_NAME, config.SERVICE_NAME, "pod restart world-0")

    # wait pod restart to complete
    sdk_tasks.check_tasks_updated(config.SERVICE_NAME, "hello-0-server", hello_tasks_old)
    sdk_tasks.check_tasks_updated(config.SERVICE_NAME, "world-0-server", world_tasks_old)

    # wait till it is running
    sdk_tasks.check_running(config.SERVICE_NAME, NUM_HELLO + NUM_WORLD)

    # make sure content is changed
    assert secret_content_alternative == read_secret(
        "world-0-server", "bash -c 'echo $WORLD_SECRET1_ENV'"
    )
    assert secret_content_alternative == read_secret("world-0-server", "cat WORLD_SECRET2_FILE")
    assert secret_content_alternative == read_secret(
        "world-0-server", "cat {}/secret3".format(config.SERVICE_NAME)
    )

    # make sure content is changed
    assert secret_content_alternative == read_secret(
        "hello-0-server", "bash -c 'echo $HELLO_SECRET1_ENV'"
    )
    assert secret_content_alternative == read_secret("hello-0-server", "cat HELLO_SECRET1_FILE")
    assert secret_content_alternative == read_secret("hello-0-server", "cat HELLO_SECRET2_FILE")

    # clean up and delete secrets
    delete_secrets("{}/".format(config.SERVICE_NAME))


@pytest.mark.sanity
@pytest.mark.smoke
@sdk_utils.dcos_ee_only
@pytest.mark.dcos_min_version("1.10")
def test_secrets_config_update():
    # 1) install examples/secrets.yml
    # 2) create new Secrets, delete old Secrets
    # 2) update configuration with new Secrets
    # 4) verify secret content (using new Secrets after config update)

    sdk_install.uninstall(config.PACKAGE_NAME, config.SERVICE_NAME)

    create_secrets("{}/".format(config.SERVICE_NAME))

    sdk_install.install(
        config.PACKAGE_NAME,
        config.SERVICE_NAME,
        NUM_HELLO + NUM_WORLD,
        additional_options=secret_options,
    )

    # tasks will fail if secret file is not created
    sdk_tasks.check_running(config.SERVICE_NAME, NUM_HELLO + NUM_WORLD)

    # Verify secret content, one from each pod type

    # make sure it has the default value
    assert secret_content_default == read_secret(
        "world-0-server", "bash -c 'echo $WORLD_SECRET1_ENV'"
    )
    assert secret_content_default == read_secret("world-0-server", "cat WORLD_SECRET2_FILE")
    assert secret_content_default == read_secret(
        "world-0-server", "cat {}/secret3".format(config.SERVICE_NAME)
    )

    # hello tasks has container image
    assert secret_content_default == read_secret(
        "hello-0-server", "bash -c 'echo $HELLO_SECRET1_ENV'"
    )
    assert secret_content_default == read_secret("hello-0-server", "cat HELLO_SECRET1_FILE")
    assert secret_content_default == read_secret("hello-0-server", "cat HELLO_SECRET2_FILE")

    # clean up and delete secrets (defaults)
    delete_secrets("{}/".format(config.SERVICE_NAME))

    # create new secrets with new content -- New Value
    create_secrets(secret_content_arg=secret_content_alternative)

    marathon_config = sdk_marathon.get_config(config.SERVICE_NAME)
    marathon_config["env"]["HELLO_SECRET1"] = "secret1"
    marathon_config["env"]["HELLO_SECRET2"] = "secret2"
    marathon_config["env"]["WORLD_SECRET1"] = "secret1"
    marathon_config["env"]["WORLD_SECRET2"] = "secret2"
    marathon_config["env"]["WORLD_SECRET3"] = "secret3"

    # config update
    sdk_marathon.update_app(config.SERVICE_NAME, marathon_config)

    # wait till plan is complete - pods are supposed to restart
    sdk_plan.wait_for_completed_deployment(config.SERVICE_NAME)

    # all tasks are running
    sdk_tasks.check_running(config.SERVICE_NAME, NUM_HELLO + NUM_WORLD)

    # Verify secret content is changed

    assert secret_content_alternative == read_secret(
        "world-0-server", "bash -c 'echo $WORLD_SECRET1_ENV'"
    )
    assert secret_content_alternative == read_secret("world-0-server", "cat WORLD_SECRET2_FILE")
    assert secret_content_alternative == read_secret("world-0-server", "cat secret3")

    assert secret_content_alternative == read_secret(
        "hello-0-server", "bash -c 'echo $HELLO_SECRET1_ENV'"
    )
    assert secret_content_alternative == read_secret("hello-0-server", "cat HELLO_SECRET1_FILE")
    assert secret_content_alternative == read_secret("hello-0-server", "cat HELLO_SECRET2_FILE")

    # clean up and delete secrets
    delete_secrets()


@pytest.mark.sanity
@pytest.mark.smoke
@sdk_utils.dcos_ee_only
@pytest.mark.dcos_min_version("1.10")
def test_secrets_dcos_space():
    # 1) create secrets in hello-world/somePath, i.e. hello-world/somePath/secret1 ...
    # 2) Tasks with DCOS_SPACE hello-world/somePath
    #       or some DCOS_SPACE path under hello-world/somePath
    #               (for example hello-world/somePath/anotherPath/)
    #    can access these Secrets

    sdk_install.uninstall(config.PACKAGE_NAME, config.SERVICE_NAME)

    # cannot access these secrets because of DCOS_SPACE authorization
    create_secrets("{}/somePath/".format(config.SERVICE_NAME))

<<<<<<< HEAD
    # Disable any wait operations within the install call.
    # - Don't wait for tasks to deploy (they won't)
    # - Don't wait for deploy plan to complete (it won't)
    # Instead, we manually verify that the service is stuck below.
    sdk_install.install(
        config.PACKAGE_NAME,
        config.SERVICE_NAME,
        0,
        additional_options=options_dcos_space_test,
        wait_for_deployment=False)
=======
    try:
        sdk_install.install(
            config.PACKAGE_NAME,
            config.SERVICE_NAME,
            NUM_HELLO + NUM_WORLD,
            additional_options=options_dcos_space_test,
            timeout_seconds=5 * 60,
        )  # Wait for 5 minutes. We don't need to wait 15 minutes for hello-world to fail an install
>>>>>>> f101c86d

    try:
        # Now, manually check that the deploy plan is stuck. Just wait for 5 minutes.
        sdk_plan.wait_for_completed_deployment(config.SERVICE_NAME, timeout_seconds=5 * 60)
        assert False, "Should have failed to install"
    except AssertionError as arg:
        raise arg
<<<<<<< HEAD
    except Exception:
        pass  # Plan is expected to not complete
=======

    except Exception:
        pass  # expected to fail
>>>>>>> f101c86d

    # clean up and delete secrets
    delete_secrets("{}/somePath/".format(config.SERVICE_NAME))


def create_secrets(path_prefix="", secret_content_arg=secret_content_default):
    sdk_cmd.run_cli(
        "security secrets create --value={} {}secret1".format(secret_content_arg, path_prefix)
    )
    sdk_cmd.run_cli(
        "security secrets create --value={} {}secret2".format(secret_content_arg, path_prefix)
    )
    sdk_cmd.run_cli(
        "security secrets create --value={} {}secret3".format(secret_content_arg, path_prefix)
    )


def delete_secrets(path_prefix=""):
    sdk_cmd.run_cli("security secrets delete {}secret1".format(path_prefix))
    sdk_cmd.run_cli("security secrets delete {}secret2".format(path_prefix))
    sdk_cmd.run_cli("security secrets delete {}secret3".format(path_prefix))


def try_delete_secrets(path_prefix=""):
    # if there is any secret left, delete
    # use in teardown_module
    try:
        sdk_cmd.run_cli("security secrets delete {}secret1".format(path_prefix))
    except Exception:
        pass
    try:
        sdk_cmd.run_cli("security secrets delete {}secret2".format(path_prefix))
    except Exception:
        pass
    try:
        sdk_cmd.run_cli("security secrets delete {}secret3".format(path_prefix))
    except Exception:
        pass


@retrying.retry(wait_fixed=2000, stop_max_delay=5 * 60 * 1000)
def read_secret(task_name, command):
    _, output, _ = sdk_cmd.service_task_exec(config.SERVICE_NAME, task_name, command)
    lines = [line.strip() for line in output.split("\n")]
    log.info("Looking for %s...", secret_content_default)
    for line in lines:
        if line.startswith(secret_content_default):
            return line
    raise Exception("Failed to read secret from {} with command '{}'".format(task_name, command))<|MERGE_RESOLUTION|>--- conflicted
+++ resolved
@@ -19,7 +19,6 @@
 secret_content_alternative = secret_content_default + "-alternative"
 
 secret_options = {
-<<<<<<< HEAD
     "service": {
         "yaml": "secrets"
     },
@@ -27,25 +26,13 @@
         "count": NUM_HELLO,
         "secret1": "hello-world/secret1",
         "secret2": "hello-world/secret2"
-=======
-    "service": {"yaml": "secrets"},
-    "hello": {
-        "count": NUM_HELLO,
-        "secret1": "hello-world/secret1",
-        "secret2": "hello-world/secret2",
->>>>>>> f101c86d
     },
     "world": {
         "count": NUM_WORLD,
         "secret1": "hello-world/secret1",
         "secret2": "hello-world/secret2",
-<<<<<<< HEAD
         "secret3": "hello-world/secret3"
     }
-=======
-        "secret3": "hello-world/secret3",
-    },
->>>>>>> f101c86d
 }
 
 options_dcos_space_test = {
@@ -203,27 +190,9 @@
     # tasks will fail if secret file is not created
     sdk_tasks.check_running(config.SERVICE_NAME, NUM_HELLO + NUM_WORLD)
 
-<<<<<<< HEAD
     sdk_cmd.run_cli("security secrets update --value={} {}/secret1".format(secret_content_alternative, config.SERVICE_NAME))
     sdk_cmd.run_cli("security secrets update --value={} {}/secret2".format(secret_content_alternative, config.SERVICE_NAME))
     sdk_cmd.run_cli("security secrets update --value={} {}/secret3".format(secret_content_alternative, config.SERVICE_NAME))
-=======
-    sdk_cmd.run_cli(
-        "security secrets update --value={} {}/secret1".format(
-            secret_content_alternative, config.SERVICE_NAME
-        )
-    )
-    sdk_cmd.run_cli(
-        "security secrets update --value={} {}/secret2".format(
-            secret_content_alternative, config.SERVICE_NAME
-        )
-    )
-    sdk_cmd.run_cli(
-        "security secrets update --value={} {}/secret3".format(
-            secret_content_alternative, config.SERVICE_NAME
-        )
-    )
->>>>>>> f101c86d
 
     # Verify with hello-0 and world-0, just check with one of the pods
 
@@ -359,7 +328,6 @@
     # cannot access these secrets because of DCOS_SPACE authorization
     create_secrets("{}/somePath/".format(config.SERVICE_NAME))
 
-<<<<<<< HEAD
     # Disable any wait operations within the install call.
     # - Don't wait for tasks to deploy (they won't)
     # - Don't wait for deploy plan to complete (it won't)
@@ -370,16 +338,6 @@
         0,
         additional_options=options_dcos_space_test,
         wait_for_deployment=False)
-=======
-    try:
-        sdk_install.install(
-            config.PACKAGE_NAME,
-            config.SERVICE_NAME,
-            NUM_HELLO + NUM_WORLD,
-            additional_options=options_dcos_space_test,
-            timeout_seconds=5 * 60,
-        )  # Wait for 5 minutes. We don't need to wait 15 minutes for hello-world to fail an install
->>>>>>> f101c86d
 
     try:
         # Now, manually check that the deploy plan is stuck. Just wait for 5 minutes.
@@ -387,14 +345,8 @@
         assert False, "Should have failed to install"
     except AssertionError as arg:
         raise arg
-<<<<<<< HEAD
     except Exception:
         pass  # Plan is expected to not complete
-=======
-
-    except Exception:
-        pass  # expected to fail
->>>>>>> f101c86d
 
     # clean up and delete secrets
     delete_secrets("{}/somePath/".format(config.SERVICE_NAME))
