import urllib

import dcos
import dcos.config
import dcos.http
import pytest
import sdk_hosts
import sdk_install as install
import sdk_marathon
import sdk_metrics
import sdk_plan
import sdk_tasks
import sdk_upgrade
import sdk_utils
import shakedown
from tests import config, test_utils

DEFAULT_TOPIC_NAME = config.DEFAULT_TOPIC_NAME
EPHEMERAL_TOPIC_NAME = 'topic_2'
<<<<<<< HEAD
FOLDERED_SERVICE_NAME = sdk_utils.get_foldered_name(SERVICE_NAME)
ZK_SERVICE_PATH = sdk_utils.get_zk_path(SERVICE_NAME)
=======
FOLDERED_SERVICE_NAME = sdk_utils.get_foldered_name(config.PACKAGE_NAME)
ZK_SERVICE_PATH = sdk_utils.get_zk_path(config.PACKAGE_NAME)
>>>>>>> 83ba2b6b


@pytest.fixture(scope='module', autouse=True)
def configure_package(configure_security):
    try:
<<<<<<< HEAD
        install.uninstall(PACKAGE_NAME, FOLDERED_SERVICE_NAME)
=======
        install.uninstall(FOLDERED_SERVICE_NAME, package_name=config.PACKAGE_NAME)
>>>>>>> 83ba2b6b

        if shakedown.dcos_version_less_than("1.9"):
            # Last beta-kafka release (1.1.25-0.10.1.0-beta) excludes 1.8. Skip upgrade tests with 1.8 and just install
            install.install(
<<<<<<< HEAD
                PACKAGE_NAME,
                FOLDERED_SERVICE_NAME,
                DEFAULT_BROKER_COUNT,
                additional_options={"service": { "name": FOLDERED_SERVICE_NAME } })
        else:
            sdk_upgrade.test_upgrade(
                PACKAGE_NAME,
                PACKAGE_NAME,
                DEFAULT_BROKER_COUNT,
=======
                config.PACKAGE_NAME,
                config.DEFAULT_BROKER_COUNT,
                service_name=FOLDERED_SERVICE_NAME,
                additional_options={"service": { "name": FOLDERED_SERVICE_NAME } })
        else:
            sdk_upgrade.test_upgrade(
                "beta-{}".format(config.PACKAGE_NAME),
                config.PACKAGE_NAME,
                config.DEFAULT_BROKER_COUNT,
>>>>>>> 83ba2b6b
                service_name=FOLDERED_SERVICE_NAME,
                additional_options={"service": {"name": FOLDERED_SERVICE_NAME} })

        yield # let the test session execute
    finally:
<<<<<<< HEAD
        install.uninstall(PACKAGE_NAME, FOLDERED_SERVICE_NAME)
=======
        install.uninstall(FOLDERED_SERVICE_NAME, package_name=config.PACKAGE_NAME)
>>>>>>> 83ba2b6b


# --------- Endpoints -------------


@pytest.mark.smoke
@pytest.mark.sanity
def test_endpoints_address():
    def fun():
<<<<<<< HEAD
        ret = sdk_cmd.svc_cli(PACKAGE_NAME, FOLDERED_SERVICE_NAME, 'endpoints {}'.format(DEFAULT_TASK_NAME), json=True)
        if len(ret['address']) == DEFAULT_BROKER_COUNT:
=======
        ret = test_utils.service_cli('endpoints {}'.format(config.DEFAULT_TASK_NAME), service_name=FOLDERED_SERVICE_NAME)
        if len(ret['address']) == config.DEFAULT_BROKER_COUNT:
>>>>>>> 83ba2b6b
            return ret
        return False
    endpoints = shakedown.wait_for(fun)
    # NOTE: do NOT closed-to-extension assert len(endpoints) == _something_
    assert len(endpoints['address']) == config.DEFAULT_BROKER_COUNT
    assert len(endpoints['dns']) == config.DEFAULT_BROKER_COUNT
    for i in range(len(endpoints['dns'])):
        assert sdk_hosts.autoip_host(FOLDERED_SERVICE_NAME, 'kafka-{}-broker'.format(i)) in endpoints['dns'][i]
    assert endpoints['vip'] == sdk_hosts.vip_host(FOLDERED_SERVICE_NAME, 'broker', 9092)


@pytest.mark.smoke
@pytest.mark.sanity
def test_endpoints_zookeeper_default():
<<<<<<< HEAD
    zookeeper = sdk_cmd.svc_cli(PACKAGE_NAME, FOLDERED_SERVICE_NAME, 'endpoints zookeeper')
    assert zookeeper.rstrip('\n') == 'master.mesos:2181/{}'.format(ZK_SERVICE_PATH)
=======
    zookeeper = test_utils.service_cli('endpoints zookeeper', get_json=False, service_name=FOLDERED_SERVICE_NAME)
    assert zookeeper.rstrip('\n') == 'master.mesos:2181/dcos-service-{}'.format(ZK_SERVICE_PATH)
>>>>>>> 83ba2b6b


@pytest.mark.smoke
@pytest.mark.sanity
def test_custom_zookeeper():
    broker_ids = sdk_tasks.get_task_ids(FOLDERED_SERVICE_NAME, '{}-'.format(config.DEFAULT_POD_TYPE))

    # sanity check: brokers should be reinitialized:
<<<<<<< HEAD
    brokers = sdk_cmd.svc_cli(PACKAGE_NAME, FOLDERED_SERVICE_NAME, 'broker list', json=True)
    assert set(brokers) == set([str(i) for i in range(DEFAULT_BROKER_COUNT)])

    # create a topic against the default zk:
    sdk_cmd.svc_cli(PACKAGE_NAME, FOLDERED_SERVICE_NAME, 'topic create {}'.format(DEFAULT_TOPIC_NAME), json=True)
    assert sdk_cmd.svc_cli(PACKAGE_NAME, FOLDERED_SERVICE_NAME, 'topic list', json=True) == [DEFAULT_TOPIC_NAME]
=======
    brokers = test_utils.service_cli('broker list', service_name=FOLDERED_SERVICE_NAME)
    assert set(brokers) == set([str(i) for i in range(config.DEFAULT_BROKER_COUNT)])

    # create a topic against the default zk:
    test_utils.service_cli('topic create {}'.format(DEFAULT_TOPIC_NAME), service_name=FOLDERED_SERVICE_NAME)
    assert test_utils.service_cli('topic list', service_name=FOLDERED_SERVICE_NAME) == [DEFAULT_TOPIC_NAME]
>>>>>>> 83ba2b6b

    marathon_config = sdk_marathon.get_config(FOLDERED_SERVICE_NAME)
    # should be using default path when this envvar is empty/unset:
    assert marathon_config['env']['KAFKA_ZOOKEEPER_URI'] == ''


    # use a custom zk path that's WITHIN the 'dcos-service-' path, so that it's automatically cleaned up in uninstall:
<<<<<<< HEAD
    zk_path = 'master.mesos:2181/{}/CUSTOMPATH'.format(ZK_SERVICE_PATH)
    config['env']['KAFKA_ZOOKEEPER_URI'] = zk_path
    sdk_marathon.update_app(FOLDERED_SERVICE_NAME, config)
=======
    zk_path = 'master.mesos:2181/dcos-service-{}/CUSTOMPATH'.format(ZK_SERVICE_PATH)
    marathon_config['env']['KAFKA_ZOOKEEPER_URI'] = zk_path
    sdk_marathon.update_app(FOLDERED_SERVICE_NAME, marathon_config)
>>>>>>> 83ba2b6b

    sdk_tasks.check_tasks_updated(FOLDERED_SERVICE_NAME, '{}-'.format(config.DEFAULT_POD_TYPE), broker_ids)
    sdk_plan.wait_for_completed_deployment(FOLDERED_SERVICE_NAME)

<<<<<<< HEAD
    zookeeper = sdk_cmd.svc_cli(PACKAGE_NAME, FOLDERED_SERVICE_NAME, 'endpoints zookeeper')
    assert zookeeper.rstrip('\n') == zk_path

    # topic created earlier against default zk should no longer be present:
    assert sdk_cmd.svc_cli(PACKAGE_NAME, FOLDERED_SERVICE_NAME, 'topic list', json=True) == []
=======
    zookeeper = test_utils.service_cli('endpoints zookeeper', get_json=False, service_name=FOLDERED_SERVICE_NAME)
    assert zookeeper.rstrip('\n') == zk_path

    # topic created earlier against default zk should no longer be present:
    assert test_utils.service_cli('topic list', service_name=FOLDERED_SERVICE_NAME) == []
>>>>>>> 83ba2b6b

    # tests from here continue with the custom ZK path...

# --------- Broker -------------


@pytest.mark.smoke
@pytest.mark.sanity
def test_broker_list():
<<<<<<< HEAD
    brokers = sdk_cmd.svc_cli(PACKAGE_NAME, FOLDERED_SERVICE_NAME, 'broker list', json=True)
    assert set(brokers) == set([str(i) for i in range(DEFAULT_BROKER_COUNT)])
=======
    brokers = test_utils.service_cli('broker list', service_name=FOLDERED_SERVICE_NAME)
    assert set(brokers) == set([str(i) for i in range(config.DEFAULT_BROKER_COUNT)])
>>>>>>> 83ba2b6b


@pytest.mark.smoke
@pytest.mark.sanity
def test_broker_invalid():
    try:
<<<<<<< HEAD
        sdk_cmd.svc_cli(PACKAGE_NAME, FOLDERED_SERVICE_NAME, 'broker get {}'.format(DEFAULT_BROKER_COUNT + 1), json=True)
=======
        test_utils.service_cli('broker get {}'.format(config.DEFAULT_BROKER_COUNT + 1), service_name=FOLDERED_SERVICE_NAME)
>>>>>>> 83ba2b6b
        assert False, "Should have failed"
    except AssertionError as arg:
        raise arg
    except:
        pass  # expected to fail


# --------- Pods -------------


@pytest.mark.smoke
@pytest.mark.sanity
def test_pods_restart():
    test_utils.restart_broker_pods(FOLDERED_SERVICE_NAME)


@pytest.mark.smoke
@pytest.mark.sanity
def test_pods_replace():
    test_utils.replace_broker_pod(FOLDERED_SERVICE_NAME)


# --------- Topics -------------


@pytest.mark.smoke
@pytest.mark.sanity
def test_topic_create():
    test_utils.create_topic(FOLDERED_SERVICE_NAME)


@pytest.mark.smoke
@pytest.mark.sanity
def test_topic_delete():
    test_utils.delete_topic(FOLDERED_SERVICE_NAME)


@pytest.mark.sanity
def test_topic_partition_count():
<<<<<<< HEAD
    sdk_cmd.svc_cli(PACKAGE_NAME, FOLDERED_SERVICE_NAME, 'topic create {}'.format(DEFAULT_TOPIC_NAME), json=True)

    topic_info = sdk_cmd.svc_cli(PACKAGE_NAME, FOLDERED_SERVICE_NAME, 'topic describe {}'.format(DEFAULT_TOPIC_NAME), json=True)
    assert len(topic_info['partitions']) == DEFAULT_PARTITION_COUNT
=======
    test_utils.service_cli('topic create {}'.format(DEFAULT_TOPIC_NAME), service_name=FOLDERED_SERVICE_NAME)

    topic_info = test_utils.service_cli('topic describe {}'.format(DEFAULT_TOPIC_NAME), service_name=FOLDERED_SERVICE_NAME)
    assert len(topic_info['partitions']) == config.DEFAULT_PARTITION_COUNT
>>>>>>> 83ba2b6b


@pytest.mark.sanity
def test_topic_offsets_increase_with_writes():
<<<<<<< HEAD
    offset_info = sdk_cmd.svc_cli(PACKAGE_NAME, FOLDERED_SERVICE_NAME, 'topic offsets --time="-1" {}'.format(DEFAULT_TOPIC_NAME), json=True)
    assert len(offset_info) == DEFAULT_PARTITION_COUNT
=======
    offset_info = test_utils.service_cli('topic offsets --time="-1" {}'.format(DEFAULT_TOPIC_NAME), service_name=FOLDERED_SERVICE_NAME)
    assert len(offset_info) == config.DEFAULT_PARTITION_COUNT
>>>>>>> 83ba2b6b

    offsets = {}
    for o in offset_info:
        assert len(o) == config.DEFAULT_REPLICATION_FACTOR
        offsets.update(o)

    assert len(offsets) == config.DEFAULT_PARTITION_COUNT

    num_messages = 10
<<<<<<< HEAD
    write_info = sdk_cmd.svc_cli(PACKAGE_NAME, FOLDERED_SERVICE_NAME, 'topic producer_test {} {}'.format(DEFAULT_TOPIC_NAME, num_messages), json=True)
    assert len(write_info) == 1
    assert write_info['message'].startswith('Output: {} records sent'.format(num_messages))

    offset_info = sdk_cmd.svc_cli(PACKAGE_NAME, FOLDERED_SERVICE_NAME, 'topic offsets --time="-1" {}'.format(DEFAULT_TOPIC_NAME), json=True)
    assert len(offset_info) == DEFAULT_PARTITION_COUNT
=======
    write_info = test_utils.service_cli('topic producer_test {} {}'.format(DEFAULT_TOPIC_NAME, num_messages), service_name=FOLDERED_SERVICE_NAME)
    assert len(write_info) == 1
    assert write_info['message'].startswith('Output: {} records sent'.format(num_messages))

    offset_info = test_utils.service_cli('topic offsets --time="-1" {}'.format(DEFAULT_TOPIC_NAME), service_name=FOLDERED_SERVICE_NAME)
    assert len(offset_info) == config.DEFAULT_PARTITION_COUNT
>>>>>>> 83ba2b6b

    post_write_offsets = {}
    for offsets in offset_info:
        assert len(o) == config.DEFAULT_REPLICATION_FACTOR
        post_write_offsets.update(o)

    assert not offsets == post_write_offsets


@pytest.mark.sanity
def test_decreasing_topic_partitions_fails():
<<<<<<< HEAD
    partition_info = sdk_cmd.svc_cli(PACKAGE_NAME, FOLDERED_SERVICE_NAME, 'topic partitions {} {}'.format(DEFAULT_TOPIC_NAME, DEFAULT_PARTITION_COUNT - 1), json=True)
=======
    partition_info = test_utils.service_cli('topic partitions {} {}'.format(DEFAULT_TOPIC_NAME, config.DEFAULT_PARTITION_COUNT - 1), service_name=FOLDERED_SERVICE_NAME)
>>>>>>> 83ba2b6b

    assert len(partition_info) == 1
    assert partition_info['message'].startswith('Output: WARNING: If partitions are increased')
    assert ('The number of partitions for a topic can only be increased' in partition_info['message'])


@pytest.mark.sanity
def test_setting_topic_partitions_to_same_value_fails():
<<<<<<< HEAD
    partition_info = sdk_cmd.svc_cli(PACKAGE_NAME, FOLDERED_SERVICE_NAME, 'topic partitions {} {}'.format(DEFAULT_TOPIC_NAME, DEFAULT_PARTITION_COUNT), json=True)
=======
    partition_info = test_utils.service_cli('topic partitions {} {}'.format(DEFAULT_TOPIC_NAME, config.DEFAULT_PARTITION_COUNT), service_name=FOLDERED_SERVICE_NAME)
>>>>>>> 83ba2b6b

    assert len(partition_info) == 1
    assert partition_info['message'].startswith('Output: WARNING: If partitions are increased')
    assert ('The number of partitions for a topic can only be increased' in partition_info['message'])


@pytest.mark.sanity
def test_increasing_topic_partitions_succeeds():
<<<<<<< HEAD
    partition_info = sdk_cmd.svc_cli(PACKAGE_NAME, FOLDERED_SERVICE_NAME, 'topic partitions {} {}'.format(DEFAULT_TOPIC_NAME, DEFAULT_PARTITION_COUNT + 1), json=True)
=======
    partition_info = test_utils.service_cli('topic partitions {} {}'.format(DEFAULT_TOPIC_NAME, config.DEFAULT_PARTITION_COUNT + 1), service_name=FOLDERED_SERVICE_NAME)
>>>>>>> 83ba2b6b

    assert len(partition_info) == 1
    assert partition_info['message'].startswith('Output: WARNING: If partitions are increased')
    assert ('The number of partitions for a topic can only be increased' not in partition_info['message'])


@pytest.mark.sanity
def test_no_under_replicated_topics_exist():
<<<<<<< HEAD
    partition_info = sdk_cmd.svc_cli(PACKAGE_NAME, FOLDERED_SERVICE_NAME, 'topic under_replicated_partitions', json=True)
=======
    partition_info = test_utils.service_cli('topic under_replicated_partitions', service_name=FOLDERED_SERVICE_NAME)
>>>>>>> 83ba2b6b

    assert len(partition_info) == 1
    assert partition_info['message'] == ''


@pytest.mark.sanity
def test_no_unavailable_partitions_exist():
<<<<<<< HEAD
    partition_info = sdk_cmd.svc_cli(PACKAGE_NAME, FOLDERED_SERVICE_NAME, 'topic unavailable_partitions', json=True)
=======
    partition_info = test_utils.service_cli('topic unavailable_partitions', service_name=FOLDERED_SERVICE_NAME)
>>>>>>> 83ba2b6b

    assert len(partition_info) == 1
    assert partition_info['message'] == ''


# --------- CLI -------------


@pytest.mark.smoke
@pytest.mark.sanity
def test_help_cli():
<<<<<<< HEAD
    sdk_cmd.svc_cli(PACKAGE_NAME, FOLDERED_SERVICE_NAME, 'help')
=======
    test_utils.service_cli('help', get_json=False)
>>>>>>> 83ba2b6b


@pytest.mark.smoke
@pytest.mark.sanity
def test_config_cli():
<<<<<<< HEAD
    configs = sdk_cmd.svc_cli(PACKAGE_NAME, FOLDERED_SERVICE_NAME, 'config list', json=True)
    assert len(configs) >= 1 # refrain from breaking this test if earlier tests did a config update

    assert sdk_cmd.svc_cli(PACKAGE_NAME, FOLDERED_SERVICE_NAME, 'config show {}'.format(configs[0]), print_output=False) # noisy output
    assert sdk_cmd.svc_cli(PACKAGE_NAME, FOLDERED_SERVICE_NAME, 'config target', json=True)
    assert sdk_cmd.svc_cli(PACKAGE_NAME, FOLDERED_SERVICE_NAME, 'config target_id', json=True)
=======
    config_list = test_utils.service_cli('config list', service_name=FOLDERED_SERVICE_NAME)
    assert len(config_list) >= 1 # refrain from breaking this test if earlier tests did a config update

    assert test_utils.service_cli('config show {}'.format(config_list[0]), service_name=FOLDERED_SERVICE_NAME, print_output=False) # noisy output
    assert test_utils.service_cli('config target', service_name=FOLDERED_SERVICE_NAME)
    assert test_utils.service_cli('config target_id', service_name=FOLDERED_SERVICE_NAME)
>>>>>>> 83ba2b6b


@pytest.mark.smoke
@pytest.mark.sanity
def test_plan_cli():
<<<<<<< HEAD
    assert sdk_cmd.svc_cli(PACKAGE_NAME, FOLDERED_SERVICE_NAME, 'plan list', json=True)
    assert sdk_cmd.svc_cli(PACKAGE_NAME, FOLDERED_SERVICE_NAME, 'plan show {}'.format(DEFAULT_PLAN_NAME))
    assert sdk_cmd.svc_cli(PACKAGE_NAME, FOLDERED_SERVICE_NAME, 'plan show --json {}'.format(DEFAULT_PLAN_NAME), json=True)
    assert sdk_cmd.svc_cli(PACKAGE_NAME, FOLDERED_SERVICE_NAME, 'plan show {} --json'.format(DEFAULT_PLAN_NAME), json=True)
    assert sdk_cmd.svc_cli(PACKAGE_NAME, FOLDERED_SERVICE_NAME, 'plan force-restart {}'.format(DEFAULT_PLAN_NAME))
    assert sdk_cmd.svc_cli(PACKAGE_NAME, FOLDERED_SERVICE_NAME, 'plan interrupt {} {}'.format(DEFAULT_PLAN_NAME, DEFAULT_PHASE_NAME))
    assert sdk_cmd.svc_cli(PACKAGE_NAME, FOLDERED_SERVICE_NAME, 'plan continue {} {}'.format(DEFAULT_PLAN_NAME, DEFAULT_PHASE_NAME))
=======
    assert test_utils.service_cli('plan list', service_name=FOLDERED_SERVICE_NAME)
    assert test_utils.service_cli('plan show {}'.format(config.DEFAULT_PLAN_NAME), get_json=False, service_name=FOLDERED_SERVICE_NAME)
    assert test_utils.service_cli('plan show --json {}'.format(config.DEFAULT_PLAN_NAME), service_name=FOLDERED_SERVICE_NAME)
    assert test_utils.service_cli('plan show {} --json'.format(config.DEFAULT_PLAN_NAME), service_name=FOLDERED_SERVICE_NAME)
    assert test_utils.service_cli('plan force-restart {}'.format(config.DEFAULT_PLAN_NAME), get_json=False, service_name=FOLDERED_SERVICE_NAME)
    assert test_utils.service_cli('plan interrupt {} {}'.format(config.DEFAULT_PLAN_NAME, config.DEFAULT_PHASE_NAME), get_json=False, service_name=FOLDERED_SERVICE_NAME)
    assert test_utils.service_cli('plan continue {} {}'.format(config.DEFAULT_PLAN_NAME, config.DEFAULT_PHASE_NAME), get_json=False, service_name=FOLDERED_SERVICE_NAME)
>>>>>>> 83ba2b6b



@pytest.mark.smoke
@pytest.mark.sanity
def test_state_cli():
<<<<<<< HEAD
    assert sdk_cmd.svc_cli(PACKAGE_NAME, FOLDERED_SERVICE_NAME, 'state framework_id', json=True)
    assert sdk_cmd.svc_cli(PACKAGE_NAME, FOLDERED_SERVICE_NAME, 'state properties', json=True)
=======
    assert test_utils.service_cli('state framework_id', service_name=FOLDERED_SERVICE_NAME)
    assert test_utils.service_cli('state properties', service_name=FOLDERED_SERVICE_NAME)
>>>>>>> 83ba2b6b


@pytest.mark.smoke
@pytest.mark.sanity
def test_pod_cli():
<<<<<<< HEAD
    assert sdk_cmd.svc_cli(PACKAGE_NAME, FOLDERED_SERVICE_NAME, 'pod list', json=True)
    assert sdk_cmd.svc_cli(PACKAGE_NAME, FOLDERED_SERVICE_NAME, 'pod status {}-0'.format(DEFAULT_POD_TYPE), json=True)
    assert sdk_cmd.svc_cli(PACKAGE_NAME, FOLDERED_SERVICE_NAME, 'pod info {}-0'.format(DEFAULT_POD_TYPE), print_output=False) # noisy output
=======
    assert test_utils.service_cli('pod list', service_name=FOLDERED_SERVICE_NAME)
    assert test_utils.service_cli('pod status {}-0'.format(config.DEFAULT_POD_TYPE), service_name=FOLDERED_SERVICE_NAME)
    assert test_utils.service_cli('pod info {}-0'.format(config.DEFAULT_POD_TYPE), service_name=FOLDERED_SERVICE_NAME, print_output=False) # noisy output
>>>>>>> 83ba2b6b

@pytest.mark.sanity
@pytest.mark.metrics
@sdk_utils.dcos_1_9_or_higher
def test_metrics():
    sdk_metrics.wait_for_any_metrics(FOLDERED_SERVICE_NAME, "kafka-0-broker", config.DEFAULT_KAFKA_TIMEOUT)


# --------- Suppressed -------------


@pytest.mark.smoke
@pytest.mark.sanity
def test_suppress():
    dcos_url = dcos.config.get_config_val('core.dcos_url')
    suppressed_url = urllib.parse.urljoin(
        dcos_url, 'service/{}/v1/state/properties/suppressed'.format(FOLDERED_SERVICE_NAME))

    def fun():
        response = dcos.http.get(suppressed_url)
        response.raise_for_status()
        return response.text == "true"

    shakedown.wait_for(fun)<|MERGE_RESOLUTION|>--- conflicted
+++ resolved
@@ -17,58 +17,33 @@
 
 DEFAULT_TOPIC_NAME = config.DEFAULT_TOPIC_NAME
 EPHEMERAL_TOPIC_NAME = 'topic_2'
-<<<<<<< HEAD
-FOLDERED_SERVICE_NAME = sdk_utils.get_foldered_name(SERVICE_NAME)
-ZK_SERVICE_PATH = sdk_utils.get_zk_path(SERVICE_NAME)
-=======
-FOLDERED_SERVICE_NAME = sdk_utils.get_foldered_name(config.PACKAGE_NAME)
-ZK_SERVICE_PATH = sdk_utils.get_zk_path(config.PACKAGE_NAME)
->>>>>>> 83ba2b6b
+FOLDERED_SERVICE_NAME = sdk_utils.get_foldered_name(config.SERVICE_NAME)
+ZK_SERVICE_PATH = sdk_utils.get_zk_path(config.SERVICE_NAME)
 
 
 @pytest.fixture(scope='module', autouse=True)
 def configure_package(configure_security):
     try:
-<<<<<<< HEAD
-        install.uninstall(PACKAGE_NAME, FOLDERED_SERVICE_NAME)
-=======
-        install.uninstall(FOLDERED_SERVICE_NAME, package_name=config.PACKAGE_NAME)
->>>>>>> 83ba2b6b
+        install.uninstall(config.PACKAGE_NAME, FOLDERED_SERVICE_NAME)
 
         if shakedown.dcos_version_less_than("1.9"):
             # Last beta-kafka release (1.1.25-0.10.1.0-beta) excludes 1.8. Skip upgrade tests with 1.8 and just install
             install.install(
-<<<<<<< HEAD
-                PACKAGE_NAME,
+                config.PACKAGE_NAME,
                 FOLDERED_SERVICE_NAME,
-                DEFAULT_BROKER_COUNT,
+                config.DEFAULT_BROKER_COUNT,
                 additional_options={"service": { "name": FOLDERED_SERVICE_NAME } })
         else:
             sdk_upgrade.test_upgrade(
-                PACKAGE_NAME,
-                PACKAGE_NAME,
-                DEFAULT_BROKER_COUNT,
-=======
+                config.PACKAGE_NAME,
                 config.PACKAGE_NAME,
                 config.DEFAULT_BROKER_COUNT,
                 service_name=FOLDERED_SERVICE_NAME,
-                additional_options={"service": { "name": FOLDERED_SERVICE_NAME } })
-        else:
-            sdk_upgrade.test_upgrade(
-                "beta-{}".format(config.PACKAGE_NAME),
-                config.PACKAGE_NAME,
-                config.DEFAULT_BROKER_COUNT,
->>>>>>> 83ba2b6b
-                service_name=FOLDERED_SERVICE_NAME,
                 additional_options={"service": {"name": FOLDERED_SERVICE_NAME} })
 
         yield # let the test session execute
     finally:
-<<<<<<< HEAD
-        install.uninstall(PACKAGE_NAME, FOLDERED_SERVICE_NAME)
-=======
-        install.uninstall(FOLDERED_SERVICE_NAME, package_name=config.PACKAGE_NAME)
->>>>>>> 83ba2b6b
+        install.uninstall(config.PACKAGE_NAME, FOLDERED_SERVICE_NAME)
 
 
 # --------- Endpoints -------------
@@ -78,13 +53,8 @@
 @pytest.mark.sanity
 def test_endpoints_address():
     def fun():
-<<<<<<< HEAD
-        ret = sdk_cmd.svc_cli(PACKAGE_NAME, FOLDERED_SERVICE_NAME, 'endpoints {}'.format(DEFAULT_TASK_NAME), json=True)
-        if len(ret['address']) == DEFAULT_BROKER_COUNT:
-=======
-        ret = test_utils.service_cli('endpoints {}'.format(config.DEFAULT_TASK_NAME), service_name=FOLDERED_SERVICE_NAME)
+        ret = sdk_cmd.svc_cli(config.PACKAGE_NAME, FOLDERED_SERVICE_NAME, 'endpoints {}'.format(config.DEFAULT_TASK_NAME), json=True)
         if len(ret['address']) == config.DEFAULT_BROKER_COUNT:
->>>>>>> 83ba2b6b
             return ret
         return False
     endpoints = shakedown.wait_for(fun)
@@ -99,13 +69,8 @@
 @pytest.mark.smoke
 @pytest.mark.sanity
 def test_endpoints_zookeeper_default():
-<<<<<<< HEAD
-    zookeeper = sdk_cmd.svc_cli(PACKAGE_NAME, FOLDERED_SERVICE_NAME, 'endpoints zookeeper')
+    zookeeper = sdk_cmd.svc_cli(config.PACKAGE_NAME, FOLDERED_SERVICE_NAME, 'endpoints zookeeper')
     assert zookeeper.rstrip('\n') == 'master.mesos:2181/{}'.format(ZK_SERVICE_PATH)
-=======
-    zookeeper = test_utils.service_cli('endpoints zookeeper', get_json=False, service_name=FOLDERED_SERVICE_NAME)
-    assert zookeeper.rstrip('\n') == 'master.mesos:2181/dcos-service-{}'.format(ZK_SERVICE_PATH)
->>>>>>> 83ba2b6b
 
 
 @pytest.mark.smoke
@@ -114,21 +79,12 @@
     broker_ids = sdk_tasks.get_task_ids(FOLDERED_SERVICE_NAME, '{}-'.format(config.DEFAULT_POD_TYPE))
 
     # sanity check: brokers should be reinitialized:
-<<<<<<< HEAD
-    brokers = sdk_cmd.svc_cli(PACKAGE_NAME, FOLDERED_SERVICE_NAME, 'broker list', json=True)
-    assert set(brokers) == set([str(i) for i in range(DEFAULT_BROKER_COUNT)])
+    brokers = sdk_cmd.svc_cli(config.PACKAGE_NAME, FOLDERED_SERVICE_NAME, 'broker list', json=True)
+    assert set(brokers) == set([str(i) for i in range(config.DEFAULT_BROKER_COUNT)])
 
     # create a topic against the default zk:
-    sdk_cmd.svc_cli(PACKAGE_NAME, FOLDERED_SERVICE_NAME, 'topic create {}'.format(DEFAULT_TOPIC_NAME), json=True)
-    assert sdk_cmd.svc_cli(PACKAGE_NAME, FOLDERED_SERVICE_NAME, 'topic list', json=True) == [DEFAULT_TOPIC_NAME]
-=======
-    brokers = test_utils.service_cli('broker list', service_name=FOLDERED_SERVICE_NAME)
-    assert set(brokers) == set([str(i) for i in range(config.DEFAULT_BROKER_COUNT)])
-
-    # create a topic against the default zk:
-    test_utils.service_cli('topic create {}'.format(DEFAULT_TOPIC_NAME), service_name=FOLDERED_SERVICE_NAME)
-    assert test_utils.service_cli('topic list', service_name=FOLDERED_SERVICE_NAME) == [DEFAULT_TOPIC_NAME]
->>>>>>> 83ba2b6b
+    sdk_cmd.svc_cli(config.PACKAGE_NAME, FOLDERED_SERVICE_NAME, 'topic create {}'.format(DEFAULT_TOPIC_NAME), json=True)
+    assert sdk_cmd.svc_cli(config.PACKAGE_NAME, FOLDERED_SERVICE_NAME, 'topic list', json=True) == [DEFAULT_TOPIC_NAME]
 
     marathon_config = sdk_marathon.get_config(FOLDERED_SERVICE_NAME)
     # should be using default path when this envvar is empty/unset:
@@ -136,32 +92,18 @@
 
 
     # use a custom zk path that's WITHIN the 'dcos-service-' path, so that it's automatically cleaned up in uninstall:
-<<<<<<< HEAD
     zk_path = 'master.mesos:2181/{}/CUSTOMPATH'.format(ZK_SERVICE_PATH)
-    config['env']['KAFKA_ZOOKEEPER_URI'] = zk_path
-    sdk_marathon.update_app(FOLDERED_SERVICE_NAME, config)
-=======
-    zk_path = 'master.mesos:2181/dcos-service-{}/CUSTOMPATH'.format(ZK_SERVICE_PATH)
     marathon_config['env']['KAFKA_ZOOKEEPER_URI'] = zk_path
     sdk_marathon.update_app(FOLDERED_SERVICE_NAME, marathon_config)
->>>>>>> 83ba2b6b
 
     sdk_tasks.check_tasks_updated(FOLDERED_SERVICE_NAME, '{}-'.format(config.DEFAULT_POD_TYPE), broker_ids)
     sdk_plan.wait_for_completed_deployment(FOLDERED_SERVICE_NAME)
 
-<<<<<<< HEAD
-    zookeeper = sdk_cmd.svc_cli(PACKAGE_NAME, FOLDERED_SERVICE_NAME, 'endpoints zookeeper')
+    zookeeper = sdk_cmd.svc_cli(config.PACKAGE_NAME, FOLDERED_SERVICE_NAME, 'endpoints zookeeper')
     assert zookeeper.rstrip('\n') == zk_path
 
     # topic created earlier against default zk should no longer be present:
-    assert sdk_cmd.svc_cli(PACKAGE_NAME, FOLDERED_SERVICE_NAME, 'topic list', json=True) == []
-=======
-    zookeeper = test_utils.service_cli('endpoints zookeeper', get_json=False, service_name=FOLDERED_SERVICE_NAME)
-    assert zookeeper.rstrip('\n') == zk_path
-
-    # topic created earlier against default zk should no longer be present:
-    assert test_utils.service_cli('topic list', service_name=FOLDERED_SERVICE_NAME) == []
->>>>>>> 83ba2b6b
+    assert sdk_cmd.svc_cli(config.PACKAGE_NAME, FOLDERED_SERVICE_NAME, 'topic list', json=True) == []
 
     # tests from here continue with the custom ZK path...
 
@@ -171,24 +113,15 @@
 @pytest.mark.smoke
 @pytest.mark.sanity
 def test_broker_list():
-<<<<<<< HEAD
-    brokers = sdk_cmd.svc_cli(PACKAGE_NAME, FOLDERED_SERVICE_NAME, 'broker list', json=True)
-    assert set(brokers) == set([str(i) for i in range(DEFAULT_BROKER_COUNT)])
-=======
-    brokers = test_utils.service_cli('broker list', service_name=FOLDERED_SERVICE_NAME)
+    brokers = sdk_cmd.svc_cli(config.PACKAGE_NAME, FOLDERED_SERVICE_NAME, 'broker list', json=True)
     assert set(brokers) == set([str(i) for i in range(config.DEFAULT_BROKER_COUNT)])
->>>>>>> 83ba2b6b
 
 
 @pytest.mark.smoke
 @pytest.mark.sanity
 def test_broker_invalid():
     try:
-<<<<<<< HEAD
-        sdk_cmd.svc_cli(PACKAGE_NAME, FOLDERED_SERVICE_NAME, 'broker get {}'.format(DEFAULT_BROKER_COUNT + 1), json=True)
-=======
-        test_utils.service_cli('broker get {}'.format(config.DEFAULT_BROKER_COUNT + 1), service_name=FOLDERED_SERVICE_NAME)
->>>>>>> 83ba2b6b
+        sdk_cmd.svc_cli(config.PACKAGE_NAME, FOLDERED_SERVICE_NAME, 'broker get {}'.format(config.DEFAULT_BROKER_COUNT + 1), json=True)
         assert False, "Should have failed"
     except AssertionError as arg:
         raise arg
@@ -228,28 +161,16 @@
 
 @pytest.mark.sanity
 def test_topic_partition_count():
-<<<<<<< HEAD
-    sdk_cmd.svc_cli(PACKAGE_NAME, FOLDERED_SERVICE_NAME, 'topic create {}'.format(DEFAULT_TOPIC_NAME), json=True)
-
-    topic_info = sdk_cmd.svc_cli(PACKAGE_NAME, FOLDERED_SERVICE_NAME, 'topic describe {}'.format(DEFAULT_TOPIC_NAME), json=True)
-    assert len(topic_info['partitions']) == DEFAULT_PARTITION_COUNT
-=======
-    test_utils.service_cli('topic create {}'.format(DEFAULT_TOPIC_NAME), service_name=FOLDERED_SERVICE_NAME)
-
-    topic_info = test_utils.service_cli('topic describe {}'.format(DEFAULT_TOPIC_NAME), service_name=FOLDERED_SERVICE_NAME)
+    sdk_cmd.svc_cli(config.PACKAGE_NAME, FOLDERED_SERVICE_NAME, 'topic create {}'.format(DEFAULT_TOPIC_NAME), json=True)
+
+    topic_info = sdk_cmd.svc_cli(config.PACKAGE_NAME, FOLDERED_SERVICE_NAME, 'topic describe {}'.format(DEFAULT_TOPIC_NAME), json=True)
     assert len(topic_info['partitions']) == config.DEFAULT_PARTITION_COUNT
->>>>>>> 83ba2b6b
 
 
 @pytest.mark.sanity
 def test_topic_offsets_increase_with_writes():
-<<<<<<< HEAD
-    offset_info = sdk_cmd.svc_cli(PACKAGE_NAME, FOLDERED_SERVICE_NAME, 'topic offsets --time="-1" {}'.format(DEFAULT_TOPIC_NAME), json=True)
-    assert len(offset_info) == DEFAULT_PARTITION_COUNT
-=======
-    offset_info = test_utils.service_cli('topic offsets --time="-1" {}'.format(DEFAULT_TOPIC_NAME), service_name=FOLDERED_SERVICE_NAME)
+    offset_info = sdk_cmd.svc_cli(config.PACKAGE_NAME, FOLDERED_SERVICE_NAME, 'topic offsets --time="-1" {}'.format(DEFAULT_TOPIC_NAME), json=True)
     assert len(offset_info) == config.DEFAULT_PARTITION_COUNT
->>>>>>> 83ba2b6b
 
     offsets = {}
     for o in offset_info:
@@ -259,21 +180,12 @@
     assert len(offsets) == config.DEFAULT_PARTITION_COUNT
 
     num_messages = 10
-<<<<<<< HEAD
-    write_info = sdk_cmd.svc_cli(PACKAGE_NAME, FOLDERED_SERVICE_NAME, 'topic producer_test {} {}'.format(DEFAULT_TOPIC_NAME, num_messages), json=True)
+    write_info = sdk_cmd.svc_cli(config.PACKAGE_NAME, FOLDERED_SERVICE_NAME, 'topic producer_test {} {}'.format(DEFAULT_TOPIC_NAME, num_messages), json=True)
     assert len(write_info) == 1
     assert write_info['message'].startswith('Output: {} records sent'.format(num_messages))
 
-    offset_info = sdk_cmd.svc_cli(PACKAGE_NAME, FOLDERED_SERVICE_NAME, 'topic offsets --time="-1" {}'.format(DEFAULT_TOPIC_NAME), json=True)
-    assert len(offset_info) == DEFAULT_PARTITION_COUNT
-=======
-    write_info = test_utils.service_cli('topic producer_test {} {}'.format(DEFAULT_TOPIC_NAME, num_messages), service_name=FOLDERED_SERVICE_NAME)
-    assert len(write_info) == 1
-    assert write_info['message'].startswith('Output: {} records sent'.format(num_messages))
-
-    offset_info = test_utils.service_cli('topic offsets --time="-1" {}'.format(DEFAULT_TOPIC_NAME), service_name=FOLDERED_SERVICE_NAME)
+    offset_info = sdk_cmd.svc_cli(config.PACKAGE_NAME, FOLDERED_SERVICE_NAME, 'topic offsets --time="-1" {}'.format(DEFAULT_TOPIC_NAME), json=True)
     assert len(offset_info) == config.DEFAULT_PARTITION_COUNT
->>>>>>> 83ba2b6b
 
     post_write_offsets = {}
     for offsets in offset_info:
@@ -285,11 +197,7 @@
 
 @pytest.mark.sanity
 def test_decreasing_topic_partitions_fails():
-<<<<<<< HEAD
-    partition_info = sdk_cmd.svc_cli(PACKAGE_NAME, FOLDERED_SERVICE_NAME, 'topic partitions {} {}'.format(DEFAULT_TOPIC_NAME, DEFAULT_PARTITION_COUNT - 1), json=True)
-=======
-    partition_info = test_utils.service_cli('topic partitions {} {}'.format(DEFAULT_TOPIC_NAME, config.DEFAULT_PARTITION_COUNT - 1), service_name=FOLDERED_SERVICE_NAME)
->>>>>>> 83ba2b6b
+    partition_info = sdk_cmd.svc_cli(config.PACKAGE_NAME, FOLDERED_SERVICE_NAME, 'topic partitions {} {}'.format(DEFAULT_TOPIC_NAME, config.DEFAULT_PARTITION_COUNT - 1), json=True)
 
     assert len(partition_info) == 1
     assert partition_info['message'].startswith('Output: WARNING: If partitions are increased')
@@ -298,11 +206,7 @@
 
 @pytest.mark.sanity
 def test_setting_topic_partitions_to_same_value_fails():
-<<<<<<< HEAD
-    partition_info = sdk_cmd.svc_cli(PACKAGE_NAME, FOLDERED_SERVICE_NAME, 'topic partitions {} {}'.format(DEFAULT_TOPIC_NAME, DEFAULT_PARTITION_COUNT), json=True)
-=======
-    partition_info = test_utils.service_cli('topic partitions {} {}'.format(DEFAULT_TOPIC_NAME, config.DEFAULT_PARTITION_COUNT), service_name=FOLDERED_SERVICE_NAME)
->>>>>>> 83ba2b6b
+    partition_info = sdk_cmd.svc_cli(config.PACKAGE_NAME, FOLDERED_SERVICE_NAME, 'topic partitions {} {}'.format(DEFAULT_TOPIC_NAME, config.DEFAULT_PARTITION_COUNT), json=True)
 
     assert len(partition_info) == 1
     assert partition_info['message'].startswith('Output: WARNING: If partitions are increased')
@@ -311,11 +215,7 @@
 
 @pytest.mark.sanity
 def test_increasing_topic_partitions_succeeds():
-<<<<<<< HEAD
-    partition_info = sdk_cmd.svc_cli(PACKAGE_NAME, FOLDERED_SERVICE_NAME, 'topic partitions {} {}'.format(DEFAULT_TOPIC_NAME, DEFAULT_PARTITION_COUNT + 1), json=True)
-=======
-    partition_info = test_utils.service_cli('topic partitions {} {}'.format(DEFAULT_TOPIC_NAME, config.DEFAULT_PARTITION_COUNT + 1), service_name=FOLDERED_SERVICE_NAME)
->>>>>>> 83ba2b6b
+    partition_info = sdk_cmd.svc_cli(config.PACKAGE_NAME, FOLDERED_SERVICE_NAME, 'topic partitions {} {}'.format(DEFAULT_TOPIC_NAME, config.DEFAULT_PARTITION_COUNT + 1), json=True)
 
     assert len(partition_info) == 1
     assert partition_info['message'].startswith('Output: WARNING: If partitions are increased')
@@ -324,11 +224,7 @@
 
 @pytest.mark.sanity
 def test_no_under_replicated_topics_exist():
-<<<<<<< HEAD
-    partition_info = sdk_cmd.svc_cli(PACKAGE_NAME, FOLDERED_SERVICE_NAME, 'topic under_replicated_partitions', json=True)
-=======
-    partition_info = test_utils.service_cli('topic under_replicated_partitions', service_name=FOLDERED_SERVICE_NAME)
->>>>>>> 83ba2b6b
+    partition_info = sdk_cmd.svc_cli(config.PACKAGE_NAME, FOLDERED_SERVICE_NAME, 'topic under_replicated_partitions', json=True)
 
     assert len(partition_info) == 1
     assert partition_info['message'] == ''
@@ -336,11 +232,7 @@
 
 @pytest.mark.sanity
 def test_no_unavailable_partitions_exist():
-<<<<<<< HEAD
-    partition_info = sdk_cmd.svc_cli(PACKAGE_NAME, FOLDERED_SERVICE_NAME, 'topic unavailable_partitions', json=True)
-=======
-    partition_info = test_utils.service_cli('topic unavailable_partitions', service_name=FOLDERED_SERVICE_NAME)
->>>>>>> 83ba2b6b
+    partition_info = sdk_cmd.svc_cli(config.PACKAGE_NAME, FOLDERED_SERVICE_NAME, 'topic unavailable_partitions', json=True)
 
     assert len(partition_info) == 1
     assert partition_info['message'] == ''
@@ -352,80 +244,46 @@
 @pytest.mark.smoke
 @pytest.mark.sanity
 def test_help_cli():
-<<<<<<< HEAD
-    sdk_cmd.svc_cli(PACKAGE_NAME, FOLDERED_SERVICE_NAME, 'help')
-=======
-    test_utils.service_cli('help', get_json=False)
->>>>>>> 83ba2b6b
+    sdk_cmd.svc_cli(config.PACKAGE_NAME, FOLDERED_SERVICE_NAME, 'help')
 
 
 @pytest.mark.smoke
 @pytest.mark.sanity
 def test_config_cli():
-<<<<<<< HEAD
-    configs = sdk_cmd.svc_cli(PACKAGE_NAME, FOLDERED_SERVICE_NAME, 'config list', json=True)
+    configs = sdk_cmd.svc_cli(config.PACKAGE_NAME, FOLDERED_SERVICE_NAME, 'config list', json=True)
     assert len(configs) >= 1 # refrain from breaking this test if earlier tests did a config update
 
-    assert sdk_cmd.svc_cli(PACKAGE_NAME, FOLDERED_SERVICE_NAME, 'config show {}'.format(configs[0]), print_output=False) # noisy output
-    assert sdk_cmd.svc_cli(PACKAGE_NAME, FOLDERED_SERVICE_NAME, 'config target', json=True)
-    assert sdk_cmd.svc_cli(PACKAGE_NAME, FOLDERED_SERVICE_NAME, 'config target_id', json=True)
-=======
-    config_list = test_utils.service_cli('config list', service_name=FOLDERED_SERVICE_NAME)
-    assert len(config_list) >= 1 # refrain from breaking this test if earlier tests did a config update
-
-    assert test_utils.service_cli('config show {}'.format(config_list[0]), service_name=FOLDERED_SERVICE_NAME, print_output=False) # noisy output
-    assert test_utils.service_cli('config target', service_name=FOLDERED_SERVICE_NAME)
-    assert test_utils.service_cli('config target_id', service_name=FOLDERED_SERVICE_NAME)
->>>>>>> 83ba2b6b
+    assert sdk_cmd.svc_cli(config.PACKAGE_NAME, FOLDERED_SERVICE_NAME, 'config show {}'.format(configs[0]), print_output=False) # noisy output
+    assert sdk_cmd.svc_cli(config.PACKAGE_NAME, FOLDERED_SERVICE_NAME, 'config target', json=True)
+    assert sdk_cmd.svc_cli(config.PACKAGE_NAME, FOLDERED_SERVICE_NAME, 'config target_id', json=True)
 
 
 @pytest.mark.smoke
 @pytest.mark.sanity
 def test_plan_cli():
-<<<<<<< HEAD
-    assert sdk_cmd.svc_cli(PACKAGE_NAME, FOLDERED_SERVICE_NAME, 'plan list', json=True)
-    assert sdk_cmd.svc_cli(PACKAGE_NAME, FOLDERED_SERVICE_NAME, 'plan show {}'.format(DEFAULT_PLAN_NAME))
-    assert sdk_cmd.svc_cli(PACKAGE_NAME, FOLDERED_SERVICE_NAME, 'plan show --json {}'.format(DEFAULT_PLAN_NAME), json=True)
-    assert sdk_cmd.svc_cli(PACKAGE_NAME, FOLDERED_SERVICE_NAME, 'plan show {} --json'.format(DEFAULT_PLAN_NAME), json=True)
-    assert sdk_cmd.svc_cli(PACKAGE_NAME, FOLDERED_SERVICE_NAME, 'plan force-restart {}'.format(DEFAULT_PLAN_NAME))
-    assert sdk_cmd.svc_cli(PACKAGE_NAME, FOLDERED_SERVICE_NAME, 'plan interrupt {} {}'.format(DEFAULT_PLAN_NAME, DEFAULT_PHASE_NAME))
-    assert sdk_cmd.svc_cli(PACKAGE_NAME, FOLDERED_SERVICE_NAME, 'plan continue {} {}'.format(DEFAULT_PLAN_NAME, DEFAULT_PHASE_NAME))
-=======
-    assert test_utils.service_cli('plan list', service_name=FOLDERED_SERVICE_NAME)
-    assert test_utils.service_cli('plan show {}'.format(config.DEFAULT_PLAN_NAME), get_json=False, service_name=FOLDERED_SERVICE_NAME)
-    assert test_utils.service_cli('plan show --json {}'.format(config.DEFAULT_PLAN_NAME), service_name=FOLDERED_SERVICE_NAME)
-    assert test_utils.service_cli('plan show {} --json'.format(config.DEFAULT_PLAN_NAME), service_name=FOLDERED_SERVICE_NAME)
-    assert test_utils.service_cli('plan force-restart {}'.format(config.DEFAULT_PLAN_NAME), get_json=False, service_name=FOLDERED_SERVICE_NAME)
-    assert test_utils.service_cli('plan interrupt {} {}'.format(config.DEFAULT_PLAN_NAME, config.DEFAULT_PHASE_NAME), get_json=False, service_name=FOLDERED_SERVICE_NAME)
-    assert test_utils.service_cli('plan continue {} {}'.format(config.DEFAULT_PLAN_NAME, config.DEFAULT_PHASE_NAME), get_json=False, service_name=FOLDERED_SERVICE_NAME)
->>>>>>> 83ba2b6b
+    assert sdk_cmd.svc_cli(config.PACKAGE_NAME, FOLDERED_SERVICE_NAME, 'plan list', json=True)
+    assert sdk_cmd.svc_cli(config.PACKAGE_NAME, FOLDERED_SERVICE_NAME, 'plan show {}'.format(config.DEFAULT_PLAN_NAME))
+    assert sdk_cmd.svc_cli(config.PACKAGE_NAME, FOLDERED_SERVICE_NAME, 'plan show --json {}'.format(config.DEFAULT_PLAN_NAME), json=True)
+    assert sdk_cmd.svc_cli(config.PACKAGE_NAME, FOLDERED_SERVICE_NAME, 'plan show {} --json'.format(config.DEFAULT_PLAN_NAME), json=True)
+    assert sdk_cmd.svc_cli(config.PACKAGE_NAME, FOLDERED_SERVICE_NAME, 'plan force-restart {}'.format(config.DEFAULT_PLAN_NAME))
+    assert sdk_cmd.svc_cli(config.PACKAGE_NAME, FOLDERED_SERVICE_NAME, 'plan interrupt {} {}'.format(config.DEFAULT_PLAN_NAME, config.DEFAULT_PHASE_NAME))
+    assert sdk_cmd.svc_cli(config.PACKAGE_NAME, FOLDERED_SERVICE_NAME, 'plan continue {} {}'.format(config.DEFAULT_PLAN_NAME, config.DEFAULT_PHASE_NAME))
 
 
 
 @pytest.mark.smoke
 @pytest.mark.sanity
 def test_state_cli():
-<<<<<<< HEAD
-    assert sdk_cmd.svc_cli(PACKAGE_NAME, FOLDERED_SERVICE_NAME, 'state framework_id', json=True)
-    assert sdk_cmd.svc_cli(PACKAGE_NAME, FOLDERED_SERVICE_NAME, 'state properties', json=True)
-=======
-    assert test_utils.service_cli('state framework_id', service_name=FOLDERED_SERVICE_NAME)
-    assert test_utils.service_cli('state properties', service_name=FOLDERED_SERVICE_NAME)
->>>>>>> 83ba2b6b
+    assert sdk_cmd.svc_cli(config.PACKAGE_NAME, FOLDERED_SERVICE_NAME, 'state framework_id', json=True)
+    assert sdk_cmd.svc_cli(config.PACKAGE_NAME, FOLDERED_SERVICE_NAME, 'state properties', json=True)
 
 
 @pytest.mark.smoke
 @pytest.mark.sanity
 def test_pod_cli():
-<<<<<<< HEAD
-    assert sdk_cmd.svc_cli(PACKAGE_NAME, FOLDERED_SERVICE_NAME, 'pod list', json=True)
-    assert sdk_cmd.svc_cli(PACKAGE_NAME, FOLDERED_SERVICE_NAME, 'pod status {}-0'.format(DEFAULT_POD_TYPE), json=True)
-    assert sdk_cmd.svc_cli(PACKAGE_NAME, FOLDERED_SERVICE_NAME, 'pod info {}-0'.format(DEFAULT_POD_TYPE), print_output=False) # noisy output
-=======
-    assert test_utils.service_cli('pod list', service_name=FOLDERED_SERVICE_NAME)
-    assert test_utils.service_cli('pod status {}-0'.format(config.DEFAULT_POD_TYPE), service_name=FOLDERED_SERVICE_NAME)
-    assert test_utils.service_cli('pod info {}-0'.format(config.DEFAULT_POD_TYPE), service_name=FOLDERED_SERVICE_NAME, print_output=False) # noisy output
->>>>>>> 83ba2b6b
+    assert sdk_cmd.svc_cli(config.PACKAGE_NAME, FOLDERED_SERVICE_NAME, 'pod list', json=True)
+    assert sdk_cmd.svc_cli(config.PACKAGE_NAME, FOLDERED_SERVICE_NAME, 'pod status {}-0'.format(config.DEFAULT_POD_TYPE), json=True)
+    assert sdk_cmd.svc_cli(config.PACKAGE_NAME, FOLDERED_SERVICE_NAME, 'pod info {}-0'.format(config.DEFAULT_POD_TYPE), print_output=False) # noisy output
 
 @pytest.mark.sanity
 @pytest.mark.metrics
