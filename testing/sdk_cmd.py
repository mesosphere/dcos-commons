'''Utilities relating to running commands and HTTP requests

************************************************************************
FOR THE TIME BEING WHATEVER MODIFICATIONS ARE APPLIED TO THIS FILE
SHOULD ALSO BE APPLIED TO sdk_cmd IN ANY OTHER PARTNER REPOS
************************************************************************
'''
import json as jsonlib
import os
import logging
import retrying
import subprocess
import urllib.parse

import dcos.errors
import dcos.http
import shakedown
import sdk_utils


log = logging.getLogger(__name__)

DEFAULT_TIMEOUT_SECONDS = 30 * 60


def service_request(
        method,
        service_name,
        service_path,
        retry=True,
        raise_on_error=True,
        log_args=True,
        verify=None,
        **kwargs):
    """Used to query a service running on the cluster. See `cluster_request()` for arg meanings.
    :param service_name: The name of the service, e.g. 'marathon' or 'hello-world'
    :param service_path: HTTP path to be queried against the service, e.g. '/v2/apps'. Leading slash is optional.
    """
    # Sanitize leading slash on service_path before calling urljoin() to avoid this:
    # 'http://example.com/service/myservice/' + '/v1/rpc' = 'http://example.com/v1/rpc'
    cluster_path = urllib.parse.urljoin('/service/{}/'.format(service_name), service_path.lstrip('/'))
    return cluster_request(method, cluster_path, retry, raise_on_error, log_args, verify, **kwargs)


def cluster_request(
        method,
        cluster_path,
        retry=True,
        raise_on_error=True,
        log_args=True,
        verify=None,
        **kwargs):
    """Queries the provided cluster HTTP path using the provided method, with the following handy features:
    - The DCOS cluster's URL is automatically applied to the provided path.
    - Auth headers are automatically added.
    - If the response code is >=400, optionally retries and/or raises a `requests.exceptions.HTTPError`.

    :param method: Method to use for the query, such as `GET`, `POST`, `DELETE`, or `PUT`.
    :param cluster_path: HTTP path to be queried on the cluster, e.g. `/marathon/v2/apps`. Leading slash is optional.
    :param retry: Whether to retry the request automatically if an HTTP error (>=400) is returned.
    :param raise_on_error: Whether to raise a `requests.exceptions.HTTPError` if the response code is >=400.
                           Disabling this effectively implies `retry=False` where HTTP status is concerned.
    :param log_args: Whether to log the contents of `kwargs`. Can be disabled to reduce noise.
    :param verify: Whether to verify the TLS certificate returned by the cluster, or a path to a certificate file.
    :param kwargs: Additional arguments to requests.request(), such as `json={"example": "content"}`
                   or `params={"example": "param"}`.
    :rtype: requests.Response
    """

    url = shakedown.dcos_url_path(cluster_path)
    cluster_path = '/' + cluster_path.lstrip('/')  # consistently include slash prefix for clearer logging below

    def fn():
        # Underlying dcos.http.request will wrap responses in custom exceptions. This messes with
        # our ability to handle the situation when an error occurs, so unwrap those exceptions.
        try:
            response = dcos.http.request(method, url, verify=verify, **kwargs)
        except dcos.errors.DCOSHTTPException as e:
            # DCOSAuthenticationException, DCOSAuthorizationException, DCOSBadRequest, DCOSHTTPException
            response = e.response
        except dcos.errors.DCOSUnprocessableException as e:
            # unlike the the above, this directly extends DCOSHTTPException
            response = e.response
        log_msg = 'Got {} for {} {}'.format(response.status_code, method.upper(), cluster_path)
        if kwargs:
            # log arg content (or just arg names) if present
            log_msg += ' (args: {})'.format(kwargs if log_args else kwargs.keys())
        log.info(log_msg)
        if not response.ok:
            # Query failed (>= 400). Before (potentially) throwing, print response payload which may
            # include additional error details.
            response_text = response.text
            if response_text:
                log.info('Response content ({} bytes):\n{}'.format(len(response_text), response_text))
            else:
                log.info('No response content')
        if raise_on_error:
            response.raise_for_status()
        return response

    if retry:
        # Use wrapper to implement retry:
        @retrying.retry(
            wait_fixed=1000,
            stop_max_delay=60*1000)
        def retry_fn():
            return fn()
        return retry_fn()
    else:
        # No retry, invoke directly:
        return fn()


def svc_cli(package_name, service_name, service_cmd, json=False, print_output=True, return_stderr_in_stdout=False):
    full_cmd = '{} --name={} {}'.format(package_name, service_name, service_cmd)

    if not json:
        return run_cli(full_cmd, print_output=print_output, return_stderr_in_stdout=return_stderr_in_stdout)
    else:
        # TODO(elezar): We shouldn't use json=True and return_stderr_in_stdout=True together
        # assert not return_stderr_in_stdout, json=True and return_stderr_in_stdout=True should not be used together
        return get_json_output(full_cmd, print_output=print_output)


def run_raw_cli(cmd, print_output=True):
    """Runs the command with `dcos` as the prefix to the shell command
    and returns the resulting output (stdout seperated from stderr by a newline).

    eg. `cmd`= "package install <package-name>" results in:
    $ dcos package install <package-name>
    """
    dcos_cmd = "dcos {}".format(cmd)
    result = subprocess.run([dcos_cmd], shell=True, stdout=subprocess.PIPE, stderr=subprocess.PIPE)
    stdout = ""
    stderr = ""

    if result.stdout:
        stdout = result.stdout.decode('utf-8').strip()

    if result.stderr:
        stderr = result.stderr.decode('utf-8').strip()

    if print_output:
        if stdout:
            log.info("STDOUT:\n{}".format(stdout))
        if stderr:
            log.info("STDERR:\n{}".format(stderr))

    return result.returncode, stdout, stderr


def run_cli(cmd, print_output=True, return_stderr_in_stdout=False):

    _, stdout, stderr = run_raw_cli(cmd, print_output)

    if return_stderr_in_stdout:
        return stdout + "\n" + stderr

    return stdout


def kill_task_with_pattern(pattern, agent_host=None, timeout_seconds=DEFAULT_TIMEOUT_SECONDS):
    @retrying.retry(
        wait_fixed=1000,
        stop_max_delay=timeout_seconds*1000,
        retry_on_result=lambda res: not res)
    def fn():
        command = (
            "sudo kill -9 "
            "$(ps ax | grep {} | grep -v grep | tr -s ' ' | sed 's/^ *//g' | "
            "cut -d ' ' -f 1)".format(pattern))
        if agent_host is None:
            exit_status, _ = shakedown.run_command_on_master(command)
        else:
            exit_status, _ = shakedown.run_command_on_agent(agent_host, command)

        return exit_status

    # might not be able to connect to the agent on first try so we repeat until we can
    fn()


@retrying.retry(stop_max_attempt_number=3,
                wait_fixed=1000,
                retry_on_result=lambda result: not result)
def create_task_text_file(task_name: str, filename: str, lines: list) -> bool:
    output_cmd = """bash -c \"cat >{output_file} << EOL
{content}
EOL\"""".format(output_file=filename, content="\n".join(lines))
    log.info("Running: %s", output_cmd)
    rc, stdout, stderr = task_exec(task_name, output_cmd)

    if rc or stderr:
        log.error("Error creating file %s. rc=%s stdout=%s stderr=%s", filename, rc, stdout, stderr)
        return False

    linecount_cmd = "wc -l {output_file}".format(output_file=filename)
    rc, stdout, stderr = task_exec(task_name, linecount_cmd)

    if rc or stderr:
        log.error("Error checking file %s. rc=%s stdout=%s stderr=%s", filename, rc, stdout, stderr)
        return False

    written_lines = 0
    try:
        written_lines = int(stdout.split(" ")[0])
    except Exception as e:
        log.error(e)

    expected_lines = len("\n".join(lines).split("\n"))
    if written_lines != expected_lines:
        log.error("Number of written lines do not match. stdout=%s expected=%s written=%s",
                  stdout, expected_lines, written_lines)
        return False

    return True


def shutdown_agent(agent_ip, timeout_seconds=DEFAULT_TIMEOUT_SECONDS):
    @retrying.retry(
        wait_fixed=1000,
        stop_max_delay=timeout_seconds*1000,
        retry_on_result=lambda res: not res)
    def fn():
        ok, stdout = shakedown.run_command_on_agent(agent_ip, 'sudo shutdown -h +1')
        log.info('Shutdown agent {}: ok={}, stdout="{}"'.format(agent_ip, ok, stdout))
        return ok
    # might not be able to connect to the agent on first try so we repeat until we can
    fn()

    log.info('Waiting for agent {} to appear unresponsive'.format(agent_ip))
<<<<<<< HEAD
    log.info('Paramiko errors below are expected.')
=======
>>>>>>> 8e1edb1c

    @retrying.retry(
        wait_fixed=1000,
        stop_max_delay=300*1000,  # 5 minutes
        retry_on_result=lambda res: res)
    def wait_for_unresponsive_agent():
        ok, stdout = shakedown.run_command_on_agent(agent_ip, 'ls')
        log.info('Wait for agent shutdown: ok={}, stdout="{}"'.format(ok, stdout))
        return ok

    wait_for_unresponsive_agent()

    log.info('Paramiko errors above are expected.')


def task_exec(task_name: str, cmd: str, return_stderr_in_stdout: bool = False) -> tuple:
    """
    Invokes the given command on the task via `dcos task exec`.
    :param task_name: Name of task to run command on.
    :param cmd: The command to execute.
    :return: a tuple consisting of the task exec's return code, stdout, and stderr
    """

    if cmd.startswith("./") and sdk_utils.dcos_version_less_than("1.10"):
        full_cmd = os.path.join(get_task_sandbox_path(task_name), cmd)

        if cmd.startswith("./bootstrap"):
            # On 1.9 we need to set LIB_PROCESS_IP for bootstrap
            full_cmd = "bash -c \"LIBPROCESS_IP=0.0.0.0 {}\"".format(full_cmd)
    else:
        full_cmd = cmd

    exec_cmd = "task exec {task_name} {cmd}".format(task_name=task_name, cmd=full_cmd)
    rc, stdout, stderr = run_raw_cli(exec_cmd)

    if return_stderr_in_stdout:
        return rc, stdout + "\n" + stderr

    return rc, stdout, stderr


def get_json_output(cmd, print_output=True):
    _, stdout, stderr = run_raw_cli(cmd, print_output)

    if stderr:
        log.warning("stderr for command '%s' is non-empty: %s", cmd, stderr)

    try:
        json_stdout = jsonlib.loads(stdout)
    except Exception as e:
        log.warning("Error converting stdout to json:\n%s", stdout)
        raise e

    return json_stdout


def get_task_sandbox_path(task_name: str) -> str:
    task_info = get_task_info(task_name)

    if task_info:

        executor_path = task_info["executor_id"]
        if not executor_path:
            executor_path = task_info["id"]
        # Assume the latest run:
        return os.path.join("/var/lib/mesos/slave/slaves", task_info["slave_id"],
                            "frameworks", task_info["framework_id"],
                            "executors", executor_path,
                            "runs/latest")

    return ""


@retrying.retry(stop_max_attempt_number=3, wait_fixed=2000)
def get_task_info(task_name: str) -> dict:
    """
    :return (dict): Get the task information for the specified task
    """
    log.info("Getting task information")
    raw_tasks = run_cli("task {task_name} --json".format(task_name=task_name))
    if raw_tasks:
        tasks = jsonlib.loads(raw_tasks)
        for task in tasks:
            if task["name"] == task_name:
                log.info("Matched on 'name'")
                return task
            if task.get("id", None) == task_name:
                log.info("Matched on 'id'")
                return task

    log.error("Task %s not found.\nFound: %s", task_name, raw_tasks)
    return {}<|MERGE_RESOLUTION|>--- conflicted
+++ resolved
@@ -229,10 +229,7 @@
     fn()
 
     log.info('Waiting for agent {} to appear unresponsive'.format(agent_ip))
-<<<<<<< HEAD
     log.info('Paramiko errors below are expected.')
-=======
->>>>>>> 8e1edb1c
 
     @retrying.retry(
         wait_fixed=1000,
