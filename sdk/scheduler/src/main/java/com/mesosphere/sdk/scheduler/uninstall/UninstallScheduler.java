package com.mesosphere.sdk.scheduler.uninstall;

import com.google.protobuf.TextFormat;
import com.mesosphere.sdk.api.PlansResource;
import com.mesosphere.sdk.config.ConfigStore;
import com.mesosphere.sdk.offer.*;
import com.mesosphere.sdk.scheduler.AbstractScheduler;
import com.mesosphere.sdk.scheduler.DefaultTaskKiller;
import com.mesosphere.sdk.scheduler.SchedulerApiServer;
import com.mesosphere.sdk.scheduler.TaskKiller;
import com.mesosphere.sdk.scheduler.plan.*;
import com.mesosphere.sdk.scheduler.plan.strategy.ParallelStrategy;
import com.mesosphere.sdk.scheduler.plan.strategy.SerialStrategy;
import com.mesosphere.sdk.scheduler.recovery.DefaultTaskFailureListener;
import com.mesosphere.sdk.specification.ServiceSpec;
import com.mesosphere.sdk.state.StateStore;
import org.apache.mesos.Protos;
import org.apache.mesos.SchedulerDriver;
import org.slf4j.Logger;
import org.slf4j.LoggerFactory;

import java.time.Duration;
import java.util.*;
import java.util.stream.Collectors;

import static com.mesosphere.sdk.offer.Constants.TOMBSTONE_MARKER;

/**
 * This scheduler uninstalls the framework and releases all of its resources.
 */
public class UninstallScheduler extends AbstractScheduler {

    private static final String RESOURCE_PHASE = "resource-phase";
    private static final String DEREGISTER_PHASE = "deregister-phase";
    private static final Logger LOGGER = LoggerFactory.getLogger(UninstallScheduler.class);
    protected final int port;
    private final Plan uninstallPlan;
    private final ConfigStore<ServiceSpec> configStore;
    PlanManager uninstallPlanManager;
    private TaskKiller taskKiller;
    private OfferAccepter offerAccepter;
    private SchedulerApiServer schedulerApiServer;

    /**
     * Creates a new UninstallScheduler based on the provided API port and initialization timeout,
     * and a {@link StateStore}. The UninstallScheduler builds an uninstall {@link Plan} with two {@link Phase}s:
     * a resource phase where all reserved resources get released back to Mesos, and a deregister phase where
     * the framework deregisters itself and cleans up its state in Zookeeper.
     */
    public UninstallScheduler(
            int port,
            Duration apiServerInitTimeout,
            StateStore stateStore,
            ConfigStore<ServiceSpec> configStore) {
        super(stateStore);
        this.port = port;
        this.configStore = configStore;
        this.uninstallPlan = getPlan();
        this.uninstallPlanManager = new DefaultPlanManager(uninstallPlan);
        LOGGER.info("Initializing plans resource...");
        PlansResource plansResource = new PlansResource(Collections.singletonList(uninstallPlanManager));
        Collection<Object> apiResources = Collections.singletonList(plansResource);
        schedulerApiServer = new SchedulerApiServer(port, apiResources, apiServerInitTimeout);
        new Thread(schedulerApiServer).start();
    }

    private Plan getPlan() {
        // If there is no framework ID, wipe ZK and return a COMPLETE plan
        if (!stateStore.fetchFrameworkId().isPresent()) {
            LOGGER.info("There is no framework ID so clear service in StateStore and return a COMPLETE plan");
            stateStore.clearAllData();
            return new DefaultPlan(Constants.DEPLOY_PLAN_NAME, Collections.emptyList());
        }

<<<<<<< HEAD
        // Given this scenario:
        // - Task 1: resource A, resource B
        // - Task 2: resource A, resource C
        // Create one UninstallStep per unique Resource, including Executor resources.
        // We filter to unique Resource Id's, because Executor level resources are tracked
        // on multiple Tasks. So in this scenario we should have 3 uninstall steps around resources A, B, and C.
        List<Protos.Resource> allResources = ResourceCollectionUtils.getAllResources(stateStore.fetchTasks());
        List<Step> taskSteps = ResourceCollectionUtils.getResourceIds(allResources).stream()
                .map(resourceId -> new UninstallStep(resourceId, resourceId.startsWith(TOMBSTONE_MARKER) ?
                        Status.COMPLETE : Status.PENDING))
                .collect(Collectors.toList());
=======
        // create one UninstallStep per unique Resource, including Executor resources
        List<Step> taskSteps = new ArrayList<>();
        for (Protos.Resource resource : ResourceUtils.getAllResources(stateStore.fetchTasks())) {
            Optional<String> resourceId = ResourceUtils.getResourceId(resource);
            if (!resourceId.isPresent()) {
                continue;
            }
            Status status = resourceId.get().startsWith(TOMBSTONE_MARKER) ? Status.COMPLETE : Status.PENDING;
            taskSteps.add(new UninstallStep(resourceId.get(), status));
        }

>>>>>>> d9aeba93
        Phase resourcePhase = new DefaultPhase(RESOURCE_PHASE, taskSteps, new ParallelStrategy<>(),
                Collections.emptyList());

        // We don't have access to the SchedulerDriver yet, so that gets set later
        Step deregisterStep = new DeregisterStep(Status.PENDING, stateStore);
        List<Step> deregisterSteps = Collections.singletonList(deregisterStep);
        Phase deregisterPhase = new DefaultPhase(DEREGISTER_PHASE, deregisterSteps, new SerialStrategy<>(),
                Collections.emptyList());

        List<Phase> phases = Arrays.asList(resourcePhase, deregisterPhase);
        return new DefaultPlan(Constants.DEPLOY_PLAN_NAME, phases);
    }

    @Override
    protected void initialize(SchedulerDriver driver) throws InterruptedException {
        LOGGER.info("Initializing...");
        // NOTE: We wait until this point to perform any work using configStore/stateStore.
        // We specifically avoid writing any data to ZK before registered() has been called.
        initializeGlobals(driver);
        LOGGER.info("Proceeding with uninstall plan...");
        uninstallPlanManager.getPlan().proceed();
        LOGGER.info("Done initializing.");
    }

    private void initializeGlobals(SchedulerDriver driver) {
        LOGGER.info("Initializing globals...");
        taskKiller = new DefaultTaskKiller(new DefaultTaskFailureListener(stateStore, configStore), driver);
        Phase resourcePhase = uninstallPlan.getChildren().get(0);
        UninstallRecorder uninstallRecorder = new UninstallRecorder(stateStore, resourcePhase);
        offerAccepter = new OfferAccepter(Collections.singletonList(uninstallRecorder));
    }

    @Override
    public void resourceOffers(SchedulerDriver driver, List<Protos.Offer> offersToProcess) {
        List<Protos.Offer> offers = new ArrayList<>(offersToProcess);
        if (!apiServerReady()) {
            LOGGER.info("Declining all offers. Waiting for API Server to start ...");
            OfferUtils.declineOffers(driver, offersToProcess);
            return;
        }

        LOGGER.info("Received {} {}:", offers.size(), offers.size() == 1 ? "offer" : "offers");
        for (int i = 0; i < offers.size(); ++i) {
            LOGGER.info("  {}: {}", i + 1, TextFormat.shortDebugString(offers.get(i)));
        }

        reconciler.reconcile(driver);
        if (!reconciler.isReconciled()) {
            LOGGER.info("Reconciliation is still in progress, declining all offers.");
            OfferUtils.declineOffers(driver, offers);
            return;
        }

        // Get candidate steps to be scheduled
        Collection<? extends Step> candidateSteps = uninstallPlanManager.getCandidates(Collections.emptyList());
        if (!candidateSteps.isEmpty()) {
            LOGGER.info("Attempting to process these candidates from uninstall plan: {}",
                    candidateSteps.stream().map(Element::getName).collect(Collectors.toList()));
            candidateSteps.forEach(Step::start);
        }

        // Destroy/Unreserve any reserved resource or volume that is offered
        final List<Protos.OfferID> offersWithReservedResources = new ArrayList<>();

        offersWithReservedResources.addAll(
                new ResourceCleanerScheduler(new UninstallResourceCleaner(), offerAccepter)
                        .resourceOffers(driver, offers));

        List<Protos.Offer> unusedOffers = OfferUtils.filterOutAcceptedOffers(offers, offersWithReservedResources);

        // Decline remaining offers.
        OfferUtils.declineOffers(driver, unusedOffers);

    }

    public boolean apiServerReady() {
        return schedulerApiServer.ready();
    }

    @Override
    public void statusUpdate(SchedulerDriver driver, Protos.TaskStatus status) {
        LOGGER.info("Received status update for taskId={} state={} message='{}'",
                status.getTaskId().getValue(),
                status.getState().toString(),
                status.getMessage());

        try {
            stateStore.storeStatus(status);
            reconciler.update(status);
        } catch (Exception e) {
            LOGGER.warn("Failed to update TaskStatus received from Mesos. "
                    + "This may be expected if Mesos sent stale status information: " + status, e);
        }
    }

    @Override
    protected void postRegister() {
        super.postRegister();
        // Now that our SchedulerDriver has been passed in by Mesos, we can give it to the DeregisterStep.
        // It's the second Step of the second Phase of the Plan.
        DeregisterStep deregisterStep = (DeregisterStep) uninstallPlan.getChildren().get(1).getChildren().get(0);
        deregisterStep.setSchedulerDriver(driver);

        Collection<String> taskNames = stateStore.fetchTaskNames();
        LOGGER.info("Found {} tasks to restart and clear: {}", taskNames.size(), taskNames);
        for (String taskName : taskNames) {
            Optional<Protos.TaskInfo> taskInfoOptional = stateStore.fetchTask(taskName);
            taskInfoOptional.ifPresent(taskInfo -> taskKiller.killTask(taskInfo.getTaskId(), false));
        }
    }
}<|MERGE_RESOLUTION|>--- conflicted
+++ resolved
@@ -72,19 +72,6 @@
             return new DefaultPlan(Constants.DEPLOY_PLAN_NAME, Collections.emptyList());
         }
 
-<<<<<<< HEAD
-        // Given this scenario:
-        // - Task 1: resource A, resource B
-        // - Task 2: resource A, resource C
-        // Create one UninstallStep per unique Resource, including Executor resources.
-        // We filter to unique Resource Id's, because Executor level resources are tracked
-        // on multiple Tasks. So in this scenario we should have 3 uninstall steps around resources A, B, and C.
-        List<Protos.Resource> allResources = ResourceCollectionUtils.getAllResources(stateStore.fetchTasks());
-        List<Step> taskSteps = ResourceCollectionUtils.getResourceIds(allResources).stream()
-                .map(resourceId -> new UninstallStep(resourceId, resourceId.startsWith(TOMBSTONE_MARKER) ?
-                        Status.COMPLETE : Status.PENDING))
-                .collect(Collectors.toList());
-=======
         // create one UninstallStep per unique Resource, including Executor resources
         List<Step> taskSteps = new ArrayList<>();
         for (Protos.Resource resource : ResourceUtils.getAllResources(stateStore.fetchTasks())) {
@@ -96,7 +83,6 @@
             taskSteps.add(new UninstallStep(resourceId.get(), status));
         }
 
->>>>>>> d9aeba93
         Phase resourcePhase = new DefaultPhase(RESOURCE_PHASE, taskSteps, new ParallelStrategy<>(),
                 Collections.emptyList());
 
