--- conflicted
+++ resolved
@@ -8,20 +8,14 @@
     tasks:
       server:
         goal: RUNNING
-<<<<<<< HEAD
-        cmd: "echo hello >> hello-container-path/output && sleep $SLEEP_DURATION"
-        cpus: {{HELLO_CPUS}}
+        cmd: "echo hello >> hello-container-path/output && sleep 1000"
+        cpus: {{CPUS}}
+        memory: 256
         ports:
           - name: http
             port: 12345
           - name: another
             port: 12344
-        memory: {{HELLO_MEM}}
-=======
-        cmd: "echo hello >> hello-container-path/output && sleep 1000"
-        cpus: {{CPUS}}
-        memory: 256
->>>>>>> f7176eaf
         volumes:
           - path: "hello-container-path"
             type: ROOT
