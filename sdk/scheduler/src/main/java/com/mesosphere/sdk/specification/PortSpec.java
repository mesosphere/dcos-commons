--- conflicted
+++ resolved
@@ -31,14 +31,9 @@
             @JsonProperty("pre-reserved-role") String preReservedRole,
             @JsonProperty("principal") String principal,
             @JsonProperty("env-key") String envKey,
-<<<<<<< HEAD
-            @JsonProperty("port-name") String portName) {
-        super(Constants.PORTS_RESOURCE_TYPE, value, role, preReservedRole, principal, envKey);
-=======
             @JsonProperty("port-name") String portName,
             @JsonProperty("network-names") Collection<String> networkNames) {
-        super(Constants.PORTS_RESOURCE_TYPE, value, role, principal, envKey);
->>>>>>> c6b16770
+        super(Constants.PORTS_RESOURCE_TYPE, value, role, preReservedRole, principal, envKey);
         this.portName = portName;
         this.envKey = envKey;
         this.networkNames = networkNames;
