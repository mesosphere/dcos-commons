package com.mesosphere.sdk.scheduler;

<<<<<<< HEAD
import com.google.api.client.repackaged.com.google.common.annotations.VisibleForTesting;
=======
import com.google.common.annotations.VisibleForTesting;
>>>>>>> b1f92b6b
import com.google.protobuf.TextFormat;
import com.mesosphere.sdk.offer.OfferUtils;
import com.mesosphere.sdk.reconciliation.DefaultReconciler;
import com.mesosphere.sdk.state.StateStore;
import com.mesosphere.sdk.state.StateStoreUtils;
import org.apache.mesos.Protos;
import org.apache.mesos.Scheduler;
import org.apache.mesos.SchedulerDriver;
import org.slf4j.Logger;
import org.slf4j.LoggerFactory;

<<<<<<< HEAD
import java.util.*;
=======
import java.util.Arrays;
import java.util.HashSet;
import java.util.List;
import java.util.Set;
>>>>>>> b1f92b6b
import java.util.concurrent.ExecutorService;
import java.util.concurrent.Executors;
import java.util.concurrent.atomic.AtomicBoolean;
import java.util.stream.Collectors;

/**
 * Abstract {@link Scheduler} that provides some default behaviors around Mesos lifecycle events such as
 * getting registered, reregistered, disconnected, etc.
 */
public abstract class AbstractScheduler implements Scheduler {

    private static final Logger LOGGER = LoggerFactory.getLogger(AbstractScheduler.class);
    protected final StateStore stateStore;
    // Mesos may call registered() multiple times in the lifespan of a Scheduler process, specifically when there's
    // master re-election. Avoid performing initialization multiple times, which would cause resourcesQueue to be stuck.
    private final AtomicBoolean isAlreadyRegistered = new AtomicBoolean(false);
    protected final OfferQueue offerQueue = new OfferQueue();
    protected SchedulerDriver driver;
    protected DefaultReconciler reconciler;
    private Set<Protos.OfferID> offersInProgress = new HashSet<>();

    /**
     * Executor for handling TaskStatus updates in {@link #statusUpdate(SchedulerDriver, Protos.TaskStatus)}.
     */
    protected final ExecutorService statusExecutor = Executors.newSingleThreadExecutor();

    /**
     * Executor for processing offers off the queue in {@code processOffers()}.
     */
    protected final ExecutorService offerExecutor = Executors.newSingleThreadExecutor();


    private Object inProgressLock = new Object();
    private Set<Protos.OfferID> offersInProgress = new HashSet<>();

    /**
     * Executor for handling TaskStatus updates in {@link #statusUpdate(SchedulerDriver, Protos.TaskStatus)}.
     */
    protected final ExecutorService statusExecutor = Executors.newSingleThreadExecutor();

    /**
     * Executor for processing offers off the queue in {@code processOffers()}.
     */
    private final ExecutorService offerExecutor = Executors.newSingleThreadExecutor();

    /**
     * Creates a new AbstractScheduler given a {@link StateStore}.
     */
    protected AbstractScheduler(StateStore stateStore) {
        this.stateStore = stateStore;
        processOffers();
    }

    @Override
    public void registered(SchedulerDriver driver, Protos.FrameworkID frameworkId, Protos.MasterInfo masterInfo) {
        if (isAlreadyRegistered.getAndSet(true)) {
            // This may occur as the result of a master election.
            LOGGER.info("Already registered, calling reregistered()");
            reregistered(driver, masterInfo);
            return;
        }

        LOGGER.info("Registered framework with frameworkId: {}", frameworkId.getValue());
        try {
            this.reconciler = new DefaultReconciler(stateStore);
            initialize(driver);
        } catch (InterruptedException e) {
            LOGGER.error("Initialization failed with exception: ", e);
            SchedulerUtils.hardExit(SchedulerErrorCode.INITIALIZATION_FAILURE);
        }

        try {
            stateStore.storeFrameworkId(frameworkId);
        } catch (Exception e) {
            LOGGER.error(String.format(
                    "Unable to store registered framework ID '%s'", frameworkId.getValue()), e);
            SchedulerUtils.hardExit(SchedulerErrorCode.REGISTRATION_FAILURE);
        }

        this.driver = driver;
        postRegister();
    }

    private void processOffers() {
        offerExecutor.execute(() -> {
            while (true) {
                // This is a blocking call which pulls as many elements from the offer queue as possible.
                List<Protos.Offer> offers = offerQueue.takeAll();
                processOfferSet(offers);
<<<<<<< HEAD
                offersInProgress.removeAll(
                        offers.stream()
                                .map(offer -> offer.getId())
                                .collect(Collectors.toList()));
=======
                synchronized (inProgressLock) {
                    offersInProgress.removeAll(
                            offers.stream()
                                    .map(offer -> offer.getId())
                                    .collect(Collectors.toList()));

                    LOGGER.info("Offers in progress: {}", offersInProgress.stream().collect(Collectors.toList()));
                }
>>>>>>> b1f92b6b
            }
        });
    }

    protected abstract void processOfferSet(List<Protos.Offer> offers);

    @Override
    public void resourceOffers(SchedulerDriver driver, List<Protos.Offer> offers) {
        if (!apiServerReady()) {
            LOGGER.info("Waiting for API Server to start ...");
            OfferUtils.declineOffers(driver, offers);
            return;
        }

        // Task Reconciliation:
        // Task Reconciliation must complete before any Tasks may be launched.  It ensures that a Scheduler and
        // Mesos have agreed upon the state of all Tasks of interest to the scheduler.
        // http://mesos.apache.org/documentation/latest/reconciliation/
        reconciler.reconcile(driver);
        if (!reconciler.isReconciled()) {
            LOGGER.info("Waiting for task reconciliation to complete...");
            OfferUtils.declineOffers(driver, offers);
            return;
        }

<<<<<<< HEAD
        offersInProgress.addAll(
                offers.stream()
                        .map(offer -> offer.getId())
                        .collect(Collectors.toList()));
=======
        synchronized (inProgressLock) {
            offersInProgress.addAll(
                    offers.stream()
                            .map(offer -> offer.getId())
                            .collect(Collectors.toList()));
        }
>>>>>>> b1f92b6b

        for (Protos.Offer offer : offers) {
            boolean queued = offerQueue.offer(offer);
            if (!queued) {
<<<<<<< HEAD
                LOGGER.warn("Failed to enqueue offer: '{}'", offer.getId().getValue());
=======
                LOGGER.warn(
                        "Failed to enqueue offer. Offer queue is full. Declining offer: '{}'",
                        offer.getId().getValue());
>>>>>>> b1f92b6b
                OfferUtils.declineOffers(driver, Arrays.asList(offer));
            }
        }
    }

    protected abstract void initialize(SchedulerDriver driver) throws InterruptedException;

    protected abstract boolean apiServerReady();

    /**
<<<<<<< HEAD
     * All offers must have been presented to resourceOffers() before calling this.
=======
     * All offers must have been presented to resourceOffers() before calling this.  This call will block until all
     * offers have been processed.
>>>>>>> b1f92b6b
     * @throws InterruptedException
     */
    @VisibleForTesting
    public void awaitOffersProcessed() throws InterruptedException {
<<<<<<< HEAD
        while (!offersInProgress.isEmpty()) {
            LOGGER.warn("Offers to be processed {} is non empty, sleeping for 1s ...", offersInProgress);
            Thread.sleep(1000);
        }

        LOGGER.info("All offers processed.");
=======
        while (true) {
            synchronized (inProgressLock) {
                if (offersInProgress.isEmpty()) {
                    LOGGER.info("All offers processed.");
                    return;
                }
            }

            LOGGER.warn("Offers to be processed {} is non empty, sleeping for 500ms ...", offersInProgress);
            Thread.sleep(500);
        }
>>>>>>> b1f92b6b
    }

    @Override
    public void reregistered(SchedulerDriver driver, Protos.MasterInfo masterInfo) {
        LOGGER.info("Re-registered with master: {}", TextFormat.shortDebugString(masterInfo));
        postRegister();
    }

    @Override
    public void offerRescinded(SchedulerDriver driver, Protos.OfferID offerId) {
<<<<<<< HEAD
        LOGGER.info("Rescinding offer: {}.", offerId.getValue());
=======
        LOGGER.info("Rescinding offer: {}", offerId.getValue());
>>>>>>> b1f92b6b
        offerQueue.remove(offerId);
    }

    @Override
    public void frameworkMessage(SchedulerDriver driver,
                                 Protos.ExecutorID executorId,
                                 Protos.SlaveID slaveId,
                                 byte[] data) {
        LOGGER.error("Received a Framework Message, but don't know how to process it");
    }

    @Override
    public void disconnected(SchedulerDriver driver) {
        LOGGER.error("Disconnected from Master.");
        SchedulerUtils.hardExit(SchedulerErrorCode.DISCONNECTED);
    }

    @Override
    public void slaveLost(SchedulerDriver driver, Protos.SlaveID agentId) {
        // TODO: Add recovery optimizations relevant to loss of an Agent.  TaskStatus updates are sufficient now.
        LOGGER.warn("Agent lost: {}", agentId.getValue());
    }

    @Override
    public void executorLost(SchedulerDriver driver, Protos.ExecutorID executorId, Protos.SlaveID slaveId, int status) {
        // TODO: Add recovery optimizations relevant to loss of an Executor.  TaskStatus updates are sufficient now.
        LOGGER.warn("Lost Executor: {} on Agent: {}", executorId.getValue(), slaveId.getValue());
    }

    @Override
    public void error(SchedulerDriver driver, String message) {
        LOGGER.error("SchedulerDriver failed with message: " + message);

        SchedulerUtils.hardExit(SchedulerErrorCode.ERROR);
    }

    void suppress() {
        LOGGER.info("Suppressing offers.");
        driver.suppressOffers();
        StateStoreUtils.setSuppressed(stateStore, true);
    }

    void revive() {
        LOGGER.info("Reviving offers.");
        driver.reviveOffers();
        StateStoreUtils.setSuppressed(stateStore, false);
    }

    protected void postRegister() {
        reconciler.start();
        reconciler.reconcile(driver);
        revive();
    }

}<|MERGE_RESOLUTION|>--- conflicted
+++ resolved
@@ -1,10 +1,6 @@
 package com.mesosphere.sdk.scheduler;
 
-<<<<<<< HEAD
-import com.google.api.client.repackaged.com.google.common.annotations.VisibleForTesting;
-=======
 import com.google.common.annotations.VisibleForTesting;
->>>>>>> b1f92b6b
 import com.google.protobuf.TextFormat;
 import com.mesosphere.sdk.offer.OfferUtils;
 import com.mesosphere.sdk.reconciliation.DefaultReconciler;
@@ -16,14 +12,10 @@
 import org.slf4j.Logger;
 import org.slf4j.LoggerFactory;
 
-<<<<<<< HEAD
-import java.util.*;
-=======
 import java.util.Arrays;
 import java.util.HashSet;
 import java.util.List;
 import java.util.Set;
->>>>>>> b1f92b6b
 import java.util.concurrent.ExecutorService;
 import java.util.concurrent.Executors;
 import java.util.concurrent.atomic.AtomicBoolean;
@@ -43,18 +35,6 @@
     protected final OfferQueue offerQueue = new OfferQueue();
     protected SchedulerDriver driver;
     protected DefaultReconciler reconciler;
-    private Set<Protos.OfferID> offersInProgress = new HashSet<>();
-
-    /**
-     * Executor for handling TaskStatus updates in {@link #statusUpdate(SchedulerDriver, Protos.TaskStatus)}.
-     */
-    protected final ExecutorService statusExecutor = Executors.newSingleThreadExecutor();
-
-    /**
-     * Executor for processing offers off the queue in {@code processOffers()}.
-     */
-    protected final ExecutorService offerExecutor = Executors.newSingleThreadExecutor();
-
 
     private Object inProgressLock = new Object();
     private Set<Protos.OfferID> offersInProgress = new HashSet<>();
@@ -113,12 +93,6 @@
                 // This is a blocking call which pulls as many elements from the offer queue as possible.
                 List<Protos.Offer> offers = offerQueue.takeAll();
                 processOfferSet(offers);
-<<<<<<< HEAD
-                offersInProgress.removeAll(
-                        offers.stream()
-                                .map(offer -> offer.getId())
-                                .collect(Collectors.toList()));
-=======
                 synchronized (inProgressLock) {
                     offersInProgress.removeAll(
                             offers.stream()
@@ -127,7 +101,6 @@
 
                     LOGGER.info("Offers in progress: {}", offersInProgress.stream().collect(Collectors.toList()));
                 }
->>>>>>> b1f92b6b
             }
         });
     }
@@ -153,30 +126,19 @@
             return;
         }
 
-<<<<<<< HEAD
-        offersInProgress.addAll(
-                offers.stream()
-                        .map(offer -> offer.getId())
-                        .collect(Collectors.toList()));
-=======
         synchronized (inProgressLock) {
             offersInProgress.addAll(
                     offers.stream()
                             .map(offer -> offer.getId())
                             .collect(Collectors.toList()));
         }
->>>>>>> b1f92b6b
 
         for (Protos.Offer offer : offers) {
             boolean queued = offerQueue.offer(offer);
             if (!queued) {
-<<<<<<< HEAD
-                LOGGER.warn("Failed to enqueue offer: '{}'", offer.getId().getValue());
-=======
                 LOGGER.warn(
                         "Failed to enqueue offer. Offer queue is full. Declining offer: '{}'",
                         offer.getId().getValue());
->>>>>>> b1f92b6b
                 OfferUtils.declineOffers(driver, Arrays.asList(offer));
             }
         }
@@ -187,24 +149,12 @@
     protected abstract boolean apiServerReady();
 
     /**
-<<<<<<< HEAD
-     * All offers must have been presented to resourceOffers() before calling this.
-=======
      * All offers must have been presented to resourceOffers() before calling this.  This call will block until all
      * offers have been processed.
->>>>>>> b1f92b6b
      * @throws InterruptedException
      */
     @VisibleForTesting
     public void awaitOffersProcessed() throws InterruptedException {
-<<<<<<< HEAD
-        while (!offersInProgress.isEmpty()) {
-            LOGGER.warn("Offers to be processed {} is non empty, sleeping for 1s ...", offersInProgress);
-            Thread.sleep(1000);
-        }
-
-        LOGGER.info("All offers processed.");
-=======
         while (true) {
             synchronized (inProgressLock) {
                 if (offersInProgress.isEmpty()) {
@@ -216,7 +166,6 @@
             LOGGER.warn("Offers to be processed {} is non empty, sleeping for 500ms ...", offersInProgress);
             Thread.sleep(500);
         }
->>>>>>> b1f92b6b
     }
 
     @Override
@@ -227,11 +176,7 @@
 
     @Override
     public void offerRescinded(SchedulerDriver driver, Protos.OfferID offerId) {
-<<<<<<< HEAD
-        LOGGER.info("Rescinding offer: {}.", offerId.getValue());
-=======
         LOGGER.info("Rescinding offer: {}", offerId.getValue());
->>>>>>> b1f92b6b
         offerQueue.remove(offerId);
     }
 
