--- conflicted
+++ resolved
@@ -40,7 +40,6 @@
             "type": "boolean",
             "default":  false
           },
-<<<<<<< HEAD
           "tls": {
             "description": "Enable TLS support (requires Enterprise DC/OS running in strict security mode).",
             "type": "boolean",
@@ -51,12 +50,6 @@
             "type": "boolean",
             "default": false
           },
-          "deploy_strategy":{
-            "description":"Deployment phase strategy. See documentation. [serial, serial-canary, parallel-canary, parallel]",
-            "type":"string",
-            "default":"serial",
-            "enum": ["serial", "serial-canary", "parallel-canary", "parallel"]
-=======
           "virtual_network_name": {
             "description": "The name of the virtual network to join",
             "type": "string",
@@ -72,7 +65,6 @@
             "type": "string",
             "default": "serial",
             "enum":  ["serial", "serial-canary", "parallel-canary", "parallel"]
->>>>>>> 40c14eaa
           },
           "log_level": {
             "description": "The log level for the DC/OS service.",
@@ -137,26 +129,12 @@
           "port": {
             "description": "Port for broker to listen on",
             "type": "integer",
-<<<<<<< HEAD
             "default": 0
           },
           "port_tls": {
             "description": "Port for broker to listen on for TLS connections, if the TLS is enabled",
             "type": "integer",
-            "default": 0
-          },
-          "virtual_network": {
-            "description": "Name of virtual network to join",
-            "type": "string",
-            "default": "dcos"
-          },
-          "cni_plugin_labels": {
-            "description": "Labels to pass to CNI plugin. Comma-seperated key:value pairs. For example [k_0:v_0,k_1:v_1,...,k_n:v_n]",
-            "type": "string",
-            "default": ""
-=======
             "default":  0
->>>>>>> 40c14eaa
           }
         },
         "required": [
