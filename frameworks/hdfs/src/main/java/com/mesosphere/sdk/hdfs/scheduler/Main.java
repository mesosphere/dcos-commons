package com.mesosphere.sdk.hdfs.scheduler;

import org.apache.commons.io.FileUtils;
import org.apache.mesos.Protos;
import org.apache.mesos.offer.ResourceUtils;
import org.apache.mesos.offer.ValueUtils;
<<<<<<< HEAD
import org.apache.mesos.offer.constrain.AndRule;
import org.apache.mesos.offer.constrain.PlacementRuleGenerator;
import org.apache.mesos.offer.constrain.TaskTypeGenerator;
=======
import org.apache.mesos.offer.constrain.PlacementRule;
import org.apache.mesos.offer.constrain.TaskTypeRule;
>>>>>>> 8915ed8a
import org.apache.mesos.scheduler.SchedulerUtils;
import org.apache.mesos.specification.*;
import org.slf4j.Logger;
import org.slf4j.LoggerFactory;

import java.io.File;
import java.io.IOException;
import java.util.*;

/**
 * Main entry point for the HDFS Scheduler.
 */
public class Main {
    private static final Logger LOGGER = LoggerFactory.getLogger(Main.class);

    private static final String SERVICE_NAME = "hdfs";
    private static final String HDFS_VERSION = "hadoop-2.6.0-cdh5.7.1";
    private static final String HDFS_SITE_CONFIG_PATH = String.format("%s/etc/hadoop/hdfs-site.xml", HDFS_VERSION);
    private static final String CORE_SITE_CONFIG_PATH = String.format("%s/etc/hadoop/core-site.xml", HDFS_VERSION);

    private static final Boolean SECURE_MODE = Boolean.parseBoolean(System.getenv("SECURE_MODE"));
    private static final String KEYTABS_URI = System.getenv("KEYTABS_URI");
    private static final String TASK_JRE_URI = System.getenv("TASK_JRE_URI");

    private static final String JOURNAL_NODE_NAME = "journalnode";
    private static final int JOURNAL_NODE_COUNT = Integer.parseInt(System.getenv("JOURNAL_NODE_COUNT"));
    private static final double JOURNAL_NODE_CPU = Double.valueOf(System.getenv("JOURNAL_NODE_CPUS"));
    private static final double JOURNAL_NODE_MEM_MB = Double.valueOf(System.getenv("JOURNAL_NODE_MEMORY_MB"));
    private static final double JOURNAL_NODE_DISK_MB = Double.valueOf(System.getenv("JOURNAL_NODE_DISK_MB"));

    private static final String DATA_NODE_NAME = "datanode";
    private static final int DATA_NODE_COUNT = Integer.parseInt(System.getenv("DATA_NODE_COUNT"));
    private static final double DATA_NODE_CPU = Double.valueOf(System.getenv("DATA_NODE_CPUS"));
    private static final double DATA_NODE_MEM_MB = Double.valueOf(System.getenv("DATA_NODE_MEMORY_MB"));
    private static final double DATA_NODE_DISK_MB = Double.valueOf(System.getenv("DATA_NODE_DISK_MB"));
    private static final String DATA_AND_JOURNAL_NODE_VOLUME_DIR = "volume/hdfs/data/jn";

    private static final String NAME_NODE_NAME = "namenode";
    private static final int NAME_NODE_COUNT = Integer.parseInt(System.getenv("NAME_NODE_COUNT"));
    private static final double NAME_NODE_CPU = Double.valueOf(System.getenv("NAME_NODE_CPUS"));
    private static final double NAME_NODE_MEM_MB = Double.valueOf(System.getenv("NAME_NODE_MEMORY_MB"));
    private static final double NAME_NODE_DISK_MB = Double.valueOf(System.getenv("NAME_NODE_DISK_MB"));
    private static final String NAME_NODE_FORMAT_FILE_INDICATOR = "current/VERSION";
    private static final String NAME_NODE_VOLUME_DIR = "volume/hdfs/data/name";

    private static final String ZKFC_PROCESS_NAME = "zkfc";
    private static final int ZKFC_PROCESS_COUNT = Integer.parseInt(System.getenv("ZKFC_PROCESS_COUNT"));
    private static final double ZKFC_PROCESS_CPU = Double.valueOf(System.getenv("ZKFC_PROCESS_CPUS"));
    private static final double ZKFC_PROCESS_MEM_MB = Double.valueOf(System.getenv("ZKFC_PROCESS_MEMORY_MB"));
    private static final double ZKFC_PROCESS_DISK_MB = Double.valueOf(System.getenv("ZKFC_PROCESS_DISK_MB"));

    private static final int API_PORT = Integer.parseInt(System.getenv("PORT0"));
    private static final String CONTAINER_PATH_SUFFIX = "volume";
    private static final String ROLE = SchedulerUtils.nameToRole(SERVICE_NAME);
    private static final String PRINCIPAL = SchedulerUtils.nameToPrincipal(SERVICE_NAME);
    private static final String HDFS_URI =
            "https://downloads.mesosphere.com/hdfs/assets/hadoop-2.6.0-cdh5.7.1-dcos.tar.gz";

    private static final List<ConfigFileSpecification> configFiles = getHDFSConfigFiles();

    public static void main(String[] args) throws Exception {
        LOGGER.info("Starting reference scheduler with args: " + Arrays.asList(args));
        new DefaultService(API_PORT).register(getServiceSpecification());
    }

    private static ServiceSpecification getServiceSpecification() {
        return new DefaultServiceSpecification(
                SERVICE_NAME,
                Arrays.asList(
                        HDFSTaskSet.create(JOURNAL_NODE_COUNT,
                                JOURNAL_NODE_NAME,
                                // command is defined in constructor
                                getResources(JOURNAL_NODE_CPU, JOURNAL_NODE_MEM_MB),
                                getVolumes(JOURNAL_NODE_DISK_MB),
                                configFiles,
                                Optional.of(TaskTypeRule.avoid(JOURNAL_NODE_NAME)),
                                Optional.empty()),
                        HDFSTaskSet.create(NAME_NODE_COUNT,
                                NAME_NODE_NAME,
                                // command is defined in constructor
                                getResources(NAME_NODE_CPU, NAME_NODE_MEM_MB),
                                getVolumes(NAME_NODE_DISK_MB),
                                configFiles,
                                Optional.of(TaskTypeRule.avoid(NAME_NODE_NAME)),
                                Optional.empty()),
                        HDFSTaskSet.create(ZKFC_PROCESS_COUNT,
                                ZKFC_PROCESS_NAME,
                                // command is defined in constructor
                                getResources(ZKFC_PROCESS_CPU, ZKFC_PROCESS_MEM_MB),
                                getVolumes(ZKFC_PROCESS_DISK_MB),
                                configFiles,
<<<<<<< HEAD
                                Optional.of(new AndRule.Generator(TaskTypeGenerator.createAvoid(ZKFC_PROCESS_NAME),
                                        TaskTypeGenerator.createColocate(NAME_NODE_NAME))),
=======
                                Optional.of(TaskTypeRule.colocateWith(NAME_NODE_NAME)),
>>>>>>> 8915ed8a
                                Optional.empty()),
                        HDFSTaskSet.create(DATA_NODE_COUNT,
                                DATA_NODE_NAME,
                                // command is defined in constructor
                                getResources(DATA_NODE_CPU, DATA_NODE_MEM_MB),
                                getVolumes(DATA_NODE_DISK_MB),
                                configFiles,
                                Optional.of(TaskTypeRule.avoid(DATA_NODE_NAME)),
                                Optional.empty())
                )
        );
    }

    private static class HDFSTaskSet extends DefaultTaskSet {
        public static HDFSTaskSet create(
                int count,
                String name,
                Collection<ResourceSpecification> resources,
                Collection<VolumeSpecification> volumes,
                Collection<ConfigFileSpecification> configs,
                Optional<PlacementRule> placementOptional,
                Optional<Protos.HealthCheck> healthCheck) {

            ArrayList<TaskSpecification> taskSpecifications = new ArrayList<>();

            for (int i = 0; i < count; ++i) {
                taskSpecifications.add(new HDFSTaskSpecification(
                        name + "-" + i,
                        name, getCommand(name, i), resources, volumes, configs, placementOptional, healthCheck));
            }

            return new HDFSTaskSet(name, taskSpecifications);
        }

        protected HDFSTaskSet(String name, List<TaskSpecification> taskSpecifications) {
            super(name, taskSpecifications);
        }

        private static class HDFSTaskSpecification extends DefaultTaskSpecification {
            public HDFSTaskSpecification(
                    String name,
                    String type,
                    Protos.CommandInfo commandInfo,
                    Collection<ResourceSpecification> resourceSpecifications,
                    Collection<VolumeSpecification> volumeSpecifications,
                    Collection<ConfigFileSpecification> configFileSpecifications,
                    Optional<PlacementRule> placementOptional,
                    Optional<Protos.HealthCheck> healthCheck) {
                super(name, type, commandInfo, resourceSpecifications, volumeSpecifications,
                        configFileSpecifications, placementOptional, healthCheck);
            }
        }
    }

    private static Collection<ResourceSpecification> getResources(double cpu, double memMb) {
        return Arrays.asList(
                new DefaultResourceSpecification(
                        "cpus",
                        ValueUtils.getValue(ResourceUtils.getUnreservedScalar("cpus", cpu)),
                        ROLE,
                        PRINCIPAL),
                new DefaultResourceSpecification(
                        "mem",
                        ValueUtils.getValue(ResourceUtils.getUnreservedScalar("mem", memMb)),
                        ROLE,
                        PRINCIPAL));
    }

    private static Collection<VolumeSpecification> getVolumes(double diskMb) {
        VolumeSpecification volumeSpecification = new DefaultVolumeSpecification(
                diskMb,
                VolumeSpecification.Type.ROOT,
                CONTAINER_PATH_SUFFIX,
                ROLE,
                PRINCIPAL);

        return Arrays.asList(volumeSpecification);
    }

    private static Protos.CommandInfo getCommand(String taskName, int instanceIndex) {
        String cmd = "env && ";

        if (!taskName.equals(ZKFC_PROCESS_NAME)) {
            cmd += resolveDNSName(taskName, instanceIndex) +
                    createVolumeDirectory(taskName);
        }

        if (taskName.equals(NAME_NODE_NAME)) {
            cmd += addNameNodeBootstrapCommands(instanceIndex);
        } else if (taskName.equals(ZKFC_PROCESS_NAME)) {
            cmd += String.format("echo 'sleeping for 30 seconds to let namenodes come up';" +
                            "sleep 30;" +
                            "echo 'Starting ZKFC process';" +
                            "./%s/bin/hdfs %s", HDFS_VERSION, taskName);
        } else {
            cmd += "./%s/bin/hdfs %s";
            cmd = String.format(cmd, HDFS_VERSION, taskName);
        }

        String taskInstanceName = taskName + "-" + instanceIndex;
        final Protos.CommandInfo.Builder builder = Protos.CommandInfo.newBuilder();
        if (SECURE_MODE) {
            builder.addUris(Protos.CommandInfo.URI.newBuilder().setValue(KEYTABS_URI));
        }
        return builder
                .addUris(Protos.CommandInfo.URI.newBuilder().setValue(HDFS_URI))
                .addUris(Protos.CommandInfo.URI.newBuilder().setValue(TASK_JRE_URI))
                .setValue(cmd)
                .setEnvironment(Protos.Environment.newBuilder()
                        .addVariables(Protos.Environment.Variable.newBuilder()
                                .setName("TASK_NAME")
                                .setValue(taskInstanceName))
                        .addVariables(Protos.Environment.Variable.newBuilder()
                                .setName(taskName)
                                .setValue(taskName)))
                .build();
    }

    private static String resolveDNSName(String nodeType, int instanceIndex) {
        String name = String.format("%s-%d.%s.mesos", nodeType, instanceIndex, SERVICE_NAME);
        String script = "echo 'Resolving " + name + "';" +
                "while [ -z `dig +short " + name + "` ]; do " +
                "echo 'Cannot resolve DNS name: " + name + "'; " +
                "dig +short " + name + "; " +
                "sleep 1; done; echo 'Resolved name: " + name + "';" +
                "dig +short " + name + ";";
        return script;
    }

    private static String addNameNodeBootstrapCommands(int instanceIndex) {
        if (instanceIndex == 0) {
            return String.format(
                    prepNameNode() +
                    "echo 'Starting Name Node' && " +
                    "./%s/bin/hdfs namenode", HDFS_VERSION
            );
        } else {
            return String.format(
                    "echo 'sleeping for 30 seconds to let system stabilize';" +
                    "sleep 30;" +
                    "echo 'NameNode bootstrap';" +
                    "./%s/bin/hdfs namenode -bootstrapStandBy -force && " +
                    "echo 'Starting Name Node' && " +
                    "./%s/bin/hdfs namenode", HDFS_VERSION, HDFS_VERSION
            );
        }
    }

    /**
     * Determines whether if it's the first time a namenode is being launched and thus whether or not
     * any formatting should be performed.
     * If NAME_NODE_VOLUME_DIR/NAME_NODE_FORMAT_FILE_INDICATOR exists we know the formatting has been performed.
     * Given this assumption and the fact that this namenode is being restarted, we're also assuming
     * that the other namenode is now active, so we then bootstrap instead and become the standby namenode.
     * Note: this logic only applies to the namenode that was launched first. The second namenode initially bootstraps,
     * which is technically fine since it's a nondestructive operation. If the second namenode restarts, it will
     * unconditionally bootstrap again.
     * @return Either a string echoing that the formating has been done
     * or a string containing the proper formatting commands.
     */
    private static String prepNameNode() {
    return String.format("if [ -f %s/%s ]; " +
                    "then " +
                    "echo 'Formatting has already been done'; " +
                    "echo 'sleeping for 30 seconds to let system stabilize';" +
                    "sleep 30;" +
                    "echo 'NameNode bootstrap';" +
                    "./%s/bin/hdfs namenode -bootstrapStandBy -force; " +
                    "else " +
                    "echo 'Formating filesystem'; " +
                    "./%s/bin/hdfs namenode -format -force; " +
                    "echo 'ZKFC format'; " +
                    "./%s/bin/hdfs zkfc -formatZK -force; " +
                    "echo 'Initialize Shared Edits'; " +
                    "./%s/bin/hdfs namenode -initializeSharedEdits -force; " +
                    "fi && ",
            HDFS_VERSION, NAME_NODE_VOLUME_DIR, NAME_NODE_FORMAT_FILE_INDICATOR,
            HDFS_VERSION, HDFS_VERSION, HDFS_VERSION);
    }

    private static String createVolumeDirectory(String nodeType) {
        List<String> dirNames = new ArrayList<>();
        StringBuilder command = new StringBuilder();

        if (nodeType.equals(JOURNAL_NODE_NAME)) {
            dirNames.add(DATA_AND_JOURNAL_NODE_VOLUME_DIR);
            dirNames.add("/tmp/hadoop/dfs/journalnode/hdfs");
            command.append("echo 'Creating Journal Node edits directory';");
        } else if (nodeType.equals(DATA_NODE_NAME)) {
            dirNames.add(DATA_AND_JOURNAL_NODE_VOLUME_DIR);
            command.append("echo 'Creating Data Node data directory';");
        } else {
            dirNames.add(NAME_NODE_VOLUME_DIR);
            command.append("echo 'Creating Name Node name directory';");
        }

        for (String dir : dirNames) {
            command.append(String.format("mkdir -p %s;", dir));
        }

        return command.toString();
    }

    /**
     * Reads the contents of the config files and passes them to each agent executing the tasks.
     * @return A list of {@link ConfigFileSpecification}s containing the config info.
     * @throws IOException If the config files can't be read
     */
    private static List<ConfigFileSpecification> getHDFSConfigFiles() {
        ConfigFileSpecification hdfsSiteConfig = null, coreSiteConfig = null;
        try {
            hdfsSiteConfig = new DefaultConfigFileSpecification(
                    HDFS_SITE_CONFIG_PATH,
                    FileUtils.readFileToString(new File("hdfs-site.xml"), "utf-8"));

            coreSiteConfig = new DefaultConfigFileSpecification(
                    CORE_SITE_CONFIG_PATH,
                    FileUtils.readFileToString(new File("core-site.xml"), "utf-8"));
        } catch (IOException e) {
            LOGGER.info("Can't read config file: {}", e);
            System.exit(1);
        }

        return Arrays.asList(hdfsSiteConfig, coreSiteConfig);
    }
}<|MERGE_RESOLUTION|>--- conflicted
+++ resolved
@@ -4,14 +4,9 @@
 import org.apache.mesos.Protos;
 import org.apache.mesos.offer.ResourceUtils;
 import org.apache.mesos.offer.ValueUtils;
-<<<<<<< HEAD
 import org.apache.mesos.offer.constrain.AndRule;
-import org.apache.mesos.offer.constrain.PlacementRuleGenerator;
-import org.apache.mesos.offer.constrain.TaskTypeGenerator;
-=======
 import org.apache.mesos.offer.constrain.PlacementRule;
 import org.apache.mesos.offer.constrain.TaskTypeRule;
->>>>>>> 8915ed8a
 import org.apache.mesos.scheduler.SchedulerUtils;
 import org.apache.mesos.specification.*;
 import org.slf4j.Logger;
@@ -103,12 +98,8 @@
                                 getResources(ZKFC_PROCESS_CPU, ZKFC_PROCESS_MEM_MB),
                                 getVolumes(ZKFC_PROCESS_DISK_MB),
                                 configFiles,
-<<<<<<< HEAD
-                                Optional.of(new AndRule.Generator(TaskTypeGenerator.createAvoid(ZKFC_PROCESS_NAME),
-                                        TaskTypeGenerator.createColocate(NAME_NODE_NAME))),
-=======
-                                Optional.of(TaskTypeRule.colocateWith(NAME_NODE_NAME)),
->>>>>>> 8915ed8a
+                                Optional.of(new AndRule(TaskTypeRule.colocateWith(NAME_NODE_NAME),
+                                        TaskTypeRule.avoid(ZKFC_PROCESS_NAME))),
                                 Optional.empty()),
                         HDFSTaskSet.create(DATA_NODE_COUNT,
                                 DATA_NODE_NAME,
@@ -189,6 +180,7 @@
     }
 
     private static Protos.CommandInfo getCommand(String taskName, int instanceIndex) {
+
         String cmd = "env && ";
 
         if (!taskName.equals(ZKFC_PROCESS_NAME)) {
