package org.apache.mesos.offer;

import org.apache.commons.collections.CollectionUtils;
import org.apache.mesos.Protos;
import org.apache.mesos.config.TaskConfigRouter;
import org.apache.mesos.specification.*;
import org.slf4j.Logger;
import org.slf4j.LoggerFactory;

import java.util.*;

/**
 * A default implementation of the OfferRequirementProvider interface.
 */
public class DefaultOfferRequirementProvider implements OfferRequirementProvider {
    private static final Logger logger = LoggerFactory.getLogger(DefaultOfferRequirementProvider.class);

    private final TaskConfigRouter configRouter;

    public DefaultOfferRequirementProvider() {
        configRouter = new TaskConfigRouter();
    }

    @Override
    public OfferRequirement getNewOfferRequirement(String taskType, TaskSpecification taskSpecification)
            throws InvalidRequirementException {
<<<<<<< HEAD
        Protos.CommandInfo updatedCommand = configRouter.getConfig(taskType)
                .addMissingToEnvironment(taskSpecification.getCommand());
        Protos.TaskInfo.Builder taskBuilder = Protos.TaskInfo.newBuilder()
=======
        Protos.TaskInfo.Builder taskInfoBuilder = Protos.TaskInfo.newBuilder()
>>>>>>> c091365a
                .setName(taskSpecification.getName())
                .setCommand(updatedCommand)
                .setTaskId(TaskUtils.emptyTaskId())
                .setSlaveId(TaskUtils.emptyAgentId())
                .addAllResources(getNewResources(taskSpecification));
<<<<<<< HEAD
        TaskUtils.setConfigFiles(taskBuilder, taskSpecification.getConfigFiles());

        return new OfferRequirement(
                taskType,
                Arrays.asList(taskBuilder.build()),
=======

        if (taskSpecification.getHealthCheck().isPresent()) {
            taskInfoBuilder.setHealthCheck(taskSpecification.getHealthCheck().get());
        }

        return new OfferRequirement(
                taskType,
                Arrays.asList(taskInfoBuilder.build()),
>>>>>>> c091365a
                Optional.empty(),
                taskSpecification.getPlacement());
    }

    @Override
    public OfferRequirement getExistingOfferRequirement(Protos.TaskInfo taskInfo, TaskSpecification taskSpecification)
            throws InvalidRequirementException {

        validateVolumes(taskInfo, taskSpecification);
        Map<String, Protos.Resource> oldResourceMap = getResourceMap(taskInfo.getResourcesList());

        List<Protos.Resource> updatedResources = new ArrayList<>();
        for (ResourceSpecification resourceSpecification : taskSpecification.getResources()) {
            Protos.Resource oldResource = oldResourceMap.get(resourceSpecification.getName());
            if (oldResource != null) {
                try {
                    updatedResources.add(ResourceUtils.updateResource(oldResource, resourceSpecification));
                } catch (IllegalArgumentException e) {
                    logger.error("Failed to update Resources with exception: ", e);
                    // On failure to update resources keep the old resources.
                    updatedResources.add(oldResource);
                }
            } else {
                updatedResources.add(ResourceUtils.getDesiredResource(resourceSpecification));
            }
        }

        String taskType;
        try {
            taskType = TaskUtils.getTaskType(taskInfo);
        } catch (TaskException e) {
            throw new InvalidRequirementException(e);
        }
        Protos.CommandInfo updatedCommand = configRouter.getConfig(taskType)
                .addMissingToEnvironment(taskSpecification.getCommand());
        Protos.TaskInfo.Builder taskBuilder = Protos.TaskInfo.newBuilder(taskInfo)
                .clearResources()
                .setCommand(updatedCommand)
                .addAllResources(updatedResources)
                .addAllResources(getVolumes(taskInfo.getResourcesList()))
                .setTaskId(TaskUtils.emptyTaskId())
                .setSlaveId(TaskUtils.emptyAgentId());
        TaskUtils.setConfigFiles(taskBuilder, taskSpecification.getConfigFiles());

        try {
            return new OfferRequirement(
                    TaskUtils.getTaskType(taskInfo),
                    Arrays.asList(taskBuilder.build()),
                    Optional.empty(),
                    taskSpecification.getPlacement());
        } catch (TaskException e) {
            throw new InvalidRequirementException(e);
        }
    }

    private static void validateVolumes(Protos.TaskInfo taskInfo, TaskSpecification taskSpecification)
            throws InvalidRequirementException {

        try {
            TaskSpecification oldTaskSpecification = DefaultTaskSpecification.create(taskInfo);
            Collection<VolumeSpecification> oldVolumes = oldTaskSpecification.getVolumes();
            Collection<VolumeSpecification> newVolumes = taskSpecification.getVolumes();

            if (oldVolumes.size() > 0 && newVolumes.size() > 0) {
                if (!CollectionUtils.isEqualCollection(oldVolumes, newVolumes)){
                    throw new InvalidRequirementException(
                            String.format("Volumes must be equal.  Old volumes: '%s', New volumes: '%s'",
                                    oldTaskSpecification.getVolumes(), taskSpecification.getVolumes()));
                }
            } else if (!(oldVolumes.size() == 0 && newVolumes.size() == 0)) {
                throw new InvalidRequirementException(
                        String.format("Volumes must be equal.  Old volumes: '%s', New volumes: '%s'",
                                oldTaskSpecification.getVolumes(), taskSpecification.getVolumes()));
            }
        } catch (InvalidTaskSpecificationException e) {
            throw new InvalidRequirementException(e);
        }
    }

    private static Iterable<? extends Protos.Resource> getNewResources(TaskSpecification taskSpecification) {
        Collection<Protos.Resource> resources = new ArrayList<>();

        for (ResourceSpecification resourceSpecification : taskSpecification.getResources()) {
            resources.add(ResourceUtils.getDesiredResource(resourceSpecification));
        }

        if (taskSpecification.getVolumes().size() > 0) {
            for (VolumeSpecification volumeSpecification : taskSpecification.getVolumes()) {
                switch (volumeSpecification.getType()) {
                    case ROOT:
                        resources.add(
                                ResourceUtils.getDesiredRootVolume(
                                        volumeSpecification.getRole(),
                                        volumeSpecification.getPrincipal(),
                                        volumeSpecification.getValue().getScalar().getValue(),
                                        volumeSpecification.getContainerPath()));
                        break;
                    case MOUNT:
                        resources.add(
                                ResourceUtils.getDesiredMountVolume(
                                        volumeSpecification.getRole(),
                                        volumeSpecification.getPrincipal(),
                                        volumeSpecification.getValue().getScalar().getValue(),
                                        volumeSpecification.getContainerPath()));
                        break;
                    default:
                        logger.error("Encountered unsupported disk type: " + volumeSpecification.getType());
                }
            }
        }

        return resources;
    }

    private static Map<String, Protos.Resource> getResourceMap(Collection<Protos.Resource> resources) {
        Map<String, Protos.Resource> resourceMap = new HashMap<>();
        for (Protos.Resource resource : resources) {
            if (!resource.hasDisk()) {
                resourceMap.put(resource.getName(), resource);
            }
        }

        return resourceMap;
    }

    private static Collection<Protos.Resource> getVolumes(Collection<Protos.Resource> resources) {
        List<Protos.Resource> volumes = new ArrayList<>();
        for (Protos.Resource resource : resources) {
            if (resource.hasDisk()) {
                volumes.add(resource);
            }
        }

        return volumes;
    }
}<|MERGE_RESOLUTION|>--- conflicted
+++ resolved
@@ -24,25 +24,16 @@
     @Override
     public OfferRequirement getNewOfferRequirement(String taskType, TaskSpecification taskSpecification)
             throws InvalidRequirementException {
-<<<<<<< HEAD
         Protos.CommandInfo updatedCommand = configRouter.getConfig(taskType)
                 .addMissingToEnvironment(taskSpecification.getCommand());
-        Protos.TaskInfo.Builder taskBuilder = Protos.TaskInfo.newBuilder()
-=======
         Protos.TaskInfo.Builder taskInfoBuilder = Protos.TaskInfo.newBuilder()
->>>>>>> c091365a
                 .setName(taskSpecification.getName())
                 .setCommand(updatedCommand)
                 .setTaskId(TaskUtils.emptyTaskId())
                 .setSlaveId(TaskUtils.emptyAgentId())
                 .addAllResources(getNewResources(taskSpecification));
-<<<<<<< HEAD
-        TaskUtils.setConfigFiles(taskBuilder, taskSpecification.getConfigFiles());
 
-        return new OfferRequirement(
-                taskType,
-                Arrays.asList(taskBuilder.build()),
-=======
+        TaskUtils.setConfigFiles(taskInfoBuilder, taskSpecification.getConfigFiles());
 
         if (taskSpecification.getHealthCheck().isPresent()) {
             taskInfoBuilder.setHealthCheck(taskSpecification.getHealthCheck().get());
@@ -51,7 +42,6 @@
         return new OfferRequirement(
                 taskType,
                 Arrays.asList(taskInfoBuilder.build()),
->>>>>>> c091365a
                 Optional.empty(),
                 taskSpecification.getPlacement());
     }
@@ -87,19 +77,24 @@
         }
         Protos.CommandInfo updatedCommand = configRouter.getConfig(taskType)
                 .addMissingToEnvironment(taskSpecification.getCommand());
-        Protos.TaskInfo.Builder taskBuilder = Protos.TaskInfo.newBuilder(taskInfo)
+        Protos.TaskInfo.Builder taskInfoBuilder = Protos.TaskInfo.newBuilder(taskInfo)
                 .clearResources()
                 .setCommand(updatedCommand)
                 .addAllResources(updatedResources)
                 .addAllResources(getVolumes(taskInfo.getResourcesList()))
                 .setTaskId(TaskUtils.emptyTaskId())
                 .setSlaveId(TaskUtils.emptyAgentId());
-        TaskUtils.setConfigFiles(taskBuilder, taskSpecification.getConfigFiles());
+
+        TaskUtils.setConfigFiles(taskInfoBuilder, taskSpecification.getConfigFiles());
+
+        if (taskSpecification.getHealthCheck().isPresent()) {
+            taskInfoBuilder.setHealthCheck(taskSpecification.getHealthCheck().get());
+        }
 
         try {
             return new OfferRequirement(
                     TaskUtils.getTaskType(taskInfo),
-                    Arrays.asList(taskBuilder.build()),
+                    Arrays.asList(taskInfoBuilder.build()),
                     Optional.empty(),
                     taskSpecification.getPlacement());
         } catch (TaskException e) {
