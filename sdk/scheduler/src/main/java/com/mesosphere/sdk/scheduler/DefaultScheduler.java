--- conflicted
+++ resolved
@@ -60,8 +60,8 @@
     private final PlansResource plansResource;
     private final PodResource podResource;
 
-    private SchedulerDriver driver;
     private PlanCoordinator planCoordinator;
+    private PlanScheduler planScheduler;
 
     /**
      * Creates a new DefaultScheduler. See information about parameters in {@link Builder}.
@@ -568,25 +568,38 @@
     }
 
     @Override
-    protected void initialize(SchedulerDriver driver) throws Exception {
-        this.driver = driver;
-
+    public Collection<Object> getResources() {
+        return resources;
+    }
+
+    @Override
+    protected PlanCoordinator initialize(SchedulerDriver driver) throws Exception {
         // NOTE: We wait until this point to perform any work using configStore/stateStore.
         // We specifically avoid writing any data to ZK before registered() has been called.
 
         taskKiller.setSchedulerDriver(driver);
-        planCoordinator = getPlanCoordinator(taskKiller, offerAccepter);
+        planCoordinator = buildPlanCoordinator();
+        planScheduler = new DefaultPlanScheduler(
+                        offerAccepter,
+                        new OfferEvaluator(
+                                stateStore,
+                                serviceSpec.getName(),
+                                configStore.getTargetConfig(),
+                                schedulerFlags,
+                                Capabilities.getInstance().supportsDefaultExecutor()),
+                        stateStore,
+                        taskKiller);
         killUnneededTasks(stateStore, taskKiller, PlanUtils.getLaunchableTasks(plans));
 
         plansResource.setPlanManagers(planCoordinator.getPlanManagers());
         podResource.setTaskKiller(taskKiller);
-    }
-
-    private PlanCoordinator getPlanCoordinator(TaskKiller taskKiller, OfferAccepter offerAccepter)
-            throws ConfigStoreException {
+        return planCoordinator;
+    }
+
+    private PlanCoordinator buildPlanCoordinator() throws ConfigStoreException {
         final Collection<PlanManager> planManagers = new ArrayList<>();
 
-        // 1a. Deployment plan manager
+        // Deployment plan manager
         PlanManager deploymentPlanManager = new DefaultPlanManager(getDeployPlan(plans).get());
         // All plans are initially created with an interrupted strategy. We generally don't want the deployment plan to
         // start out interrupted. CanaryStrategy is an exception which explicitly indicates that the deployment plan
@@ -595,7 +608,7 @@
         deploymentPlanManager.getPlan().proceed();
         planManagers.add(deploymentPlanManager);
 
-        // 1b. Recovery plan manager
+        // Recovery plan manager
         List<RecoveryPlanOverrider> overrideRecoveryPlanManagers = new ArrayList<>();
         if (recoveryPlanOverriderFactory.isPresent()) {
             LOGGER.info("Adding overriding recovery plan manager.");
@@ -623,34 +636,13 @@
                 failureMonitor,
                 overrideRecoveryPlanManagers));
 
-<<<<<<< HEAD
-        // 1c. Other (non-deploy) plans
+        // Other custom plan managers
         planManagers.addAll(plans.stream()
                 .filter(plan -> !plan.isDeployPlan())
                 .map(DefaultPlanManager::new)
                 .collect(Collectors.toList()));
 
-        // 2. Finally, the Plan Scheduler
-        PlanScheduler planScheduler = new DefaultPlanScheduler(
-                offerAccepter,
-                new OfferEvaluator(
-                        stateStore,
-                        serviceSpec.getName(),
-                        configStore.getTargetConfig(),
-                        schedulerFlags,
-                        Capabilities.getInstance().supportsDefaultExecutor()),
-                stateStore,
-                taskKiller);
-
-        return new DefaultPlanCoordinator(planManagers, planScheduler);
-=======
-    protected void initializePlanCoordinator() {
-        final List<PlanManager> planManagers = new ArrayList<>();
-        planManagers.add(deploymentPlanManager);
-        planManagers.add(recoveryPlanManager);
-        planManagers.addAll(getOtherPlanManagers());
-        planCoordinator = new DefaultPlanCoordinator(planManagers);
->>>>>>> 4cfd1c11
+        return new DefaultPlanCoordinator(planManagers);
     }
 
     private static void killUnneededTasks(StateStore stateStore, TaskKiller taskKiller, Set<String> taskToDeployNames) {
@@ -678,35 +670,14 @@
         taskIds.forEach(taskID -> taskKiller.killTask(taskID, RecoveryType.NONE));
     }
 
-
     @Override
-    public Collection<Object> getResources() {
-        return resources;
-    }
-
-    @Override
-    protected PlanCoordinator getPlanCoordinator() {
-        return planCoordinator;
-    }
-
-    @Override
-<<<<<<< HEAD
-    protected void processOffers(List<Protos.Offer> offers) {
-=======
-    protected void executePlans(List<Protos.Offer> offers, Collection<Step> steps) {
->>>>>>> 4cfd1c11
+    protected void processOffers(SchedulerDriver driver, List<Protos.Offer> offers, Collection<Step> steps) {
         List<Protos.Offer> localOffers = new ArrayList<>(offers);
 
         // Coordinate amongst all the plans via PlanCoordinator.
         final List<Protos.OfferID> acceptedOffers = new ArrayList<>();
-<<<<<<< HEAD
-        acceptedOffers.addAll(planCoordinator.processOffers(driver, localOffers));
-        LOGGER.info("Offers accepted by plan coordinator: {}",
-=======
         acceptedOffers.addAll(planScheduler.resourceOffers(driver, localOffers, steps));
-        LOGGER.info(
-                "Offers accepted by plan coordinator: {}",
->>>>>>> 4cfd1c11
+        LOGGER.info("Offers accepted by plan scheduler: {}",
                 acceptedOffers.stream().map(Protos.OfferID::getValue).collect(Collectors.toList()));
 
         List<Protos.Offer> unusedOffers = OfferUtils.filterOutAcceptedOffers(localOffers, acceptedOffers);
@@ -774,7 +745,7 @@
     }
 
     @VisibleForTesting
-    Set<String> getLaunchableTasks() {
-        return PlanUtils.getLaunchableTasks(plans);
+    PlanCoordinator getPlanCoordinator() {
+        return planCoordinator;
     }
 }