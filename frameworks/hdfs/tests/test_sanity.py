import logging
import xml.etree.ElementTree as etree

import pytest
import sdk_cmd
import sdk_hosts
import sdk_install
import sdk_marathon
import sdk_metrics
import sdk_plan
import sdk_tasks
import sdk_upgrade
import sdk_utils
import shakedown
from tests import config

log = logging.getLogger(__name__)

<<<<<<< HEAD
FOLDERED_SERVICE_NAME = sdk_utils.get_foldered_name(config.SERVICE_NAME)
=======
from time import sleep
>>>>>>> 2d4284c1


@pytest.fixture(scope='module', autouse=True)
def configure_package(configure_security):
    try:
<<<<<<< HEAD
        sdk_install.uninstall(config.PACKAGE_NAME, FOLDERED_SERVICE_NAME)
=======
        sdk_install.uninstall(config.FOLDERED_SERVICE_NAME,
                              package_name=config.PACKAGE_NAME)
>>>>>>> 2d4284c1

        if shakedown.dcos_version_less_than("1.9"):
            # HDFS upgrade in 1.8 is not supported.
            sdk_install.install(
                config.PACKAGE_NAME,
                FOLDERED_SERVICE_NAME,
                config.DEFAULT_TASK_COUNT,
<<<<<<< HEAD
                additional_options={"service": {"name": FOLDERED_SERVICE_NAME}},
                timeout_seconds=30*60)
=======
                service_name=config.FOLDERED_SERVICE_NAME,
                additional_options={"service": {
                    "name": config.FOLDERED_SERVICE_NAME}},
                timeout_seconds=30 * 60)
>>>>>>> 2d4284c1
        else:
            sdk_upgrade.test_upgrade(
                config.PACKAGE_NAME,
                FOLDERED_SERVICE_NAME,
                config.DEFAULT_TASK_COUNT,
<<<<<<< HEAD
                additional_options={"service": {"name": FOLDERED_SERVICE_NAME}},
                timeout_seconds=30*60)

        yield  # let the test session execute
    finally:
        sdk_install.uninstall(config.PACKAGE_NAME, FOLDERED_SERVICE_NAME)
=======
                service_name=config.FOLDERED_SERVICE_NAME,
                additional_options={"service": {
                    "name": config.FOLDERED_SERVICE_NAME}},
                timeout_seconds=30 * 60)

        yield  # let the test session execute
    finally:
        sdk_install.uninstall(config.FOLDERED_SERVICE_NAME,
                              package_name=config.PACKAGE_NAME)
>>>>>>> 2d4284c1


@pytest.fixture(autouse=True)
def pre_test_setup():
<<<<<<< HEAD
    config.check_healthy(service_name=FOLDERED_SERVICE_NAME)
=======
    pass
    #config.check_healthy(service_name=config.FOLDERED_SERVICE_NAME)
>>>>>>> 2d4284c1


@pytest.mark.sanity
def test_endpoints():
    # check that we can reach the scheduler via admin router, and that returned endpoints are sanitized:
<<<<<<< HEAD
    core_site = etree.fromstring(sdk_cmd.svc_cli(config.PACKAGE_NAME, FOLDERED_SERVICE_NAME, 'endpoints core-site.xml'))
=======
    core_site = etree.fromstring(sdk_cmd.run_cli(
        'hdfs --name={} endpoints core-site.xml'.format(config.FOLDERED_SERVICE_NAME)))
>>>>>>> 2d4284c1
    check_properties(core_site, {
        'ha.zookeeper.parent-znode': '/{}/hadoop-ha'.format(sdk_utils.get_zk_path(FOLDERED_SERVICE_NAME))
    })

<<<<<<< HEAD
    hdfs_site = etree.fromstring(sdk_cmd.svc_cli(config.PACKAGE_NAME, FOLDERED_SERVICE_NAME, 'endpoints hdfs-site.xml'))
=======
    hdfs_site = etree.fromstring(sdk_cmd.run_cli(
        'hdfs --name={} endpoints hdfs-site.xml'.format(config.FOLDERED_SERVICE_NAME)))
>>>>>>> 2d4284c1
    expect = {
        'dfs.namenode.shared.edits.dir': 'qjournal://{}/hdfs'.format(';'.join([
            sdk_hosts.autoip_host(FOLDERED_SERVICE_NAME, 'journal-{}-node'.format(i), 8485) for i in range(3)])),
    }
    for i in range(2):
        name_node = 'name-{}-node'.format(i)
        expect['dfs.namenode.rpc-address.hdfs.{}'.format(name_node)] = sdk_hosts.autoip_host(FOLDERED_SERVICE_NAME,
                                                                                             name_node, 9001)
        expect['dfs.namenode.http-address.hdfs.{}'.format(name_node)] = sdk_hosts.autoip_host(FOLDERED_SERVICE_NAME,
                                                                                              name_node, 9002)
    check_properties(hdfs_site, expect)


def check_properties(xml, expect):
    found = {}
    for prop in xml.findall('property'):
        name = prop.find('name').text
        if name in expect:
            found[name] = prop.find('value').text
    log.info('expect: {}\nfound:  {}'.format(expect, found))
    assert expect == found


@pytest.mark.recovery
def test_kill_journal_node():
<<<<<<< HEAD
    journal_ids = sdk_tasks.get_task_ids(FOLDERED_SERVICE_NAME, 'journal-0')
    name_ids = sdk_tasks.get_task_ids(FOLDERED_SERVICE_NAME, 'name')
    data_ids = sdk_tasks.get_task_ids(FOLDERED_SERVICE_NAME, 'data')

    sdk_tasks.kill_task_with_pattern('journalnode', sdk_hosts.system_host(FOLDERED_SERVICE_NAME, 'journal-0-node'))
    config.expect_recovery(service_name=FOLDERED_SERVICE_NAME)
    sdk_tasks.check_tasks_updated(FOLDERED_SERVICE_NAME, 'journal', journal_ids)
    sdk_tasks.check_tasks_not_updated(FOLDERED_SERVICE_NAME, 'name', name_ids)
    sdk_tasks.check_tasks_not_updated(FOLDERED_SERVICE_NAME, 'data', data_ids)
=======
    journal_ids = sdk_tasks.get_task_ids(
        config.FOLDERED_SERVICE_NAME, 'journal-0')
    name_ids = sdk_tasks.get_task_ids(config.FOLDERED_SERVICE_NAME, 'name')
    data_ids = sdk_tasks.get_task_ids(config.FOLDERED_SERVICE_NAME, 'data')

    sdk_tasks.kill_task_with_pattern('journalnode', sdk_hosts.system_host(
        config.FOLDERED_SERVICE_NAME, 'journal-0-node'))
    config.expect_recovery(service_name=config.FOLDERED_SERVICE_NAME)
    sdk_tasks.check_tasks_updated(
        config.FOLDERED_SERVICE_NAME, 'journal', journal_ids)
    sdk_tasks.check_tasks_not_updated(
        config.FOLDERED_SERVICE_NAME, 'name', name_ids)
    sdk_tasks.check_tasks_not_updated(
        config.FOLDERED_SERVICE_NAME, 'data', data_ids)
>>>>>>> 2d4284c1


@pytest.mark.sanity
@pytest.mark.recovery
def test_kill_name_node():
<<<<<<< HEAD
    name_ids = sdk_tasks.get_task_ids(FOLDERED_SERVICE_NAME, 'name-0')
    journal_ids = sdk_tasks.get_task_ids(FOLDERED_SERVICE_NAME, 'journal')
    data_ids = sdk_tasks.get_task_ids(FOLDERED_SERVICE_NAME, 'data')

    sdk_tasks.kill_task_with_pattern('namenode', sdk_hosts.system_host(FOLDERED_SERVICE_NAME, 'name-0-node'))
    config.expect_recovery(service_name=FOLDERED_SERVICE_NAME)
    sdk_tasks.check_tasks_updated(FOLDERED_SERVICE_NAME, 'name', name_ids)
    sdk_tasks.check_tasks_not_updated(FOLDERED_SERVICE_NAME, 'journal', journal_ids)
    sdk_tasks.check_tasks_not_updated(FOLDERED_SERVICE_NAME, 'data', data_ids)
=======
    name_ids = sdk_tasks.get_task_ids(config.FOLDERED_SERVICE_NAME, 'name-0')
    journal_ids = sdk_tasks.get_task_ids(
        config.FOLDERED_SERVICE_NAME, 'journal')
    data_ids = sdk_tasks.get_task_ids(config.FOLDERED_SERVICE_NAME, 'data')

    sdk_tasks.kill_task_with_pattern('namenode', sdk_hosts.system_host(
        config.FOLDERED_SERVICE_NAME, 'name-0-node'))
    config.expect_recovery(service_name=config.FOLDERED_SERVICE_NAME)
    sdk_tasks.check_tasks_updated(
        config.FOLDERED_SERVICE_NAME, 'name', name_ids)
    sdk_tasks.check_tasks_not_updated(
        config.FOLDERED_SERVICE_NAME, 'journal', journal_ids)
    sdk_tasks.check_tasks_not_updated(
        config.FOLDERED_SERVICE_NAME, 'data', data_ids)
>>>>>>> 2d4284c1


@pytest.mark.sanity
@pytest.mark.recovery
def test_kill_data_node():
<<<<<<< HEAD
    data_ids = sdk_tasks.get_task_ids(FOLDERED_SERVICE_NAME, 'data-0')
    journal_ids = sdk_tasks.get_task_ids(FOLDERED_SERVICE_NAME, 'journal')
    name_ids = sdk_tasks.get_task_ids(FOLDERED_SERVICE_NAME, 'name')

    sdk_tasks.kill_task_with_pattern('datanode', sdk_hosts.system_host(FOLDERED_SERVICE_NAME, 'data-0-node'))
    config.expect_recovery(service_name=FOLDERED_SERVICE_NAME)
    sdk_tasks.check_tasks_updated(FOLDERED_SERVICE_NAME, 'data', data_ids)
    sdk_tasks.check_tasks_not_updated(FOLDERED_SERVICE_NAME, 'journal', journal_ids)
    sdk_tasks.check_tasks_not_updated(FOLDERED_SERVICE_NAME, 'name', name_ids)
=======
    data_ids = sdk_tasks.get_task_ids(config.FOLDERED_SERVICE_NAME, 'data-0')
    journal_ids = sdk_tasks.get_task_ids(
        config.FOLDERED_SERVICE_NAME, 'journal')
    name_ids = sdk_tasks.get_task_ids(config.FOLDERED_SERVICE_NAME, 'name')

    sdk_tasks.kill_task_with_pattern('datanode', sdk_hosts.system_host(
        config.FOLDERED_SERVICE_NAME, 'data-0-node'))
    config.expect_recovery(service_name=config.FOLDERED_SERVICE_NAME)
    sdk_tasks.check_tasks_updated(
        config.FOLDERED_SERVICE_NAME, 'data', data_ids)
    sdk_tasks.check_tasks_not_updated(
        config.FOLDERED_SERVICE_NAME, 'journal', journal_ids)
    sdk_tasks.check_tasks_not_updated(
        config.FOLDERED_SERVICE_NAME, 'name', name_ids)
>>>>>>> 2d4284c1


@pytest.mark.sanity
@pytest.mark.recovery
def test_kill_scheduler():
<<<<<<< HEAD
    sdk_tasks.kill_task_with_pattern('hdfs.scheduler.Main', shakedown.get_service_ips('marathon').pop())
    config.check_healthy(service_name=FOLDERED_SERVICE_NAME)
=======
    sdk_tasks.kill_task_with_pattern(
        'hdfs.scheduler.Main', shakedown.get_service_ips('marathon').pop())
    config.check_healthy(service_name=config.FOLDERED_SERVICE_NAME)
>>>>>>> 2d4284c1


@pytest.mark.sanity
@pytest.mark.recovery
def test_kill_all_journalnodes():
<<<<<<< HEAD
    journal_ids = sdk_tasks.get_task_ids(FOLDERED_SERVICE_NAME, 'journal')
    data_ids = sdk_tasks.get_task_ids(FOLDERED_SERVICE_NAME, 'data')

    for journal_pod in config.get_pod_type_instances("journal", FOLDERED_SERVICE_NAME):
        sdk_cmd.svc_cli(config.PACKAGE_NAME, FOLDERED_SERVICE_NAME, 'pod restart {}'.format(journal_pod))
=======
    journal_ids = sdk_tasks.get_task_ids(
        config.FOLDERED_SERVICE_NAME, 'journal')
    data_ids = sdk_tasks.get_task_ids(config.FOLDERED_SERVICE_NAME, 'data')

    for journal_pod in config.get_pod_type_instances("journal", config.FOLDERED_SERVICE_NAME):
        sdk_cmd.run_cli(
            'hdfs --name={} pod restart {}'.format(config.FOLDERED_SERVICE_NAME, journal_pod))
>>>>>>> 2d4284c1

    config.expect_recovery(service_name=FOLDERED_SERVICE_NAME)

    # name nodes fail and restart, so don't check those
<<<<<<< HEAD
    sdk_tasks.check_tasks_updated(FOLDERED_SERVICE_NAME, 'journal', journal_ids)
    sdk_tasks.check_tasks_not_updated(FOLDERED_SERVICE_NAME, 'data', data_ids)
=======
    sdk_tasks.check_tasks_updated(
        config.FOLDERED_SERVICE_NAME, 'journal', journal_ids)
    sdk_tasks.check_tasks_not_updated(
        config.FOLDERED_SERVICE_NAME, 'data', data_ids)
>>>>>>> 2d4284c1


@pytest.mark.sanity
@pytest.mark.recovery
def test_kill_all_namenodes():
<<<<<<< HEAD
    journal_ids = sdk_tasks.get_task_ids(FOLDERED_SERVICE_NAME, 'journal')
    name_ids = sdk_tasks.get_task_ids(FOLDERED_SERVICE_NAME, 'name')
    data_ids = sdk_tasks.get_task_ids(FOLDERED_SERVICE_NAME, 'data')

    for name_pod in config.get_pod_type_instances("name", FOLDERED_SERVICE_NAME):
        sdk_cmd.svc_cli(config.PACKAGE_NAME, FOLDERED_SERVICE_NAME, 'pod restart {}'.format(name_pod))
=======
    journal_ids = sdk_tasks.get_task_ids(
        config.FOLDERED_SERVICE_NAME, 'journal')
    name_ids = sdk_tasks.get_task_ids(config.FOLDERED_SERVICE_NAME, 'name')
    data_ids = sdk_tasks.get_task_ids(config.FOLDERED_SERVICE_NAME, 'data')

    for name_pod in config.get_pod_type_instances("name", config.FOLDERED_SERVICE_NAME):
        sdk_cmd.run_cli(
            'hdfs --name={} pod restart {}'.format(config.FOLDERED_SERVICE_NAME, name_pod))
>>>>>>> 2d4284c1

    config.expect_recovery(service_name=FOLDERED_SERVICE_NAME)

<<<<<<< HEAD
    sdk_tasks.check_tasks_updated(FOLDERED_SERVICE_NAME, 'name', name_ids)
    sdk_tasks.check_tasks_not_updated(FOLDERED_SERVICE_NAME, 'journal', journal_ids)
    sdk_tasks.check_tasks_not_updated(FOLDERED_SERVICE_NAME, 'data', data_ids)
=======
    sdk_tasks.check_tasks_updated(
        config.FOLDERED_SERVICE_NAME, 'name', name_ids)
    sdk_tasks.check_tasks_not_updated(
        config.FOLDERED_SERVICE_NAME, 'journal', journal_ids)
    sdk_tasks.check_tasks_not_updated(
        config.FOLDERED_SERVICE_NAME, 'data', data_ids)
>>>>>>> 2d4284c1


@pytest.mark.sanity
@pytest.mark.recovery
def test_kill_all_datanodes():
<<<<<<< HEAD
    journal_ids = sdk_tasks.get_task_ids(FOLDERED_SERVICE_NAME, 'journal')
    name_ids = sdk_tasks.get_task_ids(FOLDERED_SERVICE_NAME, 'name')
    data_ids = sdk_tasks.get_task_ids(FOLDERED_SERVICE_NAME, 'data')

    for data_pod in config.get_pod_type_instances("data", FOLDERED_SERVICE_NAME):
        sdk_cmd.svc_cli(config.PACKAGE_NAME, FOLDERED_SERVICE_NAME, 'pod restart {}'.format(data_pod))
=======
    journal_ids = sdk_tasks.get_task_ids(
        config.FOLDERED_SERVICE_NAME, 'journal')
    name_ids = sdk_tasks.get_task_ids(config.FOLDERED_SERVICE_NAME, 'name')
    data_ids = sdk_tasks.get_task_ids(config.FOLDERED_SERVICE_NAME, 'data')

    for data_pod in config.get_pod_type_instances("data", config.FOLDERED_SERVICE_NAME):
        sdk_cmd.run_cli(
            'hdfs --name={} pod restart {}'.format(config.FOLDERED_SERVICE_NAME, data_pod))
>>>>>>> 2d4284c1

    config.expect_recovery(service_name=FOLDERED_SERVICE_NAME)

<<<<<<< HEAD
    sdk_tasks.check_tasks_updated(FOLDERED_SERVICE_NAME, 'data', data_ids)
    sdk_tasks.check_tasks_not_updated(FOLDERED_SERVICE_NAME, 'journal', journal_ids)
    sdk_tasks.check_tasks_not_updated(FOLDERED_SERVICE_NAME, 'name', name_ids)
=======
    sdk_tasks.check_tasks_updated(
        config.FOLDERED_SERVICE_NAME, 'data', data_ids)
    sdk_tasks.check_tasks_not_updated(
        config.FOLDERED_SERVICE_NAME, 'journal', journal_ids)
    sdk_tasks.check_tasks_not_updated(
        config.FOLDERED_SERVICE_NAME, 'name', name_ids)
>>>>>>> 2d4284c1


@pytest.mark.sanity
@pytest.mark.recovery
def test_permanently_replace_namenodes():
    replace_name_node(0)
    replace_name_node(1)
    replace_name_node(0)


@pytest.mark.sanity
@pytest.mark.recovery
def test_permanent_and_transient_namenode_failures_0_1():
<<<<<<< HEAD
    config.check_healthy(service_name=FOLDERED_SERVICE_NAME)
    name_0_ids = sdk_tasks.get_task_ids(FOLDERED_SERVICE_NAME, 'name-0')
    name_1_ids = sdk_tasks.get_task_ids(FOLDERED_SERVICE_NAME, 'name-1')
    journal_ids = sdk_tasks.get_task_ids(FOLDERED_SERVICE_NAME, 'journal')
    data_ids = sdk_tasks.get_task_ids(FOLDERED_SERVICE_NAME, 'data')

    sdk_cmd.svc_cli(config.PACKAGE_NAME, FOLDERED_SERVICE_NAME, 'pod replace name-0')
    sdk_cmd.svc_cli(config.PACKAGE_NAME, FOLDERED_SERVICE_NAME, 'pod restart name-1')
=======
    config.check_healthy(service_name=config.FOLDERED_SERVICE_NAME)
    name_0_ids = sdk_tasks.get_task_ids(config.FOLDERED_SERVICE_NAME, 'name-0')
    name_1_ids = sdk_tasks.get_task_ids(config.FOLDERED_SERVICE_NAME, 'name-1')
    journal_ids = sdk_tasks.get_task_ids(
        config.FOLDERED_SERVICE_NAME, 'journal')
    data_ids = sdk_tasks.get_task_ids(config.FOLDERED_SERVICE_NAME, 'data')

    sdk_cmd.run_cli(
        'hdfs --name={} pod replace name-0'.format(config.FOLDERED_SERVICE_NAME))
    sdk_cmd.run_cli(
        'hdfs --name={} pod restart name-1'.format(config.FOLDERED_SERVICE_NAME))
>>>>>>> 2d4284c1

    config.expect_recovery(service_name=FOLDERED_SERVICE_NAME)

<<<<<<< HEAD
    sdk_tasks.check_tasks_updated(FOLDERED_SERVICE_NAME, 'name-0', name_0_ids)
    sdk_tasks.check_tasks_updated(FOLDERED_SERVICE_NAME, 'name-1', name_1_ids)
    sdk_tasks.check_tasks_not_updated(FOLDERED_SERVICE_NAME, 'journal', journal_ids)
    sdk_tasks.check_tasks_not_updated(FOLDERED_SERVICE_NAME, 'data', data_ids)
=======
    sdk_tasks.check_tasks_updated(
        config.FOLDERED_SERVICE_NAME, 'name-0', name_0_ids)
    sdk_tasks.check_tasks_updated(
        config.FOLDERED_SERVICE_NAME, 'name-1', name_1_ids)
    sdk_tasks.check_tasks_not_updated(
        config.FOLDERED_SERVICE_NAME, 'journal', journal_ids)
    sdk_tasks.check_tasks_not_updated(
        config.FOLDERED_SERVICE_NAME, 'data', data_ids)
>>>>>>> 2d4284c1


@pytest.mark.sanity
@pytest.mark.recovery
def test_permanent_and_transient_namenode_failures_1_0():
<<<<<<< HEAD
    config.check_healthy(service_name=FOLDERED_SERVICE_NAME)
    name_0_ids = sdk_tasks.get_task_ids(FOLDERED_SERVICE_NAME, 'name-0')
    name_1_ids = sdk_tasks.get_task_ids(FOLDERED_SERVICE_NAME, 'name-1')
    journal_ids = sdk_tasks.get_task_ids(FOLDERED_SERVICE_NAME, 'journal')
    data_ids = sdk_tasks.get_task_ids(FOLDERED_SERVICE_NAME, 'data')

    sdk_cmd.svc_cli(config.PACKAGE_NAME, FOLDERED_SERVICE_NAME, 'pod replace name-1')
    sdk_cmd.svc_cli(config.PACKAGE_NAME, FOLDERED_SERVICE_NAME, 'pod restart name-0')
=======
    config.check_healthy(service_name=config.FOLDERED_SERVICE_NAME)
    name_0_ids = sdk_tasks.get_task_ids(config.FOLDERED_SERVICE_NAME, 'name-0')
    name_1_ids = sdk_tasks.get_task_ids(config.FOLDERED_SERVICE_NAME, 'name-1')
    journal_ids = sdk_tasks.get_task_ids(
        config.FOLDERED_SERVICE_NAME, 'journal')
    data_ids = sdk_tasks.get_task_ids(config.FOLDERED_SERVICE_NAME, 'data')

    sdk_cmd.run_cli(
        'hdfs --name={} pod replace name-1'.format(config.FOLDERED_SERVICE_NAME))
    sdk_cmd.run_cli(
        'hdfs --name={} pod restart name-0'.format(config.FOLDERED_SERVICE_NAME))
>>>>>>> 2d4284c1

    config.expect_recovery(service_name=FOLDERED_SERVICE_NAME)

<<<<<<< HEAD
    sdk_tasks.check_tasks_updated(FOLDERED_SERVICE_NAME, 'name-0', name_0_ids)
    sdk_tasks.check_tasks_updated(FOLDERED_SERVICE_NAME, 'name-1', name_1_ids)
    sdk_tasks.check_tasks_not_updated(FOLDERED_SERVICE_NAME, 'journal', journal_ids)
    sdk_tasks.check_tasks_not_updated(FOLDERED_SERVICE_NAME, 'data', data_ids)
=======
    sdk_tasks.check_tasks_updated(
        config.FOLDERED_SERVICE_NAME, 'name-0', name_0_ids)
    sdk_tasks.check_tasks_updated(
        config.FOLDERED_SERVICE_NAME, 'name-1', name_1_ids)
    sdk_tasks.check_tasks_not_updated(
        config.FOLDERED_SERVICE_NAME, 'journal', journal_ids)
    sdk_tasks.check_tasks_not_updated(
        config.FOLDERED_SERVICE_NAME, 'data', data_ids)
>>>>>>> 2d4284c1


@pytest.mark.smoke
def test_install():
    config.check_healthy(service_name=FOLDERED_SERVICE_NAME)


@pytest.mark.sanity
def test_bump_journal_cpus():
<<<<<<< HEAD
    journal_ids = sdk_tasks.get_task_ids(FOLDERED_SERVICE_NAME, 'journal')
    name_ids = sdk_tasks.get_task_ids(FOLDERED_SERVICE_NAME, 'name')
    log.info('journal ids: ' + str(journal_ids))

    sdk_marathon.bump_cpu_count_config(FOLDERED_SERVICE_NAME, 'JOURNAL_CPUS')

    sdk_tasks.check_tasks_updated(FOLDERED_SERVICE_NAME, 'journal', journal_ids)
    # journal node update should not cause any of the name nodes to crash
    sdk_tasks.check_tasks_not_updated(FOLDERED_SERVICE_NAME, 'name', name_ids)
    config.check_healthy(service_name=FOLDERED_SERVICE_NAME)
=======
    journal_ids = sdk_tasks.get_task_ids(
        config.FOLDERED_SERVICE_NAME, 'journal')
    name_ids = sdk_tasks.get_task_ids(config.FOLDERED_SERVICE_NAME, 'name')
    log.info('journal ids: ' + str(journal_ids))

    sdk_marathon.bump_cpu_count_config(
        config.FOLDERED_SERVICE_NAME, 'JOURNAL_CPUS')

    sdk_tasks.check_tasks_updated(
        config.FOLDERED_SERVICE_NAME, 'journal', journal_ids)
    # journal node update should not cause any of the name nodes to crash
    sdk_tasks.check_tasks_not_updated(
        config.FOLDERED_SERVICE_NAME, 'name', name_ids)
    config.check_healthy(service_name=config.FOLDERED_SERVICE_NAME)
>>>>>>> 2d4284c1


@pytest.mark.sanity
def test_bump_data_nodes():
    data_ids = sdk_tasks.get_task_ids(FOLDERED_SERVICE_NAME, 'data')
    log.info('data ids: ' + str(data_ids))

<<<<<<< HEAD
    sdk_marathon.bump_task_count_config(FOLDERED_SERVICE_NAME, 'DATA_COUNT')
=======
    sdk_marathon.bump_task_count_config(
        config.FOLDERED_SERVICE_NAME, 'DATA_COUNT')
>>>>>>> 2d4284c1

    config.check_healthy(
        service_name=FOLDERED_SERVICE_NAME,
        count=config.DEFAULT_TASK_COUNT + 1
    )
<<<<<<< HEAD
    sdk_tasks.check_tasks_not_updated(FOLDERED_SERVICE_NAME, 'data', data_ids)
=======
    sdk_tasks.check_tasks_not_updated(
        config.FOLDERED_SERVICE_NAME, 'data', data_ids)
>>>>>>> 2d4284c1


@pytest.mark.readiness_check
@pytest.mark.sanity
def test_modify_app_config():
    """This tests checks that the modification of the app config does not trigger a recovery."""
<<<<<<< HEAD
    sdk_plan.wait_for_completed_recovery(FOLDERED_SERVICE_NAME)
    old_recovery_plan = sdk_plan.get_plan(FOLDERED_SERVICE_NAME, "recovery")

    app_config_field = 'TASKCFG_ALL_CLIENT_READ_SHORTCIRCUIT_STREAMS_CACHE_SIZE_EXPIRY_MS'
    journal_ids = sdk_tasks.get_task_ids(FOLDERED_SERVICE_NAME, 'journal')
    name_ids = sdk_tasks.get_task_ids(FOLDERED_SERVICE_NAME, 'name')
=======
    sdk_plan.wait_for_completed_recovery(config.FOLDERED_SERVICE_NAME)
    old_recovery_plan = sdk_plan.get_plan(
        config.FOLDERED_SERVICE_NAME, "recovery")

    app_config_field = 'TASKCFG_ALL_CLIENT_READ_SHORTCIRCUIT_STREAMS_CACHE_SIZE_EXPIRY_MS'
    journal_ids = sdk_tasks.get_task_ids(
        config.FOLDERED_SERVICE_NAME, 'journal')
    name_ids = sdk_tasks.get_task_ids(config.FOLDERED_SERVICE_NAME, 'name')
>>>>>>> 2d4284c1

    marathon_config = sdk_marathon.get_config(FOLDERED_SERVICE_NAME)
    log.info('marathon config: ')
    log.info(marathon_config)
    expiry_ms = int(marathon_config['env'][app_config_field])
    marathon_config['env'][app_config_field] = str(expiry_ms + 1)
<<<<<<< HEAD
    sdk_marathon.update_app(FOLDERED_SERVICE_NAME, marathon_config, timeout=15 * 60)

    # All tasks should be updated because hdfs-site.xml has changed
    config.check_healthy(service_name=FOLDERED_SERVICE_NAME)
    sdk_tasks.check_tasks_updated(FOLDERED_SERVICE_NAME, 'journal', journal_ids)
    sdk_tasks.check_tasks_updated(FOLDERED_SERVICE_NAME, 'name', name_ids)
    sdk_tasks.check_tasks_updated(FOLDERED_SERVICE_NAME, 'data', journal_ids)

    sdk_plan.wait_for_completed_recovery(FOLDERED_SERVICE_NAME)
    new_recovery_plan = sdk_plan.get_plan(FOLDERED_SERVICE_NAME, "recovery")
=======
    sdk_marathon.update_app(config.FOLDERED_SERVICE_NAME,
                            marathon_config, timeout=15 * 60)

    # All tasks should be updated because hdfs-site.xml has changed
    config.check_healthy(service_name=config.FOLDERED_SERVICE_NAME)
    sdk_tasks.check_tasks_updated(
        config.FOLDERED_SERVICE_NAME, 'journal', journal_ids)
    sdk_tasks.check_tasks_updated(
        config.FOLDERED_SERVICE_NAME, 'name', name_ids)
    sdk_tasks.check_tasks_updated(
        config.FOLDERED_SERVICE_NAME, 'data', journal_ids)

    sdk_plan.wait_for_completed_recovery(config.FOLDERED_SERVICE_NAME)
    new_recovery_plan = sdk_plan.get_plan(
        config.FOLDERED_SERVICE_NAME, "recovery")
>>>>>>> 2d4284c1
    assert old_recovery_plan == new_recovery_plan


@pytest.mark.sanity
def test_modify_app_config_rollback():
    app_config_field = 'TASKCFG_ALL_CLIENT_READ_SHORTCIRCUIT_STREAMS_CACHE_SIZE_EXPIRY_MS'

<<<<<<< HEAD
    journal_ids = sdk_tasks.get_task_ids(FOLDERED_SERVICE_NAME, 'journal')
    data_ids = sdk_tasks.get_task_ids(FOLDERED_SERVICE_NAME, 'data')
=======
    journal_ids = sdk_tasks.get_task_ids(
        config.FOLDERED_SERVICE_NAME, 'journal')
    data_ids = sdk_tasks.get_task_ids(config.FOLDERED_SERVICE_NAME, 'data')
>>>>>>> 2d4284c1

    old_config = sdk_marathon.get_config(FOLDERED_SERVICE_NAME)
    marathon_config = sdk_marathon.get_config(FOLDERED_SERVICE_NAME)
    log.info('marathon config: ')
    log.info(marathon_config)
    expiry_ms = int(marathon_config['env'][app_config_field])
    log.info('expiry ms: ' + str(expiry_ms))
    marathon_config['env'][app_config_field] = str(expiry_ms + 1)
<<<<<<< HEAD
    sdk_marathon.update_app(FOLDERED_SERVICE_NAME, marathon_config, timeout=15 * 60)

    # Wait for journal nodes to be affected by the change
    sdk_tasks.check_tasks_updated(FOLDERED_SERVICE_NAME, 'journal', journal_ids)
    journal_ids = sdk_tasks.get_task_ids(FOLDERED_SERVICE_NAME, 'journal')
=======
    sdk_marathon.update_app(config.FOLDERED_SERVICE_NAME,
                            marathon_config, timeout=15 * 60)

    # Wait for journal nodes to be affected by the change
    sdk_tasks.check_tasks_updated(
        config.FOLDERED_SERVICE_NAME, 'journal', journal_ids)
    journal_ids = sdk_tasks.get_task_ids(
        config.FOLDERED_SERVICE_NAME, 'journal')
>>>>>>> 2d4284c1

    log.info('old config: ')
    log.info(old_config)
    # Put the old config back (rollback)
    sdk_marathon.update_app(FOLDERED_SERVICE_NAME, old_config)

    # Wait for the journal nodes to return to their old configuration
<<<<<<< HEAD
    sdk_tasks.check_tasks_updated(FOLDERED_SERVICE_NAME, 'journal', journal_ids)
    config.check_healthy(service_name=FOLDERED_SERVICE_NAME)
=======
    sdk_tasks.check_tasks_updated(
        config.FOLDERED_SERVICE_NAME, 'journal', journal_ids)
    config.check_healthy(service_name=config.FOLDERED_SERVICE_NAME)
>>>>>>> 2d4284c1

    marathon_config = sdk_marathon.get_config(FOLDERED_SERVICE_NAME)
    assert int(marathon_config['env'][app_config_field]) == expiry_ms

    # Data tasks should not have been affected
<<<<<<< HEAD
    sdk_tasks.check_tasks_not_updated(FOLDERED_SERVICE_NAME, 'data', data_ids)
=======
    sdk_tasks.check_tasks_not_updated(
        config.FOLDERED_SERVICE_NAME, 'data', data_ids)
>>>>>>> 2d4284c1


@pytest.mark.sanity
@pytest.mark.metrics
@pytest.mark.local
@sdk_utils.dcos_1_9_or_higher
def test_metrics():
<<<<<<< HEAD
    sdk_metrics.wait_for_any_metrics(FOLDERED_SERVICE_NAME, "journal-0-node", config.DEFAULT_HDFS_TIMEOUT)
=======
    sdk_metrics.wait_for_any_metrics(
        config.PACKAGE_NAME,
        config.FOLDERED_SERVICE_NAME,
        "journal-0-node",
        config.DEFAULT_HDFS_TIMEOUT
    )
>>>>>>> 2d4284c1


def replace_name_node(index):
    config.check_healthy(service_name=FOLDERED_SERVICE_NAME)
    name_node_name = 'name-' + str(index)
<<<<<<< HEAD
    name_id = sdk_tasks.get_task_ids(FOLDERED_SERVICE_NAME, name_node_name)
    journal_ids = sdk_tasks.get_task_ids(FOLDERED_SERVICE_NAME, 'journal')
    data_ids = sdk_tasks.get_task_ids(FOLDERED_SERVICE_NAME, 'data')

    sdk_cmd.svc_cli(config.PACKAGE_NAME, FOLDERED_SERVICE_NAME, 'pod replace {}'.format(name_node_name))
=======
    name_id = sdk_tasks.get_task_ids(
        config.FOLDERED_SERVICE_NAME, name_node_name)
    journal_ids = sdk_tasks.get_task_ids(
        config.FOLDERED_SERVICE_NAME, 'journal')
    data_ids = sdk_tasks.get_task_ids(config.FOLDERED_SERVICE_NAME, 'data')

    sdk_cmd.run_cli(
        'hdfs --name={} pod replace {}'.format(config.FOLDERED_SERVICE_NAME, name_node_name))
>>>>>>> 2d4284c1

    config.expect_recovery(service_name=FOLDERED_SERVICE_NAME)

<<<<<<< HEAD
    sdk_tasks.check_tasks_updated(FOLDERED_SERVICE_NAME, name_node_name, name_id)
    sdk_tasks.check_tasks_not_updated(FOLDERED_SERVICE_NAME, 'journal', journal_ids)
    sdk_tasks.check_tasks_not_updated(FOLDERED_SERVICE_NAME, 'data', data_ids)
=======
    sdk_tasks.check_tasks_updated(
        config.FOLDERED_SERVICE_NAME, name_node_name, name_id)
    sdk_tasks.check_tasks_not_updated(
        config.FOLDERED_SERVICE_NAME, 'journal', journal_ids)
    sdk_tasks.check_tasks_not_updated(
        config.FOLDERED_SERVICE_NAME, 'data', data_ids)
>>>>>>> 2d4284c1
<|MERGE_RESOLUTION|>--- conflicted
+++ resolved
@@ -16,22 +16,13 @@
 
 log = logging.getLogger(__name__)
 
-<<<<<<< HEAD
 FOLDERED_SERVICE_NAME = sdk_utils.get_foldered_name(config.SERVICE_NAME)
-=======
-from time import sleep
->>>>>>> 2d4284c1
 
 
 @pytest.fixture(scope='module', autouse=True)
 def configure_package(configure_security):
     try:
-<<<<<<< HEAD
         sdk_install.uninstall(config.PACKAGE_NAME, FOLDERED_SERVICE_NAME)
-=======
-        sdk_install.uninstall(config.FOLDERED_SERVICE_NAME,
-                              package_name=config.PACKAGE_NAME)
->>>>>>> 2d4284c1
 
         if shakedown.dcos_version_less_than("1.9"):
             # HDFS upgrade in 1.8 is not supported.
@@ -39,69 +30,40 @@
                 config.PACKAGE_NAME,
                 FOLDERED_SERVICE_NAME,
                 config.DEFAULT_TASK_COUNT,
-<<<<<<< HEAD
                 additional_options={"service": {"name": FOLDERED_SERVICE_NAME}},
-                timeout_seconds=30*60)
-=======
-                service_name=config.FOLDERED_SERVICE_NAME,
-                additional_options={"service": {
-                    "name": config.FOLDERED_SERVICE_NAME}},
                 timeout_seconds=30 * 60)
->>>>>>> 2d4284c1
         else:
             sdk_upgrade.test_upgrade(
                 config.PACKAGE_NAME,
                 FOLDERED_SERVICE_NAME,
                 config.DEFAULT_TASK_COUNT,
-<<<<<<< HEAD
                 additional_options={"service": {"name": FOLDERED_SERVICE_NAME}},
-                timeout_seconds=30*60)
+                timeout_seconds=30 * 60)
 
         yield  # let the test session execute
     finally:
         sdk_install.uninstall(config.PACKAGE_NAME, FOLDERED_SERVICE_NAME)
-=======
-                service_name=config.FOLDERED_SERVICE_NAME,
-                additional_options={"service": {
-                    "name": config.FOLDERED_SERVICE_NAME}},
-                timeout_seconds=30 * 60)
-
-        yield  # let the test session execute
-    finally:
-        sdk_install.uninstall(config.FOLDERED_SERVICE_NAME,
-                              package_name=config.PACKAGE_NAME)
->>>>>>> 2d4284c1
 
 
 @pytest.fixture(autouse=True)
 def pre_test_setup():
-<<<<<<< HEAD
-    config.check_healthy(service_name=FOLDERED_SERVICE_NAME)
-=======
     pass
-    #config.check_healthy(service_name=config.FOLDERED_SERVICE_NAME)
->>>>>>> 2d4284c1
+    #config.check_healthy(service_name=FOLDERED_SERVICE_NAME)
 
 
 @pytest.mark.sanity
 def test_endpoints():
     # check that we can reach the scheduler via admin router, and that returned endpoints are sanitized:
-<<<<<<< HEAD
-    core_site = etree.fromstring(sdk_cmd.svc_cli(config.PACKAGE_NAME, FOLDERED_SERVICE_NAME, 'endpoints core-site.xml'))
-=======
-    core_site = etree.fromstring(sdk_cmd.run_cli(
-        'hdfs --name={} endpoints core-site.xml'.format(config.FOLDERED_SERVICE_NAME)))
->>>>>>> 2d4284c1
+    core_site = etree.fromstring(sdk_cmd.svc_cli(
+        config.PACKAGE_NAME, FOLDERED_SERVICE_NAME,
+        'endpoints core-site.xml'))
     check_properties(core_site, {
         'ha.zookeeper.parent-znode': '/{}/hadoop-ha'.format(sdk_utils.get_zk_path(FOLDERED_SERVICE_NAME))
     })
 
-<<<<<<< HEAD
-    hdfs_site = etree.fromstring(sdk_cmd.svc_cli(config.PACKAGE_NAME, FOLDERED_SERVICE_NAME, 'endpoints hdfs-site.xml'))
-=======
-    hdfs_site = etree.fromstring(sdk_cmd.run_cli(
-        'hdfs --name={} endpoints hdfs-site.xml'.format(config.FOLDERED_SERVICE_NAME)))
->>>>>>> 2d4284c1
+    hdfs_site = etree.fromstring(sdk_cmd.svc_cli(
+        config.PACKAGE_NAME, FOLDERED_SERVICE_NAME,
+        'endpoints hdfs-site.xml'))
     expect = {
         'dfs.namenode.shared.edits.dir': 'qjournal://{}/hdfs'.format(';'.join([
             sdk_hosts.autoip_host(FOLDERED_SERVICE_NAME, 'journal-{}-node'.format(i), 8485) for i in range(3)])),
@@ -127,7 +89,6 @@
 
 @pytest.mark.recovery
 def test_kill_journal_node():
-<<<<<<< HEAD
     journal_ids = sdk_tasks.get_task_ids(FOLDERED_SERVICE_NAME, 'journal-0')
     name_ids = sdk_tasks.get_task_ids(FOLDERED_SERVICE_NAME, 'name')
     data_ids = sdk_tasks.get_task_ids(FOLDERED_SERVICE_NAME, 'data')
@@ -137,28 +98,11 @@
     sdk_tasks.check_tasks_updated(FOLDERED_SERVICE_NAME, 'journal', journal_ids)
     sdk_tasks.check_tasks_not_updated(FOLDERED_SERVICE_NAME, 'name', name_ids)
     sdk_tasks.check_tasks_not_updated(FOLDERED_SERVICE_NAME, 'data', data_ids)
-=======
-    journal_ids = sdk_tasks.get_task_ids(
-        config.FOLDERED_SERVICE_NAME, 'journal-0')
-    name_ids = sdk_tasks.get_task_ids(config.FOLDERED_SERVICE_NAME, 'name')
-    data_ids = sdk_tasks.get_task_ids(config.FOLDERED_SERVICE_NAME, 'data')
-
-    sdk_tasks.kill_task_with_pattern('journalnode', sdk_hosts.system_host(
-        config.FOLDERED_SERVICE_NAME, 'journal-0-node'))
-    config.expect_recovery(service_name=config.FOLDERED_SERVICE_NAME)
-    sdk_tasks.check_tasks_updated(
-        config.FOLDERED_SERVICE_NAME, 'journal', journal_ids)
-    sdk_tasks.check_tasks_not_updated(
-        config.FOLDERED_SERVICE_NAME, 'name', name_ids)
-    sdk_tasks.check_tasks_not_updated(
-        config.FOLDERED_SERVICE_NAME, 'data', data_ids)
->>>>>>> 2d4284c1
 
 
 @pytest.mark.sanity
 @pytest.mark.recovery
 def test_kill_name_node():
-<<<<<<< HEAD
     name_ids = sdk_tasks.get_task_ids(FOLDERED_SERVICE_NAME, 'name-0')
     journal_ids = sdk_tasks.get_task_ids(FOLDERED_SERVICE_NAME, 'journal')
     data_ids = sdk_tasks.get_task_ids(FOLDERED_SERVICE_NAME, 'data')
@@ -168,28 +112,11 @@
     sdk_tasks.check_tasks_updated(FOLDERED_SERVICE_NAME, 'name', name_ids)
     sdk_tasks.check_tasks_not_updated(FOLDERED_SERVICE_NAME, 'journal', journal_ids)
     sdk_tasks.check_tasks_not_updated(FOLDERED_SERVICE_NAME, 'data', data_ids)
-=======
-    name_ids = sdk_tasks.get_task_ids(config.FOLDERED_SERVICE_NAME, 'name-0')
-    journal_ids = sdk_tasks.get_task_ids(
-        config.FOLDERED_SERVICE_NAME, 'journal')
-    data_ids = sdk_tasks.get_task_ids(config.FOLDERED_SERVICE_NAME, 'data')
-
-    sdk_tasks.kill_task_with_pattern('namenode', sdk_hosts.system_host(
-        config.FOLDERED_SERVICE_NAME, 'name-0-node'))
-    config.expect_recovery(service_name=config.FOLDERED_SERVICE_NAME)
-    sdk_tasks.check_tasks_updated(
-        config.FOLDERED_SERVICE_NAME, 'name', name_ids)
-    sdk_tasks.check_tasks_not_updated(
-        config.FOLDERED_SERVICE_NAME, 'journal', journal_ids)
-    sdk_tasks.check_tasks_not_updated(
-        config.FOLDERED_SERVICE_NAME, 'data', data_ids)
->>>>>>> 2d4284c1
 
 
 @pytest.mark.sanity
 @pytest.mark.recovery
 def test_kill_data_node():
-<<<<<<< HEAD
     data_ids = sdk_tasks.get_task_ids(FOLDERED_SERVICE_NAME, 'data-0')
     journal_ids = sdk_tasks.get_task_ids(FOLDERED_SERVICE_NAME, 'journal')
     name_ids = sdk_tasks.get_task_ids(FOLDERED_SERVICE_NAME, 'name')
@@ -199,142 +126,69 @@
     sdk_tasks.check_tasks_updated(FOLDERED_SERVICE_NAME, 'data', data_ids)
     sdk_tasks.check_tasks_not_updated(FOLDERED_SERVICE_NAME, 'journal', journal_ids)
     sdk_tasks.check_tasks_not_updated(FOLDERED_SERVICE_NAME, 'name', name_ids)
-=======
-    data_ids = sdk_tasks.get_task_ids(config.FOLDERED_SERVICE_NAME, 'data-0')
-    journal_ids = sdk_tasks.get_task_ids(
-        config.FOLDERED_SERVICE_NAME, 'journal')
-    name_ids = sdk_tasks.get_task_ids(config.FOLDERED_SERVICE_NAME, 'name')
-
-    sdk_tasks.kill_task_with_pattern('datanode', sdk_hosts.system_host(
-        config.FOLDERED_SERVICE_NAME, 'data-0-node'))
-    config.expect_recovery(service_name=config.FOLDERED_SERVICE_NAME)
-    sdk_tasks.check_tasks_updated(
-        config.FOLDERED_SERVICE_NAME, 'data', data_ids)
-    sdk_tasks.check_tasks_not_updated(
-        config.FOLDERED_SERVICE_NAME, 'journal', journal_ids)
-    sdk_tasks.check_tasks_not_updated(
-        config.FOLDERED_SERVICE_NAME, 'name', name_ids)
->>>>>>> 2d4284c1
 
 
 @pytest.mark.sanity
 @pytest.mark.recovery
 def test_kill_scheduler():
-<<<<<<< HEAD
     sdk_tasks.kill_task_with_pattern('hdfs.scheduler.Main', shakedown.get_service_ips('marathon').pop())
     config.check_healthy(service_name=FOLDERED_SERVICE_NAME)
-=======
-    sdk_tasks.kill_task_with_pattern(
-        'hdfs.scheduler.Main', shakedown.get_service_ips('marathon').pop())
-    config.check_healthy(service_name=config.FOLDERED_SERVICE_NAME)
->>>>>>> 2d4284c1
 
 
 @pytest.mark.sanity
 @pytest.mark.recovery
 def test_kill_all_journalnodes():
-<<<<<<< HEAD
     journal_ids = sdk_tasks.get_task_ids(FOLDERED_SERVICE_NAME, 'journal')
     data_ids = sdk_tasks.get_task_ids(FOLDERED_SERVICE_NAME, 'data')
 
     for journal_pod in config.get_pod_type_instances("journal", FOLDERED_SERVICE_NAME):
-        sdk_cmd.svc_cli(config.PACKAGE_NAME, FOLDERED_SERVICE_NAME, 'pod restart {}'.format(journal_pod))
-=======
-    journal_ids = sdk_tasks.get_task_ids(
-        config.FOLDERED_SERVICE_NAME, 'journal')
-    data_ids = sdk_tasks.get_task_ids(config.FOLDERED_SERVICE_NAME, 'data')
-
-    for journal_pod in config.get_pod_type_instances("journal", config.FOLDERED_SERVICE_NAME):
-        sdk_cmd.run_cli(
-            'hdfs --name={} pod restart {}'.format(config.FOLDERED_SERVICE_NAME, journal_pod))
->>>>>>> 2d4284c1
+        sdk_cmd.svc_cli(
+            config.PACKAGE_NAME, FOLDERED_SERVICE_NAME,
+            'pod restart {}'.format(journal_pod))
 
     config.expect_recovery(service_name=FOLDERED_SERVICE_NAME)
 
     # name nodes fail and restart, so don't check those
-<<<<<<< HEAD
-    sdk_tasks.check_tasks_updated(FOLDERED_SERVICE_NAME, 'journal', journal_ids)
-    sdk_tasks.check_tasks_not_updated(FOLDERED_SERVICE_NAME, 'data', data_ids)
-=======
-    sdk_tasks.check_tasks_updated(
-        config.FOLDERED_SERVICE_NAME, 'journal', journal_ids)
-    sdk_tasks.check_tasks_not_updated(
-        config.FOLDERED_SERVICE_NAME, 'data', data_ids)
->>>>>>> 2d4284c1
+    sdk_tasks.check_tasks_updated(FOLDERED_SERVICE_NAME, 'journal', journal_ids)
+    sdk_tasks.check_tasks_not_updated(FOLDERED_SERVICE_NAME, 'data', data_ids)
 
 
 @pytest.mark.sanity
 @pytest.mark.recovery
 def test_kill_all_namenodes():
-<<<<<<< HEAD
     journal_ids = sdk_tasks.get_task_ids(FOLDERED_SERVICE_NAME, 'journal')
     name_ids = sdk_tasks.get_task_ids(FOLDERED_SERVICE_NAME, 'name')
     data_ids = sdk_tasks.get_task_ids(FOLDERED_SERVICE_NAME, 'data')
 
     for name_pod in config.get_pod_type_instances("name", FOLDERED_SERVICE_NAME):
-        sdk_cmd.svc_cli(config.PACKAGE_NAME, FOLDERED_SERVICE_NAME, 'pod restart {}'.format(name_pod))
-=======
-    journal_ids = sdk_tasks.get_task_ids(
-        config.FOLDERED_SERVICE_NAME, 'journal')
-    name_ids = sdk_tasks.get_task_ids(config.FOLDERED_SERVICE_NAME, 'name')
-    data_ids = sdk_tasks.get_task_ids(config.FOLDERED_SERVICE_NAME, 'data')
-
-    for name_pod in config.get_pod_type_instances("name", config.FOLDERED_SERVICE_NAME):
-        sdk_cmd.run_cli(
-            'hdfs --name={} pod restart {}'.format(config.FOLDERED_SERVICE_NAME, name_pod))
->>>>>>> 2d4284c1
-
-    config.expect_recovery(service_name=FOLDERED_SERVICE_NAME)
-
-<<<<<<< HEAD
+        sdk_cmd.svc_cli(
+            config.PACKAGE_NAME, FOLDERED_SERVICE_NAME,
+            'pod restart {}'.format(name_pod))
+
+    config.expect_recovery(service_name=FOLDERED_SERVICE_NAME)
+
     sdk_tasks.check_tasks_updated(FOLDERED_SERVICE_NAME, 'name', name_ids)
     sdk_tasks.check_tasks_not_updated(FOLDERED_SERVICE_NAME, 'journal', journal_ids)
     sdk_tasks.check_tasks_not_updated(FOLDERED_SERVICE_NAME, 'data', data_ids)
-=======
-    sdk_tasks.check_tasks_updated(
-        config.FOLDERED_SERVICE_NAME, 'name', name_ids)
-    sdk_tasks.check_tasks_not_updated(
-        config.FOLDERED_SERVICE_NAME, 'journal', journal_ids)
-    sdk_tasks.check_tasks_not_updated(
-        config.FOLDERED_SERVICE_NAME, 'data', data_ids)
->>>>>>> 2d4284c1
 
 
 @pytest.mark.sanity
 @pytest.mark.recovery
 def test_kill_all_datanodes():
-<<<<<<< HEAD
     journal_ids = sdk_tasks.get_task_ids(FOLDERED_SERVICE_NAME, 'journal')
     name_ids = sdk_tasks.get_task_ids(FOLDERED_SERVICE_NAME, 'name')
     data_ids = sdk_tasks.get_task_ids(FOLDERED_SERVICE_NAME, 'data')
 
     for data_pod in config.get_pod_type_instances("data", FOLDERED_SERVICE_NAME):
-        sdk_cmd.svc_cli(config.PACKAGE_NAME, FOLDERED_SERVICE_NAME, 'pod restart {}'.format(data_pod))
-=======
-    journal_ids = sdk_tasks.get_task_ids(
-        config.FOLDERED_SERVICE_NAME, 'journal')
-    name_ids = sdk_tasks.get_task_ids(config.FOLDERED_SERVICE_NAME, 'name')
-    data_ids = sdk_tasks.get_task_ids(config.FOLDERED_SERVICE_NAME, 'data')
-
-    for data_pod in config.get_pod_type_instances("data", config.FOLDERED_SERVICE_NAME):
-        sdk_cmd.run_cli(
-            'hdfs --name={} pod restart {}'.format(config.FOLDERED_SERVICE_NAME, data_pod))
->>>>>>> 2d4284c1
-
-    config.expect_recovery(service_name=FOLDERED_SERVICE_NAME)
-
-<<<<<<< HEAD
+        sdk_cmd.svc_cli(
+            config.PACKAGE_NAME, FOLDERED_SERVICE_NAME,
+            'pod restart {}'.format(data_pod))
+
+    config.expect_recovery(service_name=FOLDERED_SERVICE_NAME)
+
     sdk_tasks.check_tasks_updated(FOLDERED_SERVICE_NAME, 'data', data_ids)
     sdk_tasks.check_tasks_not_updated(FOLDERED_SERVICE_NAME, 'journal', journal_ids)
     sdk_tasks.check_tasks_not_updated(FOLDERED_SERVICE_NAME, 'name', name_ids)
-=======
-    sdk_tasks.check_tasks_updated(
-        config.FOLDERED_SERVICE_NAME, 'data', data_ids)
-    sdk_tasks.check_tasks_not_updated(
-        config.FOLDERED_SERVICE_NAME, 'journal', journal_ids)
-    sdk_tasks.check_tasks_not_updated(
-        config.FOLDERED_SERVICE_NAME, 'name', name_ids)
->>>>>>> 2d4284c1
 
 
 @pytest.mark.sanity
@@ -348,7 +202,6 @@
 @pytest.mark.sanity
 @pytest.mark.recovery
 def test_permanent_and_transient_namenode_failures_0_1():
-<<<<<<< HEAD
     config.check_healthy(service_name=FOLDERED_SERVICE_NAME)
     name_0_ids = sdk_tasks.get_task_ids(FOLDERED_SERVICE_NAME, 'name-0')
     name_1_ids = sdk_tasks.get_task_ids(FOLDERED_SERVICE_NAME, 'name-1')
@@ -357,43 +210,18 @@
 
     sdk_cmd.svc_cli(config.PACKAGE_NAME, FOLDERED_SERVICE_NAME, 'pod replace name-0')
     sdk_cmd.svc_cli(config.PACKAGE_NAME, FOLDERED_SERVICE_NAME, 'pod restart name-1')
-=======
-    config.check_healthy(service_name=config.FOLDERED_SERVICE_NAME)
-    name_0_ids = sdk_tasks.get_task_ids(config.FOLDERED_SERVICE_NAME, 'name-0')
-    name_1_ids = sdk_tasks.get_task_ids(config.FOLDERED_SERVICE_NAME, 'name-1')
-    journal_ids = sdk_tasks.get_task_ids(
-        config.FOLDERED_SERVICE_NAME, 'journal')
-    data_ids = sdk_tasks.get_task_ids(config.FOLDERED_SERVICE_NAME, 'data')
-
-    sdk_cmd.run_cli(
-        'hdfs --name={} pod replace name-0'.format(config.FOLDERED_SERVICE_NAME))
-    sdk_cmd.run_cli(
-        'hdfs --name={} pod restart name-1'.format(config.FOLDERED_SERVICE_NAME))
->>>>>>> 2d4284c1
-
-    config.expect_recovery(service_name=FOLDERED_SERVICE_NAME)
-
-<<<<<<< HEAD
+
+    config.expect_recovery(service_name=FOLDERED_SERVICE_NAME)
+
     sdk_tasks.check_tasks_updated(FOLDERED_SERVICE_NAME, 'name-0', name_0_ids)
     sdk_tasks.check_tasks_updated(FOLDERED_SERVICE_NAME, 'name-1', name_1_ids)
     sdk_tasks.check_tasks_not_updated(FOLDERED_SERVICE_NAME, 'journal', journal_ids)
     sdk_tasks.check_tasks_not_updated(FOLDERED_SERVICE_NAME, 'data', data_ids)
-=======
-    sdk_tasks.check_tasks_updated(
-        config.FOLDERED_SERVICE_NAME, 'name-0', name_0_ids)
-    sdk_tasks.check_tasks_updated(
-        config.FOLDERED_SERVICE_NAME, 'name-1', name_1_ids)
-    sdk_tasks.check_tasks_not_updated(
-        config.FOLDERED_SERVICE_NAME, 'journal', journal_ids)
-    sdk_tasks.check_tasks_not_updated(
-        config.FOLDERED_SERVICE_NAME, 'data', data_ids)
->>>>>>> 2d4284c1
 
 
 @pytest.mark.sanity
 @pytest.mark.recovery
 def test_permanent_and_transient_namenode_failures_1_0():
-<<<<<<< HEAD
     config.check_healthy(service_name=FOLDERED_SERVICE_NAME)
     name_0_ids = sdk_tasks.get_task_ids(FOLDERED_SERVICE_NAME, 'name-0')
     name_1_ids = sdk_tasks.get_task_ids(FOLDERED_SERVICE_NAME, 'name-1')
@@ -402,37 +230,13 @@
 
     sdk_cmd.svc_cli(config.PACKAGE_NAME, FOLDERED_SERVICE_NAME, 'pod replace name-1')
     sdk_cmd.svc_cli(config.PACKAGE_NAME, FOLDERED_SERVICE_NAME, 'pod restart name-0')
-=======
-    config.check_healthy(service_name=config.FOLDERED_SERVICE_NAME)
-    name_0_ids = sdk_tasks.get_task_ids(config.FOLDERED_SERVICE_NAME, 'name-0')
-    name_1_ids = sdk_tasks.get_task_ids(config.FOLDERED_SERVICE_NAME, 'name-1')
-    journal_ids = sdk_tasks.get_task_ids(
-        config.FOLDERED_SERVICE_NAME, 'journal')
-    data_ids = sdk_tasks.get_task_ids(config.FOLDERED_SERVICE_NAME, 'data')
-
-    sdk_cmd.run_cli(
-        'hdfs --name={} pod replace name-1'.format(config.FOLDERED_SERVICE_NAME))
-    sdk_cmd.run_cli(
-        'hdfs --name={} pod restart name-0'.format(config.FOLDERED_SERVICE_NAME))
->>>>>>> 2d4284c1
-
-    config.expect_recovery(service_name=FOLDERED_SERVICE_NAME)
-
-<<<<<<< HEAD
+
+    config.expect_recovery(service_name=FOLDERED_SERVICE_NAME)
+
     sdk_tasks.check_tasks_updated(FOLDERED_SERVICE_NAME, 'name-0', name_0_ids)
     sdk_tasks.check_tasks_updated(FOLDERED_SERVICE_NAME, 'name-1', name_1_ids)
     sdk_tasks.check_tasks_not_updated(FOLDERED_SERVICE_NAME, 'journal', journal_ids)
     sdk_tasks.check_tasks_not_updated(FOLDERED_SERVICE_NAME, 'data', data_ids)
-=======
-    sdk_tasks.check_tasks_updated(
-        config.FOLDERED_SERVICE_NAME, 'name-0', name_0_ids)
-    sdk_tasks.check_tasks_updated(
-        config.FOLDERED_SERVICE_NAME, 'name-1', name_1_ids)
-    sdk_tasks.check_tasks_not_updated(
-        config.FOLDERED_SERVICE_NAME, 'journal', journal_ids)
-    sdk_tasks.check_tasks_not_updated(
-        config.FOLDERED_SERVICE_NAME, 'data', data_ids)
->>>>>>> 2d4284c1
 
 
 @pytest.mark.smoke
@@ -442,7 +246,6 @@
 
 @pytest.mark.sanity
 def test_bump_journal_cpus():
-<<<<<<< HEAD
     journal_ids = sdk_tasks.get_task_ids(FOLDERED_SERVICE_NAME, 'journal')
     name_ids = sdk_tasks.get_task_ids(FOLDERED_SERVICE_NAME, 'name')
     log.info('journal ids: ' + str(journal_ids))
@@ -453,22 +256,6 @@
     # journal node update should not cause any of the name nodes to crash
     sdk_tasks.check_tasks_not_updated(FOLDERED_SERVICE_NAME, 'name', name_ids)
     config.check_healthy(service_name=FOLDERED_SERVICE_NAME)
-=======
-    journal_ids = sdk_tasks.get_task_ids(
-        config.FOLDERED_SERVICE_NAME, 'journal')
-    name_ids = sdk_tasks.get_task_ids(config.FOLDERED_SERVICE_NAME, 'name')
-    log.info('journal ids: ' + str(journal_ids))
-
-    sdk_marathon.bump_cpu_count_config(
-        config.FOLDERED_SERVICE_NAME, 'JOURNAL_CPUS')
-
-    sdk_tasks.check_tasks_updated(
-        config.FOLDERED_SERVICE_NAME, 'journal', journal_ids)
-    # journal node update should not cause any of the name nodes to crash
-    sdk_tasks.check_tasks_not_updated(
-        config.FOLDERED_SERVICE_NAME, 'name', name_ids)
-    config.check_healthy(service_name=config.FOLDERED_SERVICE_NAME)
->>>>>>> 2d4284c1
 
 
 @pytest.mark.sanity
@@ -476,53 +263,31 @@
     data_ids = sdk_tasks.get_task_ids(FOLDERED_SERVICE_NAME, 'data')
     log.info('data ids: ' + str(data_ids))
 
-<<<<<<< HEAD
     sdk_marathon.bump_task_count_config(FOLDERED_SERVICE_NAME, 'DATA_COUNT')
-=======
-    sdk_marathon.bump_task_count_config(
-        config.FOLDERED_SERVICE_NAME, 'DATA_COUNT')
->>>>>>> 2d4284c1
 
     config.check_healthy(
         service_name=FOLDERED_SERVICE_NAME,
         count=config.DEFAULT_TASK_COUNT + 1
     )
-<<<<<<< HEAD
-    sdk_tasks.check_tasks_not_updated(FOLDERED_SERVICE_NAME, 'data', data_ids)
-=======
-    sdk_tasks.check_tasks_not_updated(
-        config.FOLDERED_SERVICE_NAME, 'data', data_ids)
->>>>>>> 2d4284c1
+    sdk_tasks.check_tasks_not_updated(FOLDERED_SERVICE_NAME, 'data', data_ids)
 
 
 @pytest.mark.readiness_check
 @pytest.mark.sanity
 def test_modify_app_config():
     """This tests checks that the modification of the app config does not trigger a recovery."""
-<<<<<<< HEAD
     sdk_plan.wait_for_completed_recovery(FOLDERED_SERVICE_NAME)
     old_recovery_plan = sdk_plan.get_plan(FOLDERED_SERVICE_NAME, "recovery")
 
     app_config_field = 'TASKCFG_ALL_CLIENT_READ_SHORTCIRCUIT_STREAMS_CACHE_SIZE_EXPIRY_MS'
     journal_ids = sdk_tasks.get_task_ids(FOLDERED_SERVICE_NAME, 'journal')
     name_ids = sdk_tasks.get_task_ids(FOLDERED_SERVICE_NAME, 'name')
-=======
-    sdk_plan.wait_for_completed_recovery(config.FOLDERED_SERVICE_NAME)
-    old_recovery_plan = sdk_plan.get_plan(
-        config.FOLDERED_SERVICE_NAME, "recovery")
-
-    app_config_field = 'TASKCFG_ALL_CLIENT_READ_SHORTCIRCUIT_STREAMS_CACHE_SIZE_EXPIRY_MS'
-    journal_ids = sdk_tasks.get_task_ids(
-        config.FOLDERED_SERVICE_NAME, 'journal')
-    name_ids = sdk_tasks.get_task_ids(config.FOLDERED_SERVICE_NAME, 'name')
->>>>>>> 2d4284c1
 
     marathon_config = sdk_marathon.get_config(FOLDERED_SERVICE_NAME)
     log.info('marathon config: ')
     log.info(marathon_config)
     expiry_ms = int(marathon_config['env'][app_config_field])
     marathon_config['env'][app_config_field] = str(expiry_ms + 1)
-<<<<<<< HEAD
     sdk_marathon.update_app(FOLDERED_SERVICE_NAME, marathon_config, timeout=15 * 60)
 
     # All tasks should be updated because hdfs-site.xml has changed
@@ -533,23 +298,6 @@
 
     sdk_plan.wait_for_completed_recovery(FOLDERED_SERVICE_NAME)
     new_recovery_plan = sdk_plan.get_plan(FOLDERED_SERVICE_NAME, "recovery")
-=======
-    sdk_marathon.update_app(config.FOLDERED_SERVICE_NAME,
-                            marathon_config, timeout=15 * 60)
-
-    # All tasks should be updated because hdfs-site.xml has changed
-    config.check_healthy(service_name=config.FOLDERED_SERVICE_NAME)
-    sdk_tasks.check_tasks_updated(
-        config.FOLDERED_SERVICE_NAME, 'journal', journal_ids)
-    sdk_tasks.check_tasks_updated(
-        config.FOLDERED_SERVICE_NAME, 'name', name_ids)
-    sdk_tasks.check_tasks_updated(
-        config.FOLDERED_SERVICE_NAME, 'data', journal_ids)
-
-    sdk_plan.wait_for_completed_recovery(config.FOLDERED_SERVICE_NAME)
-    new_recovery_plan = sdk_plan.get_plan(
-        config.FOLDERED_SERVICE_NAME, "recovery")
->>>>>>> 2d4284c1
     assert old_recovery_plan == new_recovery_plan
 
 
@@ -557,14 +305,8 @@
 def test_modify_app_config_rollback():
     app_config_field = 'TASKCFG_ALL_CLIENT_READ_SHORTCIRCUIT_STREAMS_CACHE_SIZE_EXPIRY_MS'
 
-<<<<<<< HEAD
-    journal_ids = sdk_tasks.get_task_ids(FOLDERED_SERVICE_NAME, 'journal')
-    data_ids = sdk_tasks.get_task_ids(FOLDERED_SERVICE_NAME, 'data')
-=======
-    journal_ids = sdk_tasks.get_task_ids(
-        config.FOLDERED_SERVICE_NAME, 'journal')
-    data_ids = sdk_tasks.get_task_ids(config.FOLDERED_SERVICE_NAME, 'data')
->>>>>>> 2d4284c1
+    journal_ids = sdk_tasks.get_task_ids(FOLDERED_SERVICE_NAME, 'journal')
+    data_ids = sdk_tasks.get_task_ids(FOLDERED_SERVICE_NAME, 'data')
 
     old_config = sdk_marathon.get_config(FOLDERED_SERVICE_NAME)
     marathon_config = sdk_marathon.get_config(FOLDERED_SERVICE_NAME)
@@ -573,22 +315,11 @@
     expiry_ms = int(marathon_config['env'][app_config_field])
     log.info('expiry ms: ' + str(expiry_ms))
     marathon_config['env'][app_config_field] = str(expiry_ms + 1)
-<<<<<<< HEAD
     sdk_marathon.update_app(FOLDERED_SERVICE_NAME, marathon_config, timeout=15 * 60)
 
     # Wait for journal nodes to be affected by the change
     sdk_tasks.check_tasks_updated(FOLDERED_SERVICE_NAME, 'journal', journal_ids)
     journal_ids = sdk_tasks.get_task_ids(FOLDERED_SERVICE_NAME, 'journal')
-=======
-    sdk_marathon.update_app(config.FOLDERED_SERVICE_NAME,
-                            marathon_config, timeout=15 * 60)
-
-    # Wait for journal nodes to be affected by the change
-    sdk_tasks.check_tasks_updated(
-        config.FOLDERED_SERVICE_NAME, 'journal', journal_ids)
-    journal_ids = sdk_tasks.get_task_ids(
-        config.FOLDERED_SERVICE_NAME, 'journal')
->>>>>>> 2d4284c1
 
     log.info('old config: ')
     log.info(old_config)
@@ -596,25 +327,14 @@
     sdk_marathon.update_app(FOLDERED_SERVICE_NAME, old_config)
 
     # Wait for the journal nodes to return to their old configuration
-<<<<<<< HEAD
-    sdk_tasks.check_tasks_updated(FOLDERED_SERVICE_NAME, 'journal', journal_ids)
-    config.check_healthy(service_name=FOLDERED_SERVICE_NAME)
-=======
-    sdk_tasks.check_tasks_updated(
-        config.FOLDERED_SERVICE_NAME, 'journal', journal_ids)
-    config.check_healthy(service_name=config.FOLDERED_SERVICE_NAME)
->>>>>>> 2d4284c1
+    sdk_tasks.check_tasks_updated(FOLDERED_SERVICE_NAME, 'journal', journal_ids)
+    config.check_healthy(service_name=FOLDERED_SERVICE_NAME)
 
     marathon_config = sdk_marathon.get_config(FOLDERED_SERVICE_NAME)
     assert int(marathon_config['env'][app_config_field]) == expiry_ms
 
     # Data tasks should not have been affected
-<<<<<<< HEAD
-    sdk_tasks.check_tasks_not_updated(FOLDERED_SERVICE_NAME, 'data', data_ids)
-=======
-    sdk_tasks.check_tasks_not_updated(
-        config.FOLDERED_SERVICE_NAME, 'data', data_ids)
->>>>>>> 2d4284c1
+    sdk_tasks.check_tasks_not_updated(FOLDERED_SERVICE_NAME, 'data', data_ids)
 
 
 @pytest.mark.sanity
@@ -622,49 +342,26 @@
 @pytest.mark.local
 @sdk_utils.dcos_1_9_or_higher
 def test_metrics():
-<<<<<<< HEAD
-    sdk_metrics.wait_for_any_metrics(FOLDERED_SERVICE_NAME, "journal-0-node", config.DEFAULT_HDFS_TIMEOUT)
-=======
     sdk_metrics.wait_for_any_metrics(
         config.PACKAGE_NAME,
-        config.FOLDERED_SERVICE_NAME,
+        FOLDERED_SERVICE_NAME,
         "journal-0-node",
-        config.DEFAULT_HDFS_TIMEOUT
-    )
->>>>>>> 2d4284c1
+        config.DEFAULT_HDFS_TIMEOUT)
 
 
 def replace_name_node(index):
     config.check_healthy(service_name=FOLDERED_SERVICE_NAME)
     name_node_name = 'name-' + str(index)
-<<<<<<< HEAD
     name_id = sdk_tasks.get_task_ids(FOLDERED_SERVICE_NAME, name_node_name)
     journal_ids = sdk_tasks.get_task_ids(FOLDERED_SERVICE_NAME, 'journal')
     data_ids = sdk_tasks.get_task_ids(FOLDERED_SERVICE_NAME, 'data')
 
-    sdk_cmd.svc_cli(config.PACKAGE_NAME, FOLDERED_SERVICE_NAME, 'pod replace {}'.format(name_node_name))
-=======
-    name_id = sdk_tasks.get_task_ids(
-        config.FOLDERED_SERVICE_NAME, name_node_name)
-    journal_ids = sdk_tasks.get_task_ids(
-        config.FOLDERED_SERVICE_NAME, 'journal')
-    data_ids = sdk_tasks.get_task_ids(config.FOLDERED_SERVICE_NAME, 'data')
-
-    sdk_cmd.run_cli(
-        'hdfs --name={} pod replace {}'.format(config.FOLDERED_SERVICE_NAME, name_node_name))
->>>>>>> 2d4284c1
-
-    config.expect_recovery(service_name=FOLDERED_SERVICE_NAME)
-
-<<<<<<< HEAD
+    sdk_cmd.svc_cli(
+        config.PACKAGE_NAME, FOLDERED_SERVICE_NAME,
+        'pod replace {}'.format(name_node_name))
+
+    config.expect_recovery(service_name=FOLDERED_SERVICE_NAME)
+
     sdk_tasks.check_tasks_updated(FOLDERED_SERVICE_NAME, name_node_name, name_id)
     sdk_tasks.check_tasks_not_updated(FOLDERED_SERVICE_NAME, 'journal', journal_ids)
-    sdk_tasks.check_tasks_not_updated(FOLDERED_SERVICE_NAME, 'data', data_ids)
-=======
-    sdk_tasks.check_tasks_updated(
-        config.FOLDERED_SERVICE_NAME, name_node_name, name_id)
-    sdk_tasks.check_tasks_not_updated(
-        config.FOLDERED_SERVICE_NAME, 'journal', journal_ids)
-    sdk_tasks.check_tasks_not_updated(
-        config.FOLDERED_SERVICE_NAME, 'data', data_ids)
->>>>>>> 2d4284c1
+    sdk_tasks.check_tasks_not_updated(FOLDERED_SERVICE_NAME, 'data', data_ids)