name: {{FRAMEWORK_NAME}}
scheduler:
  principal: {{FRAMEWORK_PRINCIPAL}}
pods:
  template:
    count: {{NODE_COUNT}}
    placement: {{NODE_PLACEMENT}}
<<<<<<< HEAD
    {{#ENABLE_VIRTUAL_NETWORK}}
    networks:
      dcos:
    {{/ENABLE_VIRTUAL_NETWORK}}
=======
    user: {{FRAMEWORK_USER}}
>>>>>>> aa3fab49
    tasks:
      node:
        goal: RUNNING
        cmd: "echo template >> template-container-path/output && sleep $SLEEP_DURATION"
        cpus: {{NODE_CPUS}}
        memory: {{NODE_MEM}}
        volume:
          path: "template-container-path"
          type: {{NODE_DISK_TYPE}}
          size: {{NODE_DISK}}
        env:
          SLEEP_DURATION: {{SLEEP_DURATION}}<|MERGE_RESOLUTION|>--- conflicted
+++ resolved
@@ -5,14 +5,11 @@
   template:
     count: {{NODE_COUNT}}
     placement: {{NODE_PLACEMENT}}
-<<<<<<< HEAD
+    user: {{FRAMEWORK_USER}}
     {{#ENABLE_VIRTUAL_NETWORK}}
     networks:
       dcos:
     {{/ENABLE_VIRTUAL_NETWORK}}
-=======
-    user: {{FRAMEWORK_USER}}
->>>>>>> aa3fab49
     tasks:
       node:
         goal: RUNNING
