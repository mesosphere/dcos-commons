--- conflicted
+++ resolved
@@ -3,20 +3,12 @@
 import collections
 import dcos.errors
 import dcos.marathon
-<<<<<<< HEAD
-import sdk_cmd
-import sdk_marathon
-=======
-import sdk_spin
->>>>>>> a198a979
-import sdk_tasks
 import shakedown
 
 import os
 import time
 
 
-<<<<<<< HEAD
 def install(
         package_name,
         running_task_count,
@@ -29,40 +21,6 @@
         package_version=package_version,
         options_json=options,
         expected_running_tasks=running_task_count)
-=======
-def install(package_name, running_task_count, service_name=None, additional_options={}, package_version=None):
-    if not service_name:
-        service_name = package_name
-    start = time.time()
-    merged_options = get_package_options(additional_options)
-    print('Installing {} with options={} version={}'.format(package_name, merged_options, package_version))
-    # install_package_and_wait silently waits for all marathon deployments to clear.
-    # to give some visibility, install in the following order:
-    # 1. install package
-    shakedown.install_package(package_name, package_version=package_version, options_json=merged_options)
-    # 2. wait for expected tasks to come up
-    print("Waiting for expected tasks to come up...")
-    sdk_tasks.check_running(service_name, running_task_count)
-    # 3. check service health
-    marathon_client = dcos.marathon.create_client()
-
-    def fn():
-        # TODO(nickbp): upstream fix to shakedown, which currently checks for ANY deployments rather
-        #               than the one we care about
-        deploying_apps = set([])
-        print("Getting deployments")
-        deployments = marathon_client.get_deployments()
-        print("Found {} deployments".format(len(deployments)))
-        for d in deployments:
-            print("Deployment: {}".format(d))
-            for a in d.get('affectedApps', []):
-                print("Adding {}".format(a))
-                deploying_apps.add(a)
-        print('Checking deployment of {} has ended:\n- Deploying apps: {}'.format(service_name, deploying_apps))
-        return not '/{}'.format(service_name) in deploying_apps
-    sdk_spin.time_wait_noisy(lambda: fn(), timeout_seconds=30)
-    print('Install done after {}'.format(sdk_spin.pretty_time(time.time() - start)))
->>>>>>> a198a979
 
 
 def gc_frameworks():
