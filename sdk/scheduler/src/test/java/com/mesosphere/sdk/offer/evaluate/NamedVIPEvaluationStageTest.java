package com.mesosphere.sdk.offer.evaluate;

import com.mesosphere.sdk.offer.MesosResourcePool;
import com.mesosphere.sdk.offer.OfferRecommendationSlate;
import com.mesosphere.sdk.offer.OfferRequirement;
import com.mesosphere.sdk.testutils.OfferRequirementTestUtils;
import com.mesosphere.sdk.testutils.OfferTestUtils;
import com.mesosphere.sdk.testutils.ResourceTestUtils;
import com.mesosphere.sdk.testutils.TestConstants;
import org.apache.mesos.Protos;
import org.apache.mesos.Protos.DiscoveryInfo;
import org.junit.Assert;
import org.junit.Test;

public class NamedVIPEvaluationStageTest {
    @Test
    public void testDiscoveryInfoPopulated() throws Exception {
        Protos.Resource desiredPorts = ResourceTestUtils.getDesiredRanges("ports", 0, 0)
                .toBuilder().clearRanges().build();
        Protos.Resource offeredPorts = ResourceTestUtils.getUnreservedPorts(10000, 10000);
        Protos.Offer offer = OfferTestUtils.getOffer(offeredPorts);

        OfferRequirement offerRequirement = OfferRequirementTestUtils.getOfferRequirement(desiredPorts);

        PortEvaluationStage portEvaluationStage = new NamedVIPEvaluationStage(
<<<<<<< HEAD
                desiredPorts,
                TestConstants.TASK_NAME,
                "test-port",
                10000,
                "sctp",
                DiscoveryInfo.Visibility.CLUSTER,
                "test-vip",
                80);
        portEvaluationStage.evaluate(new MesosResourcePool(offer), offerRequirement, new OfferRecommendationSlate());
=======
                desiredPorts, TestConstants.TASK_NAME, "test-port", 10000, "test-vip", 80);
        EvaluationOutcome outcome = portEvaluationStage.evaluate(
                new MesosResourcePool(offer), offerRequirement, new OfferRecommendationSlate());
        Assert.assertTrue(outcome.isPassing());
>>>>>>> 50e54727

        Protos.DiscoveryInfo discoveryInfo = offerRequirement.getTaskRequirement(TestConstants.TASK_NAME)
                .getTaskInfo().getDiscovery();
        Assert.assertEquals(DiscoveryInfo.Visibility.CLUSTER, discoveryInfo.getVisibility());

        Protos.Port port = discoveryInfo.getPorts().getPorts(0);
        Assert.assertEquals(port.getNumber(), 10000);
        Assert.assertEquals(port.getProtocol(), "sctp");

        Protos.Label vipLabel = port.getLabels().getLabels(0);
        Assert.assertEquals(discoveryInfo.getName(), TestConstants.TASK_NAME);
        Assert.assertTrue(vipLabel.getKey().startsWith("VIP_"));
        Assert.assertEquals(vipLabel.getValue(), "test-vip:80");
    }
}<|MERGE_RESOLUTION|>--- conflicted
+++ resolved
@@ -23,7 +23,6 @@
         OfferRequirement offerRequirement = OfferRequirementTestUtils.getOfferRequirement(desiredPorts);
 
         PortEvaluationStage portEvaluationStage = new NamedVIPEvaluationStage(
-<<<<<<< HEAD
                 desiredPorts,
                 TestConstants.TASK_NAME,
                 "test-port",
@@ -32,13 +31,9 @@
                 DiscoveryInfo.Visibility.CLUSTER,
                 "test-vip",
                 80);
-        portEvaluationStage.evaluate(new MesosResourcePool(offer), offerRequirement, new OfferRecommendationSlate());
-=======
-                desiredPorts, TestConstants.TASK_NAME, "test-port", 10000, "test-vip", 80);
         EvaluationOutcome outcome = portEvaluationStage.evaluate(
                 new MesosResourcePool(offer), offerRequirement, new OfferRecommendationSlate());
         Assert.assertTrue(outcome.isPassing());
->>>>>>> 50e54727
 
         Protos.DiscoveryInfo discoveryInfo = offerRequirement.getTaskRequirement(TestConstants.TASK_NAME)
                 .getTaskInfo().getDiscovery();
