--- conflicted
+++ resolved
@@ -1,5 +1,6 @@
 package com.mesosphere.sdk.scheduler.plan;
 
+import com.google.common.annotations.VisibleForTesting;
 import com.mesosphere.sdk.offer.LoggingUtils;
 import com.mesosphere.sdk.offer.TaskException;
 import com.mesosphere.sdk.offer.TaskUtils;
@@ -11,8 +12,6 @@
 import com.mesosphere.sdk.state.ConfigStoreException;
 import com.mesosphere.sdk.state.ConfigTargetStore;
 import com.mesosphere.sdk.state.StateStore;
-
-import com.google.common.annotations.VisibleForTesting;
 import org.apache.commons.lang3.exception.ExceptionUtils;
 import org.apache.mesos.Protos;
 import org.slf4j.Logger;
@@ -48,31 +47,16 @@
     this.namespace = namespace;
   }
 
-  private static boolean isOnTarget(
-      Protos.TaskInfo taskInfo,
-      UUID targetConfigId)
-      throws TaskException
-  {
-    UUID taskConfigId = new TaskLabelReader(taskInfo).getTargetConfiguration();
-    return targetConfigId.equals(taskConfigId);
-  }
-
   @Override
   public Step getStep(PodInstance podInstance, Collection<String> tasksToLaunch) {
     try {
-      LOGGER.info(
-          "Generating step for pod: {}, with tasks: {}",
-          podInstance.getName(),
-          tasksToLaunch
-      );
+      LOGGER.info("Generating step for pod: {}, with tasks: {}", podInstance.getName(), tasksToLaunch);
       validate(podInstance, tasksToLaunch);
 
-      List<Protos.TaskInfo> taskInfos = TaskUtils
-          .getTaskNames(podInstance, tasksToLaunch)
-          .stream()
-          .map(stateStore::fetchTask)
-          .filter(Optional::isPresent)
-          .map(Optional::get)
+      List<Protos.TaskInfo> taskInfos = TaskUtils.getTaskNames(podInstance, tasksToLaunch).stream()
+          .map(taskName -> stateStore.fetchTask(taskName))
+          .filter(taskInfoOptional -> taskInfoOptional.isPresent())
+          .map(taskInfoOptional -> taskInfoOptional.get())
           .collect(Collectors.toList());
 
       return new DeploymentStep(
@@ -80,12 +64,8 @@
           PodInstanceRequirement.newBuilder(podInstance, tasksToLaunch).build(),
           stateStore,
           namespace)
-          .updateInitialStatus(
-              taskInfos.isEmpty() ?
-                  Status.PENDING :
-                  getStatus(podInstance, taskInfos)
-          );
-    } catch (Exception e) { // SUPPRESS CHECKSTYLE IllegalCatch
+          .updateInitialStatus(taskInfos.isEmpty() ? Status.PENDING : getStatus(podInstance, taskInfos));
+    } catch (Exception e) {
       LOGGER.error("Failed to generate Step with exception: ", e);
       return new DeploymentStep(
           podInstance.getName(),
@@ -96,42 +76,28 @@
     }
   }
 
-  private void validate(
-      PodInstance podInstance,
-      Collection<String> tasksToLaunch)
-      throws Exception
-  {
-    List<TaskSpec> taskSpecsToLaunch = podInstance
-        .getPod()
-        .getTasks()
-        .stream()
+  private void validate(PodInstance podInstance, Collection<String> tasksToLaunch) throws Exception {
+    List<TaskSpec> taskSpecsToLaunch = podInstance.getPod().getTasks().stream()
         .filter(taskSpec -> tasksToLaunch.contains(taskSpec.getName()))
         .collect(Collectors.toList());
 
-    List<String> resourceSetIds = taskSpecsToLaunch
-        .stream()
+    List<String> resourceSetIds = taskSpecsToLaunch.stream()
         .map(taskSpec -> taskSpec.getResourceSet().getId())
         .collect(Collectors.toList());
 
     if (hasDuplicates(resourceSetIds)) {
-      throw new Exception(
-          String.format(
-              "Attempted to simultaneously launch tasks: %s in pod: %s using the same resource" +
-                  " set id: %s. These tasks should either be run in separate steps or use" +
-                  " different resource set ids",
-              tasksToLaunch,
-              podInstance.getName(),
-              resourceSetIds
-          )
-      );
+      throw new Exception(String.format(
+          "Attempted to simultaneously launch tasks: %s in pod: %s using the same resource set id: %s. " +
+              "These tasks should either be run in separate steps or use different resource set ids",
+          tasksToLaunch, podInstance.getName(), resourceSetIds));
     }
 
     List<String> dnsPrefixes = taskSpecsToLaunch.stream()
-        .map(TaskSpec::getDiscovery)
-        .filter(Optional::isPresent)
+        .map(taskSpec -> taskSpec.getDiscovery())
+        .filter(discovery -> discovery.isPresent())
         .map(discovery -> discovery.get().getPrefix())
-        .filter(Optional::isPresent)
-        .map(Optional::get)
+        .filter(prefix -> prefix.isPresent())
+        .map(prefix -> prefix.get())
         .collect(Collectors.toList());
 
     if (hasDuplicates(dnsPrefixes)) {
@@ -147,7 +113,7 @@
   }
 
   private Status getStatus(PodInstance podInstance, List<Protos.TaskInfo> taskInfos)
-      throws ConfigStoreException, TaskException // SUPPRESS CHECKSTYLE ThrowsCount
+      throws ConfigStoreException, TaskException
   {
 
     List<Status> statuses = new ArrayList<>();
@@ -169,118 +135,50 @@
       throws TaskException
   {
     GoalState goalState = TaskUtils.getGoalState(podInstance, taskInfo.getName());
-    boolean hasReachedGoal = hasReachedGoalState(taskInfo, goalState);
 
-    boolean isOnTarget;
-    if (hasReachedGoal &&
-        (goalState.equals(GoalState.FINISHED) ||
-            goalState.equals(GoalState.ONCE)))
-    {
-      LOGGER.info(
-          "Automatically on target configuration due to having reached {} goal.",
-          goalState
-      );
-      isOnTarget = true;
-    } else {
-      isOnTarget = isOnTarget(taskInfo, targetConfigId);
-    }
+    boolean hasReachedGoal = hasReachedGoalState(taskInfo, goalState, targetConfigId);
+    boolean hasPermanentlyFailed = FailureUtils.isPermanentlyFailed(taskInfo);
+    // If the task is permanently failed ("pod replace"), its deployment is owned by the recovery plan, not the
+    // deploy plan. The deploy plan can consider it complete until it is no longer marked as failed, at which point
+    // the deploy plan will resume showing it as PENDING deployment.
+    Status status = hasReachedGoal || hasPermanentlyFailed ? Status.COMPLETE : Status.PENDING;
 
-<<<<<<< HEAD
-    private Status getStatus(PodInstance podInstance, Protos.TaskInfo taskInfo, UUID targetConfigId)
-            throws TaskException {
-        GoalState goalState = TaskUtils.getGoalState(podInstance, taskInfo.getName());
-
-        boolean hasReachedGoal = hasReachedGoalState(taskInfo, goalState, targetConfigId);
-        boolean hasPermanentlyFailed = FailureUtils.isPermanentlyFailed(taskInfo);
-        // If the task is permanently failed ("pod replace"), its deployment is owned by the recovery plan, not the
-        // deploy plan. The deploy plan can consider it complete until it is no longer marked as failed, at which point
-        // the deploy plan will resume showing it as PENDING deployment.
-        Status status = hasReachedGoal || hasPermanentlyFailed ? Status.COMPLETE : Status.PENDING;
-
-        LOGGER.info("Deployment of {} task '{}' is {}: hasReachedGoal={} permanentlyFailed={}",
-                goalState, taskInfo.getName(), status, hasReachedGoal, hasPermanentlyFailed);
-        return status;
-    }
-
-    @VisibleForTesting
-    protected boolean hasReachedGoalState(Protos.TaskInfo taskInfo, GoalState goalState, UUID targetConfigId)
-            throws TaskException {
-        Optional<Protos.TaskStatus> status = stateStore.fetchStatus(taskInfo.getName());
-        if (!status.isPresent()) {
-            // Task has never been run and therefore doesn't have any status information yet.
-            return false;
-        }
-
-        switch (goalState) {
-        case RUNNING: {
-            // Task needs to be running, on the right config ID, and readiness checks (if any) need to have passed.
-            if (!Protos.TaskState.TASK_RUNNING.equals(status.get().getState())) {
-                return false;
-            }
-            TaskLabelReader taskLabelReader = new TaskLabelReader(taskInfo);
-            return taskLabelReader.getTargetConfiguration().equals(targetConfigId)
-                    && taskLabelReader.isReadinessCheckSucceeded(status.get());
-        }
-        case FINISH:
-            // Task needs to have finished running successfully and the config ID needs to match the target config.
-            return Protos.TaskState.TASK_FINISHED.equals(status.get().getState())
-                    && new TaskLabelReader(taskInfo).getTargetConfiguration().equals(targetConfigId);
-        case ONCE:
-            // Task needs to have finished running successfully but the config ID can be anything.
-            return Protos.TaskState.TASK_FINISHED.equals(status.get().getState());
-        case UNKNOWN:
-        default:
-            throw new IllegalArgumentException(String.format(
-                    "Unsupported goal state for task %s: %s", taskInfo.getName(), goalState));
-        }
-=======
-    boolean hasPermanentlyFailed = FailureUtils.isPermanentlyFailed(taskInfo);
-
-    String bitsLog = String.format("onTarget=%s reachedGoal=%s permanentlyFailed=%s",
-        isOnTarget, hasReachedGoal, hasPermanentlyFailed);
-    if ((isOnTarget && hasReachedGoal) || hasPermanentlyFailed) {
-      LOGGER.info("Deployment of task '{}' is COMPLETE: {}", taskInfo.getName(), bitsLog);
-      return Status.COMPLETE;
-    } else {
-      LOGGER.info("Deployment of task '{}' is PENDING: {}", taskInfo.getName(), bitsLog);
-      return Status.PENDING;
-    }
-
+    LOGGER.info("Deployment of {} task '{}' is {}: hasReachedGoal={} permanentlyFailed={}",
+        goalState, taskInfo.getName(), status, hasReachedGoal, hasPermanentlyFailed);
+    return status;
   }
 
   @VisibleForTesting
-  protected boolean hasReachedGoalState(
-      Protos.TaskInfo taskInfo,
-      GoalState goalState)
+  protected boolean hasReachedGoalState(Protos.TaskInfo taskInfo, GoalState goalState, UUID targetConfigId)
       throws TaskException
   {
     Optional<Protos.TaskStatus> status = stateStore.fetchStatus(taskInfo.getName());
     if (!status.isPresent()) {
+      // Task has never been run and therefore doesn't have any status information yet.
       return false;
     }
 
-    if (goalState.equals(GoalState.RUNNING)) {
-      switch (status.get().getState()) {
-        case TASK_RUNNING:
-
-          return new TaskLabelReader(taskInfo).isReadinessCheckSucceeded(status.get());
-
-        default:
+    switch (goalState) {
+      case RUNNING: {
+        // Task needs to be running, on the right config ID, and readiness checks (if any) need to have passed.
+        if (!Protos.TaskState.TASK_RUNNING.equals(status.get().getState())) {
           return false;
+        }
+        TaskLabelReader taskLabelReader = new TaskLabelReader(taskInfo);
+        return taskLabelReader.getTargetConfiguration().equals(targetConfigId)
+            && taskLabelReader.isReadinessCheckSucceeded(status.get());
       }
-    } else if (goalState.equals(GoalState.ONCE) ||
-        goalState.equals(GoalState.FINISH) ||
-        goalState.equals(GoalState.FINISHED))
-    {
-      switch (status.get().getState()) {
-        case TASK_FINISHED:
-          return true;
-        default:
-          return false;
-      }
-    } else {
-      throw new TaskException("Unexpected goal state encountered: " + goalState);
->>>>>>> a9019b3e
+      case FINISH:
+        // Task needs to have finished running successfully and the config ID needs to match the target config.
+        return Protos.TaskState.TASK_FINISHED.equals(status.get().getState())
+            && new TaskLabelReader(taskInfo).getTargetConfiguration().equals(targetConfigId);
+      case ONCE:
+        // Task needs to have finished running successfully but the config ID can be anything.
+        return Protos.TaskState.TASK_FINISHED.equals(status.get().getState());
+      case UNKNOWN:
+      default:
+        throw new IllegalArgumentException(String.format(
+            "Unsupported goal state for task %s: %s", taskInfo.getName(), goalState));
     }
   }
 }