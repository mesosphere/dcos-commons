{
  "packagingVersion": "4.0",
<<<<<<< HEAD
  "upgradesFrom": ["1.0.31-3.0.13-beta"],
  "downgradesTo": ["1.0.31-3.0.13-beta"],
  "minDcosReleaseVersion": "1.8",
  "name": "beta-cassandra",
=======
  "minDcosReleaseVersion": "1.9",
  "name": "cassandra",
>>>>>>> d1fc8da8
  "version": "{{package-version}}",
  "maintainer": "support@mesosphere.io",
  "description": "Apache Cassandra",
  "selected": false,
  "framework": true,
  "tags": ["cassandra"],
  "preInstallNotes": "This DC/OS Service is currently a beta candidate undergoing testing as part of a formal beta test program.\n\nThere may be bugs, incomplete features, incorrect documentation, or other discrepancies.\n\nDefault configuration requires 3 agent nodes each with: 0.5 CPU | 4096 MB MEM | 1 10240 MB Disk\n\nContact Mesosphere before deploying this beta candidate service. Product support is available to approved participants in the beta test program.",
  "postInstallNotes": "DC/OS Cassandra is being installed!\n\n\tDocumentation: https://docs.mesosphere.com/latest/usage/service-guides/cassandra\n\tIssues: https://docs.mesosphere.com/support/",
  "postUninstallNotes": "DC/OS cassandra is being uninstalled."
}<|MERGE_RESOLUTION|>--- conflicted
+++ resolved
@@ -1,14 +1,9 @@
 {
   "packagingVersion": "4.0",
-<<<<<<< HEAD
   "upgradesFrom": ["1.0.31-3.0.13-beta"],
   "downgradesTo": ["1.0.31-3.0.13-beta"],
-  "minDcosReleaseVersion": "1.8",
+  "minDcosReleaseVersion": "1.9",
   "name": "beta-cassandra",
-=======
-  "minDcosReleaseVersion": "1.9",
-  "name": "cassandra",
->>>>>>> d1fc8da8
   "version": "{{package-version}}",
   "maintainer": "support@mesosphere.io",
   "description": "Apache Cassandra",
