package com.mesosphere.sdk.offer.evaluate;

import com.mesosphere.sdk.offer.Constants;
import com.mesosphere.sdk.offer.OfferRequirement;

<<<<<<< HEAD
import java.util.*;
=======
import java.util.Optional;
import java.util.UUID;
>>>>>>> 82338dd1

import org.apache.mesos.Protos;
import org.apache.mesos.Protos.DiscoveryInfo;
import org.apache.mesos.Protos.Label;
import org.apache.mesos.Protos.Resource;


/**
 * This class evaluates an offer against a given {@link OfferRequirement} for port resources as in
 * {@link PortEvaluationStage}, additionally setting {@link org.apache.mesos.Protos.DiscoveryInfo} properly for
 * DC/OS to pick up the specified named VIP mapping.
 */
public class NamedVIPEvaluationStage extends PortEvaluationStage {
    private final String protocol;
    private final DiscoveryInfo.Visibility visibility;
    private final String vipName;
    private final Integer vipPort;
    private final boolean onOverlay;

    public NamedVIPEvaluationStage(
            Protos.Resource resource,
            String taskName,
            String portName,
            int port,
            Optional<String> customEnvKey,
            String protocol,
            DiscoveryInfo.Visibility visibility,
            String vipName,
            Integer vipPort,
            boolean useHostPorts,
            boolean onOverlay) {
        super(resource, taskName, portName, port, customEnvKey, useHostPorts);
        this.protocol = protocol;
        this.visibility = visibility;
        this.vipName = vipName;
        this.vipPort = vipPort;
        this.onOverlay = onOverlay;
    }

    @Override
    protected void setProtos(PodInfoBuilder podInfoBuilder, Protos.Resource resource) {
        super.setProtos(podInfoBuilder, resource);

        // If this is an existing TaskInfo or ExecutorInfo with the VIP already set, we don't have to do anything.
        if (getTaskName().isPresent()) {
            boolean didUpdate = maybeUpdateVIP(podInfoBuilder.getTaskBuilder(getTaskName().get()));

            if (!didUpdate) {
                // Set the VIP on the TaskInfo.
                Protos.TaskInfo.Builder taskBuilder = podInfoBuilder.getTaskBuilder(getTaskName().get());
                if (taskBuilder.hasDiscovery()) {
                    addVIP(
                            taskBuilder.getDiscoveryBuilder(),
                            vipName,
                            protocol,
                            visibility,
                            vipPort,
                            (int) resource.getRanges().getRange(0).getBegin());
                } else {
                    taskBuilder.setDiscovery(getVIPDiscoveryInfo(
                            taskBuilder.getName(),
                            vipName,
                            vipPort,
                            protocol,
                            visibility,
                            resource));
                }
            }
        } else if (podInfoBuilder.getExecutorBuilder().isPresent()) {
            boolean didUpdate = maybeUpdateVIP(podInfoBuilder.getExecutorBuilder().get());

            if (!didUpdate) {
                // Set the VIP on the ExecutorInfo.
                Protos.ExecutorInfo.Builder executorBuilder = podInfoBuilder.getExecutorBuilder().get();
                if (executorBuilder.hasDiscovery()) {
                    addVIP(
                            executorBuilder.getDiscoveryBuilder(),
                            vipName,
                            protocol,
                            visibility,
                            vipPort,
                            (int) resource.getRanges().getRange(0).getBegin());
                } else {
                    executorBuilder.setDiscovery(getVIPDiscoveryInfo(
                            executorBuilder.getName(),
                            vipName,
                            vipPort,
                            protocol,
                            visibility,
                            resource));
                }
            }
        }
    }

    private boolean maybeUpdateVIP(Protos.TaskInfo.Builder builder) {
        if (!builder.hasDiscovery()) {
            return false;
        }

        return maybeUpdateVIP(builder.getDiscoveryBuilder());
    }

    private boolean maybeUpdateVIP(Protos.ExecutorInfo.Builder builder) {
        if (!builder.hasDiscovery()) {
            return false;
        }

        return maybeUpdateVIP(builder.getDiscoveryBuilder());
    }

    private boolean maybeUpdateVIP(Protos.DiscoveryInfo.Builder builder) {
        for (Protos.Port.Builder portBuilder : builder.getPortsBuilder().getPortsBuilderList()) {
            for (Protos.Label l : portBuilder.getLabels().getLabelsList()) {
                if (l.getKey().startsWith(Constants.VIP_PREFIX) &&
                        l.getValue().equals(String.format("%s:%d", vipName, vipPort))) {
                    portBuilder.setNumber(
                            (int) getResourceRequirement().getResource().getRanges().getRange(0).getBegin());
                    portBuilder.setVisibility(visibility);
                    portBuilder.setProtocol(protocol);
                    return true;
                }
            }
        }

        return false;
    }

<<<<<<< HEAD
    private DiscoveryInfo.Builder addVIP(
=======
    private static DiscoveryInfo.Builder addVIP(
>>>>>>> 82338dd1
            DiscoveryInfo.Builder builder,
            String vipName,
            String protocol,
            DiscoveryInfo.Visibility visibility,
            Integer vipPort,
            int destPort) {
        builder.getPortsBuilder()
                .addPortsBuilder()
                .setNumber(destPort)
                .setProtocol(protocol)
                .setVisibility(visibility)
                .getLabelsBuilder()
<<<<<<< HEAD
                .addAllLabels(getVIPLabels(vipName, vipPort, onOverlay));
=======
                .addLabels(getVIPLabel(vipName, vipPort));
>>>>>>> 82338dd1

        // Ensure Discovery visibility is always CLUSTER. This is to update visibility if prior info
        // (i.e. upgrading an old service with a previous version of SDK) has different visibility.
        builder.setVisibility(DiscoveryInfo.Visibility.CLUSTER);
        return builder;
    }

<<<<<<< HEAD
    private DiscoveryInfo getVIPDiscoveryInfo(
=======
    private static DiscoveryInfo getVIPDiscoveryInfo(
>>>>>>> 82338dd1
            String taskName,
            String vipName,
            Integer vipPort,
            String protocol,
            DiscoveryInfo.Visibility visibility,
            Resource r) {
        DiscoveryInfo.Builder discoveryInfoBuilder = DiscoveryInfo.newBuilder()
                .setVisibility(DiscoveryInfo.Visibility.CLUSTER)
                .setName(taskName);

        discoveryInfoBuilder.getPortsBuilder().addPortsBuilder()
                .setNumber((int) r.getRanges().getRange(0).getBegin())
                .setProtocol(protocol)
                .setVisibility(visibility)
                .getLabelsBuilder()
<<<<<<< HEAD
                .addAllLabels(getVIPLabels(vipName, vipPort, onOverlay));
=======
                .addLabels(getVIPLabel(vipName, vipPort));
>>>>>>> 82338dd1

        return discoveryInfoBuilder.build();
    }

<<<<<<< HEAD
    private static Collection<Label> getVIPLabels(String vipName, Integer vipPort, boolean onOverlay) {
        List<Label> labels = new ArrayList<>();
        labels.add(Label.newBuilder()
                .setKey(String.format("%s%s", Constants.VIP_PREFIX, UUID.randomUUID().toString()))
                .setValue(String.format("%s:%d", vipName, vipPort))
                .build());
        if (onOverlay) {
            labels.add(Label.newBuilder()
                    .setKey(String.format("%s", Constants.VIP_OVERLAY_FLAG_KEY))
                    .setValue(String.format("%s", Constants.VIP_OVERLAY_FLAG_VALUE))
                    .build());
        }
        return labels;
=======
    private static Label getVIPLabel(String vipName, Integer vipPort) {
        return Label.newBuilder()
                .setKey(String.format("%s%s", Constants.VIP_PREFIX, UUID.randomUUID().toString()))
                .setValue(String.format("%s:%d", vipName, vipPort))
                .build();
>>>>>>> 82338dd1
    }
}<|MERGE_RESOLUTION|>--- conflicted
+++ resolved
@@ -3,12 +3,7 @@
 import com.mesosphere.sdk.offer.Constants;
 import com.mesosphere.sdk.offer.OfferRequirement;
 
-<<<<<<< HEAD
 import java.util.*;
-=======
-import java.util.Optional;
-import java.util.UUID;
->>>>>>> 82338dd1
 
 import org.apache.mesos.Protos;
 import org.apache.mesos.Protos.DiscoveryInfo;
@@ -137,11 +132,7 @@
         return false;
     }
 
-<<<<<<< HEAD
     private DiscoveryInfo.Builder addVIP(
-=======
-    private static DiscoveryInfo.Builder addVIP(
->>>>>>> 82338dd1
             DiscoveryInfo.Builder builder,
             String vipName,
             String protocol,
@@ -154,11 +145,7 @@
                 .setProtocol(protocol)
                 .setVisibility(visibility)
                 .getLabelsBuilder()
-<<<<<<< HEAD
                 .addAllLabels(getVIPLabels(vipName, vipPort, onOverlay));
-=======
-                .addLabels(getVIPLabel(vipName, vipPort));
->>>>>>> 82338dd1
 
         // Ensure Discovery visibility is always CLUSTER. This is to update visibility if prior info
         // (i.e. upgrading an old service with a previous version of SDK) has different visibility.
@@ -166,11 +153,7 @@
         return builder;
     }
 
-<<<<<<< HEAD
     private DiscoveryInfo getVIPDiscoveryInfo(
-=======
-    private static DiscoveryInfo getVIPDiscoveryInfo(
->>>>>>> 82338dd1
             String taskName,
             String vipName,
             Integer vipPort,
@@ -186,16 +169,10 @@
                 .setProtocol(protocol)
                 .setVisibility(visibility)
                 .getLabelsBuilder()
-<<<<<<< HEAD
                 .addAllLabels(getVIPLabels(vipName, vipPort, onOverlay));
-=======
-                .addLabels(getVIPLabel(vipName, vipPort));
->>>>>>> 82338dd1
-
         return discoveryInfoBuilder.build();
     }
 
-<<<<<<< HEAD
     private static Collection<Label> getVIPLabels(String vipName, Integer vipPort, boolean onOverlay) {
         List<Label> labels = new ArrayList<>();
         labels.add(Label.newBuilder()
@@ -209,12 +186,5 @@
                     .build());
         }
         return labels;
-=======
-    private static Label getVIPLabel(String vipName, Integer vipPort) {
-        return Label.newBuilder()
-                .setKey(String.format("%s%s", Constants.VIP_PREFIX, UUID.randomUUID().toString()))
-                .setValue(String.format("%s:%d", vipName, vipPort))
-                .build();
->>>>>>> 82338dd1
     }
 }