--- conflicted
+++ resolved
@@ -62,15 +62,5 @@
                     .filter(DcosConstants::networkSupportsPortMapping)
                     .count() > 0;
         }
-<<<<<<< HEAD
-
-        //for (String networkName : networkNames) {
-        //    if (DcosConstants.networkSupportsPortMapping(networkName)) {
-        //        return true;
-        //    }
-        //}
-        //return false;
-=======
->>>>>>> d1661794
     }
 }