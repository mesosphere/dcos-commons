import logging
import os

import pytest
import retrying

import sdk_cmd
import sdk_tasks
from tests import config

log = logging.getLogger(__name__)

FRAMEWORK_NAME = "secrets/hello-world"
NUM_HELLO = 2
NUM_WORLD = 3

# check environment first...
if "FRAMEWORK_NAME" in os.environ:
    FRAMEWORK_NAME = os.environ["FRAMEWORK_NAME"]
if "NUM_HELLO" in os.environ:
    NUM_HELLO = int(os.environ["NUM_HELLO"])
if "NUM_WORLD" in os.environ:
    NUM_WORLD = int(os.environ["NUM_WORLD"])


def get_task_status(pod_status, task_name):
    return [t for t in pod_status["tasks"] if t["name"] == task_name][0]


def get_task_info(pod_info, task_name):
    return [t for t in pod_info if t["info"]["name"] == task_name][0]["info"]


@retrying.retry(wait_fixed=1000, stop_max_delay=30 * 1000)
def wait_for_state(state, pod_name, task_names):
    pod_status = sdk_cmd.svc_cli(
        config.PACKAGE_NAME, FRAMEWORK_NAME, "pod status {} --json".format(pod_name), json=True
    )

    task_statuses = [
        get_task_status(pod_status, "{}-{}".format(pod_name, task_name)) for task_name in task_names
    ]
    assert all([task_status["status"] == state for task_status in task_statuses])


@pytest.mark.soak_pod_pause
def test_pause_single_task():
    # get current agent id:
<<<<<<< HEAD
    task_info = sdk_cmd.svc_cli(
        config.PACKAGE_NAME, FRAMEWORK_NAME, 'pod info hello-0', json=True
    )[0]['info']
    old_agent = task_info['slaveId']['value']
    old_cmd = task_info['command']['value']

    # sanity check of pod status/plan status before we pause/resume:
    pod_status = sdk_cmd.svc_cli(
        config.PACKAGE_NAME, FRAMEWORK_NAME, 'pod status hello-0 --json', json=True
    )
    assert len(pod_status['tasks']) == 2
    wait_for_state('RUNNING', 'hello-0', ['server'])

    phases = sdk_cmd.svc_cli(
        config.PACKAGE_NAME, FRAMEWORK_NAME, 'plan status deploy --json', json=True
    )['phases']
=======
    task_info = sdk_cmd.svc_cli(config.PACKAGE_NAME, FRAMEWORK_NAME, "pod info hello-0", json=True)[
        0
    ]["info"]
    old_agent = task_info["slaveId"]["value"]
    old_cmd = task_info["command"]["value"]

    # sanity check of pod status/plan status before we pause/resume:
    pod_status = sdk_cmd.svc_cli(
        config.PACKAGE_NAME, FRAMEWORK_NAME, "pod status hello-0 --json", json=True
    )
    assert len(pod_status["tasks"]) == 2
    wait_for_state("RUNNING", "hello-0", ["server"])

    phases = sdk_cmd.svc_cli(
        config.PACKAGE_NAME, FRAMEWORK_NAME, "plan status deploy --json", json=True
    )["phases"]
>>>>>>> f101c86d
    phase = phases[0]
    assert phase["name"] == "hello-deploy"
    assert phase["status"] == "COMPLETE"
    assert phase["steps"][0]["name"] == "hello-0:[server]"
    assert phase["steps"][0]["status"] == "COMPLETE"
    assert phase["steps"][1]["name"] == "hello-0:[companion]"
    assert phase["steps"][1]["status"] == "COMPLETE"

    wait_for_state("RUNNING", "hello-0", ["companion"])

    # pause the task, wait for it to relaunch
    hello_ids = sdk_tasks.get_task_ids(FRAMEWORK_NAME, "hello-0")
    pause_result = sdk_cmd.svc_cli(
        config.PACKAGE_NAME, FRAMEWORK_NAME, "debug pod pause hello-0 -t server", json=True
    )
    assert len(pause_result) == 2
    assert pause_result["pod"] == "hello-0"
    assert len(pause_result["tasks"]) == 1
    assert pause_result["tasks"][0] == "hello-0-server"
    sdk_tasks.check_tasks_updated(FRAMEWORK_NAME, "hello-0", hello_ids)
    config.check_running(service_name=FRAMEWORK_NAME)

    # check agent didn't move, and that the command has changed:
    pod_info = sdk_cmd.svc_cli(config.PACKAGE_NAME, FRAMEWORK_NAME, "pod info hello-0", json=True)
    assert len(pod_info) == 2
    task_info = get_task_info(pod_info, "hello-0-server")
    assert old_agent == task_info["slaveId"]["value"]
    cmd = task_info["command"]["value"]
    assert "This task is PAUSED" in cmd

    readiness_check = task_info["check"]["command"]["command"]["value"]
    assert "exit 1" == readiness_check

    # check PAUSED state
    pod_status = sdk_cmd.svc_cli(
        config.PACKAGE_NAME, FRAMEWORK_NAME, "pod status hello-0 --json", json=True
    )
    assert len(pod_status["tasks"]) == 2
    wait_for_state("PAUSED", "hello-0", ["server"])

    # check companion is still running
    wait_for_state("RUNNING", "hello-0", ["companion"])

    # resume the pod again, wait for it to relaunch
    hello_ids = sdk_tasks.get_task_ids(FRAMEWORK_NAME, "hello-0")
    resume_result = sdk_cmd.svc_cli(
        config.PACKAGE_NAME, FRAMEWORK_NAME, "debug pod resume hello-0 -t server", json=True
    )
    assert len(resume_result) == 2
    assert resume_result["pod"] == "hello-0"
    assert len(resume_result["tasks"]) == 1
    assert resume_result["tasks"][0] == "hello-0-server"
    sdk_tasks.check_tasks_updated(FRAMEWORK_NAME, "hello-0", hello_ids)
    config.check_running(service_name=FRAMEWORK_NAME)

    # check again that the agent didn't move:
    task_info = sdk_cmd.svc_cli(config.PACKAGE_NAME, FRAMEWORK_NAME, "pod info hello-0", json=True)[
        0
    ]["info"]
    assert old_agent == task_info["slaveId"]["value"]
    assert old_cmd == task_info["command"]["value"]

    # check that the pod/plan status is back to normal:
    pod_status = sdk_cmd.svc_cli(
        config.PACKAGE_NAME, FRAMEWORK_NAME, "pod status hello-0 --json", json=True
    )
    assert len(pod_status["tasks"]) == 2
    wait_for_state("RUNNING", "hello-0", ["server"])

    phase = sdk_cmd.svc_cli(
        config.PACKAGE_NAME, FRAMEWORK_NAME, "plan status deploy --json", json=True
    )["phases"][0]
    assert phase["name"] == "hello-deploy"
    assert phase["status"] == "COMPLETE"
    assert phase["steps"][0]["name"] == "hello-0:[server]"
    assert phase["steps"][0]["status"] == "COMPLETE"


@pytest.mark.soak_pod_pause
def test_pause_all_pod_tasks():
    # get current agent id:
    pod_info = sdk_cmd.svc_cli(config.PACKAGE_NAME, FRAMEWORK_NAME, "pod info hello-0", json=True)
    task_info = get_task_info(pod_info, "hello-0-server")
    old_agent = task_info["slaveId"]["value"]
    old_server_cmd = task_info["command"]["value"]
    task_info = get_task_info(pod_info, "hello-0-companion")
    old_companion_cmd = task_info["command"]["value"]

    # sanity check of pod status/plan status before we pause/resume:
    pod_status = sdk_cmd.svc_cli(
        config.PACKAGE_NAME, FRAMEWORK_NAME, "pod status hello-0 --json", json=True
    )
    assert len(pod_status["tasks"]) == 2
    wait_for_state("RUNNING", "hello-0", ["server"])

    phase = sdk_cmd.svc_cli(
        config.PACKAGE_NAME, FRAMEWORK_NAME, "plan status deploy --json", json=True
    )["phases"][0]
    assert phase["name"] == "hello-deploy"
    assert phase["status"] == "COMPLETE"
    assert phase["steps"][0]["name"] == "hello-0:[server]"
    assert phase["steps"][0]["status"] == "COMPLETE"
    assert phase["steps"][1]["name"] == "hello-0:[companion]"
    assert phase["steps"][1]["status"] == "COMPLETE"

    wait_for_state("RUNNING", "hello-0", ["companion"])

    # pause the pod, wait for it to relaunch
    hello_ids = sdk_tasks.get_task_ids(FRAMEWORK_NAME, "hello-0")
    pause_result = sdk_cmd.svc_cli(
        config.PACKAGE_NAME, FRAMEWORK_NAME, "debug pod pause hello-0", json=True
    )
    assert len(pause_result) == 2
    assert pause_result["pod"] == "hello-0"
    assert len(pause_result["tasks"]) == 2
    assert "hello-0-server" in pause_result["tasks"]
    assert "hello-0-companion" in pause_result["tasks"]
    sdk_tasks.check_tasks_updated(FRAMEWORK_NAME, "hello-0", hello_ids)
    config.check_running(service_name=FRAMEWORK_NAME)

    # check agent didn't move, and that the commands have changed:
    pod_info = sdk_cmd.svc_cli(config.PACKAGE_NAME, FRAMEWORK_NAME, "pod info hello-0", json=True)
    assert len(pod_info) == 2
    task_info = get_task_info(pod_info, "hello-0-server")
    assert old_agent == task_info["slaveId"]["value"]
    cmd = task_info["command"]["value"]
    assert "This task is PAUSED" in cmd
    readiness_check = task_info["check"]["command"]["command"]["value"]
    assert "exit 1" == readiness_check

    task_info = get_task_info(pod_info, "hello-0-companion")
    assert old_agent == task_info["slaveId"]["value"]
    cmd = task_info["command"]["value"]
    assert "This task is PAUSED" in cmd
    readiness_check = task_info["check"]["command"]["command"]["value"]
    assert "exit 1" == readiness_check

    # check PAUSED state
    pod_status = sdk_cmd.svc_cli(
        config.PACKAGE_NAME, FRAMEWORK_NAME, "pod status hello-0 --json", json=True
    )
    assert len(pod_status["tasks"]) == 2
    wait_for_state("PAUSED", "hello-0", ["server", "companion"])

    # resume the pod again, wait for it to relaunch
    hello_ids = sdk_tasks.get_task_ids(FRAMEWORK_NAME, "hello-0")
    resume_result = sdk_cmd.svc_cli(
        config.PACKAGE_NAME, FRAMEWORK_NAME, "debug pod resume hello-0", json=True
    )
    assert len(resume_result) == 2
    assert resume_result["pod"] == "hello-0"
    assert len(resume_result["tasks"]) == 2
    assert "hello-0-server" in resume_result["tasks"]
    assert "hello-0-companion" in resume_result["tasks"]
    sdk_tasks.check_tasks_updated(FRAMEWORK_NAME, "hello-0", hello_ids)
    config.check_running(service_name=FRAMEWORK_NAME)

    # check again that the agent didn't move:
    pod_info = sdk_cmd.svc_cli(config.PACKAGE_NAME, FRAMEWORK_NAME, "pod info hello-0", json=True)
    task_info = get_task_info(pod_info, "hello-0-server")
    assert old_agent == task_info["slaveId"]["value"]
    assert old_server_cmd == task_info["command"]["value"]

    task_info = get_task_info(pod_info, "hello-0-companion")
    assert old_agent == task_info["slaveId"]["value"]
    assert old_companion_cmd == task_info["command"]["value"]

    # check that the pod/plan status is back to normal:
    pod_status = sdk_cmd.svc_cli(
        config.PACKAGE_NAME, FRAMEWORK_NAME, "pod status hello-0 --json", json=True
    )
    assert len(pod_status["tasks"]) == 2
    wait_for_state("RUNNING", "hello-0", ["server", "companion"])

    phase = sdk_cmd.svc_cli(
        config.PACKAGE_NAME, FRAMEWORK_NAME, "plan status deploy --json", json=True
    )["phases"][0]
    assert phase["name"] == "hello-deploy"
    assert phase["status"] == "COMPLETE"
    assert phase["steps"][0]["name"] == "hello-0:[server]"
    assert phase["steps"][0]["status"] == "COMPLETE"
    assert phase["steps"][1]["name"] == "hello-0:[companion]"
    assert phase["steps"][1]["status"] == "COMPLETE"


@pytest.mark.soak_pod_pause
def test_multiple_pod_pause():
    pod_agents = []
    pod_commands = []

    # get agent id for each hello pod we're pausing:
    for i in range(10):
        task_info = sdk_cmd.svc_cli(
            config.PACKAGE_NAME, FRAMEWORK_NAME, "pod info hello-{}".format(i), json=True
        )[0]["info"]
        pod_agents.append(task_info["slaveId"]["value"])
        pod_commands.append(task_info["command"]["value"])

    # check that their respective deploy steps are complete, and their tasks are running
    phase = sdk_cmd.svc_cli(
        config.PACKAGE_NAME, FRAMEWORK_NAME, "plan status deploy --json", json=True
    )["phases"][0]
    assert phase["name"] == "hello-deploy"
    assert phase["status"] == "COMPLETE"

    for i in range(10):
        pod_status = sdk_cmd.svc_cli(
            config.PACKAGE_NAME, FRAMEWORK_NAME, "pod status hello-{} --json".format(i), json=True
        )
        assert len(pod_status["tasks"]) == 2
        wait_for_state("RUNNING", "hello-{}".format(i), ["server", "companion"])

        assert phase["steps"][i * 2]["name"] == "hello-{}:[server]".format(i)
        assert phase["steps"][i * 2]["status"] == "COMPLETE"
        assert phase["steps"][i * 2 + 1]["name"] == "hello-{}:[companion]".format(i)
        assert phase["steps"][i * 2 + 1]["status"] == "COMPLETE"

    # get current task ids for all pods
    pod_task_ids = []
    for i in range(10):
        pod_task_ids.append(sdk_tasks.get_task_ids(FRAMEWORK_NAME, "hello-{}-server".format(i)))

    # pause all hello pods
    pause_results = []
    for i in range(10):
        pause_results.append(
            sdk_cmd.svc_cli(
                config.PACKAGE_NAME,
                FRAMEWORK_NAME,
                "debug pod pause hello-{} -t server".format(i),
                json=True,
            )
        )

    # verify pauses were all successful
    for i, pause_result in enumerate(pause_results):
        assert len(pause_result) == 2
        assert pause_result["pod"] == "hello-{}".format(i)
        assert len(pause_result["tasks"]) == 1
        assert pause_result["tasks"][0] == "hello-{}-server".format(i)
        sdk_tasks.check_tasks_updated(FRAMEWORK_NAME, "hello-{}-server".format(i), pod_task_ids[i])
    config.check_running(service_name=FRAMEWORK_NAME)

    # verify that they're on the agents, and with different commands
    for i in range(10):
        pod_info = sdk_cmd.svc_cli(
            config.PACKAGE_NAME, FRAMEWORK_NAME, "pod info hello-{}".format(i), json=True
        )
        assert len(pod_info) == 2
        task_info = get_task_info(pod_info, "hello-{}-server".format(i))
        assert pod_agents[i] == task_info["slaveId"]["value"]
        cmd = task_info["command"]["value"]
        assert "This task is PAUSED" in cmd

        readiness_check = task_info["check"]["command"]["command"]["value"]
        assert "exit 1" == readiness_check

    # verify they've all reached the PAUSED state in plan and pod status:
    for i in range(10):
        pod_status = sdk_cmd.svc_cli(
            config.PACKAGE_NAME, FRAMEWORK_NAME, "pod status hello-{} --json".format(i), json=True
        )
        assert len(pod_status["tasks"]) == 2
        wait_for_state("PAUSED", "hello-{}".format(i), ["server"])
        wait_for_state("RUNNING", "hello-{}".format(i), ["companion"])

    # verify that the 11th hello pod is unaffacted
    pod_status = sdk_cmd.svc_cli(
        config.PACKAGE_NAME, FRAMEWORK_NAME, "pod status hello-10 --json", json=True
    )
    assert len(pod_status["tasks"]) == 2
    wait_for_state("RUNNING", "hello-10", ["server", "companion"])

<<<<<<< HEAD
=======
    assert phase["steps"][20]["name"] == "hello-10:[server]"
    assert phase["steps"][20]["status"] == "COMPLETE"
    assert phase["steps"][21]["name"] == "hello-10:[companion]"
    assert phase["steps"][21]["status"] == "COMPLETE"

>>>>>>> f101c86d
    # get paused task ids
    paused_pod_task_ids = []
    for i in range(10):
        paused_pod_task_ids.append(
            sdk_tasks.get_task_ids(FRAMEWORK_NAME, "hello-{}-server".format(i))
        )

    # resume all pods
    resume_results = []
    for i in range(10):
        resume_results.append(
            sdk_cmd.svc_cli(
                config.PACKAGE_NAME,
                FRAMEWORK_NAME,
                "debug pod resume hello-{} -t server".format(i),
                json=True,
            )
        )

    # verify that the resumes were successful
    for i, resume_result in enumerate(resume_results):
        assert len(resume_result) == 2
        assert resume_result["pod"] == "hello-{}".format(i)
        assert len(resume_result["tasks"]) == 1
        assert resume_result["tasks"][0] == "hello-{}-server".format(i)
        sdk_tasks.check_tasks_updated(
            FRAMEWORK_NAME, "hello-{}-server".format(i), paused_pod_task_ids[i]
        )
    config.check_running(service_name=FRAMEWORK_NAME)

    # verify that the agents are still the same, and the commands are restored
    for i in range(10):
        pod_info = sdk_cmd.svc_cli(
            config.PACKAGE_NAME, FRAMEWORK_NAME, "pod info hello-{}".format(i), json=True
        )
        task_info = get_task_info(pod_info, "hello-{}-server".format(i))
        assert pod_agents[i] == task_info["slaveId"]["value"]
        assert pod_commands[i] == task_info["command"]["value"]

    phase = sdk_cmd.svc_cli(
        config.PACKAGE_NAME, FRAMEWORK_NAME, "plan status deploy --json", json=True
    )["phases"][0]
    assert phase["name"] == "hello-deploy"
    assert phase["status"] == "COMPLETE"

    # verify they've all reached the COMPLETE state in plan and pod status:
    for i in range(10):
        pod_status = sdk_cmd.svc_cli(
            config.PACKAGE_NAME, FRAMEWORK_NAME, "pod status hello-{} --json".format(i), json=True
        )
        assert len(pod_status["tasks"]) == 2
        wait_for_state("RUNNING", "hello-{}".format(i), ["server"])

        assert phase["steps"][i * 2]["name"] == "hello-{}:[server]".format(i)
        assert phase["steps"][i * 2]["status"] == "COMPLETE"
        assert phase["steps"][i * 2 + 1]["name"] == "hello-{}:[companion]".format(i)
        assert phase["steps"][i * 2 + 1]["status"] == "COMPLETE"<|MERGE_RESOLUTION|>--- conflicted
+++ resolved
@@ -46,7 +46,6 @@
 @pytest.mark.soak_pod_pause
 def test_pause_single_task():
     # get current agent id:
-<<<<<<< HEAD
     task_info = sdk_cmd.svc_cli(
         config.PACKAGE_NAME, FRAMEWORK_NAME, 'pod info hello-0', json=True
     )[0]['info']
@@ -63,24 +62,6 @@
     phases = sdk_cmd.svc_cli(
         config.PACKAGE_NAME, FRAMEWORK_NAME, 'plan status deploy --json', json=True
     )['phases']
-=======
-    task_info = sdk_cmd.svc_cli(config.PACKAGE_NAME, FRAMEWORK_NAME, "pod info hello-0", json=True)[
-        0
-    ]["info"]
-    old_agent = task_info["slaveId"]["value"]
-    old_cmd = task_info["command"]["value"]
-
-    # sanity check of pod status/plan status before we pause/resume:
-    pod_status = sdk_cmd.svc_cli(
-        config.PACKAGE_NAME, FRAMEWORK_NAME, "pod status hello-0 --json", json=True
-    )
-    assert len(pod_status["tasks"]) == 2
-    wait_for_state("RUNNING", "hello-0", ["server"])
-
-    phases = sdk_cmd.svc_cli(
-        config.PACKAGE_NAME, FRAMEWORK_NAME, "plan status deploy --json", json=True
-    )["phases"]
->>>>>>> f101c86d
     phase = phases[0]
     assert phase["name"] == "hello-deploy"
     assert phase["status"] == "COMPLETE"
@@ -354,14 +335,6 @@
     assert len(pod_status["tasks"]) == 2
     wait_for_state("RUNNING", "hello-10", ["server", "companion"])
 
-<<<<<<< HEAD
-=======
-    assert phase["steps"][20]["name"] == "hello-10:[server]"
-    assert phase["steps"][20]["status"] == "COMPLETE"
-    assert phase["steps"][21]["name"] == "hello-10:[companion]"
-    assert phase["steps"][21]["status"] == "COMPLETE"
-
->>>>>>> f101c86d
     # get paused task ids
     paused_pod_task_ids = []
     for i in range(10):
