--- conflicted
+++ resolved
@@ -1,19 +1,12 @@
 {
   "assets": {
     "uris": {
-<<<<<<< HEAD
       "jre-tar-gz": "https://downloads.mesosphere.com/dcos-commons/artifacts/jre-8u121-linux-x64.tar.gz",
-      "executor-zip": "https://downloads.mesosphere.com/dcos-commons/artifacts/executor.zip",
-      "libmesos-bundle-tar-gz": "http://downloads.mesosphere.com/libmesos-bundle/libmesos-bundle-1.8.7-1.0.2-2.tar.gz",
-      "scheduler-zip": "{{artifact-dir}}/kafka-scheduler.zip"
-=======
-      "jre-tar-gz": "https://downloads.mesosphere.com/dcos-commons/artifacts/jre-8u91-linux-x64.tar.gz",
       "libmesos-bundle-tar-gz": "https://downloads.mesosphere.com/libmesos-bundle/libmesos-bundle-1.9-argus-1.1.x-2.tar.gz",
       "bootstrap-zip": "https://downloads.mesosphere.com/dcos-commons/artifacts/bootstrap.zip",
       "kafka-tgz": "https://downloads.mesosphere.com/kafka/assets/kafka_2.11-0.10.1.0.tgz",
       "kafka-scheduler-zip": "{{artifact-dir}}/kafka-scheduler.zip",
       "executor-zip": "{{artifact-dir}}/executor.zip"
->>>>>>> bf11a342
     }
   },
   "images": {
