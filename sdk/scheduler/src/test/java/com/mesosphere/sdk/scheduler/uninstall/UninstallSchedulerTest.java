package com.mesosphere.sdk.scheduler.uninstall;

import com.mesosphere.sdk.config.ConfigStore;
<<<<<<< HEAD
=======
import com.mesosphere.sdk.curator.CuratorPersister;
>>>>>>> 52664978
import com.mesosphere.sdk.offer.ResourceUtils;
import com.mesosphere.sdk.scheduler.plan.Plan;
import com.mesosphere.sdk.scheduler.plan.Status;
import com.mesosphere.sdk.specification.ServiceSpec;
import com.mesosphere.sdk.state.DefaultStateStore;
import com.mesosphere.sdk.state.StateStore;
import com.mesosphere.sdk.storage.MemPersister;
import com.mesosphere.sdk.testutils.OfferTestUtils;
import com.mesosphere.sdk.testutils.PlanTestUtils;
import com.mesosphere.sdk.testutils.TaskTestUtils;
import com.mesosphere.sdk.testutils.TestConstants;
import org.apache.mesos.Protos;
import org.apache.mesos.SchedulerDriver;
import org.junit.Assert;
import org.junit.Before;
import org.junit.Test;
import org.mockito.Mock;
import org.mockito.MockitoAnnotations;

import java.time.Duration;
import java.util.Arrays;
import java.util.Collections;
import java.util.List;

import static org.mockito.Matchers.any;
import static org.mockito.Matchers.anyCollectionOf;
import static org.mockito.Mockito.times;
import static org.mockito.Mockito.verify;

public class UninstallSchedulerTest {

    private static final String RESERVED_RESOURCE_1_ID = "reserved-resource-id";
    private static final String RESERVED_RESOURCE_2_ID = "reserved-volume-id";
    private static final String RESERVED_RESOURCE_3_ID = "reserved-cpu-id";
    private static final Protos.Resource RESERVED_RESOURCE_1 = ResourceUtils.getExpectedRanges(
            "ports",
            Collections.singletonList(Protos.Value.Range.newBuilder().setBegin(123).setEnd(234).build()),
            RESERVED_RESOURCE_1_ID,
            TestConstants.ROLE,
            TestConstants.PRINCIPAL);
    private static final Protos.Resource RESERVED_RESOURCE_2 = ResourceUtils.getExpectedRootVolume(
            999.0,
            RESERVED_RESOURCE_2_ID,
            TestConstants.CONTAINER_PATH,
            TestConstants.ROLE,
            TestConstants.PRINCIPAL,
            RESERVED_RESOURCE_2_ID);
    private static final Protos.Resource RESERVED_RESOURCE_3 = ResourceUtils.getExpectedScalar(
            "cpus",
            1.0,
            RESERVED_RESOURCE_3_ID,
            TestConstants.ROLE,
            TestConstants.PRINCIPAL);
    private static final Protos.TaskInfo TASK_A = TaskTestUtils.getTaskInfo(Arrays.asList(RESERVED_RESOURCE_1,
            RESERVED_RESOURCE_2, RESERVED_RESOURCE_3));
<<<<<<< HEAD

    StateStore stateStore;
=======
    private StateStore stateStore;
    private static TestingServer testingServer;
>>>>>>> 52664978
    private UninstallScheduler uninstallScheduler;
    @Mock private ConfigStore<ServiceSpec> configStore;
    @Mock private SchedulerDriver mockSchedulerDriver;

    @Before
    public void beforeEach() throws Exception {
        MockitoAnnotations.initMocks(this);
<<<<<<< HEAD
        stateStore = new DefaultStateStore(new MemPersister());
=======
        StateStoreCache.resetInstanceForTests();

        stateStore = StateStoreCache.getInstance(new DefaultStateStore(
                "testing-uninstall", CuratorPersister.newBuilder(testingServer.getConnectString()).build()));

>>>>>>> 52664978
        stateStore.storeTasks(Collections.singletonList(TASK_A));
        stateStore.storeFrameworkId(TestConstants.FRAMEWORK_ID);
        uninstallScheduler = new TestScheduler(0, Duration.ofSeconds(1), stateStore, configStore, true);
        uninstallScheduler.registered(mockSchedulerDriver, TestConstants.FRAMEWORK_ID, TestConstants.MASTER_INFO);
    }

    @Test
    public void testConstruction() {
        Assert.assertNotNull(uninstallScheduler);
    }

    @Test
    public void testEmptyOffers() throws Exception {
        uninstallScheduler.resourceOffers(mockSchedulerDriver, Collections.emptyList());
        verify(mockSchedulerDriver, times(1)).reconcileTasks(any());
        verify(mockSchedulerDriver, times(0)).acceptOffers(any(), anyCollectionOf(Protos.Offer.Operation.class), any());
        verify(mockSchedulerDriver, times(0)).declineOffer(any(), any());
    }

    @Test
    public void testInitialPlan() throws Exception {
        Plan plan = uninstallScheduler.uninstallPlanManager.getPlan();
        List<Status> expected = Arrays.asList(Status.PENDING, Status.PENDING, Status.PENDING, Status.PENDING);
        Assert.assertEquals(expected, PlanTestUtils.getStepStatuses(plan));
    }

    @Test
    public void testUninstallStepsPrepared() throws Exception {
        // Initial call to resourceOffers() will return all steps from resource phase as candidates
        // regardless of the offers sent in, and will start the steps.
        uninstallScheduler.resourceOffers(mockSchedulerDriver, Collections.emptyList());
        Plan plan = uninstallScheduler.uninstallPlanManager.getPlan();
        List<Status> expected = Arrays.asList(Status.PREPARED, Status.PREPARED, Status.PREPARED, Status.PENDING);
        Assert.assertEquals(expected, PlanTestUtils.getStepStatuses(plan));
    }

    @Test
    public void testUninstallStepsComplete() throws Exception {
        Protos.Offer offer = OfferTestUtils.getOffer(Arrays.asList(RESERVED_RESOURCE_1,
                RESERVED_RESOURCE_2));
        uninstallScheduler.resourceOffers(mockSchedulerDriver, Collections.singletonList(offer));
        Plan plan = uninstallScheduler.uninstallPlanManager.getPlan();
        List<Status> expected = Arrays.asList(Status.COMPLETE, Status.COMPLETE, Status.PREPARED, Status.PENDING);
        Assert.assertEquals(expected, PlanTestUtils.getStepStatuses(plan));

        offer = OfferTestUtils.getOffer(Collections.singletonList(RESERVED_RESOURCE_3));
        uninstallScheduler.resourceOffers(mockSchedulerDriver, Collections.singletonList(offer));
        plan = uninstallScheduler.uninstallPlanManager.getPlan();
        expected = Arrays.asList(Status.COMPLETE, Status.COMPLETE, Status.COMPLETE, Status.PENDING);
        Assert.assertEquals(expected, PlanTestUtils.getStepStatuses(plan));
    }

    @Test
    public void testPlanCompletes() throws Exception {
        Protos.Offer offer = OfferTestUtils.getOffer(Arrays.asList(RESERVED_RESOURCE_1,
                RESERVED_RESOURCE_2, RESERVED_RESOURCE_3));
        uninstallScheduler.resourceOffers(mockSchedulerDriver, Collections.singletonList(offer));

        // Turn the crank once to start the first Step (the DeleteServiceRootPathStep) in the serial misc-phase
        uninstallScheduler.resourceOffers(mockSchedulerDriver, Collections.emptyList());
        Plan plan = uninstallScheduler.uninstallPlanManager.getPlan();
        List<Status> expected = Arrays.asList(Status.COMPLETE, Status.COMPLETE, Status.COMPLETE, Status.COMPLETE);
        Assert.assertEquals(expected, PlanTestUtils.getStepStatuses(plan));
        assert plan.isComplete();
    }

    @Test
    public void testApiServerNotReadyDecline() {
        UninstallScheduler uninstallScheduler = new TestScheduler(0, Duration.ofSeconds(1), stateStore, configStore, false);
        uninstallScheduler.registered(mockSchedulerDriver, TestConstants.FRAMEWORK_ID, TestConstants.MASTER_INFO);

        Protos.Offer offer = OfferTestUtils.getOffer(Collections.singletonList(RESERVED_RESOURCE_3));
        uninstallScheduler.resourceOffers(mockSchedulerDriver, Collections.singletonList(offer));
        verify(mockSchedulerDriver, times(1)).declineOffer(any());
    }

    /**
     * This is an unfortunate workaround for not being able to use a Spy on the UninstallScheduler instance.
     */
    private static class TestScheduler extends UninstallScheduler {
        private final boolean apiServerReady;

        TestScheduler(
                int port,
                Duration apiServerInitTimeout,
                StateStore stateStore,
                ConfigStore<ServiceSpec> configStore,
                boolean apiServerReady) {
            super(port, apiServerInitTimeout, stateStore, configStore);
            this.apiServerReady = apiServerReady;
        }

        @Override
        public boolean apiServerReady() {
            return apiServerReady;
        }
    }
}<|MERGE_RESOLUTION|>--- conflicted
+++ resolved
@@ -1,10 +1,6 @@
 package com.mesosphere.sdk.scheduler.uninstall;
 
 import com.mesosphere.sdk.config.ConfigStore;
-<<<<<<< HEAD
-=======
-import com.mesosphere.sdk.curator.CuratorPersister;
->>>>>>> 52664978
 import com.mesosphere.sdk.offer.ResourceUtils;
 import com.mesosphere.sdk.scheduler.plan.Plan;
 import com.mesosphere.sdk.scheduler.plan.Status;
@@ -60,13 +56,7 @@
             TestConstants.PRINCIPAL);
     private static final Protos.TaskInfo TASK_A = TaskTestUtils.getTaskInfo(Arrays.asList(RESERVED_RESOURCE_1,
             RESERVED_RESOURCE_2, RESERVED_RESOURCE_3));
-<<<<<<< HEAD
-
-    StateStore stateStore;
-=======
     private StateStore stateStore;
-    private static TestingServer testingServer;
->>>>>>> 52664978
     private UninstallScheduler uninstallScheduler;
     @Mock private ConfigStore<ServiceSpec> configStore;
     @Mock private SchedulerDriver mockSchedulerDriver;
@@ -74,15 +64,7 @@
     @Before
     public void beforeEach() throws Exception {
         MockitoAnnotations.initMocks(this);
-<<<<<<< HEAD
         stateStore = new DefaultStateStore(new MemPersister());
-=======
-        StateStoreCache.resetInstanceForTests();
-
-        stateStore = StateStoreCache.getInstance(new DefaultStateStore(
-                "testing-uninstall", CuratorPersister.newBuilder(testingServer.getConnectString()).build()));
-
->>>>>>> 52664978
         stateStore.storeTasks(Collections.singletonList(TASK_A));
         stateStore.storeFrameworkId(TestConstants.FRAMEWORK_ID);
         uninstallScheduler = new TestScheduler(0, Duration.ofSeconds(1), stateStore, configStore, true);
