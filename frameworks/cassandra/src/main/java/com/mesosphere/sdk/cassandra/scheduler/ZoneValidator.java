--- conflicted
+++ resolved
@@ -51,39 +51,6 @@
     }
 
     List<ConfigValidationError> validateTransition(String oldEnv, String newEnv) {
-<<<<<<< HEAD
-        if (Strings.isBlank(newEnv)) {
-            throw new IllegalArgumentException(String.format(
-                    "%s is not present in the pod=%s task=%s command environment.",
-                    EnvConstants.PLACEMENT_REFERENCED_ZONE_ENV, POD_TYPE, TASK_NAME));
-        }
-
-        if (Strings.isBlank(oldEnv)) {
-            if (newEnv.toLowerCase().equals("false")) {
-                return Collections.emptyList();
-            } else if (newEnv.toLowerCase().equals("true")) {
-                ConfigValidationError error = ConfigValidationError.transitionError(
-                        String.format("%s.%s.env.%s", POD_TYPE, TASK_NAME, EnvConstants.PLACEMENT_REFERENCED_ZONE_ENV),
-                        "null", newEnv,
-                        String.format(
-                                "Env value %s cannot change from null to false",
-                                EnvConstants.PLACEMENT_REFERENCED_ZONE_ENV));
-
-                return Arrays.asList(error);
-            } else {
-                throw new IllegalStateException(
-                        String.format("%s must be either true or false.", EnvConstants.PLACEMENT_REFERENCED_ZONE_ENV));
-            }
-        }
-
-        if (!oldEnv.equals(newEnv)) {
-            ConfigValidationError error = ConfigValidationError.transitionError(
-                    String.format("%s.%s.env.%s", POD_TYPE, TASK_NAME, EnvConstants.PLACEMENT_REFERENCED_ZONE_ENV),
-                    oldEnv, newEnv,
-                    String.format(
-                            "Env value %s cannot change from %s to %s",
-                            EnvConstants.PLACEMENT_REFERENCED_ZONE_ENV, oldEnv, newEnv));
-=======
         boolean oldZones = Boolean.valueOf(oldEnv);
         boolean newZones = Boolean.valueOf(newEnv);
 
@@ -93,7 +60,6 @@
                 String.format(
                         "Env value %s cannot change from %s to %s",
                         EnvConstants.PLACEMENT_REFERENCED_ZONE_ENV, oldEnv, newEnv));
->>>>>>> 49de6aa8
 
         if (oldZones != newZones) {
             return Arrays.asList(error);
