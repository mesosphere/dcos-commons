--- conflicted
+++ resolved
@@ -107,33 +107,6 @@
         }
     }
 
-<<<<<<< HEAD
-=======
-    private static void validateVolumes(Protos.TaskInfo taskInfo, TaskSpecification taskSpecification)
-            throws InvalidRequirementException {
-
-        try {
-            TaskSpecification oldTaskSpecification = DefaultTaskSpecification.create(taskInfo);
-            Collection<VolumeSpecification> oldVolumes = oldTaskSpecification.getVolumes();
-            Collection<VolumeSpecification> newVolumes = taskSpecification.getVolumes();
-
-            if (oldVolumes.size() > 0 && newVolumes.size() > 0) {
-                if (!CollectionUtils.isEqualCollection(oldVolumes, newVolumes)){
-                    throw new InvalidRequirementException(
-                            String.format("Volumes must be equal.  Old volumes: '%s', New volumes: '%s'",
-                                    oldTaskSpecification.getVolumes(), taskSpecification.getVolumes()));
-                }
-            } else if (!(oldVolumes.size() == 0 && newVolumes.size() == 0)) {
-                throw new InvalidRequirementException(
-                        String.format("Volumes must be equal.  Old volumes: '%s', New volumes: '%s'",
-                                oldTaskSpecification.getVolumes(), taskSpecification.getVolumes()));
-            }
-        } catch (InvalidTaskSpecificationException | TaskException e) {
-            throw new InvalidRequirementException(e);
-        }
-    }
-
->>>>>>> 8c127921
     private static Iterable<? extends Protos.Resource> getNewResources(TaskSpecification taskSpecification) {
         Collection<Protos.Resource> resources = new ArrayList<>();
 
