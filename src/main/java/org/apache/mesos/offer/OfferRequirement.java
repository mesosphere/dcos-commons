--- conflicted
+++ resolved
@@ -19,7 +19,6 @@
  * an Offer will already have the indicated persistence ID.
  */
 public class OfferRequirement {
-<<<<<<< HEAD
     private final String taskType;
     private final Collection<TaskRequirement> taskRequirements;
     private final Optional<ExecutorRequirement> executorRequirementOptional;
@@ -37,13 +36,6 @@
      * @throws InvalidRequirementException if task or executor requirements could not be generated
      *     from the provided information
      */
-=======
-    private final Collection<SlaveID> avoidAgents;
-    private final Collection<SlaveID> colocateAgents;
-    private final Collection<TaskRequirement> taskRequirements;
-    private final Optional<ExecutorRequirement> executorRequirementOptional;
-
->>>>>>> 7c586395
     public OfferRequirement(
             String taskType,
             Collection<TaskInfo> taskInfos,
@@ -52,28 +44,10 @@
                     throws InvalidRequirementException {
         this.taskType = taskType;
         this.taskRequirements = getTaskRequirementsInternal(taskInfos);
-<<<<<<< HEAD
-        this.executorRequirementOptional = executorInfoOptional.isPresent()
-                ? Optional.of(ExecutorRequirement.create(executorInfoOptional.get()))
-                : Optional.empty();
-        this.placementRuleGeneratorOptional = placementRuleGeneratorOptional;
-=======
         this.executorRequirementOptional = executorInfoOptional.isPresent() ?
                 Optional.of(ExecutorRequirement.create(executorInfoOptional.get())) :
                 Optional.empty();
-
-        if (avoidAgents == null) {
-            this.avoidAgents = Collections.emptyList();
-        } else {
-            this.avoidAgents = avoidAgents;
-        }
-
-        if (colocateAgents == null) {
-            this.colocateAgents = Collections.emptyList();
-        } else {
-            this.colocateAgents = colocateAgents;
-        }
->>>>>>> 7c586395
+        this.placementRuleGeneratorOptional = placementRuleGeneratorOptional;
     }
 
     /**
@@ -104,20 +78,15 @@
         return taskType;
     }
 
-<<<<<<< HEAD
     public Collection<TaskRequirement> getTaskRequirements() {
         return taskRequirements;
-=======
-    public Optional<ExecutorRequirement> getExecutorRequirementOptional() {
-        return executorRequirementOptional;
->>>>>>> 7c586395
     }
 
-    public Optional<ExecutorRequirement> getExecutorRequirement() {
+    public Optional<ExecutorRequirement> getExecutorRequirementOptional() {
         return executorRequirementOptional;
     }
 
-    public Optional<PlacementRuleGenerator> getPlacementRuleGenerator() {
+    public Optional<PlacementRuleGenerator> getPlacementRuleGeneratorOptional() {
         return placementRuleGeneratorOptional;
     }
 
@@ -142,11 +111,7 @@
             persistenceIds.addAll(taskReq.getPersistenceIds());
         }
 
-<<<<<<< HEAD
         if (executorRequirementOptional.isPresent()) {
-=======
-        if (executorRequirementOptional.isPresent())    {
->>>>>>> 7c586395
             persistenceIds.addAll(executorRequirementOptional.get().getPersistenceIds());
         }
 
