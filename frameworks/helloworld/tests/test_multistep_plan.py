import logging

import pytest
import sdk_install
<<<<<<< HEAD

from tests.config import (
    PACKAGE_NAME,
    SERVICE_NAME,
    check_running,
    bump_hello_cpus
)
=======
import sdk_tasks
import shakedown
from tests import config
>>>>>>> 83ba2b6b

log = logging.getLogger(__name__)


@pytest.fixture(scope='module', autouse=True)
def configure_package(configure_security):
    try:
<<<<<<< HEAD
        sdk_install.uninstall(PACKAGE_NAME, SERVICE_NAME)
=======
        sdk_install.uninstall(config.PACKAGE_NAME)
>>>>>>> 83ba2b6b
        options = {
            "service": {
                "spec_file": "examples/multistep_plan.yml"
            }
        }

<<<<<<< HEAD
        sdk_install.install(PACKAGE_NAME, SERVICE_NAME, 1, additional_options=options)

        yield # let the test session execute
    finally:
        sdk_install.uninstall(PACKAGE_NAME, SERVICE_NAME)
=======
        sdk_install.install(config.PACKAGE_NAME, 1, additional_options=options)

        yield # let the test session execute
    finally:
        sdk_install.uninstall(config.PACKAGE_NAME)
>>>>>>> 83ba2b6b


@pytest.mark.sanity
@pytest.mark.smoke
@pytest.mark.config_update
@pytest.mark.ben
def test_bump_hello_cpus():
    def close_enough(val0, val1):
        epsilon = 0.00001
        diff = abs(val0 - val1)
        return diff < epsilon

<<<<<<< HEAD
    check_running(SERVICE_NAME)
    hello_ids = sdk_tasks.get_task_ids(SERVICE_NAME, 'hello')
    log.info('hello ids: ' + str(hello_ids))

    updated_cpus = bump_hello_cpus(SERVICE_NAME)

    sdk_tasks.check_tasks_updated(SERVICE_NAME, 'hello', hello_ids)
    check_running(SERVICE_NAME)

    all_tasks = shakedown.get_service_tasks(SERVICE_NAME)
=======
    config.check_running(config.PACKAGE_NAME)
    hello_ids = sdk_tasks.get_task_ids(config.PACKAGE_NAME, 'hello')
    log.info('hello ids: ' + str(hello_ids))

    updated_cpus = config.bump_hello_cpus(config.PACKAGE_NAME)

    sdk_tasks.check_tasks_updated(config.PACKAGE_NAME, 'hello', hello_ids)
    config.check_running(config.PACKAGE_NAME)

    all_tasks = shakedown.get_service_tasks(config.PACKAGE_NAME)
>>>>>>> 83ba2b6b
    running_tasks = [t for t in all_tasks if t['name'].startswith('hello') and t['state'] == "TASK_RUNNING"]
    for t in running_tasks:
        assert close_enough(t['resources']['cpus'], updated_cpus)<|MERGE_RESOLUTION|>--- conflicted
+++ resolved
@@ -2,19 +2,9 @@
 
 import pytest
 import sdk_install
-<<<<<<< HEAD
-
-from tests.config import (
-    PACKAGE_NAME,
-    SERVICE_NAME,
-    check_running,
-    bump_hello_cpus
-)
-=======
 import sdk_tasks
 import shakedown
 from tests import config
->>>>>>> 83ba2b6b
 
 log = logging.getLogger(__name__)
 
@@ -22,30 +12,18 @@
 @pytest.fixture(scope='module', autouse=True)
 def configure_package(configure_security):
     try:
-<<<<<<< HEAD
-        sdk_install.uninstall(PACKAGE_NAME, SERVICE_NAME)
-=======
-        sdk_install.uninstall(config.PACKAGE_NAME)
->>>>>>> 83ba2b6b
+        sdk_install.uninstall(config.PACKAGE_NAME, config.SERVICE_NAME)
         options = {
             "service": {
                 "spec_file": "examples/multistep_plan.yml"
             }
         }
 
-<<<<<<< HEAD
-        sdk_install.install(PACKAGE_NAME, SERVICE_NAME, 1, additional_options=options)
+        sdk_install.install(config.PACKAGE_NAME, config.SERVICE_NAME, 1, additional_options=options)
 
         yield # let the test session execute
     finally:
-        sdk_install.uninstall(PACKAGE_NAME, SERVICE_NAME)
-=======
-        sdk_install.install(config.PACKAGE_NAME, 1, additional_options=options)
-
-        yield # let the test session execute
-    finally:
-        sdk_install.uninstall(config.PACKAGE_NAME)
->>>>>>> 83ba2b6b
+        sdk_install.uninstall(config.PACKAGE_NAME, config.SERVICE_NAME)
 
 
 @pytest.mark.sanity
@@ -58,29 +36,16 @@
         diff = abs(val0 - val1)
         return diff < epsilon
 
-<<<<<<< HEAD
-    check_running(SERVICE_NAME)
-    hello_ids = sdk_tasks.get_task_ids(SERVICE_NAME, 'hello')
+    config.check_running(config.SERVICE_NAME)
+    hello_ids = sdk_tasks.get_task_ids(config.SERVICE_NAME, 'hello')
     log.info('hello ids: ' + str(hello_ids))
 
-    updated_cpus = bump_hello_cpus(SERVICE_NAME)
+    updated_cpus = bump_hello_cpus(config.SERVICE_NAME)
 
-    sdk_tasks.check_tasks_updated(SERVICE_NAME, 'hello', hello_ids)
-    check_running(SERVICE_NAME)
+    sdk_tasks.check_tasks_updated(config.SERVICE_NAME, 'hello', hello_ids)
+    config.check_running(config.SERVICE_NAME)
 
-    all_tasks = shakedown.get_service_tasks(SERVICE_NAME)
-=======
-    config.check_running(config.PACKAGE_NAME)
-    hello_ids = sdk_tasks.get_task_ids(config.PACKAGE_NAME, 'hello')
-    log.info('hello ids: ' + str(hello_ids))
-
-    updated_cpus = config.bump_hello_cpus(config.PACKAGE_NAME)
-
-    sdk_tasks.check_tasks_updated(config.PACKAGE_NAME, 'hello', hello_ids)
-    config.check_running(config.PACKAGE_NAME)
-
-    all_tasks = shakedown.get_service_tasks(config.PACKAGE_NAME)
->>>>>>> 83ba2b6b
+    all_tasks = shakedown.get_service_tasks(config.SERVICE_NAME)
     running_tasks = [t for t in all_tasks if t['name'].startswith('hello') and t['state'] == "TASK_RUNNING"]
     for t in running_tasks:
         assert close_enough(t['resources']['cpus'], updated_cpus)