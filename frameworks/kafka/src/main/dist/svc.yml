--- conflicted
+++ resolved
@@ -5,11 +5,7 @@
 pods:
   kafka:
     count: {{BROKER_COUNT}}
-<<<<<<< HEAD
     placement: '{{{PLACEMENT_CONSTRAINTS}}}'
-=======
-    placement: "{{PLACEMENT_CONSTRAINTS}}"
->>>>>>> 4314efeb
     uris:
       - {{KAFKA_URI}}
       - {{KAFKA_JAVA_URI}}
