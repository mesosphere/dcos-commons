'''Utilities relating to installing services'''

import collections

import dcos.errors
import dcos.marathon
import os
import shakedown
import time

import sdk_api
import sdk_plan
import sdk_tasks
import sdk_utils


def install(
        package_name,
        running_task_count,
        service_name=None,
        additional_options={},
        package_version=None,
        check_suppression=True,
        timeout_seconds=15 * 60):
    if not service_name:
        service_name = package_name
    start = time.time()
    merged_options = get_package_options(additional_options)

    sdk_utils.out('Installing {} with options={} version={}'.format(
        package_name, merged_options, package_version))

    # 1. Install package, wait for tasks, wait for marathon deployment
    shakedown.install_package(
        package_name,
        package_version=package_version,
        service_name=service_name,
        options_json=merged_options,
        wait_for_completion=True,
        timeout_sec=timeout_seconds,
        expected_running_tasks=running_task_count)

    # 2. Ensure the framework is suppressed.
    #
    # This is only configurable in order to support installs from
    # Universe during the upgrade_downgrade tests, because currently
    # the suppression endpoint isn't supported by all frameworks in
    # Universe.  It can be removed once all frameworks rely on
    # dcos-commons >= 0.13.
    if check_suppression:
        sdk_utils.out("Waiting for framework to be suppressed...")
        shakedown.wait_for(
            lambda: sdk_api.is_suppressed(service_name), noisy=True, timeout_seconds=5 * 60)

    sdk_utils.out('Install done after {}'.format(shakedown.pretty_duration(time.time() - start)))


def uninstall(service_name, package_name=None, role=None, principal=None, zk=None):
    start = time.time()

    if package_name is None:
        package_name = service_name
<<<<<<< HEAD

    if shakedown.dcos_version_less_than("1.10"):
        sdk_utils.out('Uninstalling/janitoring {}'.format(service_name))
        try:
            shakedown.uninstall_package_and_wait(package_name, service_name=service_name)
        except (dcos.errors.DCOSException, ValueError) as e:
            sdk_utils.out('Got exception when uninstalling package, ' +
                          'continuing with janitor anyway: {}'.format(e))

        janitor_start = time.time()

        # leading slash removed, other slashes converted to double underscores:
        deslashed_service_name = service_name.lstrip('/').replace('/', '__')
        if role is None:
            role = deslashed_service_name + '-role'
        if principal is None:
            principal = service_name + '-principal'
        if zk is None:
            zk = 'dcos-service-' + deslashed_service_name
        janitor_cmd = (
            'docker run mesosphere/janitor /janitor.py '
            '-r {role} -p {principal} -z {zk} --auth_token={auth}')
        shakedown.run_command_on_master(janitor_cmd.format(
            role=role,
            principal=principal,
            zk=zk,
            auth=shakedown.run_dcos_command('config show core.dcos_acs_token')[0].strip()))

        finish = time.time()

        sdk_utils.out('Uninstall done after pkg({}) + janitor({}) = total({})'.format(
            sdk_spin.pretty_time(janitor_start - start),
            sdk_spin.pretty_time(finish - janitor_start),
            sdk_spin.pretty_time(finish - start)))
    else:
        sdk_utils.out('Uninstalling {}'.format(service_name))
        try:
            shakedown.uninstall_package_and_wait(package_name, service_name=service_name)
            marathon_app_id = "/" + service_name
            sdk_utils.out('Waiting for no deployments on {}'.format(marathon_app_id))
            shakedown.deployment_wait(600, marathon_app_id)

            # wait for service to be gone according to marathon
            def marathon_dropped_service():
                client = shakedown.marathon.create_client()
                app_list = client.get_apps()
                matching_apps = [app for app in app_list if app['id'] == marathon_app_id]
                if len(matching_apps) > 1:
                    msg = 'Error during uninstall, got more than one app in app list with mathching id to %s'
                    sdk_utils.out(msg % marathon_app_id)
                return len(matching_apps) == 0
            sdk_utils.out('Waiting for no {} Marathon app'.format(marathon_app_id))
            sdk_spin.time_wait_noisy(marathon_dropped_service)

        except (dcos.errors.DCOSException, ValueError) as e:
            sdk_utils.out('Got exception when uninstalling package: {}'.format(e))
=======
    sdk_utils.out('Uninstalling/janitoring {}'.format(service_name))
    try:
        shakedown.uninstall_package_and_wait(package_name, service_name=service_name)
    except (dcos.errors.DCOSException, ValueError) as e:
        sdk_utils.out('Got exception when uninstalling package, ' +
              'continuing with janitor anyway: {}'.format(e))

    janitor_start = time.time()

    # leading slash removed, other slashes converted to double underscores:
    deslashed_service_name = service_name.lstrip('/').replace('/', '__')
    if role is None:
        role = deslashed_service_name + '-role'
    if principal is None:
        principal = service_name + '-principal'
    if zk is None:
        zk = 'dcos-service-' + deslashed_service_name
    janitor_cmd = (
        'docker run mesosphere/janitor /janitor.py '
        '-r {role} -p {principal} -z {zk} --auth_token={auth}')
    shakedown.run_command_on_master(janitor_cmd.format(
        role=role,
        principal=principal,
        zk=zk,
        auth=shakedown.run_dcos_command('config show core.dcos_acs_token')[0].strip()))

    finish = time.time()

    sdk_utils.out('Uninstall done after pkg({}) + janitor({}) = total({})'.format(
        shakedown.pretty_duration(janitor_start - start),
        shakedown.pretty_duration(finish - janitor_start),
        shakedown.pretty_duration(finish - start)))
>>>>>>> d9aeba93


def get_package_options(additional_options={}):
    # expected SECURITY values: 'permissive', 'strict', 'disabled'
    if os.environ.get('SECURITY', '') == 'strict':
        # strict mode requires correct principal and secret to perform install.
        # see also: tools/setup_permissions.sh and tools/create_service_account.sh
        return _merge_dictionary(additional_options, {
            'service': { 'principal': 'service-acct', 'secret_name': 'secret',
                         'mesos_api_version': 'V0'}
        })
    else:
        return additional_options


def _merge_dictionary(dict1, dict2):
    if (not isinstance(dict2, dict)):
        return dict1
    ret = {}
    for k, v in dict1.items():
        ret[k] = v
    for k, v in dict2.items():
        if (k in dict1 and isinstance(dict1[k], dict)
            and isinstance(dict2[k], collections.Mapping)):
            ret[k] = _merge_dictionary(dict1[k], dict2[k])
        else:
            ret[k] = dict2[k]
    return ret<|MERGE_RESOLUTION|>--- conflicted
+++ resolved
@@ -60,7 +60,6 @@
 
     if package_name is None:
         package_name = service_name
-<<<<<<< HEAD
 
     if shakedown.dcos_version_less_than("1.10"):
         sdk_utils.out('Uninstalling/janitoring {}'.format(service_name))
@@ -92,9 +91,9 @@
         finish = time.time()
 
         sdk_utils.out('Uninstall done after pkg({}) + janitor({}) = total({})'.format(
-            sdk_spin.pretty_time(janitor_start - start),
-            sdk_spin.pretty_time(finish - janitor_start),
-            sdk_spin.pretty_time(finish - start)))
+            shakedown.pretty_duration(janitor_start - start),
+            shakedown.pretty_duration(finish - janitor_start),
+            shakedown.pretty_duration(finish - start)))
     else:
         sdk_utils.out('Uninstalling {}'.format(service_name))
         try:
@@ -117,40 +116,6 @@
 
         except (dcos.errors.DCOSException, ValueError) as e:
             sdk_utils.out('Got exception when uninstalling package: {}'.format(e))
-=======
-    sdk_utils.out('Uninstalling/janitoring {}'.format(service_name))
-    try:
-        shakedown.uninstall_package_and_wait(package_name, service_name=service_name)
-    except (dcos.errors.DCOSException, ValueError) as e:
-        sdk_utils.out('Got exception when uninstalling package, ' +
-              'continuing with janitor anyway: {}'.format(e))
-
-    janitor_start = time.time()
-
-    # leading slash removed, other slashes converted to double underscores:
-    deslashed_service_name = service_name.lstrip('/').replace('/', '__')
-    if role is None:
-        role = deslashed_service_name + '-role'
-    if principal is None:
-        principal = service_name + '-principal'
-    if zk is None:
-        zk = 'dcos-service-' + deslashed_service_name
-    janitor_cmd = (
-        'docker run mesosphere/janitor /janitor.py '
-        '-r {role} -p {principal} -z {zk} --auth_token={auth}')
-    shakedown.run_command_on_master(janitor_cmd.format(
-        role=role,
-        principal=principal,
-        zk=zk,
-        auth=shakedown.run_dcos_command('config show core.dcos_acs_token')[0].strip()))
-
-    finish = time.time()
-
-    sdk_utils.out('Uninstall done after pkg({}) + janitor({}) = total({})'.format(
-        shakedown.pretty_duration(janitor_start - start),
-        shakedown.pretty_duration(finish - janitor_start),
-        shakedown.pretty_duration(finish - start)))
->>>>>>> d9aeba93
 
 
 def get_package_options(additional_options={}):
