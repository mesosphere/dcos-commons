--- conflicted
+++ resolved
@@ -29,10 +29,6 @@
 
 
 @pytest.mark.sanity
-<<<<<<< HEAD
-=======
-@pytest.mark.smoke
->>>>>>> 75e99956
 @pytest.mark.overlay
 def test_overlay_network():
     """Verify that the current deploy plan matches the expected plan from the spec."""
@@ -73,10 +69,10 @@
     # test that the tasks are all up, which tests the overlay DNS
     framework_tasks = [task for task in shakedown.get_service_tasks(PACKAGE_NAME, completed=False)]
     framework_task_names = [t["name"] for t in framework_tasks]
-    expected_tasks = ['getter-0-get-Host',
-                      'getter-0-get-Overlay',
-                      'getter-0-get-Overlay-vip',
-                      'getter-0-get-Host-vip',
+    expected_tasks = ['getter-0-get-host',
+                      'getter-0-get-overlay',
+                      'getter-0-get-overlay-vip',
+                      'getter-0-get-host-vip',
                       'hello-host-vip-0-server',
                       'hello-overlay-vip-0-server',
                       'hello-host-0-server',
@@ -87,11 +83,8 @@
 
     for task in framework_tasks:
         name = task["name"]
-<<<<<<< HEAD
         if "getter" in name:  # don't check the "getter" tasks because they don't use ports
             continue
-=======
->>>>>>> 75e99956
         resources = task["resources"]
         if "host" in name:
             assert "ports" in resources.keys(), "Task {} should have port resources".format(name)
