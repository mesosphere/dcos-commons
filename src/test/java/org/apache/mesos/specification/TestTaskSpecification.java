package org.apache.mesos.specification;

import org.apache.mesos.Protos;

import java.util.ArrayList;
import java.util.Collection;
import java.util.Optional;

/**
 * This implementation of the TaskSpecification is for test purposes.  It allows what would otherwise be bad practices
 * like changing the ResourceSpecifications encapsulated by the TaskSpecification after construction.
 */
public class TestTaskSpecification implements TaskSpecification {
    private final String name;
    private final Protos.CommandInfo command;
<<<<<<< HEAD
    private final Optional<Collection<VolumeSpecification>> volumes;
=======
    private final Collection<VolumeSpecification> volumes;
>>>>>>> c8def35d
    private Collection<ResourceSpecification> resources;

    public TestTaskSpecification(TaskSpecification taskSpecification) {
        this.name = taskSpecification.getName();
        this.command = taskSpecification.getCommand();
        this.resources = taskSpecification.getResources();
        this.volumes = taskSpecification.getVolumes();
    }

    @Override
    public String getName() {
        return name;
    }

    @Override
    public Protos.CommandInfo getCommand() {
        return command;
    }

    @Override
    public Collection<ResourceSpecification> getResources() {
        return resources;
    }

    @Override
<<<<<<< HEAD
    public Optional<Collection<VolumeSpecification>> getVolumes() {
=======
    public Collection<VolumeSpecification> getVolumes() {
>>>>>>> c8def35d
        return volumes;
    }

    public void addResource(ResourceSpecification resourceSpecification) {
        resources = new ArrayList<>(resources);
        resources.add(resourceSpecification);
    }
}<|MERGE_RESOLUTION|>--- conflicted
+++ resolved
@@ -4,7 +4,6 @@
 
 import java.util.ArrayList;
 import java.util.Collection;
-import java.util.Optional;
 
 /**
  * This implementation of the TaskSpecification is for test purposes.  It allows what would otherwise be bad practices
@@ -13,11 +12,7 @@
 public class TestTaskSpecification implements TaskSpecification {
     private final String name;
     private final Protos.CommandInfo command;
-<<<<<<< HEAD
-    private final Optional<Collection<VolumeSpecification>> volumes;
-=======
     private final Collection<VolumeSpecification> volumes;
->>>>>>> c8def35d
     private Collection<ResourceSpecification> resources;
 
     public TestTaskSpecification(TaskSpecification taskSpecification) {
@@ -43,11 +38,7 @@
     }
 
     @Override
-<<<<<<< HEAD
-    public Optional<Collection<VolumeSpecification>> getVolumes() {
-=======
     public Collection<VolumeSpecification> getVolumes() {
->>>>>>> c8def35d
         return volumes;
     }
 
