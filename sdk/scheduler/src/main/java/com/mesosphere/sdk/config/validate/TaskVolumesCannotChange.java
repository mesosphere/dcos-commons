--- conflicted
+++ resolved
@@ -11,24 +11,6 @@
 public class TaskVolumesCannotChange implements ConfigValidator<ServiceSpec> {
 
 
-    private static Map<String, TaskSpec> getAllTasksByName(
-            ServiceSpec service, List<ConfigurationValidationError> errors) {
-        Map<String, TaskSpec> tasks = new HashMap<>();
-        for (PodSpec podSpec : service.getPods()) {
-            for (TaskSpec taskSpec : podSpec.getTasks()) {
-                TaskSpec priorTask = tasks.put(podSpec.getType() + "-" + taskSpec.getName(), taskSpec);
-                if (priorTask != null) {
-                    errors.add(ConfigurationValidationError.valueError(
-                            "TaskSpecifications", taskSpec.getName(),
-                            String.format("Duplicate TaskSpecifications named '%s' in Service '%s': %s %s",
-                                    taskSpec.getName(), service.getName(), priorTask, taskSpec)));
-                }
-            }
-        }
-
-        return tasks;
-    }
-
     @Override
     public Collection<ConfigValidationError> validate(ServiceSpec nullableOldConfig, ServiceSpec newConfig) {
         List<ConfigValidationError> errors = new ArrayList<>();
@@ -36,7 +18,7 @@
                 (nullableOldConfig == null) ? new HashMap<>() : getAllTasksByName(nullableOldConfig, errors);
         Map<String, TaskSpec> newTasks = getAllTasksByName(newConfig, errors);
 
-        // Note: We're intentionally just comparing cases where the tasks in both TaskSpecs.
+        // Note: We're itentionally just comparing cases where the tasks in both TaskSpecs.
         // Enforcement of new/removed tasks should be performed in a separate Validator.
         for (Map.Entry<String, TaskSpec> oldEntry : oldTasks.entrySet()) {
             TaskSpec newTask = newTasks.get(oldEntry.getKey());
@@ -56,8 +38,6 @@
 
         return errors;
     }
-<<<<<<< HEAD
-=======
 
     private static Map<String, TaskSpec> getAllTasksByName(
             ServiceSpec service, List<ConfigValidationError> errors) {
@@ -76,5 +56,4 @@
 
         return tasks;
     }
->>>>>>> 13165ea1
 }