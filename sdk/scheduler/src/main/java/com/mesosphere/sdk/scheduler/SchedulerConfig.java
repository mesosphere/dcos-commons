--- conflicted
+++ resolved
@@ -430,16 +430,6 @@
    * Open cluster)
    */
   public TokenProvider getDcosAuthTokenProvider() throws IOException {
-<<<<<<< HEAD
-    JSONObject serviceAccountObject = new JSONObject(envStore.getRequired(SIDECHANNEL_AUTH_ENV));
-    PemReader pemReader = new PemReader(
-        new StringReader(serviceAccountObject.getString("private_key")));
-    try {
-      RSAPrivateKey privateKey = (RSAPrivateKey) KeyFactory.getInstance("RSA").generatePrivate(
-          new PKCS8EncodedKeySpec(pemReader.readPemObject().getContent()));
-      RSAPublicKey publicKey = (RSAPublicKey) KeyFactory.getInstance("RSA").generatePublic(
-          new RSAPublicKeySpec(privateKey.getModulus(), privateKey.getPrivateExponent()));
-=======
     JSONObject serviceAccountObject = loadFileOrEnvSecret();
     try (PemReader pemReader = new PemReader(
         new StringReader(serviceAccountObject.getString("private_key"))
@@ -457,7 +447,6 @@
                   privateKey.getPrivateExponent()
               )
           );
->>>>>>> cbbb5083
 
       ServiceAccountIAMTokenClient serviceAccountIAMTokenProvider =
           new ServiceAccountIAMTokenClient(
@@ -478,9 +467,6 @@
       throw new IllegalArgumentException(e);
     } catch (NoSuchAlgorithmException e) {
       throw new IllegalStateException(e);
-    } finally {
-      pemReader.close();
-    }
   }
 
   private JSONObject loadFileOrEnvSecret() throws IOException {
