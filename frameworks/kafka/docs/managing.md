--- conflicted
+++ resolved
@@ -140,7 +140,6 @@
 
         $ dcos package install kafka -—options=options.json
 
-<<<<<<< HEAD
 # Graceful Shutdown
 ## Extend Kill Grace Period
 
@@ -193,7 +192,7 @@
 clean shutdown, but reasonably short, and monitor the Kafka broker clean
 shutdown times (viewable in broker logs) to keep this value tuned to match the
 scale of data flowing through the Kafka service.
-=======
+
 # Upgrading Service Version
 
 <!-- THIS CONTENT DUPLICATES THE DC/OS OPERATION GUIDE -->
@@ -295,5 +294,4 @@
 $ dcos beta-kafka update force-restart service-phase service-0:[node]
 ```
 
-<!-- END DUPLICATE BLOCK -->
->>>>>>> aa35d2dd
+<!-- END DUPLICATE BLOCK -->