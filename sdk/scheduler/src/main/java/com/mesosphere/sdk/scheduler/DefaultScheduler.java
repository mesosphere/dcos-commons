--- conflicted
+++ resolved
@@ -43,11 +43,8 @@
 import com.mesosphere.sdk.state.StateStoreException;
 import com.mesosphere.sdk.state.StateStoreUtils;
 import com.mesosphere.sdk.storage.Persister;
-<<<<<<< HEAD
 import com.mesosphere.sdk.storage.PersisterCache;
 import com.mesosphere.sdk.storage.PersisterException;
-=======
->>>>>>> 52664978
 
 import org.apache.mesos.Protos;
 import org.apache.mesos.Scheduler;
@@ -146,27 +143,15 @@
         }
 
         /**
-<<<<<<< HEAD
-<<<<<<< HEAD
-         * Returns the {@link SchedulerFlags} object to be used for the scheduler instance.
-=======
          * Returns the {@link SchedulerFlags} object which was provided via the constructor.
->>>>>>> 52664978
          */
         public SchedulerFlags getSchedulerFlags() {
             return schedulerFlags;
         }
 
         /**
-<<<<<<< HEAD
-         * Specifies a custom {@link Persister}, otherwise the return value of
-         * {@link DefaultScheduler#createStateStore(ServiceSpec, SchedulerFlags, Persister)} will be used.
-=======
-=======
->>>>>>> 52664978
          * Specifies a custom {@link StateStore}, otherwise the return value of
          * {@link DefaultScheduler#createStateStore(ServiceSpec, SchedulerFlags)} will be used.
->>>>>>> master
          *
          * The state store persists copies of task information and task status for all tasks running in the service.
          *
@@ -462,24 +447,9 @@
      * To avoid the risk of zookeeper consistency issues, the returned storage MUST NOT be written to before the
      * Scheduler has registered with Mesos, as signified by a call to
      * {@link #registered(SchedulerDriver, Protos.FrameworkID, Protos.MasterInfo)}
-<<<<<<< HEAD
      */
     public static StateStore createStateStore(ServiceSpec serviceSpec, SchedulerFlags schedulerFlags) {
         Persister persister = CuratorPersister.newBuilder(serviceSpec).build();
-=======
-     */
-    public static StateStore createStateStore(ServiceSpec serviceSpec, SchedulerFlags schedulerFlags) {
-        return createStateStore(serviceSpec, schedulerFlags, CuratorPersister.newBuilder(serviceSpec).build());
-    }
-
-    /**
-     * Version of {@link #createStateStore(ServiceSpec, SchedulerFlags)} which allows passing a custom {@link Persister}
-     * object. Exposed for unit tests.
-     */
-    public static StateStore createStateStore(
-            ServiceSpec serviceSpec, SchedulerFlags schedulerFlags, CuratorPersister persister) {
-        StateStore stateStore = new DefaultStateStore(serviceSpec.getName(), persister);
->>>>>>> 52664978
         if (schedulerFlags.isStateCacheEnabled()) {
             // Wrap persister with a cache, so that we aren't constantly hitting ZK for state queries:
             try {
@@ -505,11 +475,7 @@
      */
     public static ConfigStore<ServiceSpec> createConfigStore(
             ServiceSpec serviceSpec, Collection<Class<?>> customDeserializationSubtypes) throws ConfigStoreException {
-<<<<<<< HEAD
-        // Note: We don't bother using a PersisterCache here as we don't expect configs to be accessed frequently
-=======
         // Note: We don't bother using a cache here as we don't expect configs to be accessed frequently
->>>>>>> 52664978
         return createConfigStore(
                 serviceSpec, customDeserializationSubtypes, CuratorPersister.newBuilder(serviceSpec).build());
     }
@@ -518,22 +484,12 @@
      * Version of {@link #createConfigStore(ServiceSpec, Collection)} which allows passing a custom {@link Persister}
      * object. Exposed for unit tests.
      */
-<<<<<<< HEAD
     @VisibleForTesting
     static ConfigStore<ServiceSpec> createConfigStore(
             ServiceSpec serviceSpec, Collection<Class<?>> customDeserializationSubtypes, Persister persister)
                     throws ConfigStoreException {
         return new DefaultConfigStore<>(
                 DefaultServiceSpec.getConfigurationFactory(serviceSpec, customDeserializationSubtypes), persister);
-=======
-    public static ConfigStore<ServiceSpec> createConfigStore(
-            ServiceSpec serviceSpec, Collection<Class<?>> customDeserializationSubtypes, Persister persister)
-                    throws ConfigStoreException {
-        return new DefaultConfigStore<>(
-                DefaultServiceSpec.getConfigurationFactory(serviceSpec, customDeserializationSubtypes),
-                serviceSpec.getName(),
-                persister);
->>>>>>> 52664978
     }
 
     /**
