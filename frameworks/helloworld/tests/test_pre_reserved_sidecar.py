--- conflicted
+++ resolved
@@ -46,16 +46,9 @@
     sdk_plan.start_plan(config.SERVICE_NAME, plan_name, params)
 
     started_plan = sdk_plan.get_plan(config.SERVICE_NAME, plan_name)
-<<<<<<< HEAD
     log.info(sdk_plan.plan_string(plan_name, started_plan))
     assert(len(started_plan['phases']) == 1)
     assert(started_plan['phases'][0]['name'] == plan_name + '-deploy')
     assert(len(started_plan['phases'][0]['steps']) == 1)
-=======
-    log.info("sidecar plan: " + str(started_plan))
-    assert len(started_plan["phases"]) == 1
-    assert started_plan["phases"][0]["name"] == plan_name + "-deploy"
-    assert len(started_plan["phases"][0]["steps"]) == 1
->>>>>>> f101c86d
 
     sdk_plan.wait_for_completed_plan(config.SERVICE_NAME, plan_name)