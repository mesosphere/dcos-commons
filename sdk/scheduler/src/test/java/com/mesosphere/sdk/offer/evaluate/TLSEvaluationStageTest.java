--- conflicted
+++ resolved
@@ -10,9 +10,9 @@
 import com.mesosphere.sdk.scheduler.plan.PodInstanceRequirement;
 import com.mesosphere.sdk.scheduler.plan.PodInstanceRequirementTestUtils;
 import com.mesosphere.sdk.specification.*;
-import com.mesosphere.sdk.testutils.OfferRequirementTestUtils;
 import com.mesosphere.sdk.testutils.OfferTestUtils;
 import com.mesosphere.sdk.testutils.ResourceTestUtils;
+import com.mesosphere.sdk.testutils.SchedulerConfigTestUtils;
 import com.mesosphere.sdk.testutils.TestConstants;
 import org.apache.mesos.Protos;
 import org.junit.Assert;
@@ -89,7 +89,7 @@
                 podInstanceRequirement,
                 TestConstants.SERVICE_NAME,
                 UUID.randomUUID(),
-                OfferRequirementTestUtils.getTestSchedulerConfig(),
+                SchedulerConfigTestUtils.getTestSchedulerConfig(),
                 Collections.emptyList(),
                 TestConstants.FRAMEWORK_ID,
                 true);
@@ -104,15 +104,8 @@
                 .type(TransportEncryptionSpec.Type.TLS)
                 .build());
 
-<<<<<<< HEAD
-        TLSEvaluationStage evaluationStage = getDefaultTLSEvaluationStage();
-
-        Protos.Resource offeredResource = ResourceTestUtils.getUnreservedCpus(2.0);
-        Protos.Offer offer = OfferTestUtils.getOffer(offeredResource);
-=======
-        Protos.Offer offer = OfferTestUtils.getOffer(ResourceTestUtils.getUnreservedScalar("cpus", 2.0));
-        PodInfoBuilder podInfoBuilder = getPodInfoBuilderForTransportEncryption(transportEncryptionSpecs);
->>>>>>> 9bc3249d
+        Protos.Offer offer = OfferTestUtils.getOffer(ResourceTestUtils.getUnreservedCpus(2.0));
+        PodInfoBuilder podInfoBuilder = getPodInfoBuilderForTransportEncryption(transportEncryptionSpecs);
 
         EvaluationOutcome outcome = tlsEvaluationStage.evaluate(
                 new MesosResourcePool(offer, Optional.of(Constants.ANY_ROLE)), podInfoBuilder);
@@ -138,15 +131,8 @@
                 .type(TransportEncryptionSpec.Type.KEYSTORE)
                 .build());
 
-<<<<<<< HEAD
-        TLSEvaluationStage evaluationStage = getDefaultTLSEvaluationStage();
-
-        Protos.Resource offeredResource = ResourceTestUtils.getUnreservedCpus(2.0);
-        Protos.Offer offer = OfferTestUtils.getOffer(offeredResource);
-=======
-        Protos.Offer offer = OfferTestUtils.getOffer(ResourceTestUtils.getUnreservedScalar("cpus", 2.0));
-        PodInfoBuilder podInfoBuilder = getPodInfoBuilderForTransportEncryption(transportEncryptionSpecs);
->>>>>>> 9bc3249d
+        Protos.Offer offer = OfferTestUtils.getOffer(ResourceTestUtils.getUnreservedCpus(2.0));
+        PodInfoBuilder podInfoBuilder = getPodInfoBuilderForTransportEncryption(transportEncryptionSpecs);
 
         EvaluationOutcome outcome = tlsEvaluationStage.evaluate(
                 new MesosResourcePool(offer, Optional.of(Constants.ANY_ROLE)), podInfoBuilder);
@@ -172,18 +158,8 @@
                 .type(TransportEncryptionSpec.Type.TLS)
                 .build());
 
-<<<<<<< HEAD
-        TLSEvaluationStage evaluationStage = getDefaultTLSEvaluationStage();
-
-        Protos.Resource offeredResource = ResourceTestUtils.getUnreservedCpus(2.0);
-        Protos.Offer offer = OfferTestUtils.getOffer(offeredResource);
-
-        PodInfoBuilder podInfoBuilder = getPodInfoBuilderForTransportEncryption(
-                transportEncryptionSpecs);
-=======
-        Protos.Offer offer = OfferTestUtils.getOffer(ResourceTestUtils.getUnreservedScalar("cpus", 2.0));
-        PodInfoBuilder podInfoBuilder = getPodInfoBuilderForTransportEncryption(transportEncryptionSpecs);
->>>>>>> 9bc3249d
+        Protos.Offer offer = OfferTestUtils.getOffer(ResourceTestUtils.getUnreservedCpus(2.0));
+        PodInfoBuilder podInfoBuilder = getPodInfoBuilderForTransportEncryption(transportEncryptionSpecs);
 
         EvaluationOutcome outcome = tlsEvaluationStage.evaluate(
                 new MesosResourcePool(offer, Optional.of(Constants.ANY_ROLE)), podInfoBuilder);
@@ -212,18 +188,8 @@
                 .type(TransportEncryptionSpec.Type.TLS)
                 .build());
 
-<<<<<<< HEAD
-        TLSEvaluationStage evaluationStage = getDefaultTLSEvaluationStage();
-
-        Protos.Resource offeredResource = ResourceTestUtils.getUnreservedCpus(2.0);
-        Protos.Offer offer = OfferTestUtils.getOffer(offeredResource);
-
-        PodInfoBuilder podInfoBuilder = getPodInfoBuilderForTransportEncryption(
-                transportEncryptionSpecs);
-=======
-        Protos.Offer offer = OfferTestUtils.getOffer(ResourceTestUtils.getUnreservedScalar("cpus", 2.0));
-        PodInfoBuilder podInfoBuilder = getPodInfoBuilderForTransportEncryption(transportEncryptionSpecs);
->>>>>>> 9bc3249d
+        Protos.Offer offer = OfferTestUtils.getOffer(ResourceTestUtils.getUnreservedCpus(2.0));
+        PodInfoBuilder podInfoBuilder = getPodInfoBuilderForTransportEncryption(transportEncryptionSpecs);
 
         EvaluationOutcome outcome = tlsEvaluationStage.evaluate(
                 new MesosResourcePool(offer, Optional.of(Constants.ANY_ROLE)), podInfoBuilder);
