--- conflicted
+++ resolved
@@ -66,7 +66,6 @@
     protected final Collection<ConfigurationValidator<ServiceSpecification>> configValidators;
     protected final Optional<Integer> permanentFailureTimeoutSec;
     protected final Integer destructiveRecoveryDelaySec;
-    private final RecoveryRequirementProvider recoveryRequirementProvider;
 
     protected SchedulerDriver driver;
     protected OfferRequirementProvider offerRequirementProvider;
@@ -108,51 +107,10 @@
      *                   has been registered with mesos as indicated by a call to {@link
      *                   DefaultScheduler#registered(SchedulerDriver,
      *                   org.apache.mesos.Protos.FrameworkID, org.apache.mesos.Protos.MasterInfo)
-<<<<<<< HEAD
      * @param configStore framework config storage, which must not be written to before the scheduler
      *                    has been registered with mesos as indicated by a call to {@link
      *                    DefaultScheduler#registered(SchedulerDriver,
      *                    org.apache.mesos.Protos.FrameworkID, org.apache.mesos.Protos.MasterInfo)
-=======
-     * @see #createStateStore(String, String)
-     */
-    public static DefaultScheduler create(ServiceSpecification serviceSpecification, StateStore stateStore) {
-        PlanFactory deployPlanFactory =
-                new DefaultPlanFactory(new DefaultPhaseFactory(new DefaultStepFactory(stateStore)));
-        return create(
-                serviceSpecification.getName(),
-                new DefaultPlanManager(deployPlanFactory.getPlan(serviceSpecification)),
-                stateStore);
-    }
-
-    /**
-     * Returns a new {@link DefaultScheduler} instance using the provided
-     * {@code frameworkName} and {@link PlanManager} stack, and the default ZK location for
-     * framework state.
-     *
-     * @param frameworkName the name of the framework (service name)
-     * @param deploymentPlanManager the deployment plan to be used by this service
-     * @see DcosConstants#MESOS_MASTER_ZK_CONNECTION_STRING
-     */
-    public static DefaultScheduler create(String frameworkName, PlanManager deploymentPlanManager) {
-        return create(
-                frameworkName,
-                deploymentPlanManager,
-                createStateStore(frameworkName, DcosConstants.MESOS_MASTER_ZK_CONNECTION_STRING));
-    }
-
-    /**
-     * Returns a new {@link DefaultScheduler} instance using the provided
-     * {@code frameworkName}, {@link PlanManager} stack, and {@link StateStore}, but with default
-     * recovery durations.
-     *
-     * @param frameworkName the name of the framework (service name)
-     * @param deploymentPlanManager the deployment plan to be used by this service
-     * @param stateStore framework state storage, which must not be written to before the scheduler
-     *                   has been registered with mesos as indicated by a call to {@link
-     *                   DefaultScheduler#registered(SchedulerDriver,
-     *                   org.apache.mesos.Protos.FrameworkID, org.apache.mesos.Protos.MasterInfo)
->>>>>>> 5f115522
      * @see #createStateStore(String, String)
      */
     public static DefaultScheduler create(
@@ -182,7 +140,6 @@
      * @see DcosConstants#MESOS_MASTER_ZK_CONNECTION_STRING
      */
     public static DefaultScheduler create(
-<<<<<<< HEAD
             ServiceSpecification serviceSpecification,
             Optional<Integer> permanentFailureTimeoutSec,
             Integer destructiveRecoveryDelaySec) {
@@ -195,18 +152,6 @@
                         serviceSpecification.getName(),
                         DcosConstants.MESOS_MASTER_ZK_CONNECTION_STRING),
                 defaultConfigValidators(),
-=======
-            String frameworkName,
-            PlanManager deployPlanManager,
-            StateStore stateStore,
-            Optional<Integer> permanentFailureTimeoutSec,
-            Integer destructiveRecoveryDelaySec) {
-        return create(
-                frameworkName,
-                deployPlanManager,
-                stateStore,
-                new DefaultRecoveryRequirementProvider(),
->>>>>>> 5f115522
                 permanentFailureTimeoutSec,
                 destructiveRecoveryDelaySec);
     }
@@ -235,23 +180,15 @@
     public static DefaultScheduler create(
             ServiceSpecification serviceSpecification,
             StateStore stateStore,
-<<<<<<< HEAD
             ConfigStore<ServiceSpecification> configStore,
             Collection<ConfigurationValidator<ServiceSpecification>> configValidators,
-=======
-            RecoveryRequirementProvider recoveryRequirementProvider,
->>>>>>> 5f115522
             Optional<Integer> permanentFailureTimeoutSec,
             Integer destructiveRecoveryDelaySec) {
         return new DefaultScheduler(
                 serviceSpecification,
                 stateStore,
-<<<<<<< HEAD
                 configStore,
                 configValidators,
-=======
-                recoveryRequirementProvider,
->>>>>>> 5f115522
                 permanentFailureTimeoutSec,
                 destructiveRecoveryDelaySec);
     }
@@ -319,22 +256,14 @@
     protected DefaultScheduler(
             ServiceSpecification serviceSpecification,
             StateStore stateStore,
-<<<<<<< HEAD
             ConfigStore<ServiceSpecification> configStore,
             Collection<ConfigurationValidator<ServiceSpecification>> configValidators,
-=======
-            RecoveryRequirementProvider recoveryRequirementProvider,
->>>>>>> 5f115522
             Optional<Integer> permanentFailureTimeoutSec,
             Integer destructiveRecoveryDelaySec) {
         this.serviceSpecification = serviceSpecification;
         this.stateStore = stateStore;
-<<<<<<< HEAD
         this.configStore = configStore;
         this.configValidators = configValidators;
-=======
-        this.recoveryRequirementProvider = recoveryRequirementProvider;
->>>>>>> 5f115522
         this.permanentFailureTimeoutSec = permanentFailureTimeoutSec;
         this.destructiveRecoveryDelaySec = destructiveRecoveryDelaySec;
     }
@@ -422,7 +351,6 @@
         recoveryPlanManager = new DefaultRecoveryPlanManager(
                 stateStore,
                 taskSpecificationProvider,
-                offerRequirementProvider,
                 new DefaultRecoveryRequirementProvider(offerRequirementProvider, taskSpecificationProvider),
                 new TimedLaunchConstrainer(Duration.ofSeconds(destructiveRecoveryDelaySec)),
                 permanentFailureTimeoutSec.isPresent()
