--- conflicted
+++ resolved
@@ -35,14 +35,11 @@
     @JsonProperty("discovery-spec")
     Optional<DiscoverySpec> getDiscovery();
 
-<<<<<<< HEAD
-    @JsonProperty("task-kill-grace-period-seconds")
+    @JsonProperty("kill-grace-period")
     Integer getTaskKillGracePeriodSeconds();
-=======
+
     @JsonProperty("transport-encryption")
     Collection<TransportEncryptionSpec> getTransportEncryption();
-
->>>>>>> 0f4bfe95
 
     static String getInstanceName(PodInstance podInstance, TaskSpec taskSpec) {
         return getInstanceName(podInstance, taskSpec.getName());
