--- conflicted
+++ resolved
@@ -16,13 +16,9 @@
     private final Protos.CommandInfo command;
     private final Collection<VolumeSpecification> volumes;
     private Collection<ResourceSpecification> resources;
-<<<<<<< HEAD
     private Collection<ConfigFileSpecification> configs;
     private final Optional<PlacementRuleGenerator> placement;
-=======
-    private Optional<PlacementRuleGenerator> placement;
     private Optional<Protos.HealthCheck> healthCheck;
->>>>>>> c091365a
 
     public TestTaskSpecification(TaskSpecification taskSpecification) {
         this.name = taskSpecification.getName();
