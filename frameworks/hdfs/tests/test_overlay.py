from xml.etree import ElementTree

import pytest
import retrying

import sdk_cmd
import sdk_install
import sdk_marathon
import sdk_networks
import sdk_tasks

from tests import config


@pytest.fixture(scope="module", autouse=True)
def configure_package(configure_security):
    try:
        sdk_install.uninstall(config.PACKAGE_NAME, config.SERVICE_NAME)
        sdk_install.install(
            config.PACKAGE_NAME,
            config.SERVICE_NAME,
            config.DEFAULT_TASK_COUNT,
            additional_options=sdk_networks.ENABLE_VIRTUAL_NETWORKS_OPTIONS,
            timeout_seconds=30 * 60,
        )

        yield  # let the test session execute
    finally:
        sdk_install.uninstall(config.PACKAGE_NAME, config.SERVICE_NAME)


@pytest.fixture(autouse=True)
def pre_test_setup():
    config.check_healthy(service_name=config.SERVICE_NAME)


@pytest.fixture(scope="module", autouse=True)
def hdfs_client():
    try:
        client = config.get_hdfs_client_app(config.SERVICE_NAME)
        sdk_marathon.install_app(client)
        yield client

    finally:
        sdk_marathon.destroy_app(client["id"])


@pytest.mark.overlay
@pytest.mark.sanity
@pytest.mark.dcos_min_version("1.9")
def test_tasks_on_overlay():
    tasks = sdk_tasks.check_task_count(config.SERVICE_NAME, config.DEFAULT_TASK_COUNT)
    for task in tasks:
        sdk_networks.check_task_network(task.name)


@pytest.mark.overlay
@pytest.mark.sanity
@pytest.mark.dcos_min_version("1.9")
def test_endpoints_on_overlay():
<<<<<<< HEAD
    endpoint_names = sdk_networks.get_endpoint_names(config.PACKAGE_NAME, config.SERVICE_NAME)
    assert set(endpoint_names) == set(["hdfs-site.xml", "core-site.xml"])
    for endpoint_name in endpoint_names:
        # Validate that XML is parseable:
        ElementTree.fromstring(sdk_networks.get_endpoint(config.PACKAGE_NAME, config.SERVICE_NAME, endpoint_name, json=False))
=======
    observed_endpoints = sdk_networks.get_and_test_endpoints(
        config.PACKAGE_NAME, config.SERVICE_NAME, "", 2
    )
    expected_endpoints = ["hdfs-site.xml", "core-site.xml"]
    for endpoint in expected_endpoints:
        assert endpoint in observed_endpoints, "missing {} endpoint".format(endpoint)
        xmlout = sdk_networks.get_endpoint_string(
            config.PACKAGE_NAME, config.SERVICE_NAME, endpoint
        )
        ElementTree.fromstring(xmlout)
>>>>>>> e1170393


@pytest.mark.overlay
@pytest.mark.sanity
@pytest.mark.data_integrity
@pytest.mark.dcos_min_version("1.9")
def test_write_and_read_data_on_overlay(hdfs_client):
    test_filename = config.get_unique_filename("test_data_overlay")
    config.hdfs_client_write_data(test_filename)
    config.hdfs_client_read_data(test_filename)
    config.check_healthy(config.SERVICE_NAME)


@pytest.mark.data_integrity
@pytest.mark.sanity
def test_integrity_on_data_node_failure(hdfs_client):
    """
    Verifies proper data replication among data nodes.
    """
    test_filename = config.get_unique_filename("test_datanode_fail")

    # An HDFS write will only successfully return when the data replication has taken place
    config.hdfs_client_write_data(test_filename)

    # Should have 3 data nodes (data-0,1,2), kill 2 of them:
    data_tasks = sdk_tasks.get_service_tasks(config.SERVICE_NAME, "data")
    for idx in range(2):
        sdk_cmd.kill_task_with_pattern("DataNode", "nobody", agent_host=data_tasks[idx].host)

    config.hdfs_client_read_data(test_filename)

    config.check_healthy(config.SERVICE_NAME)


@pytest.mark.data_integrity
@pytest.mark.sanity
def test_integrity_on_name_node_failure(hdfs_client):
    """
    The first name node (name-0-node) is the active name node by default when HDFS gets installed.
    This test checks that it is possible to write and read data after the active name node fails
    so as to verify a failover sustains expected functionality.
    """

    @retrying.retry(
        wait_fixed=1000,
        stop_max_delay=config.DEFAULT_HDFS_TIMEOUT * 1000
    )
    def _get_active_name_node():
        for candidate in ("name-0-node", "name-1-node"):
            if is_name_node_active(candidate):
                return candidate
        raise Exception("Failed to determine active name node")

    active_name_node = _get_active_name_node()
    sdk_cmd.kill_task_with_pattern(
        "NameNode",
        "nobody",
        agent_host=sdk_tasks.get_service_tasks(config.SERVICE_NAME, active_name_node)[0].host,
    )

    # After the previous active namenode was killed, the opposite namenode should marked active:
    if active_name_node == "name-1-node":
        new_active_name_node = "name-0-node"
    else:
        new_active_name_node = "name-1-node"

    @retrying.retry(
        wait_fixed=1000,
        stop_max_delay=config.DEFAULT_HDFS_TIMEOUT * 1000,
        retry_on_result=lambda res: not res,
    )
    def _wait_for_failover_to_complete(namenode):
        return is_name_node_active(namenode)

    _wait_for_failover_to_complete(new_active_name_node)

    test_filename = config.get_unique_filename("test_namenode_fail")

    config.hdfs_client_write_data(test_filename)
    config.hdfs_client_read_data(test_filename)

    config.check_healthy(config.SERVICE_NAME)


def is_name_node_active(namenode):
    success, stdout, _ = config.run_client_command(config.hadoop_command("haadmin -getServiceState {}".format(namenode)))
    return success and stdout.strip() == "active"<|MERGE_RESOLUTION|>--- conflicted
+++ resolved
@@ -58,24 +58,11 @@
 @pytest.mark.sanity
 @pytest.mark.dcos_min_version("1.9")
 def test_endpoints_on_overlay():
-<<<<<<< HEAD
     endpoint_names = sdk_networks.get_endpoint_names(config.PACKAGE_NAME, config.SERVICE_NAME)
     assert set(endpoint_names) == set(["hdfs-site.xml", "core-site.xml"])
     for endpoint_name in endpoint_names:
         # Validate that XML is parseable:
-        ElementTree.fromstring(sdk_networks.get_endpoint(config.PACKAGE_NAME, config.SERVICE_NAME, endpoint_name, json=False))
-=======
-    observed_endpoints = sdk_networks.get_and_test_endpoints(
-        config.PACKAGE_NAME, config.SERVICE_NAME, "", 2
-    )
-    expected_endpoints = ["hdfs-site.xml", "core-site.xml"]
-    for endpoint in expected_endpoints:
-        assert endpoint in observed_endpoints, "missing {} endpoint".format(endpoint)
-        xmlout = sdk_networks.get_endpoint_string(
-            config.PACKAGE_NAME, config.SERVICE_NAME, endpoint
-        )
-        ElementTree.fromstring(xmlout)
->>>>>>> e1170393
+        ElementTree.fromstring(sdk_networks.get_endpoint_string(config.PACKAGE_NAME, config.SERVICE_NAME, endpoint_name))
 
 
 @pytest.mark.overlay
