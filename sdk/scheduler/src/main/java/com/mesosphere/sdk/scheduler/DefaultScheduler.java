package com.mesosphere.sdk.scheduler;

import com.google.common.annotations.VisibleForTesting;
import com.google.protobuf.TextFormat;
import com.mesosphere.sdk.api.*;
import com.mesosphere.sdk.api.types.EndpointProducer;
import com.mesosphere.sdk.api.types.StringPropertyDeserializer;
import com.mesosphere.sdk.dcos.Capabilities;
import com.mesosphere.sdk.offer.*;
import com.mesosphere.sdk.offer.evaluate.OfferEvaluator;
import com.mesosphere.sdk.offer.taskdata.AuxLabelAccess;
import com.mesosphere.sdk.scheduler.plan.*;
import com.mesosphere.sdk.scheduler.recovery.*;
import com.mesosphere.sdk.scheduler.recovery.constrain.LaunchConstrainer;
import com.mesosphere.sdk.scheduler.recovery.constrain.TimedLaunchConstrainer;
import com.mesosphere.sdk.scheduler.recovery.constrain.UnconstrainedLaunchConstrainer;
import com.mesosphere.sdk.scheduler.recovery.monitor.FailureMonitor;
import com.mesosphere.sdk.scheduler.recovery.monitor.NeverFailureMonitor;
import com.mesosphere.sdk.scheduler.recovery.monitor.TimedFailureMonitor;
import com.mesosphere.sdk.specification.ReplacementFailurePolicy;
import com.mesosphere.sdk.specification.ServiceSpec;
import com.mesosphere.sdk.state.*;
import com.mesosphere.sdk.storage.Persister;
import com.mesosphere.sdk.storage.PersisterException;
import org.apache.mesos.Protos;
import org.apache.mesos.SchedulerDriver;
import org.slf4j.Logger;
import org.slf4j.LoggerFactory;

import java.time.Duration;
import java.util.*;
import java.util.stream.Collectors;

/**
 * This scheduler when provided with a ServiceSpec will deploy the service and recover from encountered faults
 * when possible.  Changes to the ServiceSpec will result in rolling configuration updates, or the creation of
 * new Tasks where applicable.
 */
public class DefaultScheduler extends AbstractScheduler {

    private static final Logger LOGGER = LoggerFactory.getLogger(DefaultScheduler.class);

    private final ServiceSpec serviceSpec;
    private final Collection<Plan> plans;
    private final Optional<RecoveryPlanOverriderFactory> recoveryPlanOverriderFactory;
    private final TaskKiller taskKiller;
    private final OfferAccepter offerAccepter;

    private final Collection<Object> resources;
    private final PlansResource plansResource;
    private final PodResource podResource;

    private SchedulerDriver driver;
    private PlanCoordinator planCoordinator;

    /**
     * Creates a new {@link SchedulerBuilder} based on the provided {@link ServiceSpec} describing the service,
     * including details such as the service name, the pods/tasks to be deployed, and the plans describing how the
     * deployment should be organized.
     */
    public static SchedulerBuilder newBuilder(ServiceSpec serviceSpec, SchedulerFlags schedulerFlags)
            throws PersisterException {
        return new SchedulerBuilder(serviceSpec, schedulerFlags);
    }

    /**
     * Creates a new {@link SchedulerBuilder} based on the provided {@link ServiceSpec} describing the service,
     * including details such as the service name, the pods/tasks to be deployed, and the plans describing how the
     * deployment should be organized.
     */
    @VisibleForTesting
    public static SchedulerBuilder newBuilder(
            ServiceSpec serviceSpec,
            SchedulerFlags schedulerFlags,
            Persister persister) throws PersisterException {
        return new SchedulerBuilder(serviceSpec, schedulerFlags, persister);
    }

    /**
     * Creates a new DefaultScheduler. See information about parameters in {@link SchedulerBuilder}.
     */
    protected DefaultScheduler(
            ServiceSpec serviceSpec,
            SchedulerFlags schedulerFlags,
            Collection<Object> customResources,
            Collection<Plan> plans,
            StateStore stateStore,
            ConfigStore<ServiceSpec> configStore,
            Map<String, EndpointProducer> customEndpointProducers,
            Optional<RecoveryPlanOverriderFactory> recoveryPlanOverriderFactory) {
        super(stateStore, configStore, schedulerFlags);
        this.serviceSpec = serviceSpec;
        this.plans = plans;
        this.recoveryPlanOverriderFactory = recoveryPlanOverriderFactory;
        this.taskKiller = new DefaultTaskKiller(new DefaultTaskFailureListener(stateStore, configStore));
        this.offerAccepter = new OfferAccepter(
                Collections.singletonList(new PersistentLaunchRecorder(stateStore, serviceSpec)));

        resources = new ArrayList<>();
        resources.addAll(customResources);
        resources.add(new ArtifactResource(configStore));
        resources.add(new ConfigResource<>(configStore));
        EndpointsResource endpointsResource = new EndpointsResource(stateStore, serviceSpec.getName());
        for (Map.Entry<String, EndpointProducer> entry : customEndpointProducers.entrySet()) {
            endpointsResource.setCustomEndpoint(entry.getKey(), entry.getValue());
        }
        resources.add(endpointsResource);
        this.plansResource = new PlansResource();
        resources.add(this.plansResource);
        this.podResource = new PodResource(stateStore);
        resources.add(podResource);
        resources.add(new StateResource(stateStore, new StringPropertyDeserializer()));
    }

    @Override
    public Collection<Object> getResources() {
        return resources;
    }

    @Override
    protected void initialize(SchedulerDriver driver) throws Exception {
        this.driver = driver;

        // NOTE: We wait until this point to perform any work using configStore/stateStore.
        // We specifically avoid writing any data to ZK before registered() has been called.

        taskKiller.setSchedulerDriver(driver);
        planCoordinator = getPlanCoordinator(taskKiller, offerAccepter);
        killUnneededTasks(stateStore, taskKiller, PlanUtils.getLaunchableTasks(plans));

        plansResource.setPlanManagers(planCoordinator.getPlanManagers());
        podResource.setTaskKiller(taskKiller);
    }

    private PlanCoordinator getPlanCoordinator(TaskKiller taskKiller, OfferAccepter offerAccepter)
            throws ConfigStoreException {
        final Collection<PlanManager> planManagers = new ArrayList<>();

        // 1a. Deployment plan manager
        PlanManager deploymentPlanManager = new DefaultPlanManager(SchedulerUtils.getDeployPlan(plans).get());
        // All plans are initially created with an interrupted strategy. We generally don't want the deployment plan to
        // start out interrupted. CanaryStrategy is an exception which explicitly indicates that the deployment plan
        // should start out interrupted, but CanaryStrategies are only applied to individual Phases, not the Plan as a
        // whole.
        deploymentPlanManager.getPlan().proceed();
        planManagers.add(deploymentPlanManager);

        // 1b. Recovery plan manager
        List<RecoveryPlanOverrider> overrideRecoveryPlanManagers = new ArrayList<>();
        if (recoveryPlanOverriderFactory.isPresent()) {
            LOGGER.info("Adding overriding recovery plan manager.");
            overrideRecoveryPlanManagers.add(recoveryPlanOverriderFactory.get().create(stateStore, plans));
        }
        final LaunchConstrainer launchConstrainer;
        final FailureMonitor failureMonitor;
        if (serviceSpec.getReplacementFailurePolicy().isPresent()) {
            ReplacementFailurePolicy failurePolicy = serviceSpec.getReplacementFailurePolicy().get();
            launchConstrainer = new TimedLaunchConstrainer(
                    Duration.ofMinutes(failurePolicy.getMinReplaceDelayMin()));
            failureMonitor = new TimedFailureMonitor(
                    Duration.ofMinutes(failurePolicy.getPermanentFailureTimoutMin()),
                    stateStore,
                    configStore);
        } else {
            launchConstrainer = new UnconstrainedLaunchConstrainer();
            failureMonitor = new NeverFailureMonitor();
        }
        planManagers.add(new DefaultRecoveryPlanManager(
                stateStore,
                configStore,
                PlanUtils.getLaunchableTasks(plans),
                launchConstrainer,
                failureMonitor,
                overrideRecoveryPlanManagers));

        // 1c. Other (non-deploy) plans
        planManagers.addAll(plans.stream()
                .filter(plan -> !plan.isDeployPlan())
                .map(DefaultPlanManager::new)
                .collect(Collectors.toList()));

        // 2. Finally, the Plan Scheduler
        PlanScheduler planScheduler = new DefaultPlanScheduler(
                offerAccepter,
                new OfferEvaluator(
                        stateStore,
                        serviceSpec.getName(),
                        configStore.getTargetConfig(),
                        schedulerFlags,
                        Capabilities.getInstance().supportsDefaultExecutor()),
                stateStore,
                taskKiller);

        return new DefaultPlanCoordinator(planManagers, planScheduler);
    }

    private static void killUnneededTasks(StateStore stateStore, TaskKiller taskKiller, Set<String> taskToDeployNames) {
        Set<Protos.TaskInfo> taskInfos = stateStore.fetchTasks().stream()
                .filter(taskInfo -> !taskToDeployNames.contains(taskInfo.getName()))
                .collect(Collectors.toSet());

        Set<Protos.TaskID> taskIds = taskInfos.stream()
                .map(taskInfo -> taskInfo.getTaskId())
                .collect(Collectors.toSet());

        // Clear the TaskIDs from the TaskInfos so we drop all future TaskStatus Messages
        Set<Protos.TaskInfo> cleanedTaskInfos = taskInfos.stream()
                .map(taskInfo -> taskInfo.toBuilder())
                .map(builder -> builder.setTaskId(Protos.TaskID.newBuilder().setValue("")).build())
                .collect(Collectors.toSet());

        // Remove both TaskInfo and TaskStatus, then store the cleaned TaskInfo one at a time to limit damage in the
        // event of an untimely scheduler crash
        for (Protos.TaskInfo taskInfo : cleanedTaskInfos) {
            stateStore.clearTask(taskInfo.getName());
            stateStore.storeTasks(Arrays.asList(taskInfo));
        }

        taskIds.forEach(taskID -> taskKiller.killTask(taskID, RecoveryType.NONE));
    }

<<<<<<< HEAD
    @Override
    protected void processOfferSet(List<Protos.Offer> offers) {
=======
    protected void executePlans(List<Protos.Offer> offers) {
>>>>>>> 713af417
        List<Protos.Offer> localOffers = new ArrayList<>(offers);

        // Coordinate amongst all the plans via PlanCoordinator.
        final List<Protos.OfferID> acceptedOffers = new ArrayList<>();
        acceptedOffers.addAll(planCoordinator.processOffers(driver, localOffers));
        LOGGER.info("Offers accepted by plan coordinator: {}",
                acceptedOffers.stream().map(Protos.OfferID::getValue).collect(Collectors.toList()));

        List<Protos.Offer> unusedOffers = OfferUtils.filterOutAcceptedOffers(localOffers, acceptedOffers);

        // Resource Cleaning:
        // A ResourceCleaner ensures that reserved Resources are not leaked.  It is possible that an Agent may
        // become inoperable for long enough that Tasks resident there were relocated.  However, this Agent may
        // return at a later point and begin offering reserved Resources again.  To ensure that these unexpected
        // reserved Resources are returned to the Mesos Cluster, the Resource Cleaner performs all necessary
        // UNRESERVE and DESTROY (in the case of persistent volumes) Operations.
        // Note: If there are unused reserved resources on a dirtied offer, then it will be cleaned in the next
        // offer cycle.
        // Note: We reconstruct the instance every cycle to trigger internal reevaluation of expected resources.
        ResourceCleanerScheduler cleanerScheduler =
                new ResourceCleanerScheduler(new DefaultResourceCleaner(stateStore), offerAccepter);
        List<Protos.OfferID> cleanedOffers = cleanerScheduler.resourceOffers(driver, unusedOffers);
        LOGGER.info("Offers accepted by resource cleaner: {}", cleanedOffers);
        acceptedOffers.addAll(cleanedOffers);

        LOGGER.info("Total accepted offers: {}",
                acceptedOffers.stream().map(Protos.OfferID::getValue).collect(Collectors.toList()));

        unusedOffers = OfferUtils.filterOutAcceptedOffers(localOffers, acceptedOffers);
        LOGGER.info("Unused offers to be declined: {}",
                unusedOffers.stream().map(offer -> offer.getId().getValue()).collect(Collectors.toList()));

        // Decline remaining offers.
        OfferUtils.declineOffers(driver, unusedOffers);
    }

    @Override
    protected void processStatusUpdate(Protos.TaskStatus status) {
        // Store status, then pass status to PlanManager => Plan => Steps
        String taskName = StateStoreUtils.getTaskName(stateStore, status);
        Optional<Protos.TaskStatus> lastStatus = stateStore.fetchStatus(taskName);

        stateStore.storeStatus(taskName, status);
        planCoordinator.getPlanManagers().forEach(planManager -> planManager.update(status));

        if (lastStatus.isPresent() &&
                AuxLabelAccess.isInitialLaunch(lastStatus.get()) &&
                TaskUtils.isRecoveryNeeded(status)) {
            // The initial launch of this task failed. Give up and try again with a clean slate.
            LOGGER.warn("Task {} appears to have failed its initial launch. Marking pod for permanent recovery. " +
                    "Prior status was: {}",
                    taskName, TextFormat.shortDebugString(lastStatus.get()));
            taskKiller.killTask(status.getTaskId(), RecoveryType.PERMANENT);
        }

        // If the TaskStatus contains an IP Address, store it as a property in the StateStore.
        // We expect the TaskStatus to contain an IP address in both Host or CNI networking.
        // Currently, we are always _missing_ the IP Address on TASK_LOST. We always expect it
        // on TASK_RUNNINGs
        if (status.hasContainerStatus() &&
                status.getContainerStatus().getNetworkInfosCount() > 0 &&
                status.getContainerStatus().getNetworkInfosList().stream()
                        .anyMatch(networkInfo -> networkInfo.getIpAddressesCount() > 0)) {
            // Map the TaskStatus to a TaskInfo. The map will throw a StateStoreException if no such
            // TaskInfo exists.
            try {
                StateStoreUtils.storeTaskStatusAsProperty(stateStore, taskName, status);
            } catch (StateStoreException e) {
                LOGGER.warn("Unable to store network info for status update: " + status, e);
            }
        }
    }

    @Override
    protected Collection<PlanManager> getPlanManagers() {
        return planCoordinator.getPlanManagers();
    }
}<|MERGE_RESOLUTION|>--- conflicted
+++ resolved
@@ -219,12 +219,8 @@
         taskIds.forEach(taskID -> taskKiller.killTask(taskID, RecoveryType.NONE));
     }
 
-<<<<<<< HEAD
-    @Override
-    protected void processOfferSet(List<Protos.Offer> offers) {
-=======
+    @Override
     protected void executePlans(List<Protos.Offer> offers) {
->>>>>>> 713af417
         List<Protos.Offer> localOffers = new ArrayList<>(offers);
 
         // Coordinate amongst all the plans via PlanCoordinator.
