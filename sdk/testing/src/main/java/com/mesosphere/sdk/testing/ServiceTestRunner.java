package com.mesosphere.sdk.testing;

import com.mesosphere.sdk.config.validate.ConfigValidator;
import com.mesosphere.sdk.dcos.Capabilities;
import com.mesosphere.sdk.framework.FrameworkConfig;
import com.mesosphere.sdk.framework.FrameworkScheduler;
import com.mesosphere.sdk.framework.TaskKiller;
import com.mesosphere.sdk.framework.TokenBucket;
import com.mesosphere.sdk.offer.Constants;
import com.mesosphere.sdk.offer.LoggingUtils;
import com.mesosphere.sdk.offer.evaluate.PodInfoBuilder;
import com.mesosphere.sdk.scheduler.AbstractScheduler;
import com.mesosphere.sdk.scheduler.DefaultScheduler;
import com.mesosphere.sdk.scheduler.SchedulerBuilder;
import com.mesosphere.sdk.scheduler.SchedulerConfig;
import com.mesosphere.sdk.scheduler.plan.DefaultPodInstance;
import com.mesosphere.sdk.scheduler.recovery.RecoveryPlanOverriderFactory;
import com.mesosphere.sdk.specification.*;
import com.mesosphere.sdk.specification.yaml.RawServiceSpec;
import com.mesosphere.sdk.specification.yaml.TemplateUtils;
import com.mesosphere.sdk.state.FrameworkStore;
import com.mesosphere.sdk.storage.MemPersister;
import com.mesosphere.sdk.storage.Persister;

import org.apache.mesos.Protos;
import org.apache.mesos.SchedulerDriver;
import org.mockito.Mockito;
import org.slf4j.Logger;

import java.io.File;
import java.time.Duration;
import java.util.*;

/**
 * Exercises the service's packaging and Service Specification YAML file by building a Scheduler object against it, then
 * optionally running a series of {@link SimulationTick}s against the result.
 */
public class ServiceTestRunner {

    private static final Logger LOGGER = LoggingUtils.getLogger(ServiceTestRunner.class);
    private static final Random RANDOM = new Random();

    static final Protos.Value EXECUTOR_CPUS;
    static {
        Protos.Value.Builder scalarBuilder = Protos.Value.newBuilder().setType(Protos.Value.Type.SCALAR);
        // Arbitrary value:
        scalarBuilder.getScalarBuilder().setValue(0.1);
        EXECUTOR_CPUS = scalarBuilder.build();
    }

    /**
     * Common environment variables that are injected into tasks automatically by the cluster.
     * We inject test values when exercising config rendering
     */
    private static final Map<String, String> DCOS_TASK_ENVVARS;
    static {
        DCOS_TASK_ENVVARS = new HashMap<>();
        DCOS_TASK_ENVVARS.put("MESOS_SANDBOX", "/path/to/mesos/sandbox");
        DCOS_TASK_ENVVARS.put("MESOS_CONTAINER_IP", "999.987.654.321");
        DCOS_TASK_ENVVARS.put("STATSD_UDP_HOST", "999.123.456.789");
        DCOS_TASK_ENVVARS.put("STATSD_UDP_PORT", "99999");
    }

    private final File specPath;
    private File configTemplateDir;
    private Persister persister = MemPersister.newBuilder().build();
    private ClusterState oldClusterState = null;
    private final Map<String, String> cosmosOptions = new HashMap<>();
    private final Map<String, String> buildTemplateParams = new HashMap<>();
    private final Map<String, String> customSchedulerEnv = new HashMap<>();
    private final Map<String, Map<String, String>> customPodEnvs = new HashMap<>();
    private RecoveryPlanOverriderFactory recoveryManagerFactory;
    private Optional<String> multiServiceFrameworkName = Optional.empty();
    private List<ConfigValidator<ServiceSpec>> validators = new ArrayList<>();

    /**
     * Returns a {@link File} object for the service's {@code src/main/dist} directory. Does not check if the directory
     * actually exists.
     */
    public static File getDistDir() {
        return new File(System.getProperty("user.dir") + "/src/main/dist/");
    }

    /**
     * Returns a {@link File} object for a provided filename or relative path within the service's {@code src/main/dist}
     * directory. Does not check if the specified path actually exists.
     */
    public static File getDistFile(String specFilePath) {
        return new File(getDistDir(), specFilePath);
    }

    /**
     * Creates a new instance against the default {@code svc.yml} Service Specification YAML file.
     *
     * <p>WARNING: If you do not invoke the {@link #run()} method, your test will not run!
     */
    public ServiceTestRunner() {
        this("svc.yml");
    }

    /**
     * Creates a new instance against the provided Service Specification YAML filename within the service's
     * {@code src/main/dist} directory.
     *
     * <p>WARNING: If you do not invoke the {@link #run()} method, your test will not run!
     *
     * @param specDistFilename path to the Service Specification YAML file, relative to the {@code src/main/dist}
     *                         directory
     */
    public ServiceTestRunner(String specDistFilename) {
        this(getDistFile(specDistFilename));
    }

    /**
     * Creates a new instance against the provided Service Specification YAML path.
     *
     * <p>WARNING: If you do not invoke the {@link #run()} method, your test will not run!
     *
     * @param specPath path to the Service Specification YAML file, relative to the {@code dist} directory
     */
    public ServiceTestRunner(File specPath) {
        this.specPath = specPath;
        this.configTemplateDir = this.specPath.getParentFile();
    }

    /**
     * Equivalent of {@link #setOptions(String...)} for a {@link Map} instead of string pairs.
     *
     * @see #setOptions(String...)
     */
    public ServiceTestRunner setOptions(Map<String, String> optionMap) {
        this.cosmosOptions.clear();
        this.cosmosOptions.putAll(optionMap);
        return this;
    }

    /**
     * Configures the test with custom options as would be provided via an {@code options.json} file. If this is not
     * invoked then the service defaults from {@code config.json} are used for the test.
     *
     * @param optionKeyVals an even number of strings which will be unpacked as (key, value, key, value, ...), where the
     *     keys should be in {@code section1.section2.section3.name} form as an {@code options.json} file would have
     * @return {@code this}
     */
    public ServiceTestRunner setOptions(String... optionKeyVals) {
        return setOptions(toMap(optionKeyVals));
    }

    /**
     * Equivalent of {@link #setBuildTemplateParams(String...)} for a {@link Map} instead of string pairs.
     *
     * @see #setBuildTemplateParams(String...)
     */
    public ServiceTestRunner setBuildTemplateParams(Map<String, String> paramMap) {
        this.buildTemplateParams.clear();
        this.buildTemplateParams.putAll(paramMap);
        return this;
    }

    /**
     * Configures the test with custom template parameters to be applied against the Universe packaging, as would be
     * provided via {@code TEMPLATE_X} envvars when building the service. These are applied onto {@code config.json}
     * and {@code resource.json} for the test
     *
     * @param paramKeyVals an even number of strings which will be unpacked as (key, value, key, value, ...)
     * @return {@code this}
     */
    public ServiceTestRunner setBuildTemplateParams(String... paramKeyVals) {
        return setBuildTemplateParams(toMap(paramKeyVals));
    }

    /**
     * Configures the test with a custom configuration template location. By default config templates are expected to
     * be in the same directory as the Service Specification YAML file.
     *
     * @return {@code this}
     */
    public ServiceTestRunner setConfigTemplateDir(File configTemplateDir) {
        this.configTemplateDir = configTemplateDir;
        return this;
    }

    /**
     * Configures the test with the provided state from a prior run. This may be used to initialize a second simulation
     * with the state of a first simulation. Otherwise the simulation will be performed with empty state, simulating
     * an initial install.
     *
     * @param serviceTestResult the result from a previous simulation, from which state will be retrieved
     * @return {@code this}
     */
    public ServiceTestRunner setState(ServiceTestResult serviceTestResult) {
        this.persister = serviceTestResult.getPersister();
        this.oldClusterState = serviceTestResult.getClusterState();
        return this;
    }

    /**
     * Equivalent of {@link #setSchedulerEnv(String...)} for a {@link Map} instead of string pairs.
     *
     * @see #setSchedulerEnv(String...)
     */
    public ServiceTestRunner setSchedulerEnv(Map<String, String> schedulerEnvMap) {
        this.customSchedulerEnv.clear();
        this.customSchedulerEnv.putAll(schedulerEnvMap);
        return this;
    }

    /**
     * Configures the test with additional environment variables in the Scheduler beyond those which would be included
     * by the service's {@code marathon.json.mustache}. This may be useful for tests against custom Service
     * Specification YAML files which reference envvars that aren't also present in the packaging's Marathon definition.
     * These values will override any produced by the service's packaging.
     *
     * @param schedulerEnvKeyVals an even number of strings which will be unpacked as (key, value, key, value, ...)
     * @return {@code this}
     */
    public ServiceTestRunner setSchedulerEnv(String... schedulerEnvKeyVals) {
        setSchedulerEnv(toMap(schedulerEnvKeyVals));
        return this;
    }

    /**
     * Equivalent of {@link #setPodEnv(String, String...)} for a {@link Map} instead of string pairs.
     *
     * @see #setPodEnv(String, String...)
     */
    public ServiceTestRunner setPodEnv(String podType, Map<String, String> podEnvMap) {
        Map<String, String> podEnv = this.customPodEnvs.get(podType);
        if (podEnv == null) {
            podEnv = new HashMap<>();
            this.customPodEnvs.put(podType, podEnv);
        }
        podEnv.clear();
        podEnv.putAll(podEnvMap);
        return this;
    }

    /**
     * Configures the test with additional environment variables in the specified Pod, beyond those which would be
     * included by the Scheduler or by Mesos. This may be useful for services whose tasks configure environment
     * variables before rendering config files via execution of {@code bootstrap}.
     *
     * @param podType the pod to set the environment against
     * @param podEnvKeyVals an even number of strings which will be unpacked as (key, value, key, value, ...)
     * @return {@code this}
     */
    public ServiceTestRunner setPodEnv(String podType, String... podEnvKeyVals) {
        return setPodEnv(podType, toMap(podEnvKeyVals));
    }

    /**
     * Allows the specification of custom recovery logic just as in
     * {@link com.mesosphere.sdk.scheduler.SchedulerBuilder#setRecoveryManagerFactory(RecoveryPlanOverriderFactory)}.
     */
    public ServiceTestRunner setRecoveryManagerFactory(RecoveryPlanOverriderFactory recoveryManagerFactory) {
        this.recoveryManagerFactory = recoveryManagerFactory;
        return this;
    }

    /**
     * Adds a custom config validator to the validators to be used by the service.
     */
    public ServiceTestRunner addCustomValidator(ConfigValidator<ServiceSpec> validator) {
        this.validators.add(validator);
        return this;
    }
    /**
     * Simulates running the service within a configured namespace.
     *
     * Individual service tests shouldn't need to use this, it's more for testing features of the SDK itself.
     */
    public ServiceTestRunner enableMultiService(String frameworkName) {
        this.multiServiceFrameworkName = Optional.of(frameworkName);
        return this;
    }

    /**
     * Exercises the service's packaging and resulting Service Specification YAML file without running any simulation
     * afterwards.
     *
     * @return a {@link ServiceTestResult} containing the resulting scheduler environment and spec information
     * @throws Exception if the test failed
     */
    public ServiceTestResult run() throws Exception {
        return run(Collections.emptyList());
    }

    /**
     * Exercises the service's packaging and resulting Service Specification YAML file, then runs the provided
     * simulation ticks, if any are provided.
     *
     * @return a {@link ServiceTestResult} containing the resulting scheduler environment and spec information
     * @throws Exception if the test failed
     */
    public ServiceTestResult run(Collection<SimulationTick> ticks) throws Exception {
        SchedulerConfig mockSchedulerConfig = Mockito.mock(SchedulerConfig.class);
        Mockito.when(mockSchedulerConfig.getLibmesosURI()).thenReturn("test-libmesos-uri");
        Mockito.when(mockSchedulerConfig.getJavaURI()).thenReturn("test-java-uri");
        Mockito.when(mockSchedulerConfig.getBootstrapURI()).thenReturn("bootstrap-uri");
        Mockito.when(mockSchedulerConfig.getApiServerPort()).thenReturn(8080);
        Mockito.when(mockSchedulerConfig.getDcosSpace()).thenReturn("test-space");
        Mockito.when(mockSchedulerConfig.getAutoipTLD()).thenReturn("autoip.tld");
        Mockito.when(mockSchedulerConfig.getVipTLD()).thenReturn("vip.tld");
        Mockito.when(mockSchedulerConfig.getMarathonName()).thenReturn("test-marathon");
        Mockito.when(mockSchedulerConfig.getSchedulerRegion()).thenReturn(Optional.of("test-scheduler-region"));
        Mockito.when(mockSchedulerConfig.isSuppressEnabled()).thenReturn(true);
        Mockito.when(mockSchedulerConfig.getExecutorResources())
                .thenReturn(Collections.singletonMap(Constants.CPUS_RESOURCE_TYPE, EXECUTOR_CPUS));

        Capabilities mockCapabilities = Mockito.mock(Capabilities.class);
        Mockito.when(mockCapabilities.supportsGpuResource()).thenReturn(true);
        Mockito.when(mockCapabilities.supportsCNINetworking()).thenReturn(true);
        Mockito.when(mockCapabilities.supportsNamedVips()).thenReturn(true);
        Mockito.when(mockCapabilities.supportsRLimits()).thenReturn(true);
        Mockito.when(mockCapabilities.supportsPreReservedResources()).thenReturn(true);
        Mockito.when(mockCapabilities.supportsFileBasedSecrets()).thenReturn(true);
        Mockito.when(mockCapabilities.supportsEnvBasedSecretsProtobuf()).thenReturn(true);
        Mockito.when(mockCapabilities.supportsEnvBasedSecretsDirectiveLabel()).thenReturn(true);
        Mockito.when(mockCapabilities.supportsDomains()).thenReturn(true);
        Mockito.when(mockCapabilities.supportsProfileMountVolumes()).thenReturn(true);
        Mockito.when(mockCapabilities.supportsSeccomp()).thenReturn(true);
<<<<<<< HEAD
        Mockito.when(mockCapabilities.supportsShm()).thenReturn(true);
=======
>>>>>>> bbd00cf1
        Capabilities.overrideCapabilities(mockCapabilities);

        // Disable background TaskKiller thread, to avoid erroneous kill invocations
        TaskKiller.reset(false);

        Map<String, String> schedulerEnvironment =
                CosmosRenderer.renderSchedulerEnvironment(cosmosOptions, buildTemplateParams);
        schedulerEnvironment.putAll(customSchedulerEnv);

        // Test 1: Does RawServiceSpec render?
        RawServiceSpec rawServiceSpec = RawServiceSpec.newBuilder(specPath)
                .setEnv(schedulerEnvironment)
                .enableStrictRendering()
                .build();

        // Test 2: Does ServiceSpec render?
        ServiceSpec serviceSpec = DefaultServiceSpec.newGenerator(
                rawServiceSpec, mockSchedulerConfig, schedulerEnvironment, configTemplateDir).build();

        // Test 3: Does the scheduler build?
        SchedulerBuilder schedulerBuilder = DefaultScheduler.newBuilder(serviceSpec, mockSchedulerConfig, persister)
                .setPlansFrom(rawServiceSpec)
                .setRecoveryManagerFactory(recoveryManagerFactory)
                .setCustomConfigValidators(validators);
        if (multiServiceFrameworkName.isPresent()) {
            schedulerBuilder.enableMultiService(multiServiceFrameworkName.get());
        }
        AbstractScheduler abstractScheduler = schedulerBuilder.build();
        FrameworkScheduler frameworkScheduler =
                new FrameworkScheduler(
                        FrameworkConfig.fromRawServiceSpec(rawServiceSpec).getAllResourceRoles(),
                        mockSchedulerConfig,
                        persister,
                        new FrameworkStore(persister),
                        abstractScheduler)
                .setApiServerStarted()
                .setReviveTokenBucket(TokenBucket.newBuilder().acquireInterval(Duration.ZERO).build())
                .disableThreading();

        // Test 4: Can we render the per-task config templates without any missing values?
        Collection<ServiceTestResult.TaskConfig> taskConfigs = getTaskConfigs(serviceSpec, mockSchedulerConfig);

        // Test 5: Run simulation, if any was provided
        ClusterState clusterState;
        if (oldClusterState == null) {
            // Initialize new cluster state
            clusterState = ClusterState.create(serviceSpec, abstractScheduler);
        } else {
            // Carry over prior cluster state
            clusterState = ClusterState.withUpdatedConfig(oldClusterState, serviceSpec, abstractScheduler);
        }
        SchedulerDriver mockDriver = Mockito.mock(SchedulerDriver.class);
        for (SimulationTick tick : ticks) {
            if (tick instanceof Expect) {
                LOGGER.info("EXPECT: {}", tick.getDescription());
                try {
                    ((Expect) tick).expect(clusterState, mockDriver);
                } catch (Throwable e) {
                    throw buildSimulationError(ticks, tick, e);
                }
            } else if (tick instanceof Send) {
                LOGGER.info("SEND:   {}", tick.getDescription());
                try {
                    ((Send) tick).send(clusterState, mockDriver, frameworkScheduler);
                } catch (Throwable e) {
                    throw buildSimulationError(ticks, tick, e);
                }
            } else {
                throw new IllegalArgumentException(String.format("Unrecognized tick type: %s", tick));
            }
        }

        // Reset Capabilities API to default behavior:
        Capabilities.overrideCapabilities(null);

        // Re-enable background TaskKiller thread for other tests:
        TaskKiller.reset(true);

        return new ServiceTestResult(
                serviceSpec, rawServiceSpec, schedulerEnvironment, taskConfigs, persister, clusterState);
    }

    private static AssertionError buildSimulationError(
            Collection<SimulationTick> allTicks, SimulationTick failedTick, Throwable originalError) {
        StringJoiner errorRows = new StringJoiner("\n");
        errorRows.add(String.format("Expectation failed: %s", failedTick.getDescription()));
        errorRows.add("Simulation ticks:");
        // Display checkmarks for the ticks that passed, then an X mark for the tick that failed. Following that leave
        // the others with an empty/blank status mark since they weren't run.
        boolean seenFailedTick = false;
        for (SimulationTick tick : allTicks) {
            final String status;
            if (tick == failedTick) {
                seenFailedTick = true;
                status = "✘";
            } else if (seenFailedTick) {
                status = " ";
            } else {
                status = "✔";
            }

            final String type;
            if (tick instanceof Expect) {
                type = "EXPECT";
            } else if (tick instanceof Send) {
                type = "SEND  ";
            } else {
                type = "????  ";
            }

            errorRows.add(String.format("%s %s %s", status, type, tick.getDescription()));
        }
        // Print the original message last, because junit output will truncate based on its content:
        errorRows.add(String.format("Failure was: %s", originalError.getMessage()));
        return new AssertionError(errorRows.toString(), originalError);
    }

    private Collection<ServiceTestResult.TaskConfig> getTaskConfigs(
            ServiceSpec serviceSpec, SchedulerConfig schedulerConfig) {
        Collection<ServiceTestResult.TaskConfig> taskConfigs = new ArrayList<>();
        for (PodSpec podSpec : serviceSpec.getPods()) {
            PodInstance podInstance = new DefaultPodInstance(podSpec, 0);
            Map<String, String> customEnv = customPodEnvs.get(podSpec.getType());
            for (TaskSpec taskSpec : podSpec.getTasks()) {
                Map<String, String> taskEnv = getTaskEnv(serviceSpec, podInstance, taskSpec, schedulerConfig);
                if (customEnv != null) {
                    taskEnv.putAll(customEnv);
                }
                for (ConfigFileSpec configFileSpec : taskSpec.getConfigFiles()) {
                    // If your test is failing here: did you forget to include custom values via setPodEnv()?
                    String content = TemplateUtils.renderMustacheThrowIfMissing(
                            String.format("pod=%s task=%s config=%s",
                                    podSpec.getType(), taskSpec.getName(), configFileSpec.getName()),
                            configFileSpec.getTemplateContent(),
                            taskEnv);
                    taskConfigs.add(new ServiceTestResult.TaskConfig(
                            podSpec.getType(), taskSpec.getName(), configFileSpec.getName(), content));
                }
            }
        }
        return taskConfigs;
    }

    private static Map<String, String> getTaskEnv(
            ServiceSpec serviceSpec, PodInstance podInstance, TaskSpec taskSpec, SchedulerConfig schedulerConfig) {
        Map<String, String> taskEnv = new HashMap<>();
        taskEnv.putAll(
                PodInfoBuilder.getTaskEnvironment(serviceSpec.getName(), podInstance, taskSpec, schedulerConfig));
        taskEnv.putAll(DCOS_TASK_ENVVARS);
        // Inject envvars for any ports with envvar advertisement configured:
        for (ResourceSpec resourceSpec : taskSpec.getResourceSet().getResources()) {
            if (!(resourceSpec instanceof PortSpec)) {
                continue;
            }
            PortSpec portSpec = (PortSpec) resourceSpec;
            if (portSpec.getEnvKey() == null) {
                continue;
            }
            long portVal = portSpec.getPort();
            if (portVal == 0) {
                // Default ephemeral port range on linux is 32768 through 60999. Let's simulate that.
                // See: /proc/sys/net/ipv4/ip_local_port_range
                portVal = RANDOM.nextInt(61000 - 32768 /* result: 0 thru 28231 */) + 32768;
            }
            taskEnv.put(portSpec.getEnvKey(), String.valueOf(portVal));
        }
        return taskEnv;
    }

    private static Map<String, String> toMap(String... keyVals) {
        Map<String, String> map = new HashMap<>();
        if (keyVals.length % 2 != 0) {
            throw new IllegalArgumentException(String.format(
                    "Expected an even number of arguments [key, value, key, value, ...], got: %d",
                    keyVals.length));
        }
        for (int i = 0; i < keyVals.length; i += 2) {
            map.put(keyVals[i], keyVals[i + 1]);
        }
        return map;
    }
}<|MERGE_RESOLUTION|>--- conflicted
+++ resolved
@@ -319,10 +319,8 @@
         Mockito.when(mockCapabilities.supportsDomains()).thenReturn(true);
         Mockito.when(mockCapabilities.supportsProfileMountVolumes()).thenReturn(true);
         Mockito.when(mockCapabilities.supportsSeccomp()).thenReturn(true);
-<<<<<<< HEAD
         Mockito.when(mockCapabilities.supportsShm()).thenReturn(true);
-=======
->>>>>>> bbd00cf1
+
         Capabilities.overrideCapabilities(mockCapabilities);
 
         // Disable background TaskKiller thread, to avoid erroneous kill invocations
