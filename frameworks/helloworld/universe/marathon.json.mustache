--- conflicted
+++ resolved
@@ -15,12 +15,6 @@
   },
   "env": {
     "FRAMEWORK_NAME": "{{service.name}}",
-<<<<<<< HEAD
-    "COUNT": "{{hello.count}}",
-    "CPUS": "{{hello.cpus}}",
-    "EXECUTOR_URI": "{{resource.assets.uris.executor-zip}}",
-    "MESOS_API_VERSION": "{{service.mesos_api_version}}"
-=======
     "HELLO_COUNT": "{{hello.count}}",
     "HELLO_CPUS": "{{hello.cpus}}",
     "HELLO_MEM": "{{hello.mem}}",
@@ -31,8 +25,8 @@
     "WORLD_DISK": "{{world.disk}}",
     "SLEEP_DURATION": "{{service.sleep}}",
     "EXECUTOR_URI": "{{resource.assets.uris.executor-zip}}",
-    "LIBMESOS_URI": "{{resource.assets.uris.libmesos-bundle-tar-bz2}}"
->>>>>>> 5fcf093c
+    "LIBMESOS_URI": "{{resource.assets.uris.libmesos-bundle-tar-bz2}}",
+    "MESOS_API_VERSION": "{{service.mesos_api_version}}"
   },
   "uris": [
     "{{resource.assets.uris.jre-tar-gz}}",
