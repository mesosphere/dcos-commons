--- conflicted
+++ resolved
@@ -20,25 +20,15 @@
 DEFAULT_TOPIC_NAME = 'topic1'
 EPHEMERAL_TOPIC_NAME = 'topic_2'
 
-<<<<<<< HEAD
-STATIC_PORT_OPTIONS_DICT = {"brokers": {"port": 9092 }}
-DYNAMIC_PORT_OPTIONS_DICT = {"brokers": {"port": 0}}
-
-
-POD_TYPE = "kafka"
-=======
 STATIC_PORT_OPTIONS_DICT = {"brokers": {"port": 9092}}
 DYNAMIC_PORT_OPTIONS_DICT = {"brokers": {"port": 0}}
 DEPLOY_STRATEGY_SERIAL_CANARY = {"service": {"deploy_strategy": "serial-canary"}}
->>>>>>> 6e747982
 
 
 def service_cli(cmd_str):
     full_cmd = '{} {}'.format(PACKAGE_NAME, cmd_str)
     ret_str = command.run_cli(full_cmd)
     return json.loads(ret_str)
-<<<<<<< HEAD
-=======
 
 
 def broker_count_check(count):
@@ -61,5 +51,4 @@
         except:
             return False
 
-    return spin.time_wait_return(fun)
->>>>>>> 6e747982
+    return spin.time_wait_return(fun)