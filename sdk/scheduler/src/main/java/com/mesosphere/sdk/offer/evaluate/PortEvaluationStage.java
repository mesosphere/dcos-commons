--- conflicted
+++ resolved
@@ -73,14 +73,7 @@
         if (!evaluationOutcome.isPassing()) {
             return evaluationOutcome;
         }
-<<<<<<< HEAD
-
-        //List<OfferRecommendation> offerRecommendations = evaluationOutcome.getOfferRecommendations();
-        //Protos.Resource fulfilledResource = getFulfilledResource(reservedResource);
-        return null;
-=======
         return EvaluationOutcome.pass(this, evaluationOutcome.getOfferRecommendations(), "Found port");
->>>>>>> 54f1146a
     }
 
     @Override
