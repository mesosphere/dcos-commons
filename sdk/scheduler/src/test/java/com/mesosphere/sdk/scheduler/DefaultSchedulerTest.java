--- conflicted
+++ resolved
@@ -2,14 +2,11 @@
 
 import com.fasterxml.jackson.annotation.JsonCreator;
 import com.fasterxml.jackson.annotation.JsonProperty;
-<<<<<<< HEAD
 import com.mesosphere.sdk.dcos.Capabilities;
-=======
 import com.mesosphere.sdk.config.ConfigStore;
 import com.mesosphere.sdk.config.ConfigStoreException;
 import com.mesosphere.sdk.offer.OfferRequirement;
 import com.mesosphere.sdk.offer.ResourceUtils;
->>>>>>> 93e741ca
 import com.mesosphere.sdk.offer.evaluate.EvaluationOutcome;
 import com.mesosphere.sdk.offer.evaluate.placement.PlacementRule;
 import com.mesosphere.sdk.offer.evaluate.placement.TestPlacementUtils;
@@ -568,6 +565,7 @@
         defaultScheduler = DefaultScheduler.newBuilder(INVALID_POD_B_SERVICE_SPECIFICATION)
                 .setStateStore(stateStore)
                 .setConfigStore(configStore)
+                .setCapabilities(getCapabilitiesWithDefaultGpuSupport())
                 .build();
 
         // Ensure prior target configuration is still intact
