--- conflicted
+++ resolved
@@ -46,13 +46,11 @@
     @JsonProperty("volumes")
     Collection<VolumeSpec> getVolumes();
 
-<<<<<<< HEAD
     @JsonProperty("pre-reserved-role")
     String getPreReservedRole();
-=======
+
     @JsonProperty("secrets")
     Collection<SecretSpec> getSecrets();
->>>>>>> c6b16770
 
     @JsonIgnore
     static String getName(PodSpec podSpec, int index) {
