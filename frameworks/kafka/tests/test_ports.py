--- conflicted
+++ resolved
@@ -3,7 +3,7 @@
 import sdk_install
 import sdk_marathon
 import sdk_tasks
-import sdk_utils
+import sdk_utils as utils
 from tests.test_utils import (
     PACKAGE_NAME,
     SERVICE_NAME,
@@ -16,25 +16,15 @@
 DYNAMIC_PORT_OPTIONS_DICT = {"brokers": {"port": 0}}
 
 
-<<<<<<< HEAD
 @pytest.fixture(scope='module', autouse=True)
 def configure_package(configure_universe):
     try:
-        install.uninstall(SERVICE_NAME, PACKAGE_NAME)
+        sdk_install.uninstall(SERVICE_NAME, PACKAGE_NAME)
         utils.gc_frameworks()
 
         yield # let the test session execute
     finally:
-        install.uninstall(SERVICE_NAME, PACKAGE_NAME)
-=======
-def setup_module(module):
-    sdk_install.uninstall(SERVICE_NAME, PACKAGE_NAME)
-    sdk_utils.gc_frameworks()
-
-
-def teardown_module(module):
-    sdk_install.uninstall(SERVICE_NAME, PACKAGE_NAME)
->>>>>>> 1629e558
+        sdk_install.uninstall(SERVICE_NAME, PACKAGE_NAME)
 
 
 @pytest.mark.sanity
