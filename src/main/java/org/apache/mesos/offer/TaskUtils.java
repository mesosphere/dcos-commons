package org.apache.mesos.offer;

import com.google.protobuf.ByteString;
import com.google.protobuf.InvalidProtocolBufferException;
import org.apache.mesos.ExecutorDriver;
import org.apache.mesos.Protos;
import org.apache.mesos.Protos.*;
import org.apache.mesos.config.ConfigStore;
import org.apache.mesos.specification.ResourceSpecification;
import org.apache.mesos.specification.TaskSpecification;
import org.slf4j.Logger;
import org.slf4j.LoggerFactory;

import java.util.*;

/**
 * Various utility methods for manipulating data in {@link TaskInfo}s.
 */
public class TaskUtils {
    private static final Logger LOGGER = LoggerFactory.getLogger(TaskUtils.class);
    private static final String TARGET_CONFIGURATION_KEY = "target_configuration";
    private static final String TASK_NAME_DELIM = "__";
    private static final String COMMAND_DATA_PACKAGE_EXECUTOR = "command_data_package_executor";

    /**
     * Label key against which Offer attributes are stored (in a string representation).
     */
    private static final String OFFER_ATTRIBUTES_KEY = "offer_attributes";

    /**
     * Label key against which the Task Type is stored.
     */
    private static final String TASK_TYPE_KEY = "task_type";

    private TaskUtils() {
        // do not instantiate
    }

    /**
     * Converts the unique {@link TaskID} into a Framework defined task name.
     *
     * For example: "instance-0__aoeu5678" => "instance-0"
     */
    public static String toTaskName(TaskID taskId) throws TaskException {
        int underScoreIndex = taskId.getValue().lastIndexOf(TASK_NAME_DELIM);

        if (underScoreIndex == -1) {
            throw new TaskException(String.format(
                    "TaskID '%s' is malformed.  Expected '%s' to extract TaskName from TaskID.  "
                            + "TaskIDs should be generated with TaskUtils.toTaskId().", taskId, TASK_NAME_DELIM));
        }

        return taskId.getValue().substring(0, underScoreIndex);
    }

    /**
     * Converts the Framework defined task name into a unique {@link TaskID}.
     *
     * For example: "instance-0" => "instance-0__aoeu5678"
     */
    public static TaskID toTaskId(String taskName) {
        return TaskID.newBuilder()
                .setValue(taskName + TASK_NAME_DELIM + UUID.randomUUID())
                .build();
    }

    public static TaskID emptyTaskId() {
        return TaskID.newBuilder().setValue("").build();
    }

    public static SlaveID emptyAgentId() {
        return SlaveID.newBuilder().setValue("").build();
    }

    public static ExecutorID emptyExecutorId() {
        return ExecutorID.newBuilder().setValue("").build();
    }

    /**
     * Returns whether the provided {@link TaskStatus} shows that the task needs to recover.
     */
    public static boolean needsRecovery(TaskStatus taskStatus) {
        switch (taskStatus.getState()) {
            case TASK_FINISHED:
            case TASK_FAILED:
            case TASK_KILLED:
            case TASK_ERROR:
            case TASK_LOST:
                return true;
            case TASK_KILLING:
            case TASK_RUNNING:
            case TASK_STAGING:
            case TASK_STARTING:
                break;
        }

        return false;
    }

    /**
     * Returns whether the provided {@link TaskStatus} shows that the task has reached a terminal state.
     */
    public static boolean isTerminal(TaskStatus taskStatus) {
        switch (taskStatus.getState()) {
            case TASK_FINISHED:
            case TASK_FAILED:
            case TASK_KILLED:
            case TASK_ERROR:
                return true;
            case TASK_LOST:
            case TASK_KILLING:
            case TASK_RUNNING:
            case TASK_STAGING:
            case TASK_STARTING:
                break;
        }

        return false;
    }

    /**
     * Ensures that the provided {@link TaskInfo} contains a {@link Label} identifying it as a
     * transient task.
     */
    public static TaskInfo setTransient(TaskInfo taskInfo) {
        return taskInfo.toBuilder()
                .setLabels(withLabelSet(taskInfo.getLabels(),
                        MesosTask.TRANSIENT_FLAG_KEY,
                        "true"))
                .build();
    }

    /**
     * Ensures that the provided {@link TaskInfo} does not contain a {@link Label} identifying it as
     * a transient task.
     */
    public static TaskInfo clearTransient(TaskInfo taskInfo) {
        return taskInfo.toBuilder()
                .setLabels(withLabelRemoved(taskInfo.getLabels(), MesosTask.TRANSIENT_FLAG_KEY))
                .build();
    }

    /**
     * Stores the provided Task Type string into the {@link TaskInfo} as a {@link Label}. Any
     * existing stored task type is overwritten.
     */
    public static TaskInfo.Builder setTaskType(TaskInfo.Builder taskBuilder, String taskType) {
        return taskBuilder.setLabels(withLabelSet(taskBuilder.getLabels(), TASK_TYPE_KEY, taskType));
    }

    /**
     * Returns the task type string, which was embedded in the provided {@link TaskInfo}.
     *
     * @throws TaskException if the type could not be found.
     */
    public static String getTaskType(TaskInfo taskInfo) throws TaskException {
        String taskType = findLabelValue(taskInfo.getLabels(), TASK_TYPE_KEY);
        if (taskType == null) {
            throw new TaskException("TaskInfo does not contain label with key: " + TASK_TYPE_KEY);
        }
        return taskType;
    }

    /**
     * Stores the {@link Attribute}s from the provided {@link Offer} into the {@link TaskInfo} as a
     * {@link Label}. Any existing stored attributes are overwritten.
     */
    public static TaskInfo.Builder setOfferAttributes(TaskInfo.Builder taskBuilder, Offer launchOffer) {
        return taskBuilder
                .setLabels(withLabelSet(taskBuilder.getLabels(),
                        OFFER_ATTRIBUTES_KEY,
                        AttributeStringUtils.toString(launchOffer.getAttributesList())));
    }

    /**
     * Returns the string representations of any {@link Offer} {@link Attribute}s which were
     * embedded in the provided {@link TaskInfo}.
     */
    public static List<String> getOfferAttributeStrings(TaskInfo taskInfo) {
        String joinedAttributes = findLabelValue(taskInfo.getLabels(), OFFER_ATTRIBUTES_KEY);
        if (joinedAttributes == null) {
            return new ArrayList<>();
        }
        return AttributeStringUtils.toStringList(joinedAttributes);
    }

    /**
     * Sets a {@link Label} indicating the target configuruation for the provided {@link TaskInfo}.
     * @param taskInfo is the TaskInfo which will have the appropriate configuration {@link Label} set.
     * @param targetConfigurationId is the ID referencing a particular Configuration in the {@link ConfigStore}
     * @return
     */
    public static TaskInfo setTargetConfiguration(TaskInfo taskInfo, UUID targetConfigurationId) {
        return taskInfo.toBuilder()
                .setLabels(withLabelSet(taskInfo.getLabels(),
                        TARGET_CONFIGURATION_KEY,
                        targetConfigurationId.toString()))
                .build();
    }

    /**
     * Returns the ID referencing a configuration in a {@link ConfigStore} associated with the provided
     * {@link TaskInfo}.
     * @param taskInfo is the TaskInfo from which the the configuration ID will be extracted.
     * @return the ID of the target configuration for the provided {@link TaskInfo}
     * @throws TaskException when a TaskInfo is provided which does not contain a {@link Label} with an indicated target
     * configuration
     */
    public static UUID getTargetConfiguration(TaskInfo taskInfo) throws TaskException {
        String value = findLabelValue(taskInfo.getLabels(), TARGET_CONFIGURATION_KEY);
        if (value == null) {
            throw new TaskException("TaskInfo does not contain label with key: " + TARGET_CONFIGURATION_KEY);
        }
        return UUID.fromString(value);
    }

    public static Map<String, String> fromEnvironmentToMap(Protos.Environment environment) {
        Map<String, String> map = new HashMap<>();

        final List<Protos.Environment.Variable> variables = environment.getVariablesList();

        for (Protos.Environment.Variable variable : variables) {
            map.put(variable.getName(), variable.getValue());
        }

        return map;
    }

    public static void sendStatus(ExecutorDriver driver,
                                  Protos.TaskState state,
                                  Protos.TaskID taskID,
                                  Protos.SlaveID slaveID,
                                  Protos.ExecutorID executorID,
                                  String message) {
        sendStatus(driver, state, taskID, slaveID, executorID, message, null);
    }

    public static void sendStatus(ExecutorDriver driver,
                                  Protos.TaskState state,
                                  Protos.TaskID taskID,
                                  Protos.SlaveID slaveID,
                                  Protos.ExecutorID executorID,
                                  String message,
                                  byte[] data) {
        final Protos.TaskStatus.Builder builder = Protos.TaskStatus.newBuilder();

        builder.setState(state);
        builder.setMessage(message);
        builder.setTaskId(taskID);
        builder.setSlaveId(slaveID);
        builder.setExecutorId(executorID);
        builder.setSource(Protos.TaskStatus.Source.SOURCE_EXECUTOR);

        if (data != null) {
            builder.setData(ByteString.copyFrom(data));
        }

        final Protos.TaskStatus taskStatus = builder.build();
        driver.sendStatusUpdate(taskStatus);
    }

    public static boolean areDifferent(TaskSpecification oldTaskSpecification, TaskSpecification newTaskSpecification) {
        String oldTaskName = oldTaskSpecification.getName();
        String newTaskName = newTaskSpecification.getName();
        if (!Objects.equals(oldTaskName, newTaskName)) {
            LOGGER.info(String.format("Task names '%s' and '%s' are different.", oldTaskName, newTaskName));
            return true;
        }

        CommandInfo oldCommand = oldTaskSpecification.getCommand();
        CommandInfo newCommand = newTaskSpecification.getCommand();
        if (!Objects.equals(oldCommand, newCommand)) {
            LOGGER.info(String.format("Task commands '%s' and '%s' are different.", oldCommand, newCommand));
            return true;
        }

        Map<String, ResourceSpecification> oldResourceMap = getResourceSpecMap(oldTaskSpecification.getResources());
        Map<String, ResourceSpecification> newResourceMap = getResourceSpecMap(newTaskSpecification.getResources());

        if (oldResourceMap.size() != newResourceMap.size()) {
            LOGGER.info(String.format("Resource lengths are different for old resources: '%s' and new resources: '%s'",
                    oldResourceMap, newResourceMap));
            return true;
        }

        for (Map.Entry<String, ResourceSpecification> newEntry : newResourceMap.entrySet()) {
            String resourceName = newEntry.getKey();
            LOGGER.info("Checking resource difference for: " + resourceName);
            ResourceSpecification oldResourceSpec = oldResourceMap.get(resourceName);
            if (oldResourceSpec == null) {
                LOGGER.info("Resource not found: " + resourceName);
                return true;
            } else if (ResourceUtils.areDifferent(oldResourceSpec, newEntry.getValue())) {
                LOGGER.info("Resources are different.");
                return true;
            }
        }

        return false;
    }

<<<<<<< HEAD
    public static CommandInfo getCommand(TaskInfo taskInfo) throws InvalidProtocolBufferException {
        return Protos.CommandInfo.parseFrom(taskInfo.getData());
=======
    public static String getTaskType(TaskInfo taskInfo) throws InvalidProtocolBufferException {
        final Protos.CommandInfo commandInfo = taskInfo.getCommand();
        final Map<String, String> envMap = TaskUtils.fromEnvironmentToMap(commandInfo.getEnvironment());
        String taskType = envMap.get(DcosTaskConstants.TASK_TYPE);

        if (taskType == null) {
            return "";
        } else {
            return taskType;
        }
    }

    /**
     * Mesos protobuf requirements do not allow a TaskInfo to simultaneously have a Command and Executor.  In order to
     * workaround this we encapsulate a TaskInfo's Command and Data fields in an ExecutorInfo and store it in the
     * data field of the TaskInfo.
     * @param taskInfo
     * @return
     */
    public static TaskInfo packTaskInfo(TaskInfo taskInfo) {
        if (!taskInfo.hasExecutor()) {
            return taskInfo;
        } else {
            ExecutorInfo.Builder executorInfoBuilder = ExecutorInfo.newBuilder()
                    .setExecutorId(ExecutorID.newBuilder().setValue(COMMAND_DATA_PACKAGE_EXECUTOR));

            if (taskInfo.hasCommand()) {
                executorInfoBuilder.setCommand(taskInfo.getCommand());
            } else {
                executorInfoBuilder.setCommand(CommandInfo.getDefaultInstance());
            }

            if (taskInfo.hasData()) {
                executorInfoBuilder.setData(taskInfo.getData());
            }

            return TaskInfo.newBuilder(taskInfo)
                    .setData(executorInfoBuilder.build().toByteString())
                    .clearCommand()
                    .build();
        }
    }

    /**
     * This method reverses the work done in packTaskInfo such that the original TaskInfo is regenerated.
     * @param taskInfo
     * @return
     * @throws InvalidProtocolBufferException
     */
    public static TaskInfo unpackTaskInfo(TaskInfo taskInfo) throws InvalidProtocolBufferException {
        if (!taskInfo.hasExecutor()) {
            return taskInfo;
        } else {
            TaskInfo.Builder taskBuilder = TaskInfo.newBuilder(taskInfo);
            ExecutorInfo pkgExecutorInfo = Protos.ExecutorInfo.parseFrom(taskInfo.getData());

            if (pkgExecutorInfo.hasCommand()) {
                taskBuilder.setCommand(pkgExecutorInfo.getCommand());
            }

            if (pkgExecutorInfo.hasData()) {
                taskBuilder.setData(pkgExecutorInfo.getData());
            }

            return taskBuilder.build();
        }
>>>>>>> 7c586395
    }

    public static ProcessBuilder getProcess(TaskInfo taskInfo) throws InvalidProtocolBufferException {
        CommandInfo commandInfo = taskInfo.getCommand();
        String cmd = commandInfo.getValue();

        ProcessBuilder builder = new ProcessBuilder("/bin/sh", "-c", cmd);
        builder.inheritIO();
        builder.environment().putAll(TaskUtils.fromEnvironmentToMap(commandInfo.getEnvironment()));

        return builder;
    }


    /**
     * Returns the value of a {@link Label} named {@code key}, or returns {@code null} if no
     * matching {@link Label} is found.
     */
    private static String findLabelValue(Labels labels, String key) {
        for (Label label : labels.getLabelsList()) {
            if (label.getKey().equals(key)) {
                return label.getValue();
            }
        }
        return null;
    }

    /**
     * Removes any preexisting label with the provided {@code labelKey}, or makes no changes if no
     * matching {@link Label} was found.
     *
     * @return an updated {@link Labels.Builder} with the requested label removed
     */
    private static Labels.Builder withLabelRemoved(Labels labels, String labelKey) {
        Labels.Builder labelsBuilder = Labels.newBuilder();

        for (Label label : labels.getLabelsList()) {
            if (!label.getKey().equals(labelKey)) {
                labelsBuilder.addLabels(label);
            }
        }

        return labelsBuilder;
    }

    /**
     * Removes any preexisting label with the provided {@code labelKey} and adds a new {@link Label}
     * with the provided {@code labelKey}/{@code labelValue}.
     *
     * @return an updated {@link Labels.Builder} with the requested label
     */
    private static Labels.Builder withLabelSet(Labels labels, String labelKey, String labelValue) {
        Labels.Builder labelsBuilder = withLabelRemoved(labels, labelKey);
        labelsBuilder.addLabelsBuilder()
                .setKey(labelKey)
                .setValue(labelValue);
        return labelsBuilder;
    }

    private static Map<String, ResourceSpecification> getResourceSpecMap(
            Collection<ResourceSpecification> resourceSpecifications) {
        Map<String, ResourceSpecification> resourceMap = new HashMap<>();
        for (ResourceSpecification resourceSpecification : resourceSpecifications) {
            resourceMap.put(resourceSpecification.getName(), resourceSpecification);
        }

        return resourceMap;
    }
}<|MERGE_RESOLUTION|>--- conflicted
+++ resolved
@@ -299,22 +299,6 @@
         return false;
     }
 
-<<<<<<< HEAD
-    public static CommandInfo getCommand(TaskInfo taskInfo) throws InvalidProtocolBufferException {
-        return Protos.CommandInfo.parseFrom(taskInfo.getData());
-=======
-    public static String getTaskType(TaskInfo taskInfo) throws InvalidProtocolBufferException {
-        final Protos.CommandInfo commandInfo = taskInfo.getCommand();
-        final Map<String, String> envMap = TaskUtils.fromEnvironmentToMap(commandInfo.getEnvironment());
-        String taskType = envMap.get(DcosTaskConstants.TASK_TYPE);
-
-        if (taskType == null) {
-            return "";
-        } else {
-            return taskType;
-        }
-    }
-
     /**
      * Mesos protobuf requirements do not allow a TaskInfo to simultaneously have a Command and Executor.  In order to
      * workaround this we encapsulate a TaskInfo's Command and Data fields in an ExecutorInfo and store it in the
@@ -369,7 +353,6 @@
 
             return taskBuilder.build();
         }
->>>>>>> 7c586395
     }
 
     public static ProcessBuilder getProcess(TaskInfo taskInfo) throws InvalidProtocolBufferException {
