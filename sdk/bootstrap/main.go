--- conflicted
+++ resolved
@@ -4,10 +4,7 @@
 	"bytes"
 	"flag"
 	"fmt"
-<<<<<<< HEAD
 	// TODO switch to upstream once https://github.com/hoisie/mustache/pull/57 is merged:
-=======
->>>>>>> b121b55a
 	"github.com/aryann/difflib"
 	"github.com/nickbp/mustache"
 	"io/ioutil"
@@ -17,7 +14,6 @@
 	"os/exec"
 	"path"
 	"path/filepath"
-	"pkg/mesos"
 	"sort"
 	"strings"
 	"time"
@@ -27,15 +23,9 @@
 
 const (
 	configTemplatePrefix = "CONFIG_TEMPLATE_"
-<<<<<<< HEAD
-	resolveRetryDelay = time.Duration(1) * time.Second
-    	dns_tld = "autoip.dcos.thisdcos.directory"
-    	mesos_dns = "mesos"
-=======
 	resolveRetryDelay    = time.Duration(1) * time.Second
 	dns_tld              = "autoip.dcos.thisdcos.directory"
 	mesos_dns            = "mesos"
->>>>>>> b121b55a
 )
 
 var verbose = false
@@ -339,8 +329,7 @@
 	return false, nil
 }
 
-<<<<<<< HEAD
-func GetLocalIP() string {
+func GetLocalIPold() string {
 	addrs, err := net.InterfaceAddrs()
 	if err != nil {
 		return ""
@@ -354,9 +343,10 @@
 		}
 	}
 	return ""
-=======
+}
+
 func GetLocalIP() (addr string, err error) {
-	ip, err := mesos.ContainerIP()
+	ip, err := ContainerIP()
 
 	if err != nil {
 		return
@@ -364,7 +354,6 @@
 
 	addr = ip.String()
 	return
->>>>>>> b121b55a
 }
 
 // main
@@ -372,25 +361,6 @@
 func main() {
 	args := parseArgs()
 
-<<<<<<< HEAD
-	libprocess_ip, found := os.LookupEnv("LIBPROCESS_IP")
-
-	if !found {
-		log.Fatalf("Cannot find LIBPROCESS_IP")
-	}
-
-	if libprocess_ip == "0.0.0.0" {
-		log.Printf("ILLEGAL you must be on the overlay network, getting you a new one!")
-		libprocess_ip = GetLocalIP()
-		if libprocess_ip == "" {
-			log.Fatalf("Failed to get new local IP")
-		}
-
-		err := os.Setenv("LIBPROCESS_IP", libprocess_ip)
-		if err != nil {
-			log.Fatalf("Failed to SET new LIBPROCESS_IP")
-		}
-=======
 	libprocess_ip, err := GetLocalIP()
 
 	if err != nil {
@@ -400,7 +370,6 @@
 	err = os.Setenv("LIBPROCESS_IP", libprocess_ip)
 	if err != nil {
 		log.Fatalf("Failed to SET new LIBPROCESS_IP: ", err)
->>>>>>> b121b55a
 	}
 
 	if args.getTaskIp {
@@ -427,10 +396,6 @@
 	if args.installCerts {
 		installDCOSCertIntoJRE()
 	}
-<<<<<<< HEAD
 	log.Printf("Local IP --> %s", GetLocalIP())
-=======
-	log.Printf("Local IP --> %s", libprocess_ip)
->>>>>>> b121b55a
 	log.Printf("SDK Bootstrap successful.")
 }