--- conflicted
+++ resolved
@@ -19,22 +19,6 @@
  */
 public class TLSCleanupStep extends AbstractStep {
 
-<<<<<<< HEAD
-    private static final Pattern PATTERN;
-    static {
-        List<String> possibleSecretNames = Arrays.asList(
-                SecretNameGenerator.SECRET_NAME_CERTIFICATE,
-                SecretNameGenerator.SECRET_NAME_PRIVATE_KEY,
-                SecretNameGenerator.SECRET_NAME_CA_CERT,
-                SecretNameGenerator.SECRET_NAME_KEYSTORE,
-                SecretNameGenerator.SECRET_NAME_TRUSTSTORE);
-        PATTERN = Pattern.compile(String.format("^.+%s(?:%s)$",
-                SecretNameGenerator.DELIMITER,
-                String.join("|", possibleSecretNames)));
-    }
-
-=======
->>>>>>> 9bc3249d
     private final SecretsClient secretsClient;
     private final String namespace;
 
