--- conflicted
+++ resolved
@@ -78,15 +78,9 @@
 @pytest.mark.overlay
 @sdk_utils.dcos_1_9_or_higher
 def test_endpoints():
-<<<<<<< HEAD
-    # tests that the correct number of endpoints are found, should just be "node":
+    # tests that the correct number of endpoints are found, should just be "native-client":
     endpoints = sdk_networks.get_and_test_endpoints(config.PACKAGE_NAME, config.SERVICE_NAME, "", 1)
-    assert "node" in endpoints, "Cassandra endpoints should contain only 'node', got {}".format(endpoints)
-    endpoints = sdk_networks.get_and_test_endpoints(config.PACKAGE_NAME, config.SERVICE_NAME, "node", 3)
-=======
-    endpoints = sdk_networks.get_and_test_endpoints("", config.PACKAGE_NAME, 1)  # tests that the correct number of endpoints are found, should just be "native-client"
     assert "native-client" in endpoints, "Cassandra endpoints should contain only 'native-client', got {}".format(endpoints)
-    endpoints = sdk_networks.get_and_test_endpoints("native-client", config.PACKAGE_NAME, 2)
->>>>>>> d1fc8da8
+    endpoints = sdk_networks.get_and_test_endpoints(config.PACKAGE_NAME, config.SERVICE_NAME, "native-client", 3)
     assert "address" in endpoints, "Endpoints missing address key"
     sdk_networks.check_endpoints_on_overlay(endpoints)