package com.mesosphere.sdk.state;

import com.google.common.annotations.VisibleForTesting;
import com.google.protobuf.TextFormat;
import com.mesosphere.sdk.offer.*;
import com.mesosphere.sdk.offer.taskdata.TaskLabelReader;
import com.mesosphere.sdk.offer.taskdata.TaskLabelWriter;
import com.mesosphere.sdk.scheduler.plan.DefaultPodInstance;
import com.mesosphere.sdk.scheduler.recovery.FailureUtils;
import com.mesosphere.sdk.specification.*;
import org.apache.mesos.Protos;
import org.slf4j.Logger;
import org.slf4j.LoggerFactory;

import java.util.*;
import java.util.stream.Collectors;

/**
 * Records the result of launched tasks to persistent storage.
 */
public class PersistentLaunchRecorder implements OperationRecorder {
    private final Logger logger = LoggerFactory.getLogger(getClass());
    private final StateStore stateStore;
    private final ServiceSpec serviceSpec;

    public PersistentLaunchRecorder(StateStore stateStore, ServiceSpec serviceSpec) {
        this.stateStore = stateStore;
        this.serviceSpec = serviceSpec;
    }

    @Override
    public void record(OfferRecommendation offerRecommendation) throws Exception {
        if (!(offerRecommendation instanceof LaunchOfferRecommendation)) {
            return;
        }

        LaunchOfferRecommendation launchOfferRecommendation = (LaunchOfferRecommendation) offerRecommendation;
        Protos.TaskInfo taskInfo = launchOfferRecommendation.getStoreableTaskInfo();

        String launchDetails = "";
        switch (FailureUtils.getLaunchType(stateStore.fetchTask(taskInfo.getName()))) {
        case INITIAL_LAUNCH:
            launchDetails = "initial launch";
            taskInfo = taskInfo.toBuilder()
                    .setLabels(new TaskLabelWriter(taskInfo).setInitialLaunch().toProto())
                    .build();
            break;
        case RELAUNCH:
            launchDetails = "relaunch";
            break;
        case UNKNOWN:
            throw new IllegalStateException("Unsupported launch type");
        }

        Optional<Protos.TaskStatus> taskStatus = Optional.empty();
        String taskStatusDetails = "";
        if (!taskInfo.getTaskId().getValue().equals("")) {
            taskStatusDetails = " with STAGING status";

            Protos.TaskStatus.Builder taskStatusBuilder = Protos.TaskStatus.newBuilder()
                    .setTaskId(taskInfo.getTaskId())
                    .setState(Protos.TaskState.TASK_STAGING);
            if (taskInfo.hasExecutor()) {
                taskStatusBuilder.setExecutorId(taskInfo.getExecutor().getExecutorId());
            }

            taskStatus = Optional.of(taskStatusBuilder.build());
        }

        logger.info("Persisting {} operation{}: {}",
                launchDetails, taskStatusDetails, TextFormat.shortDebugString(taskInfo));

<<<<<<< HEAD
        updateResourcesWithinResourceSet(taskInfo);
=======
        updateTaskResourcesWithinResourceSet(taskInfo);
>>>>>>> fd0ed061
        stateStore.storeTasks(Collections.singletonList(taskInfo));
        if (taskStatus.isPresent()) {
            stateStore.storeStatus(taskStatus.get());
        }
    }

    /**
     * This method keeps the resources associated with tasks in the state store up to date, when a task which shares
     * their resource-set is launched.
     * @param taskInfo the task being launched
     * @throws TaskException is thrown on a failure to read meta-data from the TaskInfo
     */
    @VisibleForTesting
<<<<<<< HEAD
    void updateResourcesWithinResourceSet(Protos.TaskInfo taskInfo) throws TaskException {
=======
    void updateTaskResourcesWithinResourceSet(Protos.TaskInfo taskInfo) throws TaskException {
>>>>>>> fd0ed061
        // Find the PodSpec + TaskSpec for this TaskInfo
        Optional<PodSpec> podSpecOptional = TaskUtils.getPodSpec(serviceSpec, taskInfo);
        if (!podSpecOptional.isPresent()) {
            return;
        }

<<<<<<< HEAD
        PodInstance podInstance =
                new DefaultPodInstance(podSpecOptional.get(), new TaskLabelReader(taskInfo).getIndex());
=======
        int index = new TaskLabelReader(taskInfo).getIndex();
        PodInstance podInstance = new DefaultPodInstance(podSpecOptional.get(), index);
>>>>>>> fd0ed061

        Optional<TaskSpec> taskSpecOptional = TaskUtils.getTaskSpec(podInstance, taskInfo.getName());
        if (!taskSpecOptional.isPresent()) {
            return;
        }

        // Update any other TaskInfos in this resource set to have the same resources:
        Collection<Protos.TaskInfo> taskInfosWithSameResourceSet =
                getOtherTasksInResourceSet(podInstance, taskSpecOptional.get());
<<<<<<< HEAD
        stateStore.storeTasks(updateTasksWithResources(taskInfosWithSameResourceSet, taskInfo.getResourcesList()));
=======
        stateStore.storeTasks(updateTasksWithResources(
                taskInfosWithSameResourceSet,
                taskInfo.getResourcesList(),
                taskInfo.hasExecutor() ? Optional.of(taskInfo.getExecutor().getResourcesList()) : Optional.empty()));
>>>>>>> fd0ed061
    }

    /**
     * Returns a list of other tasks whose pod and resource set match the provided task information.
     * The returned list will avoid including the same task that was provided.
     */
    private Collection<Protos.TaskInfo> getOtherTasksInResourceSet(PodInstance podInstance, TaskSpec sourceTaskSpec) {
        // Find the names of tasks sharing the resource set being used in this launch
        List<String> taskNamesToUpdate = podInstance.getPod().getTasks().stream()
                // Avoid returning sourceTask itself:
                .filter(taskSpec -> !taskSpec.getName().equals(sourceTaskSpec.getName()))
                .filter(taskSpec -> taskSpec.getResourceSet().equals(sourceTaskSpec.getResourceSet()))
                .map(taskSpec -> TaskSpec.getInstanceName(podInstance, taskSpec))
<<<<<<< HEAD
                .collect(Collectors.toList());
        logger.info("Updating resources for tasks: {}", taskNamesToUpdate);

        // Fetch any existing matching TaskInfos from the state store
        List<Protos.TaskInfo> taskInfosToUpdate = taskNamesToUpdate.stream()
                .map(taskName -> stateStore.fetchTask(taskName))
                .filter(taskInfoOptional -> taskInfoOptional.isPresent())
                .map(taskInfoOptional -> taskInfoOptional.get())
                .collect(Collectors.toList());
        List<String> taskIds = taskInfosToUpdate.stream()
                .map(taskInfoToUpdate -> taskInfoToUpdate.getTaskId().getValue())
                .collect(Collectors.toList());
        logger.info("Updating resources in TaskInfos: {}", taskIds);
        return taskInfosToUpdate;
    }

=======
                .collect(Collectors.toList());

        // Fetch any existing matching TaskInfos from the state store
        List<Protos.TaskInfo> taskInfosToUpdate = taskNamesToUpdate.stream()
                .map(taskName -> stateStore.fetchTask(taskName))
                .filter(taskInfoOptional -> taskInfoOptional.isPresent())
                .map(taskInfoOptional -> taskInfoOptional.get())
                .collect(Collectors.toList());

        List<String> taskIds = taskInfosToUpdate.stream()
                .map(taskInfoToUpdate -> taskInfoToUpdate.getTaskId().getValue())
                .collect(Collectors.toList());
        logger.info("Updating resources for other tasks sharing resource set '{}': names={} => ids={}",
                sourceTaskSpec.getResourceSet().getId(), taskNamesToUpdate, taskIds);

        return taskInfosToUpdate;
    }

>>>>>>> fd0ed061
    /**
     * Returns {@link Protos.TaskInfo}s which have been updated to contain the provided resource list, overwriting any
     * previous resource information.
     */
    private static Collection<Protos.TaskInfo> updateTasksWithResources(
<<<<<<< HEAD
            Collection<Protos.TaskInfo> taskInfosToUpdate, Collection<Protos.Resource> resources) {
        List<Protos.TaskInfo> updatedTaskInfos = new ArrayList<>();
        for (Protos.TaskInfo taskInfoToUpdate : taskInfosToUpdate) {
            updatedTaskInfos.add(
                    Protos.TaskInfo.newBuilder(taskInfoToUpdate)
                            .clearResources()
                            .addAllResources(resources)
                            .build());
=======
            Collection<Protos.TaskInfo> taskInfosToUpdate,
            Collection<Protos.Resource> taskResources,
            Optional<Collection<Protos.Resource>> executorResources) {
        List<Protos.TaskInfo> updatedTaskInfos = new ArrayList<>();
        for (Protos.TaskInfo taskInfoToUpdate : taskInfosToUpdate) {
            Protos.TaskInfo.Builder taskBuilder = Protos.TaskInfo.newBuilder(taskInfoToUpdate);
            taskBuilder
                    .clearResources()
                    .addAllResources(taskResources);
            if (executorResources.isPresent()) {
                taskBuilder.getExecutorBuilder()
                        .clearResources()
                        .addAllResources(executorResources.get());
            }
            updatedTaskInfos.add(taskBuilder.build());
>>>>>>> fd0ed061
        }
        return updatedTaskInfos;
    }
}<|MERGE_RESOLUTION|>--- conflicted
+++ resolved
@@ -70,11 +70,7 @@
         logger.info("Persisting {} operation{}: {}",
                 launchDetails, taskStatusDetails, TextFormat.shortDebugString(taskInfo));
 
-<<<<<<< HEAD
-        updateResourcesWithinResourceSet(taskInfo);
-=======
         updateTaskResourcesWithinResourceSet(taskInfo);
->>>>>>> fd0ed061
         stateStore.storeTasks(Collections.singletonList(taskInfo));
         if (taskStatus.isPresent()) {
             stateStore.storeStatus(taskStatus.get());
@@ -88,24 +84,15 @@
      * @throws TaskException is thrown on a failure to read meta-data from the TaskInfo
      */
     @VisibleForTesting
-<<<<<<< HEAD
-    void updateResourcesWithinResourceSet(Protos.TaskInfo taskInfo) throws TaskException {
-=======
     void updateTaskResourcesWithinResourceSet(Protos.TaskInfo taskInfo) throws TaskException {
->>>>>>> fd0ed061
         // Find the PodSpec + TaskSpec for this TaskInfo
         Optional<PodSpec> podSpecOptional = TaskUtils.getPodSpec(serviceSpec, taskInfo);
         if (!podSpecOptional.isPresent()) {
             return;
         }
 
-<<<<<<< HEAD
         PodInstance podInstance =
                 new DefaultPodInstance(podSpecOptional.get(), new TaskLabelReader(taskInfo).getIndex());
-=======
-        int index = new TaskLabelReader(taskInfo).getIndex();
-        PodInstance podInstance = new DefaultPodInstance(podSpecOptional.get(), index);
->>>>>>> fd0ed061
 
         Optional<TaskSpec> taskSpecOptional = TaskUtils.getTaskSpec(podInstance, taskInfo.getName());
         if (!taskSpecOptional.isPresent()) {
@@ -115,14 +102,10 @@
         // Update any other TaskInfos in this resource set to have the same resources:
         Collection<Protos.TaskInfo> taskInfosWithSameResourceSet =
                 getOtherTasksInResourceSet(podInstance, taskSpecOptional.get());
-<<<<<<< HEAD
-        stateStore.storeTasks(updateTasksWithResources(taskInfosWithSameResourceSet, taskInfo.getResourcesList()));
-=======
         stateStore.storeTasks(updateTasksWithResources(
                 taskInfosWithSameResourceSet,
                 taskInfo.getResourcesList(),
                 taskInfo.hasExecutor() ? Optional.of(taskInfo.getExecutor().getResourcesList()) : Optional.empty()));
->>>>>>> fd0ed061
     }
 
     /**
@@ -136,24 +119,6 @@
                 .filter(taskSpec -> !taskSpec.getName().equals(sourceTaskSpec.getName()))
                 .filter(taskSpec -> taskSpec.getResourceSet().equals(sourceTaskSpec.getResourceSet()))
                 .map(taskSpec -> TaskSpec.getInstanceName(podInstance, taskSpec))
-<<<<<<< HEAD
-                .collect(Collectors.toList());
-        logger.info("Updating resources for tasks: {}", taskNamesToUpdate);
-
-        // Fetch any existing matching TaskInfos from the state store
-        List<Protos.TaskInfo> taskInfosToUpdate = taskNamesToUpdate.stream()
-                .map(taskName -> stateStore.fetchTask(taskName))
-                .filter(taskInfoOptional -> taskInfoOptional.isPresent())
-                .map(taskInfoOptional -> taskInfoOptional.get())
-                .collect(Collectors.toList());
-        List<String> taskIds = taskInfosToUpdate.stream()
-                .map(taskInfoToUpdate -> taskInfoToUpdate.getTaskId().getValue())
-                .collect(Collectors.toList());
-        logger.info("Updating resources in TaskInfos: {}", taskIds);
-        return taskInfosToUpdate;
-    }
-
-=======
                 .collect(Collectors.toList());
 
         // Fetch any existing matching TaskInfos from the state store
@@ -172,22 +137,11 @@
         return taskInfosToUpdate;
     }
 
->>>>>>> fd0ed061
     /**
      * Returns {@link Protos.TaskInfo}s which have been updated to contain the provided resource list, overwriting any
      * previous resource information.
      */
     private static Collection<Protos.TaskInfo> updateTasksWithResources(
-<<<<<<< HEAD
-            Collection<Protos.TaskInfo> taskInfosToUpdate, Collection<Protos.Resource> resources) {
-        List<Protos.TaskInfo> updatedTaskInfos = new ArrayList<>();
-        for (Protos.TaskInfo taskInfoToUpdate : taskInfosToUpdate) {
-            updatedTaskInfos.add(
-                    Protos.TaskInfo.newBuilder(taskInfoToUpdate)
-                            .clearResources()
-                            .addAllResources(resources)
-                            .build());
-=======
             Collection<Protos.TaskInfo> taskInfosToUpdate,
             Collection<Protos.Resource> taskResources,
             Optional<Collection<Protos.Resource>> executorResources) {
@@ -203,7 +157,6 @@
                         .addAllResources(executorResources.get());
             }
             updatedTaskInfos.add(taskBuilder.build());
->>>>>>> fd0ed061
         }
         return updatedTaskInfos;
     }
