--- conflicted
+++ resolved
@@ -29,14 +29,10 @@
     @Override
     public OfferRequirement getNewOfferRequirement(TaskSpecification taskSpecification)
             throws InvalidRequirementException {
-<<<<<<< HEAD
 
-        Protos.TaskInfo taskInfo = Protos.TaskInfo.newBuilder()
-=======
-        Protos.CommandInfo updatedCommand = taskConfigRouter.getConfig(taskType)
+        Protos.CommandInfo updatedCommand = taskConfigRouter.getConfig(taskSpecification.getType())
                 .updateEnvironment(taskSpecification.getCommand());
         Protos.TaskInfo.Builder taskInfoBuilder = Protos.TaskInfo.newBuilder()
->>>>>>> ffd1d28a
                 .setName(taskSpecification.getName())
                 .setCommand(updatedCommand)
                 .setTaskId(TaskUtils.emptyTaskId())
@@ -49,16 +45,9 @@
             taskInfoBuilder.setHealthCheck(taskSpecification.getHealthCheck().get());
         }
 
-        taskInfo = TaskUtils.setTaskType(taskInfo.toBuilder(), taskSpecification.getType()).build();
-
         return new OfferRequirement(
-<<<<<<< HEAD
                 taskSpecification.getType(),
-                Arrays.asList(taskInfo),
-=======
-                taskType,
                 Arrays.asList(taskInfoBuilder.build()),
->>>>>>> ffd1d28a
                 Optional.empty(),
                 taskSpecification.getPlacement());
     }
