package com.mesosphere.sdk.offer.evaluate;

import com.mesosphere.sdk.offer.Constants;
import com.mesosphere.sdk.offer.InvalidRequirementException;
import com.mesosphere.sdk.offer.MesosResourcePool;
import com.mesosphere.sdk.scheduler.plan.DefaultPodInstance;
import com.mesosphere.sdk.scheduler.plan.PodInstanceRequirement;
import com.mesosphere.sdk.specification.*;
import com.mesosphere.sdk.testutils.OfferRequirementTestUtils;
import com.mesosphere.sdk.testutils.OfferTestUtils;
import com.mesosphere.sdk.testutils.ResourceTestUtils;
import com.mesosphere.sdk.testutils.TestConstants;
import org.apache.mesos.Protos;
import org.apache.mesos.Protos.DiscoveryInfo;
import org.junit.Assert;
import org.junit.Test;

import java.util.*;

public class NamedVIPEvaluationStageTest {
    @Test
    public void testDiscoveryInfoPopulated() throws Exception {
        Protos.Resource offeredPorts = ResourceTestUtils.getUnreservedPorts(10000, 10000);
        Protos.Offer offer = OfferTestUtils.getOffer(offeredPorts);

        PodInfoBuilder podInfoBuilder = getPodInfoBuilder(10000, Collections.emptyList());

<<<<<<< HEAD
        PortEvaluationStage portEvaluationStage = new NamedVIPEvaluationStage(
                desiredPorts,
                TestConstants.TASK_NAME,
                "test-port",
                10000,
                Optional.empty(),
                "sctp",
                DiscoveryInfo.Visibility.CLUSTER,
                "test-vip",
                80,
                true,
                false);
        EvaluationOutcome outcome = portEvaluationStage.evaluate(new MesosResourcePool(offer), podInfoBuilder);
=======
        // Evaluate stage
        NamedVIPEvaluationStage vipEvaluationStage = getEvaluationStage(10000, Optional.empty());
        EvaluationOutcome outcome = vipEvaluationStage.evaluate(new MesosResourcePool(offer), podInfoBuilder);
>>>>>>> ef2f845f
        Assert.assertTrue(outcome.isPassing());

        Protos.DiscoveryInfo discoveryInfo = podInfoBuilder.getTaskBuilder(TestConstants.TASK_NAME).getDiscovery();
        Assert.assertEquals(DiscoveryInfo.Visibility.CLUSTER, discoveryInfo.getVisibility());

        Protos.Port port = discoveryInfo.getPorts().getPorts(0);
        Assert.assertEquals(port.getNumber(), 10000);
        Assert.assertEquals(port.getProtocol(), "sctp");

        Protos.Label vipLabel = port.getLabels().getLabels(0);
        Assert.assertEquals("pod-type-0-test-task-name", discoveryInfo.getName());
        Assert.assertTrue(vipLabel.getKey().startsWith("VIP_"));
        Assert.assertEquals(vipLabel.getValue(), "test-vip:80");
    }

    @Test
    public void testDiscoveryInfoWhenOnOverlayWithDynamicPortAssignment() throws Exception {
        Protos.Resource desiredPorts = ResourceTestUtils.getDesiredRanges("ports", 0, 0);
        Protos.Resource offeredPorts = ResourceTestUtils.getUnreservedPorts(10000, 10000);
        Protos.Offer offer = OfferTestUtils.getOffer(offeredPorts);

        OfferRequirement offerRequirement = OfferRequirementTestUtils.getOfferRequirement(desiredPorts);
        PodInfoBuilder podInfoBuilder = new PodInfoBuilder(offerRequirement);

        PortEvaluationStage portEvaluationStage = new NamedVIPEvaluationStage(
                desiredPorts,
                TestConstants.TASK_NAME,
                "test-port",
                0,
                Optional.empty(),
                "sctp",
                DiscoveryInfo.Visibility.CLUSTER,
                "test-vip",
                80,
                false,
                true);
        EvaluationOutcome outcome = portEvaluationStage.evaluate(new MesosResourcePool(offer), podInfoBuilder);
        Assert.assertTrue(outcome.isPassing());

        Protos.DiscoveryInfo discoveryInfo = podInfoBuilder.getTaskBuilder(TestConstants.TASK_NAME).getDiscovery();
        Assert.assertEquals(DiscoveryInfo.Visibility.CLUSTER, discoveryInfo.getVisibility());
        Protos.TaskInfo.Builder taskBuilder = podInfoBuilder.getTaskBuilder(TestConstants.TASK_NAME);
        Assert.assertEquals(0, taskBuilder.getResourcesCount());
        Protos.Port port = discoveryInfo.getPorts().getPorts(0);
        Assert.assertEquals(port.getNumber(),1025);
        Assert.assertEquals(port.getProtocol(), "sctp");

        Protos.Label vipLabel = port.getLabels().getLabels(0);
        Assert.assertEquals(discoveryInfo.getName(), TestConstants.TASK_NAME);
        Assert.assertTrue(vipLabel.getKey().startsWith("VIP_"));
        Assert.assertEquals(vipLabel.getValue(), "test-vip:80");

        vipLabel = port.getLabels().getLabels(1);
        Assert.assertEquals(discoveryInfo.getName(), TestConstants.TASK_NAME);
        Assert.assertEquals(Constants.VIP_OVERLAY_FLAG_KEY, vipLabel.getKey());
        Assert.assertEquals(Constants.VIP_OVERLAY_FLAG_VALUE, vipLabel.getValue());
    }


    @Test
    public void testDiscoveryInfoWhenOnOverlay() throws Exception {
        Protos.Resource desiredPorts = ResourceTestUtils.getDesiredRanges("ports", 0, 0);
        Protos.Resource offeredPorts = ResourceTestUtils.getUnreservedPorts(10000, 10000);
        Protos.Offer offer = OfferTestUtils.getOffer(offeredPorts);

        OfferRequirement offerRequirement = OfferRequirementTestUtils.getOfferRequirement(desiredPorts);
        PodInfoBuilder podInfoBuilder = new PodInfoBuilder(offerRequirement);

        PortEvaluationStage portEvaluationStage = new NamedVIPEvaluationStage(
                desiredPorts,
                TestConstants.TASK_NAME,
                "test-port",
                80, // non-offered port
                Optional.empty(),
                "sctp",
                DiscoveryInfo.Visibility.CLUSTER,
                "test-vip",
                80,
                false,
                true);
        EvaluationOutcome outcome = portEvaluationStage.evaluate(new MesosResourcePool(offer), podInfoBuilder);
        Assert.assertTrue(outcome.isPassing());

        Protos.DiscoveryInfo discoveryInfo = podInfoBuilder.getTaskBuilder(TestConstants.TASK_NAME).getDiscovery();
        Assert.assertEquals(DiscoveryInfo.Visibility.CLUSTER, discoveryInfo.getVisibility());
        Protos.TaskInfo.Builder taskBuilder = podInfoBuilder.getTaskBuilder(TestConstants.TASK_NAME);
        Assert.assertEquals(0, taskBuilder.getResourcesCount());
        Protos.Port port = discoveryInfo.getPorts().getPorts(0);
        Assert.assertEquals(port.getNumber(), 80);
        Assert.assertEquals(port.getProtocol(), "sctp");

        Protos.Label vipLabel = port.getLabels().getLabels(0);
        Assert.assertEquals(discoveryInfo.getName(), TestConstants.TASK_NAME);
        Assert.assertTrue(vipLabel.getKey().startsWith("VIP_"));
        Assert.assertEquals(vipLabel.getValue(), "test-vip:80");

        vipLabel = port.getLabels().getLabels(1);
        Assert.assertEquals(discoveryInfo.getName(), TestConstants.TASK_NAME);
        Assert.assertEquals(Constants.VIP_OVERLAY_FLAG_KEY, vipLabel.getKey());
        Assert.assertEquals(Constants.VIP_OVERLAY_FLAG_VALUE, vipLabel.getValue());
    }


    @Test
    public void testVIPIsReused() throws InvalidRequirementException {
        String resourceId = UUID.randomUUID().toString();
        Protos.Resource offeredResource = ResourceTestUtils.getExpectedRanges("ports", 10000, 10000, resourceId);
        Protos.Offer offer = OfferTestUtils.getOffer(offeredResource);

<<<<<<< HEAD
        OfferRequirement offerRequirement = OfferRequirementTestUtils.getOfferRequirement(expectedPorts);
        PodInfoBuilder podInfoBuilder = new PodInfoBuilder(offerRequirement);

        PortEvaluationStage portEvaluationStage = new NamedVIPEvaluationStage(
                expectedPorts,
                TestConstants.TASK_NAME,
                "test-port",
                10000,
                Optional.empty(),
                "sctp",
                DiscoveryInfo.Visibility.CLUSTER,
                "test-vip",
                80,
                true,
                false);

        EvaluationOutcome outcome = portEvaluationStage.evaluate(new MesosResourcePool(offer), podInfoBuilder);
=======
        String vipLabelKey = "VIP_LABEL_KEY";
        Collection<Protos.TaskInfo> taskInfos = Arrays.asList(
                Protos.TaskInfo.newBuilder()
                        .setName("pod-type-0-test-task-name")
                        .setTaskId(TestConstants.TASK_ID)
                        .setSlaveId(TestConstants.AGENT_ID)
                        .setCommand(
                                Protos.CommandInfo.newBuilder()
                                        .setValue("./cmd")
                                        .setEnvironment(
                                                Protos.Environment.newBuilder()
                                                        .addVariables(
                                                                Protos.Environment.Variable.newBuilder()
                                                                        .setName("TEST_PORT_NAME_VIP_0")
                                                                        .setValue("10000"))))
                        .build());

        PodInfoBuilder podInfoBuilder = getPodInfoBuilder(10000, taskInfos);
        NamedVIPEvaluationStage vipEvaluationStage = getEvaluationStage(10000, Optional.of(resourceId));

        EvaluationOutcome outcome = vipEvaluationStage.evaluate(new MesosResourcePool(offer), podInfoBuilder);
>>>>>>> ef2f845f
        Assert.assertTrue(outcome.isPassing());

        Protos.DiscoveryInfo discoveryInfo = podInfoBuilder.getTaskBuilder(TestConstants.TASK_NAME).getDiscovery();
        Assert.assertEquals(1, discoveryInfo.getPorts().getPortsList().size());
        Assert.assertEquals(1, discoveryInfo.getPorts().getPorts(0).getLabels().getLabelsList().size());
    }

    @Test
    public void testPortNumberIsUpdated() throws InvalidRequirementException {
        Protos.Resource offeredResource = ResourceTestUtils.getUnreservedPorts(8000, 8000);
        Protos.Offer offer = OfferTestUtils.getOffer(offeredResource);

        String vipLabelKey = "VIP_LABEL_KEY";
        Collection<Protos.TaskInfo> taskInfos = Arrays.asList(
                Protos.TaskInfo.newBuilder()
                        .setName("pod-type-0-test-task-name")
                        .setTaskId(TestConstants.TASK_ID)
                        .setSlaveId(TestConstants.AGENT_ID)
                        .setCommand(
                                Protos.CommandInfo.newBuilder()
                                        .setValue("./cmd")
                                        .setEnvironment(
                                                Protos.Environment.newBuilder()
                                                        .addVariables(
                                                                Protos.Environment.Variable.newBuilder()
                                                                        .setName("TEST_PORT_NAME_VIP_0")
                                                                        .setValue("10000"))))
                        .build());

        PodInfoBuilder podInfoBuilder = getPodInfoBuilder(8000, taskInfos);

        // Update the resource to have a different port, so that the TaskInfo's DiscoveryInfo mirrors the case where
        // a new port has been requested but we want to reuse the old VIP definition.
<<<<<<< HEAD
        Protos.Resource.Builder resourceBuilder = desiredPorts.toBuilder();
        resourceBuilder.clearRanges().getRangesBuilder().addRangeBuilder().setBegin(8000).setEnd(8000);
        desiredPorts = resourceBuilder.build();

        PortEvaluationStage portEvaluationStage = new NamedVIPEvaluationStage(
                desiredPorts,
                TestConstants.TASK_NAME,
                "test-port",
                8000,
                Optional.empty(),
                "sctp",
                DiscoveryInfo.Visibility.CLUSTER,
                "test-vip",
                80,
                true,
                false);
=======
>>>>>>> ef2f845f

        NamedVIPEvaluationStage vipEvaluationStage = getEvaluationStage(8000, Optional.empty());
        EvaluationOutcome outcome = vipEvaluationStage.evaluate(new MesosResourcePool(offer), podInfoBuilder);
        Assert.assertTrue(outcome.isPassing());

        Protos.DiscoveryInfo discoveryInfo = podInfoBuilder.getTaskBuilder(TestConstants.TASK_NAME).getDiscovery();
        Assert.assertEquals(1, discoveryInfo.getPorts().getPortsList().size());
        Assert.assertEquals(1, discoveryInfo.getPorts().getPorts(0).getLabels().getLabelsList().size());
        Assert.assertEquals(8000, discoveryInfo.getPorts().getPorts(0).getNumber());
    }

    private NamedVIPEvaluationStage getEvaluationStage(int taskPort, Optional<String> resourceId) {
        return new NamedVIPEvaluationStage(
                getNamedVIPSpec(taskPort),
                TestConstants.TASK_NAME,
                resourceId);
    }

    private NamedVIPSpec getNamedVIPSpec(int taskPort) {
        Protos.Value.Builder valueBuilder = Protos.Value.newBuilder()
                .setType(Protos.Value.Type.RANGES);
        valueBuilder.getRangesBuilder().addRangeBuilder()
                .setBegin(taskPort)
                .setEnd(taskPort);
        return new NamedVIPSpec(
                valueBuilder.build(),
                TestConstants.ROLE,
                TestConstants.PRINCIPAL,
                TestConstants.PORT_ENV_NAME + "_VIP_" + taskPort,
                TestConstants.VIP_NAME + "-" + taskPort,
                "sctp",
                DiscoveryInfo.Visibility.EXTERNAL,
                "test-vip",
                80);
    }

    private PodInstanceRequirement getPodInstanceRequirement(int taskPort) {
        // Build Pod
        ResourceSet resourceSet = DefaultResourceSet.newBuilder(TestConstants.ROLE, TestConstants.PRINCIPAL)
                .id("resourceSet")
                .cpus(1.0)
                .addResource(getNamedVIPSpec(taskPort))
                .build();
        CommandSpec commandSpec = DefaultCommandSpec.newBuilder(TestConstants.POD_TYPE)
                .value("./cmd")
                .build();
        TaskSpec taskSpec = DefaultTaskSpec.newBuilder()
                .name(TestConstants.TASK_NAME)
                .commandSpec(commandSpec)
                .goalState(GoalState.RUNNING)
                .resourceSet(resourceSet)
                .build();
        PodSpec podSpec = DefaultPodSpec.newBuilder("executor-uri")
                .addTask(taskSpec)
                .count(1)
                .type(TestConstants.POD_TYPE)
                .build();
        PodInstance podInstance = new DefaultPodInstance(podSpec, 0);

        return PodInstanceRequirement.newBuilder(podInstance, Arrays.asList(TestConstants.TASK_NAME)).build();
    }

    private PodInfoBuilder getPodInfoBuilder(int taskPort, Collection<Protos.TaskInfo> taskInfos) throws InvalidRequirementException {
        return new PodInfoBuilder(
                getPodInstanceRequirement(taskPort),
                TestConstants.SERVICE_NAME,
                UUID.randomUUID(),
                OfferRequirementTestUtils.getTestSchedulerFlags(),
                taskInfos);
    }
}<|MERGE_RESOLUTION|>--- conflicted
+++ resolved
@@ -25,25 +25,9 @@
 
         PodInfoBuilder podInfoBuilder = getPodInfoBuilder(10000, Collections.emptyList());
 
-<<<<<<< HEAD
-        PortEvaluationStage portEvaluationStage = new NamedVIPEvaluationStage(
-                desiredPorts,
-                TestConstants.TASK_NAME,
-                "test-port",
-                10000,
-                Optional.empty(),
-                "sctp",
-                DiscoveryInfo.Visibility.CLUSTER,
-                "test-vip",
-                80,
-                true,
-                false);
-        EvaluationOutcome outcome = portEvaluationStage.evaluate(new MesosResourcePool(offer), podInfoBuilder);
-=======
         // Evaluate stage
         NamedVIPEvaluationStage vipEvaluationStage = getEvaluationStage(10000, Optional.empty());
         EvaluationOutcome outcome = vipEvaluationStage.evaluate(new MesosResourcePool(offer), podInfoBuilder);
->>>>>>> ef2f845f
         Assert.assertTrue(outcome.isPassing());
 
         Protos.DiscoveryInfo discoveryInfo = podInfoBuilder.getTaskBuilder(TestConstants.TASK_NAME).getDiscovery();
@@ -153,25 +137,6 @@
         Protos.Resource offeredResource = ResourceTestUtils.getExpectedRanges("ports", 10000, 10000, resourceId);
         Protos.Offer offer = OfferTestUtils.getOffer(offeredResource);
 
-<<<<<<< HEAD
-        OfferRequirement offerRequirement = OfferRequirementTestUtils.getOfferRequirement(expectedPorts);
-        PodInfoBuilder podInfoBuilder = new PodInfoBuilder(offerRequirement);
-
-        PortEvaluationStage portEvaluationStage = new NamedVIPEvaluationStage(
-                expectedPorts,
-                TestConstants.TASK_NAME,
-                "test-port",
-                10000,
-                Optional.empty(),
-                "sctp",
-                DiscoveryInfo.Visibility.CLUSTER,
-                "test-vip",
-                80,
-                true,
-                false);
-
-        EvaluationOutcome outcome = portEvaluationStage.evaluate(new MesosResourcePool(offer), podInfoBuilder);
-=======
         String vipLabelKey = "VIP_LABEL_KEY";
         Collection<Protos.TaskInfo> taskInfos = Arrays.asList(
                 Protos.TaskInfo.newBuilder()
@@ -193,7 +158,6 @@
         NamedVIPEvaluationStage vipEvaluationStage = getEvaluationStage(10000, Optional.of(resourceId));
 
         EvaluationOutcome outcome = vipEvaluationStage.evaluate(new MesosResourcePool(offer), podInfoBuilder);
->>>>>>> ef2f845f
         Assert.assertTrue(outcome.isPassing());
 
         Protos.DiscoveryInfo discoveryInfo = podInfoBuilder.getTaskBuilder(TestConstants.TASK_NAME).getDiscovery();
@@ -227,25 +191,6 @@
 
         // Update the resource to have a different port, so that the TaskInfo's DiscoveryInfo mirrors the case where
         // a new port has been requested but we want to reuse the old VIP definition.
-<<<<<<< HEAD
-        Protos.Resource.Builder resourceBuilder = desiredPorts.toBuilder();
-        resourceBuilder.clearRanges().getRangesBuilder().addRangeBuilder().setBegin(8000).setEnd(8000);
-        desiredPorts = resourceBuilder.build();
-
-        PortEvaluationStage portEvaluationStage = new NamedVIPEvaluationStage(
-                desiredPorts,
-                TestConstants.TASK_NAME,
-                "test-port",
-                8000,
-                Optional.empty(),
-                "sctp",
-                DiscoveryInfo.Visibility.CLUSTER,
-                "test-vip",
-                80,
-                true,
-                false);
-=======
->>>>>>> ef2f845f
 
         NamedVIPEvaluationStage vipEvaluationStage = getEvaluationStage(8000, Optional.empty());
         EvaluationOutcome outcome = vipEvaluationStage.evaluate(new MesosResourcePool(offer), podInfoBuilder);
