--- conflicted
+++ resolved
@@ -114,7 +114,6 @@
       }
     }
 
-<<<<<<< HEAD
     private OfferEvaluationStage newUpdateEvaluationStage(ResourceLabels resourceLabels) {
         ResourceSpec resourceSpec = resourceLabels.getUpdated();
         Optional<String> resourceId = Optional.of(resourceLabels.getResourceId());
@@ -146,52 +145,6 @@
             return new ResourceEvaluationStage(
                     resourceSpec, Collections.emptyList(), Optional.empty(), resourceNamespace);
         }
-=======
-    if (!remainingResourceSpecs.isEmpty()) {
-      logger.info("Missing resources not found in executor: {}", remainingResourceSpecs);
-      for (ResourceSpec missingResource : remainingResourceSpecs) {
-        stages.add(newCreateEvaluationStage(missingResource));
-      }
-    }
-
-    return stages;
-  }
-
-  private OfferEvaluationStage newUpdateEvaluationStage(ResourceLabels resourceLabels) {
-    ResourceSpec resourceSpec = resourceLabels.getUpdated();
-    Optional<String> resourceId = Optional.of(resourceLabels.getResourceId());
-
-    if (resourceSpec instanceof VolumeSpec) {
-      return VolumeEvaluationStage.getExisting(
-          (VolumeSpec) resourceSpec,
-          Optional.empty(),
-          resourceId,
-          resourceLabels.getResourceNamespace(),
-          resourceLabels.getPersistenceId(),
-          resourceLabels.getProviderId(),
-          resourceLabels.getDiskSource());
-    } else {
-      return new ResourceEvaluationStage(
-          resourceSpec,
-          Optional.empty(),
-          resourceId,
-          resourceLabels.getResourceNamespace()
-      );
-    }
-  }
-
-  private OfferEvaluationStage newCreateEvaluationStage(ResourceSpec resourceSpec) {
-    if (resourceSpec instanceof VolumeSpec) {
-      return VolumeEvaluationStage.getNew(
-          (VolumeSpec) resourceSpec, Optional.empty(), resourceNamespace);
-    } else {
-      return new ResourceEvaluationStage(
-          resourceSpec,
-          Optional.empty(),
-          Optional.empty(),
-          resourceNamespace
-      );
->>>>>>> 240adfd2
     }
   }
 }