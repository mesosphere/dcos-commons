--- conflicted
+++ resolved
@@ -1,15 +1,9 @@
 package com.mesosphere.sdk.dcos;
-
-<<<<<<< HEAD
-import com.mesosphere.sdk.curator.CuratorSchemaVersionStore;
 
 import java.util.Arrays;
 import java.util.HashSet;
 import java.util.Set;
 
-
-=======
->>>>>>> 66d9acd9
 /**
  * This class encapsulates constants common to DC/OS and its services.
  */
