--- conflicted
+++ resolved
@@ -252,16 +252,9 @@
     # Run task update with new discovery prefix
     marathon_config = sdk_marathon.get_config(config.SERVICE_NAME)
     marathon_config['env']['DISCOVERY_TASK_PREFIX'] = DISCOVERY_TASK_PREFIX + '-new'
-<<<<<<< HEAD
     sdk_marathon.update_app(config.SERVICE_NAME, marathon_config)
-=======
-    sdk_marathon.update_app(config.PACKAGE_NAME, marathon_config)
-    sdk_tasks.check_tasks_updated(config.PACKAGE_NAME, 'discovery', original_tasks)
-    sdk_tasks.check_running(config.PACKAGE_NAME, 4)
-    new_task_id = sdk_tasks.get_task_ids(config.PACKAGE_NAME, "discovery")[0]
->>>>>>> 8a3406ec
-
     sdk_tasks.check_tasks_updated(config.SERVICE_NAME, 'discovery', original_tasks)
+    sdk_tasks.check_running(config.SERVICE_NAME, 4)
     new_task_id = sdk_tasks.get_task_ids(config.SERVICE_NAME, "discovery")[0]
     assert task_id != new_task_id
 
