--- conflicted
+++ resolved
@@ -1,9 +1,3 @@
-<<<<<<< HEAD
-import pytest
-import shakedown
-=======
-import json
->>>>>>> 83ba2b6b
 import tempfile
 
 import pytest
@@ -23,32 +17,18 @@
 DELETE_DATA_JOB = config.get_delete_data_job(node_address=config.FOLDERED_NODE_ADDRESS)
 VERIFY_DELETION_JOB = config.get_verify_deletion_job(node_address=config.FOLDERED_NODE_ADDRESS)
 TEST_JOBS = [WRITE_DATA_JOB, VERIFY_DATA_JOB, DELETE_DATA_JOB, VERIFY_DELETION_JOB]
-<<<<<<< HEAD
-FOLDERED_SERVICE_NAME = sdk_utils.get_foldered_name(SERVICE_NAME)
-=======
->>>>>>> 83ba2b6b
 
 
 @pytest.fixture(scope='module', autouse=True)
 def configure_package(configure_security):
     try:
-<<<<<<< HEAD
-        sdk_install.uninstall(PACKAGE_NAME, FOLDERED_SERVICE_NAME)
+        sdk_install.uninstall(config.PACKAGE_NAME, config.FOLDERED_SERVICE_NAME)
         sdk_upgrade.test_upgrade(
-            PACKAGE_NAME,
-            PACKAGE_NAME,
-            DEFAULT_TASK_COUNT,
-            service_name=FOLDERED_SERVICE_NAME,
-            additional_options={"service": {"name": FOLDERED_SERVICE_NAME} })
-=======
-        sdk_install.uninstall(config.FOLDERED_SERVICE_NAME, package_name=config.PACKAGE_NAME)
-        sdk_upgrade.test_upgrade(
-            "beta-{}".format(config.PACKAGE_NAME),
+            config.PACKAGE_NAME,
             config.PACKAGE_NAME,
             config.DEFAULT_TASK_COUNT,
             service_name=config.FOLDERED_SERVICE_NAME,
             additional_options={"service": {"name": config.FOLDERED_SERVICE_NAME} })
->>>>>>> 83ba2b6b
 
         tmp_dir = tempfile.mkdtemp(prefix='cassandra-test')
         for job in TEST_JOBS:
@@ -56,11 +36,7 @@
 
         yield # let the test session execute
     finally:
-<<<<<<< HEAD
-        sdk_install.uninstall(PACKAGE_NAME, FOLDERED_SERVICE_NAME)
-=======
-        sdk_install.uninstall(config.FOLDERED_SERVICE_NAME, package_name=config.PACKAGE_NAME)
->>>>>>> 83ba2b6b
+        sdk_install.uninstall(config.PACKAGE_NAME, config.FOLDERED_SERVICE_NAME)
 
         for job in TEST_JOBS:
             sdk_jobs.remove_job(job)
@@ -75,15 +51,9 @@
 @pytest.mark.sanity
 def test_endpoints():
     # check that we can reach the scheduler via admin router, and that returned endpoints are sanitized:
-<<<<<<< HEAD
-    endpoints = cmd.svc_cli(PACKAGE_NAME, FOLDERED_SERVICE_NAME, 'endpoints node', json=True)
-    assert endpoints['dns'][0] == sdk_hosts.autoip_host(FOLDERED_SERVICE_NAME, 'node-0-server', 9042)
-    assert endpoints['vip'] == sdk_hosts.vip_host(FOLDERED_SERVICE_NAME, 'node', 9042)
-=======
-    endpoints = json.loads(cmd.run_cli('cassandra --name={} endpoints node'.format(config.FOLDERED_SERVICE_NAME)))
+    endpoints = cmd.svc_cli(config.PACKAGE_NAME, config.FOLDERED_SERVICE_NAME, 'endpoints node', json=True)
     assert endpoints['dns'][0] == sdk_hosts.autoip_host(config.FOLDERED_SERVICE_NAME, 'node-0-server', 9042)
     assert endpoints['vip'] == sdk_hosts.vip_host(config.FOLDERED_SERVICE_NAME, 'node', 9042)
->>>>>>> 83ba2b6b
 
 
 @pytest.mark.sanity
