package org.apache.mesos.specification;

import org.apache.commons.lang3.builder.EqualsBuilder;
import org.apache.commons.lang3.builder.HashCodeBuilder;
import org.apache.commons.lang3.builder.ReflectionToStringBuilder;
import org.apache.mesos.Protos;
import org.apache.mesos.offer.TaskUtils;
import org.apache.mesos.offer.ValueUtils;
import org.apache.mesos.offer.constrain.PlacementRuleGenerator;
import org.slf4j.Logger;
import org.slf4j.LoggerFactory;

import com.fasterxml.jackson.annotation.JsonCreator;
import com.fasterxml.jackson.annotation.JsonProperty;
import com.google.protobuf.InvalidProtocolBufferException;

import java.util.ArrayList;
import java.util.Collection;
import java.util.Optional;

/**
 * This class provides a default implementation of the TaskSpecification interface.
 */
public class DefaultTaskSpecification implements TaskSpecification {

    private static final Logger LOGGER = LoggerFactory.getLogger(TaskSpecification.class);
    private final String name;
    private final Protos.CommandInfo commandInfo;
    private final Optional<Protos.HealthCheck> healthCheck;
    private final Collection<ResourceSpecification> resourceSpecifications;
    private final Collection<VolumeSpecification> volumeSpecifications;
    private final Collection<ConfigFileSpecification> configFileSpecifications;
    private final Optional<PlacementRuleGenerator> placementOptional;

    public static DefaultTaskSpecification create(Protos.TaskInfo taskInfo) throws InvalidTaskSpecificationException {
        return create(taskInfo, Optional.empty());
    }

    public static DefaultTaskSpecification create(Protos.TaskInfo taskInfo, Optional<PlacementRuleGenerator> placement)
            throws InvalidTaskSpecificationException {
        //TODO(nick): Is the original placement constraint needed here?
        //  If this is just for relaunching a task in the same place then it's probably a moot point..
        //  Otherwise we'll need to implement serializing/deserializing the configured placement
        //  constraints in the TaskInfo itself. But from looking at the callers, it doesn't look like
        //  anything needs the placement constraints anyway.
        Collection<ConfigFileSpecification> configFiles;
        try {
            configFiles = TaskUtils.getConfigFiles(taskInfo);
        } catch (InvalidProtocolBufferException e) {
            throw new InvalidTaskSpecificationException("Failed to deserialize config files: " + e.getMessage());
        }
        return new DefaultTaskSpecification(
                taskInfo.getName(),
                taskInfo.getCommand(),
                getResources(taskInfo),
                getVolumes(taskInfo),
                configFiles,
                placement,
                Optional.empty());
    }

    @JsonCreator
    protected DefaultTaskSpecification(
<<<<<<< HEAD
            @JsonProperty("name") String name,
            @JsonProperty("command") Protos.CommandInfo commandInfo,
            @JsonProperty("resources") Collection<ResourceSpecification> resourceSpecifications,
            @JsonProperty("volumes") Collection<VolumeSpecification> volumeSpecifications,
            @JsonProperty("config_files") Collection<ConfigFileSpecification> configFileSpecifications,
            @JsonProperty("placement") Optional<PlacementRuleGenerator> placementOptional) {
=======
            String name,
            Protos.CommandInfo commandInfo,
            Collection<ResourceSpecification> resourceSpecifications,
            Collection<VolumeSpecification> volumeSpecifications,
            Collection<ConfigFileSpecification> configFileSpecifications,
            Optional<PlacementRuleGenerator> placementOptional,
            Optional<Protos.HealthCheck> healthCheck) {
>>>>>>> 62efaae9
        this.name = name;
        this.commandInfo = commandInfo;
        this.resourceSpecifications = resourceSpecifications;
        this.volumeSpecifications = volumeSpecifications;
        this.configFileSpecifications = configFileSpecifications;
        this.placementOptional = placementOptional;
        this.healthCheck = healthCheck;
    }

    @Override
    public Optional<Protos.HealthCheck> getHealthCheck() {
        return healthCheck;
    }

    @Override
    public String getName() {
        return name;
    }

    @Override
    public Protos.CommandInfo getCommand() {
        return commandInfo;
    }

    @Override
    public Collection<ResourceSpecification> getResources() {
        return resourceSpecifications;
    }

    @Override
    public Collection<VolumeSpecification> getVolumes() {
        return volumeSpecifications;
    }

    @Override
    public Collection<ConfigFileSpecification> getConfigFiles() {
        return configFileSpecifications;
    }

    @Override
    public Optional<PlacementRuleGenerator> getPlacement() {
        return placementOptional;
    }

    private static Collection<ResourceSpecification> getResources(Protos.TaskInfo taskInfo) {
        Collection<ResourceSpecification> resourceSpecifications = new ArrayList<>();
        for (Protos.Resource resource : taskInfo.getResourcesList()) {
            if (!resource.hasDisk()) {
                resourceSpecifications.add(
                        new DefaultResourceSpecification(
                                resource.getName(),
                                ValueUtils.getValue(resource),
                                resource.getRole(),
                                resource.getReservation().getPrincipal()));
            }
        }
        return resourceSpecifications;
    }

    private static Collection<VolumeSpecification> getVolumes(Protos.TaskInfo taskInfo)
            throws InvalidTaskSpecificationException {
        Collection<VolumeSpecification> volumeSpecifications = new ArrayList<>();
        for (Protos.Resource resource : taskInfo.getResourcesList()) {

            if (resource.hasDisk()) {
                VolumeSpecification.Type type = null;
                String containerPath = null;
                double size = resource.getScalar().getValue();
                Protos.Resource.DiskInfo diskInfo = resource.getDisk();
                type = getType(diskInfo);

                if (diskInfo.hasVolume()) {
                    Protos.Volume volume = diskInfo.getVolume();
                    containerPath = volume.getContainerPath();
                }

                if (type == null || containerPath == null) {
                    throw new InvalidTaskSpecificationException(
                            String.format(
                                    "Failed to reconstruct a volume from a TaskInfo. type: '%s', " +
                                            "containerPath: '%s', size: '%s'",
                                    type, containerPath, size));
                }

                volumeSpecifications.add(
                        new DefaultVolumeSpecification(
                                size,
                                type,
                                containerPath,
                                resource.getRole(),
                                resource.getReservation().getPrincipal()));
            }
        }

        return volumeSpecifications;
    }

    private static VolumeSpecification.Type getType(Protos.Resource.DiskInfo diskInfo) {
        if (diskInfo.hasSource()) {
            Protos.Resource.DiskInfo.Source.Type type = diskInfo.getSource().getType();
            switch (type) {
                case MOUNT:
                    return VolumeSpecification.Type.MOUNT;
                case PATH:
                    return VolumeSpecification.Type.PATH;
                default:
                    LOGGER.error("Encountered unexpected type: " + type + " defaulting to ROOT volume.");
                    return VolumeSpecification.Type.ROOT;
            }
        } else {
            return VolumeSpecification.Type.ROOT;
        }
    }

    @Override
    public String toString() {
        return ReflectionToStringBuilder.toString(this);
    }

    @Override
    public boolean equals(Object o) {
        return EqualsBuilder.reflectionEquals(this, o);
    }

    @Override
    public int hashCode() {
        return HashCodeBuilder.reflectionHashCode(this);
    }
}<|MERGE_RESOLUTION|>--- conflicted
+++ resolved
@@ -61,22 +61,13 @@
 
     @JsonCreator
     protected DefaultTaskSpecification(
-<<<<<<< HEAD
             @JsonProperty("name") String name,
             @JsonProperty("command") Protos.CommandInfo commandInfo,
             @JsonProperty("resources") Collection<ResourceSpecification> resourceSpecifications,
             @JsonProperty("volumes") Collection<VolumeSpecification> volumeSpecifications,
             @JsonProperty("config_files") Collection<ConfigFileSpecification> configFileSpecifications,
-            @JsonProperty("placement") Optional<PlacementRuleGenerator> placementOptional) {
-=======
-            String name,
-            Protos.CommandInfo commandInfo,
-            Collection<ResourceSpecification> resourceSpecifications,
-            Collection<VolumeSpecification> volumeSpecifications,
-            Collection<ConfigFileSpecification> configFileSpecifications,
-            Optional<PlacementRuleGenerator> placementOptional,
-            Optional<Protos.HealthCheck> healthCheck) {
->>>>>>> 62efaae9
+            @JsonProperty("placement") Optional<PlacementRuleGenerator> placementOptional,
+            @JsonProperty("health_check") Optional<Protos.HealthCheck> healthCheck) {
         this.name = name;
         this.commandInfo = commandInfo;
         this.resourceSpecifications = resourceSpecifications;
