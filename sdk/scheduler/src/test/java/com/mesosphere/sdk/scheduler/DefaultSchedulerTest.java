package com.mesosphere.sdk.scheduler;

import com.fasterxml.jackson.annotation.JsonCreator;
import com.fasterxml.jackson.annotation.JsonProperty;
import com.mesosphere.sdk.dcos.Capabilities;
import com.mesosphere.sdk.offer.Constants;
import com.mesosphere.sdk.offer.evaluate.EvaluationOutcome;
import com.mesosphere.sdk.offer.evaluate.placement.PlacementRule;
import com.mesosphere.sdk.offer.evaluate.placement.TestPlacementUtils;
import com.mesosphere.sdk.offer.taskdata.AuxLabelAccess;
import com.mesosphere.sdk.offer.taskdata.TaskLabelReader;
import com.mesosphere.sdk.scheduler.plan.Phase;
import com.mesosphere.sdk.scheduler.plan.Plan;
import com.mesosphere.sdk.scheduler.plan.PlanManager;
import com.mesosphere.sdk.scheduler.plan.Status;
import com.mesosphere.sdk.scheduler.plan.Step;
import com.mesosphere.sdk.specification.*;
import com.mesosphere.sdk.state.ConfigStore;
import com.mesosphere.sdk.state.ConfigStoreException;
import com.mesosphere.sdk.state.StateStore;
import com.mesosphere.sdk.state.StateStoreUtils;
import com.mesosphere.sdk.storage.MemPersister;
import com.mesosphere.sdk.storage.PersisterCache;
import com.mesosphere.sdk.storage.PersisterException;
import com.mesosphere.sdk.testutils.*;
import edu.umd.cs.findbugs.annotations.SuppressFBWarnings;
import org.apache.commons.lang3.builder.EqualsBuilder;
import org.apache.commons.lang3.builder.HashCodeBuilder;
import org.apache.mesos.Protos;
import org.apache.mesos.Protos.Offer;
import org.apache.mesos.Protos.TaskInfo;
import org.apache.mesos.SchedulerDriver;
import org.hamcrest.BaseMatcher;
import org.hamcrest.Description;
import org.hamcrest.Matcher;
import org.junit.Assert;
import org.junit.Before;
import org.junit.Rule;
import org.junit.Test;
import org.junit.contrib.java.lang.system.ExpectedSystemExit;
import org.junit.rules.DisableOnDebug;
import org.junit.rules.TestRule;
import org.junit.rules.Timeout;
import org.mockito.*;

import java.io.IOException;
import java.util.*;
import java.util.concurrent.TimeUnit;
import java.util.stream.Collectors;
import java.util.stream.Stream;

import static com.mesosphere.sdk.dcos.DcosConstants.DEFAULT_GPU_POLICY;
import static org.hamcrest.collection.IsIterableContainingInOrder.contains;
import static org.mockito.Matchers.any;
import static org.mockito.Matchers.anyCollectionOf;
import static org.mockito.Mockito.*;

/**
 * This class tests the {@link DefaultScheduler} class.
 */
@SuppressWarnings({"PMD.TooManyStaticImports", "PMD.AvoidUsingHardCodedIP"})
public class DefaultSchedulerTest {
    @SuppressFBWarnings("URF_UNREAD_PUBLIC_OR_PROTECTED_FIELD")
    @Rule
    public TestRule globalTimeout = new DisableOnDebug(new Timeout(30, TimeUnit.SECONDS));
    @Rule
    public final ExpectedSystemExit exit = ExpectedSystemExit.none();
    @Mock
    private SchedulerDriver mockSchedulerDriver;
    @Mock
    private SchedulerFlags mockSchedulerFlags;
    @Captor
    private ArgumentCaptor<Collection<Protos.Offer.Operation>> operationsCaptor;
    @Captor
    private ArgumentCaptor<Collection<Protos.Offer.Operation>> operationsCaptor2;

    private static final String TASK_IP = "9.9.9.9";

    private static final int TASK_A_COUNT = 1;
    private static final String TASK_A_POD_NAME = "POD-A";
    private static final String TASK_A_NAME = "A";
    private static final double TASK_A_CPU = 1.0;
    private static final double UPDATED_TASK_A_CPU = TASK_A_CPU + 1.0;
    private static final double TASK_A_MEM = 1000.0;
    private static final double TASK_A_DISK = 1500.0;
    private static final String TASK_A_CMD = "echo " + TASK_A_NAME;

    private static final int TASK_B_COUNT = 2;
    private static final String TASK_B_POD_NAME = "POD-B";
    private static final String TASK_B_NAME = "B";
    private static final double TASK_B_CPU = 2.0;
    private static final double TASK_B_MEM = 2000.0;
    private static final double UPDATED_TASK_B_MEM = 2000.0 * 2;
    private static final double TASK_B_DISK = 2500.0;
    private static final String TASK_B_CMD = "echo " + TASK_B_NAME;

    private static final PodSpec podA = TestPodFactory.getPodSpec(
            TASK_A_POD_NAME,
            TestConstants.RESOURCE_SET_ID + "-A",
            TASK_A_NAME,
            TASK_A_CMD,
            TestConstants.SERVICE_USER,
            TASK_A_COUNT,
            TASK_A_CPU,
            TASK_A_MEM,
            TASK_A_DISK);

    private static final PodSpec podB = TestPodFactory.getPodSpec(
            TASK_B_POD_NAME,
            TestConstants.RESOURCE_SET_ID + "-B",
            TASK_B_NAME,
            TASK_B_CMD,
            TestConstants.SERVICE_USER,
            TASK_B_COUNT,
            TASK_B_CPU,
            TASK_B_MEM,
            TASK_B_DISK);

    private static final PodSpec updatedPodA = TestPodFactory.getPodSpec(
            TASK_A_POD_NAME,
            TestConstants.RESOURCE_SET_ID + "-A",
            TASK_A_NAME,
            TASK_A_CMD,
            TestConstants.SERVICE_USER,
            TASK_A_COUNT,
            UPDATED_TASK_A_CPU,
            TASK_A_MEM,
            TASK_A_DISK);

    private static final PodSpec updatedPodB = TestPodFactory.getPodSpec(
            TASK_B_POD_NAME,
            TestConstants.RESOURCE_SET_ID + "-B",
            TASK_B_NAME,
            TASK_B_CMD,
            TestConstants.SERVICE_USER,
            TASK_B_COUNT,
            TASK_B_CPU,
            UPDATED_TASK_B_MEM,
            TASK_B_DISK);

    private static final PodSpec invalidPodB = TestPodFactory.getPodSpec(
            TASK_B_POD_NAME,
            TestConstants.RESOURCE_SET_ID + "-B",
            TASK_B_NAME,
            TASK_B_CMD,
            TestConstants.SERVICE_USER,
            TASK_B_COUNT - 1,
            TASK_B_CPU,
            TASK_B_MEM,
            TASK_B_DISK);

    private static final PodSpec scaledPodA = TestPodFactory.getPodSpec(
            TASK_A_POD_NAME,
            TestConstants.RESOURCE_SET_ID + "-A",
            TASK_A_NAME,
            TASK_A_CMD,
            TestConstants.SERVICE_USER,
            TASK_A_COUNT + 1,
            TASK_A_CPU,
            TASK_A_MEM,
            TASK_A_DISK);

    private static ServiceSpec getServiceSpec(PodSpec... pods) {
        return DefaultServiceSpec.newBuilder()
                .name(TestConstants.SERVICE_NAME)
                .role(TestConstants.ROLE)
                .principal(TestConstants.PRINCIPAL)
                .zookeeperConnection("badhost-shouldbeignored:2181")
                .pods(Arrays.asList(pods))
                .user(TestConstants.SERVICE_USER)
                .build();
    }

    private static Capabilities getCapabilities(Boolean enableGpu) throws Exception {
        Capabilities capabilities = new Capabilities(OfferRequirementTestUtils.getTestCluster("1.10-dev"));
        Capabilities mockCapabilities = spy(capabilities);
        when(mockCapabilities.supportsGpuResource()).thenReturn(enableGpu);
        return mockCapabilities;
    }

    private static Capabilities getCapabilitiesWithDefaultGpuSupport() throws Exception {
        return getCapabilities(DEFAULT_GPU_POLICY);
    }

    private StateStore stateStore;
    private ConfigStore<ServiceSpec> configStore;
    private DefaultScheduler defaultScheduler;

    @Before
    public void beforeEach() throws Exception {
        MockitoAnnotations.initMocks(this);

        when(mockSchedulerFlags.isStateCacheEnabled()).thenReturn(true);
        ServiceSpec serviceSpec = getServiceSpec(podA, podB);
        stateStore = new StateStore(new PersisterCache(new MemPersister()));
        configStore = new ConfigStore<>(
                DefaultServiceSpec.getConfigurationFactory(serviceSpec), new MemPersister());
        Capabilities.overrideCapabilities(getCapabilitiesWithDefaultGpuSupport());
        defaultScheduler = getScheduler(serviceSpec);
<<<<<<< HEAD
        register();
=======
>>>>>>> 1c29ffcd
    }

    @Test(expected = ConfigStoreException.class)
    public void testConstructConfigStoreWithUnknownCustomType() throws ConfigStoreException {
        ServiceSpec serviceSpecification = getServiceSpec(
                DefaultPodSpec.newBuilder(podA)
                        .placementRule(TestPlacementUtils.PASS)
                        .build());
        Assert.assertTrue(serviceSpecification.getPods().get(0).getPlacementRule().isPresent());
        SchedulerBuilder.createConfigStore(serviceSpecification, Collections.emptyList(), new MemPersister());
    }

    @Test(expected = ConfigStoreException.class)
    public void testConstructConfigStoreWithRegisteredCustomTypeMissingEquals() throws ConfigStoreException {
        ServiceSpec serviceSpecification = getServiceSpec(
                DefaultPodSpec.newBuilder(podA)
                        .placementRule(new PlacementRuleMissingEquality())
                        .build());
        Assert.assertTrue(serviceSpecification.getPods().get(0).getPlacementRule().isPresent());
        SchedulerBuilder.createConfigStore(
                serviceSpecification, Arrays.asList(PlacementRuleMissingEquality.class), new MemPersister());
    }

    @Test(expected = ConfigStoreException.class)
    public void testConstructConfigStoreWithRegisteredCustomTypeBadAnnotations() throws ConfigStoreException {
        ServiceSpec serviceSpecification = getServiceSpec(
                DefaultPodSpec.newBuilder(podA)
                        .placementRule(new PlacementRuleMismatchedAnnotations("hi"))
                        .build());
        Assert.assertTrue(serviceSpecification.getPods().get(0).getPlacementRule().isPresent());
        SchedulerBuilder.createConfigStore(
                serviceSpecification, Arrays.asList(PlacementRuleMismatchedAnnotations.class), new MemPersister());
    }

    @Test
    public void testConstructConfigStoreWithRegisteredGoodCustomType() throws ConfigStoreException {
        ServiceSpec serviceSpecification = getServiceSpec(
                DefaultPodSpec.newBuilder(podA)
                        .placementRule(TestPlacementUtils.PASS)
                        .build());
        Assert.assertTrue(serviceSpecification.getPods().get(0).getPlacementRule().isPresent());
        SchedulerBuilder.createConfigStore(
                serviceSpecification, Arrays.asList(TestPlacementUtils.PASS.getClass()), new MemPersister());
    }

    @Test
    public void testEmptyOffers() {
        defaultScheduler.getMesosScheduler().get()
                .resourceOffers(mockSchedulerDriver, Collections.emptyList());
<<<<<<< HEAD
        verify(mockSchedulerDriver, times(1)).reconcileTasks(any());//TODO FAIL
=======
        verify(mockSchedulerDriver, times(1)).reconcileTasks(any());
>>>>>>> 1c29ffcd
        verify(mockSchedulerDriver, times(0)).acceptOffers(any(), anyCollectionOf(Protos.Offer.Operation.class), any());
        verify(mockSchedulerDriver, times(0)).declineOffer(any(), any());
    }

    @Test
    public void testLaunchA() throws InterruptedException {
        installStep(0, 0, getSufficientOfferForTaskA());
        Assert.assertEquals(Arrays.asList(Status.COMPLETE, Status.PENDING, Status.PENDING),
                PlanTestUtils.getStepStatuses(getDeploymentPlan()));
    }

    @Test
    public void testLaunchB() throws InterruptedException {
        // Launch A-0
        testLaunchA();
        installStep(1, 0, getSufficientOfferForTaskB());
        Assert.assertEquals(Arrays.asList(Status.COMPLETE, Status.COMPLETE, Status.PENDING),
                PlanTestUtils.getStepStatuses(getDeploymentPlan()));
    }

    @Test
    public void testFailLaunchA() throws InterruptedException {
        // Get first Step associated with Task A-0
        Plan plan = getDeploymentPlan();
        Step stepTaskA0 = plan.getChildren().get(0).getChildren().get(0);
        Assert.assertTrue(stepTaskA0.isPending());

        // Offer insufficient Resource and wait for step state transition
        UUID offerId = UUID.randomUUID();
        defaultScheduler.getMesosScheduler().get()
                .resourceOffers(mockSchedulerDriver, Arrays.asList(getInsufficientOfferForTaskA(offerId)));
        defaultScheduler.awaitOffersProcessed();
        Assert.assertEquals(Arrays.asList(Status.PREPARED, Status.PENDING, Status.PENDING),
                PlanTestUtils.getStepStatuses(plan));
    }

    @Test
    public void updatePerTaskASpecification() throws InterruptedException, IOException, Exception {
        // Launch A and B in original configuration
        testLaunchB();
        defaultScheduler.awaitOffersProcessed();
        Capabilities.overrideCapabilities(getCapabilitiesWithDefaultGpuSupport());
        defaultScheduler = getScheduler(getServiceSpec(updatedPodA, podB));
<<<<<<< HEAD
        register();
=======
>>>>>>> 1c29ffcd

        Assert.assertEquals(Arrays.asList(Status.PENDING, Status.COMPLETE, Status.PENDING),
                PlanTestUtils.getStepStatuses(getDeploymentPlan()));
    }

    @Test
    public void updatePerTaskBSpecification() throws InterruptedException, IOException, Exception {
        // Launch A and B in original configuration
        testLaunchB();
        defaultScheduler.awaitOffersProcessed();
        Capabilities.overrideCapabilities(getCapabilitiesWithDefaultGpuSupport());
        defaultScheduler = getScheduler(getServiceSpec(podA, updatedPodB));
<<<<<<< HEAD
        register();
=======
>>>>>>> 1c29ffcd

        Assert.assertEquals(Arrays.asList(Status.COMPLETE, Status.PENDING, Status.PENDING),
                PlanTestUtils.getStepStatuses(getDeploymentPlan()));
    }

    @Test
    public void updateTaskTypeASpecification() throws InterruptedException, IOException, Exception {
        // Launch A and B in original configuration
        testLaunchB();
        defaultScheduler.awaitOffersProcessed();

        Capabilities.overrideCapabilities(getCapabilitiesWithDefaultGpuSupport());
        defaultScheduler = getScheduler(getServiceSpec(scaledPodA, podB));
<<<<<<< HEAD
        register();
=======
>>>>>>> 1c29ffcd

        Assert.assertEquals(
                Arrays.asList(Status.COMPLETE, Status.PENDING, Status.COMPLETE, Status.PENDING),
                PlanTestUtils.getStepStatuses(getDeploymentPlan()));
    }

    @Test
    public void testInitialLaunchReplaceRecover() throws Exception {
        // Get first Step associated with Task A-0
        Plan plan = getDeploymentPlan();
        Step stepTaskA0 = plan.getChildren().get(0).getChildren().get(0);
        Assert.assertTrue(stepTaskA0.isPending());

        Assert.assertTrue(stateStore.fetchTaskNames().isEmpty());

        // Launch 1: Task enters ERROR without reaching RUNNING - kill and replace

        // Offer sufficient Resource and wait for its acceptance
        Protos.Offer offer = getSufficientOfferForTaskA();
        defaultScheduler.getMesosScheduler().get()
                .resourceOffers(mockSchedulerDriver, Arrays.asList(offer));
<<<<<<< HEAD
        verify(mockSchedulerDriver, timeout(1000).times(1)).acceptOffers(
=======
        verify(mockSchedulerDriver, times(1)).acceptOffers(
>>>>>>> 1c29ffcd
                collectionThat(contains(offer.getId())),
                operationsCaptor.capture(),
                any());
        defaultScheduler.awaitOffersProcessed();

        Protos.TaskInfo initialFailedTask = getTask(operationsCaptor.getValue());

        // Task should be initial state
        Protos.TaskStatus status = stateStore.fetchStatus(initialFailedTask.getName()).get();
        Assert.assertTrue(status.toString(), AuxLabelAccess.isInitialLaunch(status));

        // Without sending TASK_RUNNING or any other status, pretend the task failed
        statusUpdate(initialFailedTask.getTaskId(), Protos.TaskState.TASK_ERROR);

        // Expect pod to be killed, initial state to be overwritten, and all tasks to be marked permanently failed
        verify(mockSchedulerDriver, times(1)).killTask(initialFailedTask.getTaskId());
        Assert.assertFalse(
                AuxLabelAccess.isInitialLaunch(stateStore.fetchStatus(initialFailedTask.getName()).get()));
        Assert.assertTrue(
                new TaskLabelReader(stateStore.fetchTask(initialFailedTask.getName()).get()).isPermanentlyFailed());

        // Launch 2: Task enters ERROR after reaching RUNNING - restart in-place

        // Offer again, and launch successfully this time
        offer = getSufficientOfferForTaskA();
        defaultScheduler.getMesosScheduler().get()
                .resourceOffers(mockSchedulerDriver, Arrays.asList(offer));
<<<<<<< HEAD
        verify(mockSchedulerDriver, timeout(1000).times(1)).acceptOffers(
=======
        verify(mockSchedulerDriver, times(1)).acceptOffers(
>>>>>>> 1c29ffcd
                collectionThat(contains(offer.getId())),
                operationsCaptor.capture(),
                any());
        defaultScheduler.awaitOffersProcessed();

        Protos.TaskInfo launchedFailedTask = getTask(operationsCaptor.getValue());

        // Task should be in initial state
        status = stateStore.fetchStatus(launchedFailedTask.getName()).get();
        Assert.assertTrue(status.toString(), AuxLabelAccess.isInitialLaunch(status));

        // Sent TASK_RUNNING status
        statusUpdate(launchedFailedTask.getTaskId(), Protos.TaskState.TASK_RUNNING);

        // Check that the step is complete and the task is no longer in initial launch state
        Assert.assertTrue(stepTaskA0.isComplete());
        Assert.assertEquals(Arrays.asList(Status.COMPLETE, Status.PENDING, Status.PENDING),
                PlanTestUtils.getStepStatuses(plan));
        status = stateStore.fetchStatus(launchedFailedTask.getName()).get();
        Assert.assertFalse(status.toString(), AuxLabelAccess.isInitialLaunch(status));

        // Now simulate another failure, and verify that the task is NOT marked as permanently failed
        statusUpdate(launchedFailedTask.getTaskId(), Protos.TaskState.TASK_ERROR);
        verify(mockSchedulerDriver, times(0)).killTask(launchedFailedTask.getTaskId());
        Assert.assertFalse(
                new TaskLabelReader(stateStore.fetchTask(launchedFailedTask.getName()).get()).isPermanentlyFailed());

        // Launch 3: In-place relaunch of last instance

        // Offer again, and check that the task is relaunched as-is
        defaultScheduler.getMesosScheduler().get()
                .resourceOffers(mockSchedulerDriver, Arrays.asList(offer));
<<<<<<< HEAD
        verify(mockSchedulerDriver, timeout(1000).times(1)).acceptOffers(
=======
        verify(mockSchedulerDriver, times(1)).acceptOffers(
>>>>>>> 1c29ffcd
                collectionThat(contains(offer.getId())),
                operationsCaptor.capture(),
                any());
        defaultScheduler.awaitOffersProcessed();

        Protos.TaskInfo relaunchedTask = getTask(operationsCaptor.getValue());

        // Not an initial launch.
        status = stateStore.fetchStatus(relaunchedTask.getName()).get();
        Assert.assertFalse(status.toString(), AuxLabelAccess.isInitialLaunch(status));

        // Sent TASK_RUNNING status
        statusUpdate(relaunchedTask.getTaskId(), Protos.TaskState.TASK_RUNNING);

        // Check that the step is complete and the task is still not in initial launch state
        Assert.assertTrue(stepTaskA0.isComplete());
        Assert.assertEquals(Arrays.asList(Status.COMPLETE, Status.PREPARED, Status.PENDING),
                PlanTestUtils.getStepStatuses(plan));
        status = stateStore.fetchStatus(relaunchedTask.getName()).get();
        Assert.assertFalse(status.toString(), AuxLabelAccess.isInitialLaunch(status));

        // Just in case, again verify that killTask() was ONLY called for the initial failed task:
        verify(mockSchedulerDriver, times(1)).killTask(initialFailedTask.getTaskId());
        verify(mockSchedulerDriver, times(0)).killTask(launchedFailedTask.getTaskId());
        verify(mockSchedulerDriver, times(0)).killTask(relaunchedTask.getTaskId());
    }

    @Test
    public void testLaunchAndRecovery() throws Exception {
        // Get first Step associated with Task A-0
        Plan plan = getDeploymentPlan();
        Step stepTaskA0 = plan.getChildren().get(0).getChildren().get(0);
        Assert.assertTrue(stepTaskA0.isPending());

        // Offer sufficient Resource and wait for its acceptance
        Protos.Offer offer1 = getSufficientOfferForTaskA();
        defaultScheduler.getMesosScheduler().get()
                .resourceOffers(mockSchedulerDriver, Arrays.asList(offer1));
<<<<<<< HEAD
        verify(mockSchedulerDriver, timeout(1000).times(1)).acceptOffers(
=======
        verify(mockSchedulerDriver, times(1)).acceptOffers(
>>>>>>> 1c29ffcd
                collectionThat(contains(offer1.getId())),
                operationsCaptor.capture(),
                any());
        defaultScheduler.awaitOffersProcessed();

        Collection<Protos.Offer.Operation> operations = operationsCaptor.getValue();
        Protos.TaskID launchedTaskId = getTaskId(operations);

        // Sent TASK_RUNNING status
        statusUpdate(launchedTaskId, Protos.TaskState.TASK_RUNNING);

        // Wait for the Step to become Complete
        Assert.assertTrue(stepTaskA0.isComplete());
        Assert.assertEquals(Arrays.asList(Status.COMPLETE, Status.PENDING, Status.PENDING),
                PlanTestUtils.getStepStatuses(plan));

        // Sent TASK_KILLED status
        statusUpdate(launchedTaskId, Protos.TaskState.TASK_KILLED);

        reset(mockSchedulerDriver);

        // Make offers sufficient to recover Task A-0 and launch Task B-0,
        // and also have some unused reserved resources for cleaning, and verify that only one of those three happens.

        Protos.Resource cpus = ResourceTestUtils.getExpectedScalar("cpus", 1.0, UUID.randomUUID().toString());
        Protos.Resource mem = ResourceTestUtils.getExpectedScalar("mem", 1.0, UUID.randomUUID().toString());

        Protos.Offer offerA = Protos.Offer.newBuilder(getSufficientOfferForTaskA())
                .addAllResources(operations.stream()
                        .filter(Protos.Offer.Operation::hasReserve)
                        .flatMap(operation -> operation.getReserve().getResourcesList().stream())
                        .collect(Collectors.toList()))
                .addResources(cpus)
                .addResources(mem)
                .build();
        Protos.Offer offerB = Protos.Offer.newBuilder(getSufficientOfferForTaskB())
                .addAllResources(operations.stream()
                        .filter(Protos.Offer.Operation::hasReserve)
                        .flatMap(operation -> operation.getReserve().getResourcesList().stream())
                        .collect(Collectors.toList()))
                .addResources(cpus)
                .addResources(mem)
                .build();
        Protos.Offer offerC = Protos.Offer.newBuilder(getSufficientOfferForTaskB())
                .addAllResources(operations.stream()
                        .filter(Protos.Offer.Operation::hasReserve)
                        .flatMap(operation -> operation.getReserve().getResourcesList().stream())
                        .collect(Collectors.toList()))
                .addResources(cpus)
                .addResources(mem)
                .build();

        defaultScheduler.getMesosScheduler().get()
                .resourceOffers(mockSchedulerDriver, Arrays.asList(offerA, offerB, offerC));
        defaultScheduler.awaitOffersProcessed();

        // Verify that acceptOffer is called thrice, once each for recovery, launch, and cleanup.
        // Use a separate captor as the other one was already used against an acceptOffers call in this test case.
        verify(mockSchedulerDriver, times(3)).acceptOffers(
                any(),
                operationsCaptor2.capture(),
                any());
        final List<Collection<Protos.Offer.Operation>> allOperations = operationsCaptor2.getAllValues();
        Assert.assertEquals(3, allOperations.size());
        boolean recovery = false;
        boolean launch = false;
        boolean unreserve = false;

        for (Collection<Protos.Offer.Operation> operationSet : allOperations) {
            switch (operationSet.size()) {
                case 1:
                    // One LAUNCH operation
                    if (operationSet.iterator().next().getType()
                            == Protos.Offer.Operation.Type.LAUNCH_GROUP) {
                        recovery = true;
                    }
                    break;
                case 2:
                    // Two UNRESERVE operations
                    if (operationSet.stream().allMatch(object -> object.getType()
                            == Protos.Offer.Operation.Type.UNRESERVE)) {
                        recovery = true;
                    }
                    unreserve = true;
                    break;
                case 8: {
                    // Three RESERVE, One CREATE, three RESERVE (for executor) and One LAUNCH operation
                    Map<Protos.Offer.Operation.Type, Integer> expectedCounts = new HashMap<>();
                    expectedCounts.put(Protos.Offer.Operation.Type.RESERVE, 6);
                    expectedCounts.put(Protos.Offer.Operation.Type.CREATE, 1);
                    expectedCounts.put(Protos.Offer.Operation.Type.LAUNCH_GROUP, 1);
                    Map<Protos.Offer.Operation.Type, Integer> operationCounts = new HashMap<>();
                    for (Protos.Offer.Operation operation : operationSet) {
                        Integer count = operationCounts.get(operation.getType());
                        if (count == null) {
                            count = 1;
                        } else {
                            ++count;
                        }
                        operationCounts.put(operation.getType(), count);
                    }
                    if (expectedCounts.equals(operationCounts)) {
                        launch = true;
                    }
                    Assert.assertEquals(operationCounts.toString(), expectedCounts.keySet(), operationCounts.keySet());
                    break;
                }
                default:
                    break;
            }
        }

        Assert.assertTrue(operations.toString(), recovery);
        Assert.assertTrue(operations.toString(), launch);
        Assert.assertTrue(operations.toString(), unreserve);
    }

    @Test
    public void testConfigurationUpdate() throws Exception {
        // Get first Step associated with Task A-0
        Plan plan = getDeploymentPlan();
        Step stepTaskA0 = plan.getChildren().get(0).getChildren().get(0);
        Assert.assertTrue(stepTaskA0.isPending());

        // Offer sufficient Resource and wait for its acceptance
        Protos.Offer offer1 = getSufficientOfferForTaskA();
        defaultScheduler.getMesosScheduler().get()
                .resourceOffers(mockSchedulerDriver, Arrays.asList(offer1));
<<<<<<< HEAD
        verify(mockSchedulerDriver, timeout(1000).times(1)).acceptOffers(
=======
        verify(mockSchedulerDriver, times(1)).acceptOffers(
>>>>>>> 1c29ffcd
                collectionThat(contains(offer1.getId())),
                operationsCaptor.capture(),
                any());

        Collection<Protos.Offer.Operation> operations = operationsCaptor.getValue();
        Protos.TaskID launchedTaskId = getTaskId(operations);

        // Send TASK_RUNNING status after the task is Starting (Mesos has been sent Launch)
        Assert.assertTrue(stepTaskA0.isStarting());
        statusUpdate(launchedTaskId, Protos.TaskState.TASK_RUNNING);

        // Wait for the Step to become Complete
        Assert.assertTrue(stepTaskA0.isComplete());
        Assert.assertEquals(Arrays.asList(Status.COMPLETE, Status.PENDING, Status.PENDING),
                PlanTestUtils.getStepStatuses(plan));

        Assert.assertTrue(stepTaskA0.isComplete());
        Assert.assertEquals(0, getRecoveryPlan().getChildren().size());

        // Perform Configuration Update
        Capabilities.overrideCapabilities(getCapabilitiesWithDefaultGpuSupport());
        defaultScheduler = getScheduler(getServiceSpec(updatedPodA, podB));
<<<<<<< HEAD
        register();
        // TODO defaultScheduler.reconciler.forceComplete();
=======
        defaultScheduler.forceReconciliationComplete();
>>>>>>> 1c29ffcd
        plan = getDeploymentPlan();
        stepTaskA0 = plan.getChildren().get(0).getChildren().get(0);
        Assert.assertEquals(Status.PENDING, stepTaskA0.getStatus());

        List<Protos.Resource> expectedResources = new ArrayList<>(getExpectedResources(operations));
        Protos.Resource neededAdditionalResource = ResourceTestUtils.getUnreservedCpu(UPDATED_TASK_A_CPU - TASK_A_CPU);
        expectedResources.add(neededAdditionalResource);

        // Start update Step
        Protos.Offer insufficientOffer = OfferTestUtils.getCompleteOffer(neededAdditionalResource);
        defaultScheduler.getMesosScheduler().get()
                .resourceOffers(mockSchedulerDriver, Arrays.asList(insufficientOffer));
<<<<<<< HEAD
        verify(mockSchedulerDriver, timeout(1000).times(1)).killTask(launchedTaskId);//TODO FAIL
        verify(mockSchedulerDriver, timeout(1000).times(1)).declineOffer(insufficientOffer.getId());
=======
        verify(mockSchedulerDriver, times(1)).killTask(launchedTaskId);
        verify(mockSchedulerDriver, times(1)).declineOffer(eq(insufficientOffer.getId()), any());
>>>>>>> 1c29ffcd
        Assert.assertEquals(Status.PREPARED, stepTaskA0.getStatus());

        // Sent TASK_KILLED status
        statusUpdate(launchedTaskId, Protos.TaskState.TASK_KILLED);
        Assert.assertEquals(Status.PREPARED, stepTaskA0.getStatus());
        Assert.assertEquals(0, getRecoveryPlan().getChildren().size());

        Protos.Offer expectedOffer = OfferTestUtils.getCompleteOffer(expectedResources);
        defaultScheduler.getMesosScheduler().get()
                .resourceOffers(mockSchedulerDriver, Arrays.asList(expectedOffer));
<<<<<<< HEAD
        verify(mockSchedulerDriver, timeout(1000).times(1)).acceptOffers(
                collectionThat(contains(expectedOffer.getId())),
                operationsCaptor.capture(),
                any());
        Awaitility.await().atMost(1, TimeUnit.SECONDS).untilCall(Awaitility.to(stepTaskA0).isStarting(), equalTo(true));
=======
        verify(mockSchedulerDriver, times(1)).acceptOffers(
                collectionThat(contains(expectedOffer.getId())),
                operationsCaptor.capture(),
                any());
        Assert.assertTrue(stepTaskA0.isStarting());
>>>>>>> 1c29ffcd
        Assert.assertEquals(0, getRecoveryPlan().getChildren().size());

        operations = operationsCaptor.getValue();
        launchedTaskId = getTaskId(operations);
        // Send TASK_RUNNING status after the task is Starting (Mesos has been sent Launch)
        Assert.assertTrue(stepTaskA0.isStarting());
        statusUpdate(launchedTaskId, Protos.TaskState.TASK_RUNNING);
        Assert.assertTrue(stepTaskA0.isComplete());
    }

    @Test
    public void testInvalidConfigurationUpdate() throws Exception {
        // Launch A and B in original configuration
        testLaunchB();
        defaultScheduler.awaitOffersProcessed();

        // Get initial target config UUID
        UUID targetConfigId = configStore.getTargetConfig();

        // Build new scheduler with invalid config (shrinking task count)
        Capabilities.overrideCapabilities(getCapabilitiesWithDefaultGpuSupport());
        defaultScheduler = getScheduler(getServiceSpec(podA, invalidPodB));

        // Ensure prior target configuration is still intact
        Assert.assertEquals(targetConfigId, configStore.getTargetConfig());

        Assert.assertEquals(1, getDeploymentPlan().getErrors().size());
        Assert.assertTrue(getDeploymentPlan().getErrors().get(0).contains("Transition: '2' => '1'"));
    }

    private static List<Protos.Resource> getExpectedResources(Collection<Protos.Offer.Operation> operations) {
        for (Protos.Offer.Operation operation : operations) {
            if (operation.getType().equals(Offer.Operation.Type.LAUNCH_GROUP)) {
                return Stream.concat(
                                operation.getLaunchGroup().getTaskGroup().getTasksList().stream()
                                    .flatMap(taskInfo -> taskInfo.getResourcesList().stream()),
                                operation.getLaunchGroup().getExecutor().getResourcesList().stream())
                        .collect(Collectors.toList());
            }
        }

        return Collections.emptyList();
    }

    @Test
    public void testTaskIpIsStoredOnInstall() throws InterruptedException {
        install();

        // Verify the TaskIP (TaskInfo, strictly speaking) has been stored in the StateStore.
        Assert.assertTrue(StateStoreUtils.getTaskStatusFromProperty(
                stateStore, TASK_A_POD_NAME + "-0-" + TASK_A_NAME).isPresent());
        Assert.assertTrue(StateStoreUtils.getTaskStatusFromProperty(
                stateStore, TASK_B_POD_NAME + "-0-" + TASK_B_NAME).isPresent());
    }

    @Test
    public void testTaskIpIsUpdatedOnStatusUpdate() throws InterruptedException {
        List<Protos.TaskID> taskIds = install();
        String updateIp = "1.1.1.1";

        // Verify the TaskIP (TaskInfo, strictly speaking) has been stored in the StateStore.
        Assert.assertTrue(StateStoreUtils.getTaskStatusFromProperty(
                stateStore, TASK_A_POD_NAME + "-0-" + TASK_A_NAME).isPresent());
        Assert.assertTrue(StateStoreUtils.getTaskStatusFromProperty(
                stateStore, TASK_B_POD_NAME + "-0-" + TASK_B_NAME).isPresent());

        Protos.TaskStatus update = Protos.TaskStatus.newBuilder(
                getTaskStatus(taskIds.get(0), Protos.TaskState.TASK_STAGING))
                .setContainerStatus(Protos.ContainerStatus.newBuilder()
                        .addNetworkInfos(Protos.NetworkInfo.newBuilder()
                            .addIpAddresses(Protos.NetworkInfo.IPAddress.newBuilder()
                                .setIpAddress(updateIp))))
                .build();
        defaultScheduler.getMesosScheduler().get()
                .statusUpdate(mockSchedulerDriver, update);

        // Verify the TaskStatus was updated.
        Assert.assertEquals(updateIp,
                StateStoreUtils.getTaskStatusFromProperty(stateStore, TASK_A_POD_NAME + "-0-" + TASK_A_NAME).get()
                        .getContainerStatus().getNetworkInfos(0).getIpAddresses(0).getIpAddress());
    }

    @Test
    public void testTaskIpIsNotOverwrittenByEmptyOnUpdate() throws InterruptedException {
        List<Protos.TaskID> taskIds = install();

        // Verify the TaskIP (TaskInfo, strictly speaking) has been stored in the StateStore.
        Assert.assertTrue(StateStoreUtils.getTaskStatusFromProperty(
                stateStore, TASK_A_POD_NAME + "-0-" + TASK_A_NAME).isPresent());
        Assert.assertTrue(StateStoreUtils.getTaskStatusFromProperty(
                stateStore, TASK_B_POD_NAME + "-0-" + TASK_B_NAME).isPresent());

        Protos.TaskStatus update = Protos.TaskStatus.newBuilder(
                getTaskStatus(taskIds.get(0), Protos.TaskState.TASK_STAGING))
                .setContainerStatus(Protos.ContainerStatus.newBuilder()
                        .addNetworkInfos(Protos.NetworkInfo.newBuilder()))
                .build();
        defaultScheduler.getMesosScheduler().get()
                .statusUpdate(mockSchedulerDriver, update);

        // Verify the TaskStatus was NOT updated.
<<<<<<< HEAD
        Assert.assertTrue(StateStoreUtils.getTaskStatusFromProperty(
                stateStore, TASK_A_POD_NAME + "-0-" + TASK_A_NAME ).isPresent());

        Awaitility.await().atMost(1, TimeUnit.SECONDS).until(() -> {
            return StateStoreUtils.getTaskStatusFromProperty(
                    stateStore, TASK_A_POD_NAME + "-0-" + TASK_A_NAME ).get()
                    .getContainerStatus()
                    .getNetworkInfos(0)
                    .getIpAddresses(0)
                    .getIpAddress().equals(TASK_IP);
        });
    }

    @Test
    public void testApiServerNotReadyDecline() {
        defaultScheduler.getMesosScheduler().get()
                .resourceOffers(mockSchedulerDriver, Arrays.asList(getSufficientOfferForTaskA()));
        verify(mockSchedulerDriver, timeout(1000).times(1)).declineOffer(any());//TODO FAIL
=======
        Assert.assertEquals(TASK_IP,
                StateStoreUtils.getTaskStatusFromProperty(stateStore, TASK_A_POD_NAME + "-0-" + TASK_A_NAME).get()
                        .getContainerStatus().getNetworkInfos(0).getIpAddresses(0).getIpAddress());
>>>>>>> 1c29ffcd
    }

    @Test
    public void testOverrideDeployWithUpdate() {
        Collection<Plan> plans = getDeployUpdatePlans();
        plans = SchedulerBuilder.overrideDeployPlan(plans, StateStoreUtils.DeploymentType.UPDATE);

        Plan deployPlan = plans.stream()
                .filter(plan -> plan.getName().equals(Constants.DEPLOY_PLAN_NAME))
                .findFirst().get();

        Assert.assertEquals(1, deployPlan.getChildren().size());
    }

    @Test
    public void testNoOverrideOfDeployPlanOnInstall() {
        Collection<Plan> plans = getDeployUpdatePlans();
        plans = SchedulerBuilder.overrideDeployPlan(plans, StateStoreUtils.DeploymentType.DEPLOY);

        Plan deployPlan = plans.stream()
                .filter(plan -> plan.getName().equals(Constants.DEPLOY_PLAN_NAME))
                .findFirst().get();

<<<<<<< HEAD
        Assert.assertEquals(2, deployPlan.getChildren().size());//TODO FAIL
=======
        Assert.assertEquals(2, deployPlan.getChildren().size());
>>>>>>> 1c29ffcd
    }

    // Deploy plan has 2 phases, update plan has 1 for distinguishing which was chosen.
    private static Collection<Plan> getDeployUpdatePlans() {
        Phase phase = mock(Phase.class);
        Plan deployPlan = mock(Plan.class);
        when(deployPlan.getName()).thenReturn(Constants.DEPLOY_PLAN_NAME);
        when(deployPlan.getChildren()).thenReturn(Arrays.asList(phase, phase));

        Plan updatePlan = mock(Plan.class);
        when(updatePlan.getName()).thenReturn(Constants.UPDATE_PLAN_NAME);
        when(updatePlan.getChildren()).thenReturn(Arrays.asList(phase));

        Assert.assertEquals(2, deployPlan.getChildren().size());
        Assert.assertEquals(1, updatePlan.getChildren().size());
        return Arrays.asList(deployPlan, updatePlan);
    }

    private static int countOperationType(
            Protos.Offer.Operation.Type operationType, Collection<Protos.Offer.Operation> operations) {
        int count = 0;
        for (Protos.Offer.Operation operation : operations) {
            if (operation.getType().equals(operationType)) {
                count++;
            }
        }
        return count;
    }

    private static Protos.TaskInfo getTask(Collection<Protos.Offer.Operation> operations) {
        for (Protos.Offer.Operation operation : operations) {
            if (operation.getType().equals(Offer.Operation.Type.LAUNCH_GROUP)) {
                return operation.getLaunchGroup().getTaskGroup().getTasks(0);
            }
        }

        return null;
    }

    private static Protos.TaskID getTaskId(Collection<Protos.Offer.Operation> operations) {
        return getTask(operations).getTaskId();
    }

    private static Protos.TaskStatus getTaskStatus(Protos.TaskID taskID, Protos.TaskState state) {
        return Protos.TaskStatus.newBuilder()
                .setTaskId(taskID)
                .setState(state)
                .setContainerStatus(Protos.ContainerStatus.newBuilder()
                    .addNetworkInfos(Protos.NetworkInfo.newBuilder()
                        .addIpAddresses(Protos.NetworkInfo.IPAddress.newBuilder()
                            .setIpAddress(TASK_IP))))
                .build();
    }

<<<<<<< HEAD
    private void register() {
        defaultScheduler.getMesosScheduler().get()
                .registered(mockSchedulerDriver, TestConstants.FRAMEWORK_ID, TestConstants.MASTER_INFO);
    }

    private Protos.Offer getInsufficientOfferForTaskA(UUID offerId) {
=======
    private static Protos.Offer getInsufficientOfferForTaskA(UUID offerId) {
>>>>>>> 1c29ffcd
        return Protos.Offer.newBuilder()
                .setId(Protos.OfferID.newBuilder().setValue(offerId.toString()).build())
                .setFrameworkId(TestConstants.FRAMEWORK_ID)
                .setSlaveId(TestConstants.AGENT_ID)
                .setHostname(TestConstants.HOSTNAME)
                .addAllResources(
                        Arrays.asList(
                                ResourceTestUtils.getUnreservedCpu(TASK_A_CPU / 2.0),
                                ResourceTestUtils.getUnreservedMem(TASK_A_MEM / 2.0)))
                .build();
    }

    private static Protos.Offer getSufficientOfferForTaskA() {
        return Protos.Offer.newBuilder()
                .setId(Protos.OfferID.newBuilder().setValue(UUID.randomUUID().toString()).build())
                .setFrameworkId(TestConstants.FRAMEWORK_ID)
                .setSlaveId(TestConstants.AGENT_ID)
                .setHostname(TestConstants.HOSTNAME)
                .addAllResources(
                        Arrays.asList(
                                ResourceTestUtils.getUnreservedCpu(TASK_A_CPU + 0.1),
                                ResourceTestUtils.getUnreservedMem(TASK_A_MEM + 32),
                                ResourceTestUtils.getUnreservedDisk(TASK_A_DISK + 256)))
                .build();
    }

    private static Protos.Offer getSufficientOfferForTaskB() {
        return Protos.Offer.newBuilder()
                .setId(Protos.OfferID.newBuilder().setValue(UUID.randomUUID().toString()).build())
                .setFrameworkId(TestConstants.FRAMEWORK_ID)
                .setSlaveId(TestConstants.AGENT_ID)
                .setHostname(TestConstants.HOSTNAME)
                .addAllResources(
                        Arrays.asList(
                                ResourceTestUtils.getUnreservedCpu(TASK_B_CPU + 0.1),
                                ResourceTestUtils.getUnreservedMem(TASK_B_MEM + 32),
                                ResourceTestUtils.getUnreservedDisk(TASK_B_DISK + 256)))
                .build();
    }

    private static <T> Collection<T> collectionThat(final Matcher<Iterable<? extends T>> matcher) {
        return Matchers.argThat(new BaseMatcher<Collection<T>>() {
            @Override
            public boolean matches(Object item) {
                return matcher.matches(item);
            }

            @Override
            public void describeTo(Description description) {
                matcher.describeTo(description);
            }
        });
    }

    private Protos.TaskID installStep(int phaseIndex, int stepIndex, Protos.Offer offer) {
        // Get first Step associated with Task A-0
        List<Protos.Offer> offers = Arrays.asList(offer);
        Protos.OfferID offerId = offer.getId();
        Step step = getDeploymentPlan().getChildren().get(phaseIndex).getChildren().get(stepIndex);
        Assert.assertTrue(step.isPending());

        // Offer sufficient Resource and wait for its acceptance
        defaultScheduler.getMesosScheduler().get()
                .resourceOffers(mockSchedulerDriver, offers);
<<<<<<< HEAD
        verify(mockSchedulerDriver, timeout(1000).times(1)).acceptOffers(
=======
        verify(mockSchedulerDriver, times(1)).acceptOffers(
>>>>>>> 1c29ffcd
                Matchers.argThat(isACollectionThat(contains(offerId))),
                operationsCaptor.capture(),
                any());

        // Verify 2 Reserve and 1 Launch Operations were executed
        Collection<Protos.Offer.Operation> operations = operationsCaptor.getValue();
        Assert.assertEquals(8, operations.size());
        Assert.assertEquals(6, countOperationType(Protos.Offer.Operation.Type.RESERVE, operations));
        Assert.assertEquals(1, countOperationType(Protos.Offer.Operation.Type.CREATE, operations));
        Assert.assertEquals(1, countOperationType(Offer.Operation.Type.LAUNCH_GROUP, operations));
        Assert.assertTrue(step.isStarting());

        // Sent TASK_RUNNING status
        Protos.TaskID taskId = getTaskId(operations);
        statusUpdate(getTaskId(operations), Protos.TaskState.TASK_RUNNING);

        // Wait for the Step to become Complete
        Assert.assertTrue(step.isComplete());

        return taskId;
    }

    /**
     * Workaround for typecast warnings relating to Collection arguments.
     * @see https://stackoverflow.com/questions/20441594/mockito-and-hamcrest-how-to-verify-invokation-of-collection-argument
     */
    private static <T> Matcher<Collection<T>> isACollectionThat(final Matcher<Iterable<? extends T>> matcher) {
        return new BaseMatcher<Collection<T>>() {
            @Override public boolean matches(Object item) {
                return matcher.matches(item);
            }
            @Override public void describeTo(Description description) {
                matcher.describeTo(description);
            }
        };
    }

    private void statusUpdate(Protos.TaskID launchedTaskId, Protos.TaskState state) {
        Protos.TaskStatus runningStatus = getTaskStatus(launchedTaskId, state);
        defaultScheduler.getMesosScheduler().get().statusUpdate(mockSchedulerDriver, runningStatus);
    }

    /**
     * Installs the service.
     */
    private List<Protos.TaskID> install() throws InterruptedException {
        List<Protos.TaskID> taskIds = new ArrayList<>();

        taskIds.add(installStep(0, 0, getSufficientOfferForTaskA()));
        taskIds.add(installStep(1, 0, getSufficientOfferForTaskB()));
        taskIds.add(installStep(1, 1, getSufficientOfferForTaskB()));
        defaultScheduler.awaitOffersProcessed();

        Assert.assertTrue(getDeploymentPlan().isComplete());
        Assert.assertEquals(Arrays.asList(Status.COMPLETE, Status.COMPLETE, Status.COMPLETE),
                PlanTestUtils.getStepStatuses(getDeploymentPlan()));
<<<<<<< HEAD
        Awaitility.await()
                .atMost(
                        SuppressReviveManager.SUPPRESSS_REVIVE_DELAY_S +
                        SuppressReviveManager.SUPPRESSS_REVIVE_INTERVAL_S + 1,
                        TimeUnit.SECONDS)
                .until(new Callable<Boolean>() {
                    @Override
                    public Boolean call() throws Exception {
                        return StateStoreUtils.isSuppressed(stateStore);
                    }
                });
=======
        Assert.assertTrue(defaultScheduler.getPlanCoordinator().getCandidates().isEmpty());
>>>>>>> 1c29ffcd

        return taskIds;
    }

    private static class PlacementRuleMissingEquality implements PlacementRule {
        @Override
        public EvaluationOutcome filter(Offer offer, PodInstance podInstance, Collection<TaskInfo> tasks) {
            return EvaluationOutcome.pass(this, "test pass").build();
        }
    }

    private static class PlacementRuleMismatchedAnnotations implements PlacementRule {

        private final String fork;

        @JsonCreator
        PlacementRuleMismatchedAnnotations(@JsonProperty("wrong") String spoon) {
            this.fork = spoon;
        }

        @Override
        public EvaluationOutcome filter(Offer offer, PodInstance podInstance, Collection<TaskInfo> tasks) {
            return EvaluationOutcome.pass(this, "test pass").build();
        }

        @JsonProperty("message")
        private String getMsg() {
            return fork;
        }

        @Override
        public boolean equals(Object o) {
            return EqualsBuilder.reflectionEquals(this, o);
        }

        @Override
        public int hashCode() {
            return HashCodeBuilder.reflectionHashCode(this);
        }
    }

    private DefaultScheduler getScheduler(ServiceSpec serviceSpec) throws PersisterException {
<<<<<<< HEAD
        AbstractScheduler scheduler = DefaultScheduler.newBuilder(serviceSpec, flags, new MemPersister())
=======
        AbstractScheduler scheduler = DefaultScheduler.newBuilder(
                serviceSpec, OfferRequirementTestUtils.getTestSchedulerFlags(), new MemPersister())
>>>>>>> 1c29ffcd
                .setStateStore(stateStore)
                .setConfigStore(configStore)
                .build()
                .disableApiServer()
<<<<<<< HEAD
=======
                .disableThreading()
>>>>>>> 1c29ffcd
                .start();
        scheduler.getMesosScheduler().get()
                .registered(mockSchedulerDriver, TestConstants.FRAMEWORK_ID, TestConstants.MASTER_INFO);
        return (DefaultScheduler) scheduler;
    }

    private Plan getDeploymentPlan() {
        return getPlan(Constants.DEPLOY_PLAN_NAME);
    }

    private Plan getRecoveryPlan() {
        return getPlan("recovery");
    }

    private Plan getPlan(String planName) {
<<<<<<< HEAD
        for (PlanManager planManager : defaultScheduler.getPlanManagers()) {
=======
        for (PlanManager planManager : defaultScheduler.getPlanCoordinator().getPlanManagers()) {
>>>>>>> 1c29ffcd
            if (planManager.getPlan().getName().equals(planName)) {
                return planManager.getPlan();
            }
        }
        throw new IllegalStateException(String.format(
<<<<<<< HEAD
                "No %s plan found: %s", planName, defaultScheduler.getPlanManagers()));
=======
                "No %s plan found: %s", planName, defaultScheduler.getPlanCoordinator().getPlanManagers()));
>>>>>>> 1c29ffcd
    }
}<|MERGE_RESOLUTION|>--- conflicted
+++ resolved
@@ -197,10 +197,6 @@
                 DefaultServiceSpec.getConfigurationFactory(serviceSpec), new MemPersister());
         Capabilities.overrideCapabilities(getCapabilitiesWithDefaultGpuSupport());
         defaultScheduler = getScheduler(serviceSpec);
-<<<<<<< HEAD
-        register();
-=======
->>>>>>> 1c29ffcd
     }
 
     @Test(expected = ConfigStoreException.class)
@@ -250,11 +246,7 @@
     public void testEmptyOffers() {
         defaultScheduler.getMesosScheduler().get()
                 .resourceOffers(mockSchedulerDriver, Collections.emptyList());
-<<<<<<< HEAD
-        verify(mockSchedulerDriver, times(1)).reconcileTasks(any());//TODO FAIL
-=======
         verify(mockSchedulerDriver, times(1)).reconcileTasks(any());
->>>>>>> 1c29ffcd
         verify(mockSchedulerDriver, times(0)).acceptOffers(any(), anyCollectionOf(Protos.Offer.Operation.class), any());
         verify(mockSchedulerDriver, times(0)).declineOffer(any(), any());
     }
@@ -298,10 +290,6 @@
         defaultScheduler.awaitOffersProcessed();
         Capabilities.overrideCapabilities(getCapabilitiesWithDefaultGpuSupport());
         defaultScheduler = getScheduler(getServiceSpec(updatedPodA, podB));
-<<<<<<< HEAD
-        register();
-=======
->>>>>>> 1c29ffcd
 
         Assert.assertEquals(Arrays.asList(Status.PENDING, Status.COMPLETE, Status.PENDING),
                 PlanTestUtils.getStepStatuses(getDeploymentPlan()));
@@ -314,10 +302,6 @@
         defaultScheduler.awaitOffersProcessed();
         Capabilities.overrideCapabilities(getCapabilitiesWithDefaultGpuSupport());
         defaultScheduler = getScheduler(getServiceSpec(podA, updatedPodB));
-<<<<<<< HEAD
-        register();
-=======
->>>>>>> 1c29ffcd
 
         Assert.assertEquals(Arrays.asList(Status.COMPLETE, Status.PENDING, Status.PENDING),
                 PlanTestUtils.getStepStatuses(getDeploymentPlan()));
@@ -331,10 +315,6 @@
 
         Capabilities.overrideCapabilities(getCapabilitiesWithDefaultGpuSupport());
         defaultScheduler = getScheduler(getServiceSpec(scaledPodA, podB));
-<<<<<<< HEAD
-        register();
-=======
->>>>>>> 1c29ffcd
 
         Assert.assertEquals(
                 Arrays.asList(Status.COMPLETE, Status.PENDING, Status.COMPLETE, Status.PENDING),
@@ -356,11 +336,7 @@
         Protos.Offer offer = getSufficientOfferForTaskA();
         defaultScheduler.getMesosScheduler().get()
                 .resourceOffers(mockSchedulerDriver, Arrays.asList(offer));
-<<<<<<< HEAD
-        verify(mockSchedulerDriver, timeout(1000).times(1)).acceptOffers(
-=======
         verify(mockSchedulerDriver, times(1)).acceptOffers(
->>>>>>> 1c29ffcd
                 collectionThat(contains(offer.getId())),
                 operationsCaptor.capture(),
                 any());
@@ -388,11 +364,7 @@
         offer = getSufficientOfferForTaskA();
         defaultScheduler.getMesosScheduler().get()
                 .resourceOffers(mockSchedulerDriver, Arrays.asList(offer));
-<<<<<<< HEAD
-        verify(mockSchedulerDriver, timeout(1000).times(1)).acceptOffers(
-=======
         verify(mockSchedulerDriver, times(1)).acceptOffers(
->>>>>>> 1c29ffcd
                 collectionThat(contains(offer.getId())),
                 operationsCaptor.capture(),
                 any());
@@ -425,11 +397,7 @@
         // Offer again, and check that the task is relaunched as-is
         defaultScheduler.getMesosScheduler().get()
                 .resourceOffers(mockSchedulerDriver, Arrays.asList(offer));
-<<<<<<< HEAD
-        verify(mockSchedulerDriver, timeout(1000).times(1)).acceptOffers(
-=======
         verify(mockSchedulerDriver, times(1)).acceptOffers(
->>>>>>> 1c29ffcd
                 collectionThat(contains(offer.getId())),
                 operationsCaptor.capture(),
                 any());
@@ -468,11 +436,7 @@
         Protos.Offer offer1 = getSufficientOfferForTaskA();
         defaultScheduler.getMesosScheduler().get()
                 .resourceOffers(mockSchedulerDriver, Arrays.asList(offer1));
-<<<<<<< HEAD
-        verify(mockSchedulerDriver, timeout(1000).times(1)).acceptOffers(
-=======
         verify(mockSchedulerDriver, times(1)).acceptOffers(
->>>>>>> 1c29ffcd
                 collectionThat(contains(offer1.getId())),
                 operationsCaptor.capture(),
                 any());
@@ -601,11 +565,7 @@
         Protos.Offer offer1 = getSufficientOfferForTaskA();
         defaultScheduler.getMesosScheduler().get()
                 .resourceOffers(mockSchedulerDriver, Arrays.asList(offer1));
-<<<<<<< HEAD
-        verify(mockSchedulerDriver, timeout(1000).times(1)).acceptOffers(
-=======
         verify(mockSchedulerDriver, times(1)).acceptOffers(
->>>>>>> 1c29ffcd
                 collectionThat(contains(offer1.getId())),
                 operationsCaptor.capture(),
                 any());
@@ -628,12 +588,6 @@
         // Perform Configuration Update
         Capabilities.overrideCapabilities(getCapabilitiesWithDefaultGpuSupport());
         defaultScheduler = getScheduler(getServiceSpec(updatedPodA, podB));
-<<<<<<< HEAD
-        register();
-        // TODO defaultScheduler.reconciler.forceComplete();
-=======
-        defaultScheduler.forceReconciliationComplete();
->>>>>>> 1c29ffcd
         plan = getDeploymentPlan();
         stepTaskA0 = plan.getChildren().get(0).getChildren().get(0);
         Assert.assertEquals(Status.PENDING, stepTaskA0.getStatus());
@@ -646,13 +600,8 @@
         Protos.Offer insufficientOffer = OfferTestUtils.getCompleteOffer(neededAdditionalResource);
         defaultScheduler.getMesosScheduler().get()
                 .resourceOffers(mockSchedulerDriver, Arrays.asList(insufficientOffer));
-<<<<<<< HEAD
-        verify(mockSchedulerDriver, timeout(1000).times(1)).killTask(launchedTaskId);//TODO FAIL
-        verify(mockSchedulerDriver, timeout(1000).times(1)).declineOffer(insufficientOffer.getId());
-=======
         verify(mockSchedulerDriver, times(1)).killTask(launchedTaskId);
         verify(mockSchedulerDriver, times(1)).declineOffer(eq(insufficientOffer.getId()), any());
->>>>>>> 1c29ffcd
         Assert.assertEquals(Status.PREPARED, stepTaskA0.getStatus());
 
         // Sent TASK_KILLED status
@@ -663,19 +612,11 @@
         Protos.Offer expectedOffer = OfferTestUtils.getCompleteOffer(expectedResources);
         defaultScheduler.getMesosScheduler().get()
                 .resourceOffers(mockSchedulerDriver, Arrays.asList(expectedOffer));
-<<<<<<< HEAD
-        verify(mockSchedulerDriver, timeout(1000).times(1)).acceptOffers(
-                collectionThat(contains(expectedOffer.getId())),
-                operationsCaptor.capture(),
-                any());
-        Awaitility.await().atMost(1, TimeUnit.SECONDS).untilCall(Awaitility.to(stepTaskA0).isStarting(), equalTo(true));
-=======
         verify(mockSchedulerDriver, times(1)).acceptOffers(
                 collectionThat(contains(expectedOffer.getId())),
                 operationsCaptor.capture(),
                 any());
         Assert.assertTrue(stepTaskA0.isStarting());
->>>>>>> 1c29ffcd
         Assert.assertEquals(0, getRecoveryPlan().getChildren().size());
 
         operations = operationsCaptor.getValue();
@@ -777,30 +718,9 @@
                 .statusUpdate(mockSchedulerDriver, update);
 
         // Verify the TaskStatus was NOT updated.
-<<<<<<< HEAD
-        Assert.assertTrue(StateStoreUtils.getTaskStatusFromProperty(
-                stateStore, TASK_A_POD_NAME + "-0-" + TASK_A_NAME ).isPresent());
-
-        Awaitility.await().atMost(1, TimeUnit.SECONDS).until(() -> {
-            return StateStoreUtils.getTaskStatusFromProperty(
-                    stateStore, TASK_A_POD_NAME + "-0-" + TASK_A_NAME ).get()
-                    .getContainerStatus()
-                    .getNetworkInfos(0)
-                    .getIpAddresses(0)
-                    .getIpAddress().equals(TASK_IP);
-        });
-    }
-
-    @Test
-    public void testApiServerNotReadyDecline() {
-        defaultScheduler.getMesosScheduler().get()
-                .resourceOffers(mockSchedulerDriver, Arrays.asList(getSufficientOfferForTaskA()));
-        verify(mockSchedulerDriver, timeout(1000).times(1)).declineOffer(any());//TODO FAIL
-=======
         Assert.assertEquals(TASK_IP,
                 StateStoreUtils.getTaskStatusFromProperty(stateStore, TASK_A_POD_NAME + "-0-" + TASK_A_NAME).get()
                         .getContainerStatus().getNetworkInfos(0).getIpAddresses(0).getIpAddress());
->>>>>>> 1c29ffcd
     }
 
     @Test
@@ -824,11 +744,7 @@
                 .filter(plan -> plan.getName().equals(Constants.DEPLOY_PLAN_NAME))
                 .findFirst().get();
 
-<<<<<<< HEAD
-        Assert.assertEquals(2, deployPlan.getChildren().size());//TODO FAIL
-=======
         Assert.assertEquals(2, deployPlan.getChildren().size());
->>>>>>> 1c29ffcd
     }
 
     // Deploy plan has 2 phases, update plan has 1 for distinguishing which was chosen.
@@ -883,16 +799,7 @@
                 .build();
     }
 
-<<<<<<< HEAD
-    private void register() {
-        defaultScheduler.getMesosScheduler().get()
-                .registered(mockSchedulerDriver, TestConstants.FRAMEWORK_ID, TestConstants.MASTER_INFO);
-    }
-
-    private Protos.Offer getInsufficientOfferForTaskA(UUID offerId) {
-=======
     private static Protos.Offer getInsufficientOfferForTaskA(UUID offerId) {
->>>>>>> 1c29ffcd
         return Protos.Offer.newBuilder()
                 .setId(Protos.OfferID.newBuilder().setValue(offerId.toString()).build())
                 .setFrameworkId(TestConstants.FRAMEWORK_ID)
@@ -957,11 +864,7 @@
         // Offer sufficient Resource and wait for its acceptance
         defaultScheduler.getMesosScheduler().get()
                 .resourceOffers(mockSchedulerDriver, offers);
-<<<<<<< HEAD
-        verify(mockSchedulerDriver, timeout(1000).times(1)).acceptOffers(
-=======
         verify(mockSchedulerDriver, times(1)).acceptOffers(
->>>>>>> 1c29ffcd
                 Matchers.argThat(isACollectionThat(contains(offerId))),
                 operationsCaptor.capture(),
                 any());
@@ -1018,21 +921,7 @@
         Assert.assertTrue(getDeploymentPlan().isComplete());
         Assert.assertEquals(Arrays.asList(Status.COMPLETE, Status.COMPLETE, Status.COMPLETE),
                 PlanTestUtils.getStepStatuses(getDeploymentPlan()));
-<<<<<<< HEAD
-        Awaitility.await()
-                .atMost(
-                        SuppressReviveManager.SUPPRESSS_REVIVE_DELAY_S +
-                        SuppressReviveManager.SUPPRESSS_REVIVE_INTERVAL_S + 1,
-                        TimeUnit.SECONDS)
-                .until(new Callable<Boolean>() {
-                    @Override
-                    public Boolean call() throws Exception {
-                        return StateStoreUtils.isSuppressed(stateStore);
-                    }
-                });
-=======
         Assert.assertTrue(defaultScheduler.getPlanCoordinator().getCandidates().isEmpty());
->>>>>>> 1c29ffcd
 
         return taskIds;
     }
@@ -1075,20 +964,13 @@
     }
 
     private DefaultScheduler getScheduler(ServiceSpec serviceSpec) throws PersisterException {
-<<<<<<< HEAD
-        AbstractScheduler scheduler = DefaultScheduler.newBuilder(serviceSpec, flags, new MemPersister())
-=======
         AbstractScheduler scheduler = DefaultScheduler.newBuilder(
                 serviceSpec, OfferRequirementTestUtils.getTestSchedulerFlags(), new MemPersister())
->>>>>>> 1c29ffcd
                 .setStateStore(stateStore)
                 .setConfigStore(configStore)
                 .build()
                 .disableApiServer()
-<<<<<<< HEAD
-=======
                 .disableThreading()
->>>>>>> 1c29ffcd
                 .start();
         scheduler.getMesosScheduler().get()
                 .registered(mockSchedulerDriver, TestConstants.FRAMEWORK_ID, TestConstants.MASTER_INFO);
@@ -1104,20 +986,12 @@
     }
 
     private Plan getPlan(String planName) {
-<<<<<<< HEAD
-        for (PlanManager planManager : defaultScheduler.getPlanManagers()) {
-=======
         for (PlanManager planManager : defaultScheduler.getPlanCoordinator().getPlanManagers()) {
->>>>>>> 1c29ffcd
             if (planManager.getPlan().getName().equals(planName)) {
                 return planManager.getPlan();
             }
         }
         throw new IllegalStateException(String.format(
-<<<<<<< HEAD
-                "No %s plan found: %s", planName, defaultScheduler.getPlanManagers()));
-=======
                 "No %s plan found: %s", planName, defaultScheduler.getPlanCoordinator().getPlanManagers()));
->>>>>>> 1c29ffcd
     }
 }