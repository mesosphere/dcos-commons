--- conflicted
+++ resolved
@@ -40,30 +40,13 @@
 @pytest.mark.overlay
 @pytest.mark.dcos_min_version("1.9")
 def test_overlay_network_deployment_and_endpoints():
-<<<<<<< HEAD
     endpoint_names = sdk_networks.get_endpoint_names(config.PACKAGE_NAME, config.SERVICE_NAME)
     assert set(["broker", "zookeeper"]) == set(endpoint_names)
 
     sdk_networks.check_endpoint_on_overlay(config.PACKAGE_NAME, config.SERVICE_NAME, "broker", config.DEFAULT_BROKER_COUNT)
 
-    zookeeper = sdk_networks.get_endpoint(config.PACKAGE_NAME, config.SERVICE_NAME, "zookeeper", json=False)
+    zookeeper = sdk_networks.get_endpoint(config.PACKAGE_NAME, config.SERVICE_NAME, "zookeeper")
     assert zookeeper.rstrip() == "master.mesos:2181/{}".format(sdk_utils.get_zk_path(config.SERVICE_NAME))
-=======
-    # double check
-    sdk_tasks.check_running(config.SERVICE_NAME, config.DEFAULT_BROKER_COUNT)
-    endpoints = sdk_networks.get_and_test_endpoints(config.PACKAGE_NAME, config.SERVICE_NAME, "", 2)
-    assert "broker" in endpoints, "broker is missing from endpoints {}".format(endpoints)
-    assert "zookeeper" in endpoints, "zookeeper missing from endpoints {}".format(endpoints)
-    broker_endpoints = sdk_networks.get_and_test_endpoints(
-        config.PACKAGE_NAME, config.SERVICE_NAME, "broker", 3
-    )
-    sdk_networks.check_endpoints_on_overlay(broker_endpoints)
-
-    zookeeper = sdk_networks.get_endpoint_string(
-        config.PACKAGE_NAME, config.SERVICE_NAME, "zookeeper"
-    )
-    assert zookeeper == "master.mesos:2181/{}".format(sdk_utils.get_zk_path(config.SERVICE_NAME))
->>>>>>> e1170393
 
 
 @pytest.mark.sanity
