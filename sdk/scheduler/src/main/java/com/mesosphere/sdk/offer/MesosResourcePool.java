--- conflicted
+++ resolved
@@ -82,7 +82,6 @@
         init(offer);
     }
 
-<<<<<<< HEAD
     public Optional<MesosResource> consumeReserved(String name, Value value, String resourceId) {
         MesosResource mesosResource = reservedPool.get(resourceId);
 
@@ -100,11 +99,12 @@
             } else {
                 Value availableValue = mesosResource.getValue();
                 if (ValueUtils.compare(availableValue, value) > 0) {
-                    // update the value in pool with the remaining unclaimed resource amount
-                    Resource remaining = ResourceUtils.setValue(
-                            mesosResource.getResource().toBuilder(), ValueUtils.subtract(availableValue, value));
+                    // Update the value in pool with the remaining unclaimed resource amount
+                    Resource remaining = ResourceBuilder.fromExistingResource(mesosResource.getResource())
+                            .setValue(ValueUtils.subtract(availableValue, value))
+                            .build();
                     reservedPool.put(resourceId, new MesosResource(remaining));
-                    // return only the claimed resource amount from this reservation
+                    // Return only the claimed resource amount from this reservation
                 } else {
                     reservedPool.remove(resourceId);
                 }
@@ -114,88 +114,6 @@
                     name,
                     resourceId,
                     reservedPool.keySet());
-=======
-    /**
-     * Marks the provided resource as available for consumption.
-     */
-    public void release(MesosResource mesosResource) {
-        if (mesosResource.isAtomic()) {
-            releaseAtomicResource(mesosResource);
-            return;
-        } else {
-            releaseMergedResource(mesosResource);
-            return;
-        }
-    }
-
-    private void releaseMergedResource(MesosResource mesosResource) {
-        Value currValue = unreservedMergedPool.get(mesosResource.getName());
-
-        if (currValue == null) {
-            currValue = ValueUtils.getZero(mesosResource.getType());
-        }
-
-        Value updatedValue = ValueUtils.add(currValue, mesosResource.getValue());
-        unreservedMergedPool.put(mesosResource.getName(), updatedValue);
-    }
-
-    private void releaseAtomicResource(MesosResource mesosResource) {
-        Resource.Builder resBuilder = Resource.newBuilder(mesosResource.getResource());
-        resBuilder.clearReservation();
-        resBuilder.setRole(Constants.ANY_ROLE);
-
-        if (resBuilder.hasDisk()) {
-            DiskInfo.Builder diskBuilder = DiskInfo.newBuilder(resBuilder.getDisk());
-            diskBuilder.clearPersistence();
-            diskBuilder.clearVolume();
-            resBuilder.setDisk(diskBuilder.build());
-        }
-
-        Resource releasedResource = resBuilder.build();
-
-        List<MesosResource> resList = unreservedAtomicPool.get(mesosResource.getName());
-        if (resList == null) {
-            resList = new ArrayList<MesosResource>();
-        }
-
-        resList.add(new MesosResource(releasedResource));
-        unreservedAtomicPool.put(mesosResource.getName(), resList);
-    }
-
-    private Optional<MesosResource> consumeReserved(ResourceRequirement resourceRequirement) {
-        String resourceId = resourceRequirement.getResourceId().get();
-        MesosResource mesosResource = reservedPool.get(resourceId);
-        if (mesosResource == null) {
-            logger.warn("Failed to find reserved {} resource with ID: {}. Reserved resource IDs are: {}",
-                    resourceRequirement.getName(), resourceId, reservedPool.keySet());
-            return Optional.empty();
-        }
-
-        if (mesosResource.isAtomic()) {
-            if (sufficientValue(resourceRequirement.getValue(), mesosResource.getValue())) {
-                reservedPool.remove(resourceId);
-            } else {
-                logger.warn("Reserved atomic quantity of {} is insufficient: desired {}, reserved {}",
-                        resourceRequirement.getName(),
-                        TextFormat.shortDebugString(resourceRequirement.getValue()),
-                        TextFormat.shortDebugString(mesosResource.getValue()));
-                return Optional.empty();
-            }
-        } else {
-            Value desiredValue = resourceRequirement.getValue();
-            Value availableValue = reservedPool.get(resourceId).getValue();
-            if (ValueUtils.compare(availableValue, desiredValue) > 0) {
-                // update the value in pool with the remaining unclaimed resource amount
-                Resource remaining = ResourceBuilder.fromExistingResource(mesosResource.getResource())
-                        .setValue(ValueUtils.subtract(availableValue, desiredValue))
-                        .build();
-                reservedPool.put(resourceId, new MesosResource(remaining));
-                // return only the claimed resource amount from this reservation
-                mesosResource = new MesosResource(resourceRequirement.getResource());
-            } else {
-                reservedPool.remove(resourceId);
-            }
->>>>>>> d71ad6d3
         }
 
         return Optional.ofNullable(mesosResource);
@@ -241,15 +159,9 @@
         Value availableValue = unreservedMergedPool.get(name);
 
         if (sufficientValue(desiredValue, availableValue)) {
-<<<<<<< HEAD
             unreservedMergedPool.put(name, ValueUtils.subtract(availableValue, desiredValue));
-            Resource resource = ResourceUtils.getUnreservedResource(name, desiredValue);
+            Resource resource = ResourceBuilder.fromUnreservedValue(name, desiredValue).build();
             return Optional.of(new MesosResource(resource));
-=======
-            unreservedMergedPool.put(resourceRequirement.getName(), ValueUtils.subtract(availableValue, desiredValue));
-            return Optional.of(new MesosResource(
-                    ResourceBuilder.fromUnreservedValue(resourceRequirement.getName(), desiredValue).build()));
->>>>>>> d71ad6d3
         } else {
             if (availableValue == null) {
                 logger.info("Offer lacks any unreserved resources named {}", name);
@@ -274,8 +186,8 @@
     }
 
     private void freeMergedResource(MesosResource mesosResource) {
-        if (!mesosResource.getResourceId().isEmpty()) {
-            reservedPool.remove(mesosResource.getResourceId());
+        if (mesosResource.getResourceId().isPresent()) {
+            reservedPool.remove(mesosResource.getResourceId().get());
         }
 
         Value currValue = unreservedMergedPool.get(mesosResource.getName());
