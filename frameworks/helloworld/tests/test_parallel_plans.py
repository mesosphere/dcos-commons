import logging
from typing import Iterator

import pytest

import sdk_cmd
import sdk_install
import sdk_plan
import sdk_utils

from tests import config


log = logging.getLogger(__name__)

foldered_name = sdk_utils.get_foldered_name(config.SERVICE_NAME)


@pytest.fixture(scope="module", autouse=True)
def configure_package(configure_security: None) -> Iterator[None]:
    try:
        sdk_install.uninstall(config.PACKAGE_NAME, foldered_name)

        yield  # let the test session execute
    finally:
        sdk_install.uninstall(config.PACKAGE_NAME, foldered_name)


@pytest.mark.sanity
<<<<<<< HEAD
def test_all_tasks_are_launched() -> None:
    service_options = {"service": {"yaml": "sidecar"}, "hello": {"count": 1}}
=======
def test_all_tasks_are_launched():
    service_options = {"service": {"yaml": "plan"}}
>>>>>>> 11ae35a2
    sdk_install.install(
        config.PACKAGE_NAME,
        foldered_name,
        0,
        additional_options=service_options,
        wait_for_deployment=False,
        wait_for_all_conditions=True
    )
    # after above method returns, start all plans right away.
    plans = ["manual-plan-0", "manual-plan-1", "manual-plan-2"]
    for plan in plans:
        sdk_plan.start_plan(foldered_name, plan)
    for plan in plans:
        sdk_plan.wait_for_completed_plan(foldered_name, plan)
    pods = ["custom-pod-A-0", "custom-pod-B-0", "custom-pod-C-0"]
    for pod in pods:
        # /pod/<pod-id>/info fetches data from SDK's persistence layer
        pod_hello_0_info = sdk_cmd.service_request(
            "GET", foldered_name, "/v1/pod/{}/info".format(pod)
        ).json()
        for taskInfoAndStatus in pod_hello_0_info:
            info = taskInfoAndStatus["info"]
            status = taskInfoAndStatus["status"]
            # While `info` object is always present, `status` may or may not be present based
            # on whether the task was launched and we received an update from mesos (or not).
            if status:
                assert info["taskId"]["value"] == status["taskId"]["value"]
                assert len(info["taskId"]["value"]) > 0
            else:
                assert len(info["taskId"]["value"]) == 0<|MERGE_RESOLUTION|>--- conflicted
+++ resolved
@@ -27,13 +27,8 @@
 
 
 @pytest.mark.sanity
-<<<<<<< HEAD
 def test_all_tasks_are_launched() -> None:
-    service_options = {"service": {"yaml": "sidecar"}, "hello": {"count": 1}}
-=======
-def test_all_tasks_are_launched():
     service_options = {"service": {"yaml": "plan"}}
->>>>>>> 11ae35a2
     sdk_install.install(
         config.PACKAGE_NAME,
         foldered_name,
