package com.mesosphere.sdk.offer.evaluate;

<<<<<<< HEAD
import com.mesosphere.sdk.api.EndpointUtils;
import com.mesosphere.sdk.offer.OfferRequirement;
=======
import com.mesosphere.sdk.offer.Constants;
>>>>>>> ef2f845f

import java.util.Optional;

import com.mesosphere.sdk.specification.NamedVIPSpec;
import org.apache.mesos.Protos;
import org.apache.mesos.Protos.DiscoveryInfo;
import org.apache.mesos.Protos.Resource;


/**
 * This class evaluates an offer against a given {@link com.mesosphere.sdk.scheduler.plan.PodInstanceRequirement}
 * for port resources as in {@link PortEvaluationStage}, additionally setting
 * {@link org.apache.mesos.Protos.DiscoveryInfo} properly for DC/OS to pick up the specified named VIP mapping.
 */
public class NamedVIPEvaluationStage extends PortEvaluationStage {

    private final String taskName;
    private final String protocol;
    private final DiscoveryInfo.Visibility visibility;
    private final String vipName;
<<<<<<< HEAD
    private final Integer vipPort;

    public NamedVIPEvaluationStage(
            Protos.Resource resource,
            String taskName,
            String portName,
            int port,
            Optional<String> customEnvKey,
            String protocol,
            DiscoveryInfo.Visibility visibility,
            String vipName,
            Integer vipPort) {
        super(resource, taskName, portName, port, customEnvKey);
        this.taskName = taskName;
        this.protocol = protocol;
        this.visibility = visibility;
        this.vipName = vipName;
        this.vipPort = vipPort;
=======
    private final long vipPort;

    public NamedVIPEvaluationStage(NamedVIPSpec namedVIPSpec, String taskName, Optional<String> resourceId) {
        super(namedVIPSpec, taskName, resourceId);
        this.protocol = namedVIPSpec.getProtocol();
        this.visibility = namedVIPSpec.getVisibility();
        this.vipName = namedVIPSpec.getVipName();
        this.vipPort = namedVIPSpec.getVipPort();
>>>>>>> ef2f845f
    }

    @Override
    protected void setProtos(PodInfoBuilder podInfoBuilder, Protos.Resource resource) {
        super.setProtos(podInfoBuilder, resource);

        // If the VIP is already set, we don't have to do anything.
        boolean didUpdate = maybeUpdateVIP(podInfoBuilder.getTaskBuilder(getTaskName().get()));
        if (!didUpdate) {
            // Set the VIP on the TaskInfo.
            Protos.TaskInfo.Builder taskBuilder = podInfoBuilder.getTaskBuilder(getTaskName().get());
            if (taskBuilder.hasDiscovery()) {
                addVIP(
                        taskBuilder.getDiscoveryBuilder(),
                        vipName,
                        protocol,
                        visibility,
                        vipPort,
                        (int) resource.getRanges().getRange(0).getBegin());
            } else {
                taskBuilder.setDiscovery(getVIPDiscoveryInfo(
                        taskBuilder.getName(),
                        vipName,
                        vipPort,
                        protocol,
                        visibility,
                        resource));
            }
        }
    }

    private boolean maybeUpdateVIP(Protos.TaskInfo.Builder builder) {
        if (!builder.hasDiscovery()) {
            return false;
        }

        for (Protos.Port.Builder portBuilder : builder.getDiscoveryBuilder().getPortsBuilder().getPortsBuilderList()) {
            for (Protos.Label l : portBuilder.getLabels().getLabelsList()) {
<<<<<<< HEAD
                Optional<EndpointUtils.VipInfo> vipInfo = EndpointUtils.parseVipLabel(taskName, l);
                if (vipInfo.isPresent()
                        && vipInfo.get().getVipName().equals(vipName)
                        && vipInfo.get().getVipPort() == vipPort) {
                    portBuilder.setNumber(
                            (int) getResourceRequirement().getResource().getRanges().getRange(0).getBegin());
                    portBuilder.setVisibility(visibility);
                    portBuilder.setProtocol(protocol);
=======
                if (l.getKey().startsWith(Constants.VIP_PREFIX) &&
                        l.getValue().equals(String.format("%s:%d", vipName, vipPort))) {
                    portBuilder
                        .setNumber((int) getPort())
                        .setVisibility(visibility)
                        .setProtocol(protocol);
>>>>>>> ef2f845f
                    return true;
                }
            }
        }
        return false;
    }

    private static DiscoveryInfo.Builder addVIP(
            DiscoveryInfo.Builder builder,
            String vipName,
            String protocol,
            DiscoveryInfo.Visibility visibility,
            long vipPort,
            int destPort) {
        builder.getPortsBuilder()
                .addPortsBuilder()
                .setNumber(destPort)
                .setProtocol(protocol)
                .setVisibility(visibility)
                .getLabelsBuilder()
                .addLabels(EndpointUtils.createVipLabel(vipName, vipPort));

        // Ensure Discovery visibility is always CLUSTER. This is to update visibility if prior info
        // (i.e. upgrading an old service with a previous version of SDK) has different visibility.
        builder.setVisibility(DiscoveryInfo.Visibility.CLUSTER);
        return builder;
    }

    private static DiscoveryInfo getVIPDiscoveryInfo(
            String taskName,
            String vipName,
            long vipPort,
            String protocol,
            DiscoveryInfo.Visibility visibility,
            Resource r) {
        DiscoveryInfo.Builder discoveryInfoBuilder = DiscoveryInfo.newBuilder()
                .setVisibility(DiscoveryInfo.Visibility.CLUSTER)
                .setName(taskName);

        discoveryInfoBuilder.getPortsBuilder().addPortsBuilder()
                .setNumber((int) r.getRanges().getRange(0).getBegin())
                .setProtocol(protocol)
                .setVisibility(visibility)
                .getLabelsBuilder()
                .addLabels(EndpointUtils.createVipLabel(vipName, vipPort));

        return discoveryInfoBuilder.build();
    }
<<<<<<< HEAD
=======

    private static Label getVIPLabel(String vipName, long vipPort) {
        return Label.newBuilder()
                .setKey(String.format("%s%s", Constants.VIP_PREFIX, UUID.randomUUID().toString()))
                .setValue(String.format("%s:%d", vipName, vipPort))
                .build();
    }
>>>>>>> ef2f845f
}<|MERGE_RESOLUTION|>--- conflicted
+++ resolved
@@ -1,11 +1,6 @@
 package com.mesosphere.sdk.offer.evaluate;
 
-<<<<<<< HEAD
 import com.mesosphere.sdk.api.EndpointUtils;
-import com.mesosphere.sdk.offer.OfferRequirement;
-=======
-import com.mesosphere.sdk.offer.Constants;
->>>>>>> ef2f845f
 
 import java.util.Optional;
 
@@ -26,35 +21,15 @@
     private final String protocol;
     private final DiscoveryInfo.Visibility visibility;
     private final String vipName;
-<<<<<<< HEAD
-    private final Integer vipPort;
-
-    public NamedVIPEvaluationStage(
-            Protos.Resource resource,
-            String taskName,
-            String portName,
-            int port,
-            Optional<String> customEnvKey,
-            String protocol,
-            DiscoveryInfo.Visibility visibility,
-            String vipName,
-            Integer vipPort) {
-        super(resource, taskName, portName, port, customEnvKey);
-        this.taskName = taskName;
-        this.protocol = protocol;
-        this.visibility = visibility;
-        this.vipName = vipName;
-        this.vipPort = vipPort;
-=======
-    private final long vipPort;
+    private final int vipPort;
 
     public NamedVIPEvaluationStage(NamedVIPSpec namedVIPSpec, String taskName, Optional<String> resourceId) {
         super(namedVIPSpec, taskName, resourceId);
+        this.taskName = taskName;
         this.protocol = namedVIPSpec.getProtocol();
         this.visibility = namedVIPSpec.getVisibility();
         this.vipName = namedVIPSpec.getVipName();
         this.vipPort = namedVIPSpec.getVipPort();
->>>>>>> ef2f845f
     }
 
     @Override
@@ -93,23 +68,14 @@
 
         for (Protos.Port.Builder portBuilder : builder.getDiscoveryBuilder().getPortsBuilder().getPortsBuilderList()) {
             for (Protos.Label l : portBuilder.getLabels().getLabelsList()) {
-<<<<<<< HEAD
                 Optional<EndpointUtils.VipInfo> vipInfo = EndpointUtils.parseVipLabel(taskName, l);
                 if (vipInfo.isPresent()
                         && vipInfo.get().getVipName().equals(vipName)
                         && vipInfo.get().getVipPort() == vipPort) {
-                    portBuilder.setNumber(
-                            (int) getResourceRequirement().getResource().getRanges().getRange(0).getBegin());
-                    portBuilder.setVisibility(visibility);
-                    portBuilder.setProtocol(protocol);
-=======
-                if (l.getKey().startsWith(Constants.VIP_PREFIX) &&
-                        l.getValue().equals(String.format("%s:%d", vipName, vipPort))) {
                     portBuilder
                         .setNumber((int) getPort())
                         .setVisibility(visibility)
                         .setProtocol(protocol);
->>>>>>> ef2f845f
                     return true;
                 }
             }
@@ -122,7 +88,7 @@
             String vipName,
             String protocol,
             DiscoveryInfo.Visibility visibility,
-            long vipPort,
+            int vipPort,
             int destPort) {
         builder.getPortsBuilder()
                 .addPortsBuilder()
@@ -141,7 +107,7 @@
     private static DiscoveryInfo getVIPDiscoveryInfo(
             String taskName,
             String vipName,
-            long vipPort,
+            int vipPort,
             String protocol,
             DiscoveryInfo.Visibility visibility,
             Resource r) {
@@ -158,14 +124,4 @@
 
         return discoveryInfoBuilder.build();
     }
-<<<<<<< HEAD
-=======
-
-    private static Label getVIPLabel(String vipName, long vipPort) {
-        return Label.newBuilder()
-                .setKey(String.format("%s%s", Constants.VIP_PREFIX, UUID.randomUUID().toString()))
-                .setValue(String.format("%s:%d", vipName, vipPort))
-                .build();
-    }
->>>>>>> ef2f845f
 }