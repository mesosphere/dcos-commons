--- conflicted
+++ resolved
@@ -420,12 +420,6 @@
         environment.put(TaskSpec.getInstanceName(podInstance, taskSpec), "true");
         // Inject FRAMEWORK_TLD that gives the Navstar-based IP of the container
         environment.putIfAbsent(EnvConstants.FRAMEWORK_TLD_TASKENV, Constants.DNS_TLD);
-<<<<<<< HEAD
-        // Inject MESOS_DNS_TLD that gives the mesos-dns IP of the host with the task, should be deprecated.
-        environment.putIfAbsent(EnvConstants.MESOS_TLD_TASKENV, Constants.MESOS_DNS);
-
-=======
->>>>>>> d1661794
 
         return EnvUtils.toProto(environment);
     }
