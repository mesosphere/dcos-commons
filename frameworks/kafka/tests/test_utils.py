--- conflicted
+++ resolved
@@ -25,17 +25,12 @@
 DEPLOY_STRATEGY_SERIAL_CANARY = {"service": {"deploy_strategy": "serial-canary"}}
 
 
-<<<<<<< HEAD
-def service_cli(cmd_str):
-    full_cmd = '{} {}'.format(PACKAGE_NAME, cmd_str)
-=======
 def service_cli(cmd_str, get_json=True, service_name=SERVICE_NAME):
     full_cmd = '{} --name={} {}'.format(PACKAGE_NAME, service_name, cmd_str)
->>>>>>> aa3fab49
     ret_str = command.run_cli(full_cmd)
-    try:
+    if get_json:
         return json.loads(ret_str)
-    except Exception:
+    else:
         return ret_str
 
 
