import base64
import logging
import pytest
import itertools

import sdk_auth
import sdk_hosts
import sdk_install
import sdk_marathon
import sdk_tasks
import sdk_utils
from tests import config

log = logging.getLogger(__name__)


def get_principals() -> list:
    """
    Sets up the appropriate principals needed for a kerberized deployment of HDFS.
    :return: A list of said principals
    """
    primaries = ["hdfs", "HTTP"]
    fqdn = "{service_name}.{host_suffix}".format(
        service_name=config.SERVICE_NAME, host_suffix=sdk_hosts.AUTOIP_HOST_SUFFIX)
    instances = [
        "name-0-node",
        "name-0-zkfc",
        "name-1-node",
        "name-1-zkfc",
        "journal-0-node",
        "journal-1-node",
        "journal-2-node",
        "data-0-node",
        "data-1-node",
        "data-2-node",
    ]
    principals = []
    for (primary, instance) in itertools.product(primaries, instances):
        principals.append(
            "{primary}/{instance}.{fqdn}@{REALM}".format(
                primary=primary,
                instance=instance,
                fqdn=fqdn,
                REALM=sdk_auth.REALM
            )
        )
    principals.extend(config.CLIENT_PRINCIPALS.values())
    return principals


def get_principal_to_user_mapping() -> str:
    """
    Kerberized HDFS maps the primary component of a principal to local users, so
    we need to create an appropriate mapping to test authorization functionality.
    :return: A base64-encoded string of principal->user mappings
    """
    rules = [
        "RULE:[2:$1@$0](^hdfs@.*$)s/.*/hdfs/",
        "RULE:[1:$1@$0](^nobody@.*$)s/.*/nobody/"
    ]

    for user in config.CLIENT_PRINCIPALS.keys():
        rules.append("RULE:[1:$1@$0](^{user}@.*$)s/.*/{user}/".format(user=user))

    return base64.b64encode('\n'.join(rules).encode("utf-8")).decode("utf-8")


@pytest.fixture(scope='module', autouse=True)
def kerberos(configure_security):
    try:
        principals = get_principals()
        kerberos_env = sdk_auth.KerberosEnvironment()
        kerberos_env.add_principals(principals)
        kerberos_env.finalize()
        service_kerberos_options = {
            "service": {
                "security": {
                    "kerberos": {
                        "enabled": True,
<<<<<<< HEAD
                        "kdc": {
                            "hostname": kerberos_env.get_host(),
                            "port": kerberos_env.get_port()
                        },
                        "keytab_secret": kerberos_env.get_keytab_path(),
                        "primary": primaries[0],
                        "primary_http": primaries[1],
=======
                        "kdc_host_name": kerberos_env.get_host(),
                        "kdc_host_port": kerberos_env.get_port(),
                        "keytab_secret": kerberos_env.get_keytab_path(),
>>>>>>> ca816b95
                        "realm": sdk_auth.REALM
                    }
                }
            },
            "hdfs": {
                "security_auth_to_local": get_principal_to_user_mapping()
            }
        }

        sdk_install.uninstall(config.PACKAGE_NAME, config.SERVICE_NAME)
        sdk_install.install(
            config.PACKAGE_NAME,
            config.SERVICE_NAME,
            config.DEFAULT_TASK_COUNT,
            additional_options=service_kerberos_options,
            timeout_seconds=30*60)

        config.check_healthy(service_name=config.SERVICE_NAME)

        yield kerberos_env

    finally:
        sdk_install.uninstall(config.PACKAGE_NAME, config.SERVICE_NAME)
        if kerberos_env:
            kerberos_env.cleanup()


@pytest.mark.dcos_min_version('1.10')
@sdk_utils.dcos_ee_only
@pytest.mark.smoke
@pytest.mark.sanity
def test_health_of_kerberized_hdfs(kerberos):
    config.check_healthy(service_name=config.SERVICE_NAME)


@pytest.fixture(scope="module", autouse=True)
@pytest.mark.dcos_min_version('1.10')
@sdk_utils.dcos_ee_only
def kerberized_hdfs_client(kerberos):
    try:
        client_app_def = config.get_kerberized_hdfs_client_app()
        client_app_def["secrets"]["hdfs_keytab"]["source"] = kerberos.get_keytab_path()
        client_app_def["env"]["REALM"] = kerberos.get_realm()
        client_app_def["env"]["KDC_ADDRESS"] = kerberos.get_kdc_address()
        sdk_marathon.install_app(client_app_def)
        yield client_app_def["id"]

    finally:
        sdk_marathon.destroy_app(client_app_def["id"])


@pytest.mark.dcos_min_version('1.10')
@sdk_utils.dcos_ee_only
@pytest.mark.auth
@pytest.mark.sanity
def test_user_can_auth_and_write_and_read(kerberized_hdfs_client):
    sdk_auth.kinit(kerberized_hdfs_client, keytab=config.KEYTAB, principal=config.CLIENT_PRINCIPALS["hdfs"])

<<<<<<< HEAD
    finally:
        sdk_marathon.destroy_app(client_task_id)
=======
    write_cmd = "/bin/bash -c '{}'".format(config.hdfs_write_command(config.TEST_CONTENT_SMALL, config.TEST_FILE_1_NAME))
    sdk_tasks.task_exec(kerberized_hdfs_client, write_cmd)

    read_cmd = "/bin/bash -c '{}'".format(config.hdfs_read_command(config.TEST_FILE_1_NAME))
    _, stdout, _ = sdk_tasks.task_exec(kerberized_hdfs_client, read_cmd)
    assert stdout == config.TEST_CONTENT_SMALL



@pytest.mark.dcos_min_version('1.10')
@sdk_utils.dcos_ee_only
@pytest.mark.auth
@pytest.mark.sanity
def test_users_have_appropriate_permissions(kerberized_hdfs_client):
    # "hdfs" is a superuser
    sdk_auth.kinit(kerberized_hdfs_client, keytab=config.KEYTAB, principal=config.CLIENT_PRINCIPALS["hdfs"])

    log.info("Creating directory for alice")
    make_user_directory_cmd = config.hdfs_command("mkdir -p /users/alice")
    sdk_tasks.task_exec(kerberized_hdfs_client, make_user_directory_cmd)

    change_ownership_cmd = config.hdfs_command("chown alice:users /users/alice")
    sdk_tasks.task_exec(kerberized_hdfs_client, change_ownership_cmd)

    change_permissions_cmd = config.hdfs_command("chmod 700 /users/alice")
    sdk_tasks.task_exec(kerberized_hdfs_client, change_permissions_cmd)

    # alice has read/write access to her directory
    sdk_auth.kdestroy(kerberized_hdfs_client)
    sdk_auth.kinit(kerberized_hdfs_client, keytab=config.KEYTAB, principal=config.CLIENT_PRINCIPALS["alice"])
    write_access_cmd = "/bin/bash -c \"{}\"".format(config.hdfs_write_command(
        config.TEST_CONTENT_SMALL,
        "/users/alice/{}".format(config.TEST_FILE_1_NAME)))
    log.info("Alice can write: {}".format(write_access_cmd))
    rc, stdout, _ = sdk_tasks.task_exec(kerberized_hdfs_client, write_access_cmd)
    assert stdout == '' and rc == 0

    read_access_cmd = config.hdfs_read_command("/users/alice/{}".format(config.TEST_FILE_1_NAME))
    log.info("Alice can read: {}".format(read_access_cmd))
    _, stdout, _ = sdk_tasks.task_exec(kerberized_hdfs_client, read_access_cmd)
    assert stdout == config.TEST_CONTENT_SMALL

    ls_cmd = config.hdfs_command("ls /users/alice")
    _, stdout, _ = sdk_tasks.task_exec(kerberized_hdfs_client, ls_cmd)
    assert "/users/alice/{}".format(config.TEST_FILE_1_NAME) in stdout

    # bob doesn't have read/write access to alice's directory
    sdk_auth.kdestroy(kerberized_hdfs_client)
    sdk_auth.kinit(kerberized_hdfs_client, keytab=config.KEYTAB, principal=config.CLIENT_PRINCIPALS["bob"])

    log.info("Bob tries to wrtie to alice's directory: {}".format(write_access_cmd))
    _, _, stderr = sdk_tasks.task_exec(kerberized_hdfs_client, write_access_cmd)
    log.info("Bob can't write to alice's directory: {}".format(write_access_cmd))
    assert "put: Permission denied: user=bob" in stderr

    log.info("Bob tries to read from alice's directory: {}".format(read_access_cmd))
    _, _, stderr  = sdk_tasks.task_exec(kerberized_hdfs_client, read_access_cmd)
    log.info("Bob can't read from alice's directory: {}".format(read_access_cmd))
    assert "cat: Permission denied: user=bob" in stderr
>>>>>>> ca816b95
<|MERGE_RESOLUTION|>--- conflicted
+++ resolved
@@ -77,19 +77,11 @@
                 "security": {
                     "kerberos": {
                         "enabled": True,
-<<<<<<< HEAD
                         "kdc": {
                             "hostname": kerberos_env.get_host(),
                             "port": kerberos_env.get_port()
                         },
                         "keytab_secret": kerberos_env.get_keytab_path(),
-                        "primary": primaries[0],
-                        "primary_http": primaries[1],
-=======
-                        "kdc_host_name": kerberos_env.get_host(),
-                        "kdc_host_port": kerberos_env.get_port(),
-                        "keytab_secret": kerberos_env.get_keytab_path(),
->>>>>>> ca816b95
                         "realm": sdk_auth.REALM
                     }
                 }
@@ -148,10 +140,6 @@
 def test_user_can_auth_and_write_and_read(kerberized_hdfs_client):
     sdk_auth.kinit(kerberized_hdfs_client, keytab=config.KEYTAB, principal=config.CLIENT_PRINCIPALS["hdfs"])
 
-<<<<<<< HEAD
-    finally:
-        sdk_marathon.destroy_app(client_task_id)
-=======
     write_cmd = "/bin/bash -c '{}'".format(config.hdfs_write_command(config.TEST_CONTENT_SMALL, config.TEST_FILE_1_NAME))
     sdk_tasks.task_exec(kerberized_hdfs_client, write_cmd)
 
@@ -208,7 +196,6 @@
     assert "put: Permission denied: user=bob" in stderr
 
     log.info("Bob tries to read from alice's directory: {}".format(read_access_cmd))
-    _, _, stderr  = sdk_tasks.task_exec(kerberized_hdfs_client, read_access_cmd)
+    _, _, stderr = sdk_tasks.task_exec(kerberized_hdfs_client, read_access_cmd)
     log.info("Bob can't read from alice's directory: {}".format(read_access_cmd))
-    assert "cat: Permission denied: user=bob" in stderr
->>>>>>> ca816b95
+    assert "cat: Permission denied: user=bob" in stderr