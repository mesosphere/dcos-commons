{
  "assets": {
    "uris": {
<<<<<<< HEAD
      "jre-tar-gz": "https://downloads.mesosphere.com/java/jre-8u112-linux-x64.tar.gz",
      "libmesos-bundle-tar-gz": "http://downloads.mesosphere.com/libmesos-bundle/libmesos-bundle-1.8.7-1.0.2-2.tar.gz",
      "bootstrap-zip": "{{artifact-dir}}/bootstrap.zip",
      "scheduler-zip": "{{artifact-dir}}/kafka-scheduler.zip",
      "executor-zip": "{{artifact-dir}}/executor.zip"
=======
      "jre-tar-gz": "https://downloads.mesosphere.com/dcos-commons/artifacts/jre-8u91-linux-x64.tar.gz",
      "executor-zip": "https://downloads.mesosphere.com/dcos-commons/artifacts/executor.zip",
      "libmesos-bundle-tar-gz": "https://downloads.mesosphere.com/libmesos-bundle/libmesos-bundle-1.9-argus-1.1.x-2.tar.gz",
      "scheduler-zip": "{{artifact-dir}}/kafka-scheduler.zip"
>>>>>>> edf9eab7
    }
  },
  "images": {
    "icon-small": "https://github.com/dcos/dcos-ui/blob/master/plugins/services/src/img/icon-service-default-small.png?raw=true",
    "icon-medium": "https://github.com/dcos/dcos-ui/blob/master/plugins/services/src/img/icon-service-default-medium.png?raw=true",
    "icon-large": "https://github.com/dcos/dcos-ui/blob/master/plugins/services/src/img/icon-service-default-large.png?raw=true"
  },
  "cli":{
    "binaries":{
      "darwin":{
        "x86-64":{
          "contentHash":[ { "algo":"sha256", "value":"{{sha256:dcos-kafka-darwin}}" } ],
          "kind":"executable",
          "url":"{{artifact-dir}}/dcos-kafka-darwin"
        }
      },
      "linux":{
        "x86-64":{
          "contentHash":[ { "algo":"sha256", "value":"{{sha256:dcos-kafka-linux}}" } ],
          "kind":"executable",
          "url":"{{artifact-dir}}/dcos-kafka-linux"
        }
      },
      "windows":{
        "x86-64":{
          "contentHash":[ { "algo":"sha256", "value":"{{sha256:dcos-kafka.exe}}" } ],
          "kind":"executable",
          "url":"{{artifact-dir}}/dcos-kafka.exe"
        }
      }
    }
  }
}<|MERGE_RESOLUTION|>--- conflicted
+++ resolved
@@ -1,18 +1,12 @@
 {
   "assets": {
     "uris": {
-<<<<<<< HEAD
-      "jre-tar-gz": "https://downloads.mesosphere.com/java/jre-8u112-linux-x64.tar.gz",
-      "libmesos-bundle-tar-gz": "http://downloads.mesosphere.com/libmesos-bundle/libmesos-bundle-1.8.7-1.0.2-2.tar.gz",
+      "jre-tar-gz": "https://downloads.mesosphere.com/dcos-commons/artifacts/jre-8u91-linux-x64.tar.gz",
+      "executor-zip": "https://downloads.mesosphere.com/dcos-commons/artifacts/executor.zip",
+      "libmesos-bundle-tar-gz": "https://downloads.mesosphere.com/libmesos-bundle/libmesos-bundle-1.9-argus-1.1.x-2.tar.gz",
       "bootstrap-zip": "{{artifact-dir}}/bootstrap.zip",
       "scheduler-zip": "{{artifact-dir}}/kafka-scheduler.zip",
       "executor-zip": "{{artifact-dir}}/executor.zip"
-=======
-      "jre-tar-gz": "https://downloads.mesosphere.com/dcos-commons/artifacts/jre-8u91-linux-x64.tar.gz",
-      "executor-zip": "https://downloads.mesosphere.com/dcos-commons/artifacts/executor.zip",
-      "libmesos-bundle-tar-gz": "https://downloads.mesosphere.com/libmesos-bundle/libmesos-bundle-1.9-argus-1.1.x-2.tar.gz",
-      "scheduler-zip": "{{artifact-dir}}/kafka-scheduler.zip"
->>>>>>> edf9eab7
     }
   },
   "images": {
