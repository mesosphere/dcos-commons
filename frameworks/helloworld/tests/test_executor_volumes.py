--- conflicted
+++ resolved
@@ -1,7 +1,7 @@
 import pytest
 
 import shakedown
-import sdk_install
+import sdk_install as install
 import sdk_plan
 import sdk_utils
 
@@ -10,7 +10,6 @@
 )
 
 
-<<<<<<< HEAD
 @pytest.fixture(scope='module', autouse=True)
 def configure_package(configure_universe):
     try:
@@ -19,28 +18,13 @@
             "service": {
                 "spec_file": "examples/executor_volume.yml"
             }
-=======
-def setup_module(module):
-    sdk_install.uninstall(PACKAGE_NAME)
-    options = {
-        "service": {
-            "spec_file": "examples/executor_volume.yml"
->>>>>>> 1629e558
         }
 
-<<<<<<< HEAD
         install.install(PACKAGE_NAME, 3, additional_options=options)
 
         yield # let the test session execute
     finally:
         install.uninstall(PACKAGE_NAME)
-=======
-    sdk_install.install(PACKAGE_NAME, 3, additional_options=options)
-
-
-def teardown_module(module):
-    sdk_install.uninstall(PACKAGE_NAME)
->>>>>>> 1629e558
 
 
 @pytest.mark.sanity
