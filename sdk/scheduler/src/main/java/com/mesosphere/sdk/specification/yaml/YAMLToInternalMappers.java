package com.mesosphere.sdk.specification.yaml;

import org.apache.commons.collections.MapUtils;
import org.apache.commons.lang3.StringUtils;

import com.mesosphere.sdk.config.ConfigNamespace;
import com.mesosphere.sdk.config.DefaultTaskConfigRouter;
import com.mesosphere.sdk.config.TaskConfigRouter;
import com.mesosphere.sdk.offer.evaluate.placement.MarathonConstraintParser;
import com.mesosphere.sdk.offer.evaluate.placement.PassthroughRule;
import com.mesosphere.sdk.offer.evaluate.placement.PlacementRule;
import com.mesosphere.sdk.scheduler.SchedulerUtils;
import com.mesosphere.sdk.specification.*;
import com.mesosphere.sdk.specification.util.RLimit;
import org.apache.mesos.Protos;
import org.slf4j.Logger;
import org.slf4j.LoggerFactory;

import java.net.URI;
import java.util.*;
import java.util.function.Function;
import java.util.stream.Collectors;
import java.util.stream.IntStream;


import org.slf4j.Logger;
import org.slf4j.LoggerFactory;

/**
 * Adapter utilities for mapping Raw YAML objects to internal objects.
 */
public class YAMLToInternalMappers {
    private static final Logger LOGGER = LoggerFactory.getLogger(YAMLToInternalMappers.class);
<<<<<<< HEAD
=======

>>>>>>> 013cb7b1
    /**
     * Converts the provided YAML {@link RawServiceSpec} into a new {@link ServiceSpec}.
     *
     * @param rawSvcSpec the raw service specification representing a YAML file
     * @param fileReader the file reader to be used for reading template files, allowing overrides for testing
     * @throws Exception if the conversion fails
     */
    static DefaultServiceSpec from(
            RawServiceSpec rawSvcSpec, YAMLServiceSpecFactory.FileReader fileReader) throws Exception {
        RawScheduler rawScheduler = rawSvcSpec.getScheduler();
        
        String role = null;
        String principal = null;
        Integer apiPort = null;
        String zookeeper = null;
        if (rawScheduler != null) {
            principal = rawScheduler.getPrincipal();
            role = rawScheduler.getRole();
            apiPort = rawScheduler.getApiPort();
            zookeeper = rawScheduler.getZookeeper();
        }
        // Fall back to defaults as needed, if either RawScheduler or a given RawScheduler field is missing:
        if (StringUtils.isEmpty(role)) {
            role = SchedulerUtils.nameToRole(rawSvcSpec.getName());
        }
        if (StringUtils.isEmpty(principal)) {
            principal = SchedulerUtils.nameToPrincipal(rawSvcSpec.getName());
        }
        if (apiPort == null) {
            apiPort = SchedulerUtils.apiPort();
        }
        if (StringUtils.isEmpty(zookeeper)) {
            zookeeper = SchedulerUtils.defaultZkHost();
        }

        verifyRawSpec(rawSvcSpec);

        DefaultServiceSpec.Builder builder = DefaultServiceSpec.newBuilder()
                .name(rawSvcSpec.getName())
                .role(role)
                .principal(principal)
                .apiPort(apiPort)
                .zookeeperConnection(zookeeper)
                .webUrl(rawSvcSpec.getWebUrl());

        // Add all pods
        List<PodSpec> pods = new ArrayList<>();
        final LinkedHashMap<String, RawPod> rawPods = rawSvcSpec.getPods();
        TaskConfigRouter taskConfigRouter = new DefaultTaskConfigRouter();
        for (Map.Entry<String, RawPod> entry : rawPods.entrySet()) {
            pods.add(from(
                    entry.getValue(),
                    fileReader,
                    entry.getKey(),
                    taskConfigRouter.getConfig(entry.getKey()),
                    role,
                    principal));
        }
        builder.pods(pods);

        return builder.build();
    }

    private static void verifyRawSpec(RawServiceSpec rawServiceSpec) {
        // Verify that tasks in separate pods don't share a discovery prefix.
        Map<String, Long> dnsPrefixCounts = rawServiceSpec.getPods().values().stream()
                .flatMap(p -> p.getTasks().values().stream()
                        .map(t -> t.getDiscovery())
                        .filter(d -> d != null)
                        .map(d -> d.getPrefix())
                        .filter(prefix -> prefix != null)
                        .distinct())
                .collect(Collectors.groupingBy(Function.identity(), Collectors.counting()));
        List<String> dnsNameDuplicates = dnsPrefixCounts.entrySet().stream()
                .filter(e -> e.getValue() > 1)
                .map(e -> e.getKey())
                .collect(Collectors.toList());
        if (!dnsNameDuplicates.isEmpty()) {
            throw new IllegalArgumentException(String.format(
                    "Tasks in different pods cannot share DNS names: %s", dnsNameDuplicates));
        }
    }

    private static ReadinessCheckSpec from(RawReadinessCheck rawReadinessCheck) {
        return DefaultReadinessCheckSpec.newBuilder()
                .command(rawReadinessCheck.getCmd())
                .delay(rawReadinessCheck.getDelay())
                .interval(rawReadinessCheck.getInterval())
                .timeout(rawReadinessCheck.getTimeout())
                .build();
    }

    private static DiscoverySpec from(RawDiscovery rawDiscovery) {
        Protos.DiscoveryInfo.Visibility visibility = Protos.DiscoveryInfo.Visibility.CLUSTER;
        if (rawDiscovery.getVisibility() != null) {
            switch (rawDiscovery.getVisibility()) {
                case "FRAMEWORK":
                    visibility = Protos.DiscoveryInfo.Visibility.FRAMEWORK;
                    break;
                case "CLUSTER":
                    visibility = Protos.DiscoveryInfo.Visibility.CLUSTER;
                    break;
                case "EXTERNAL":
                    visibility = Protos.DiscoveryInfo.Visibility.EXTERNAL;
                    break;
                default:
                    throw new IllegalArgumentException("Visibility must be one of: {FRAMEWORK, CLUSTER, EXTERNAL}");
            }
        }

        return new DefaultDiscoverySpec(rawDiscovery.getPrefix(), visibility);
    }

    private static PodSpec from(
            RawPod rawPod,
            YAMLServiceSpecFactory.FileReader fileReader,
            String podName,
            ConfigNamespace configNamespace,
            String role,
            String principal) throws Exception {
        WriteOnceLinkedHashMap<String, RawResourceSet> rawResourceSets = rawPod.getResourceSets();
        final Collection<ResourceSet> resourceSets = new ArrayList<>();
        if (MapUtils.isNotEmpty(rawResourceSets)) {
            resourceSets.addAll(rawResourceSets.entrySet().stream()
                    .map(rawResourceSetEntry -> {
                        String rawResourceSetName = rawResourceSetEntry.getKey();
                        RawResourceSet rawResourceSet = rawResourceSets.get(rawResourceSetName);
                        return from(
                                rawResourceSetName,
                                rawResourceSet.getCpus(),
                                rawResourceSet.getMemory(),
                                rawResourceSet.getPorts(),
                                rawResourceSet.getVolume(),
                                rawResourceSet.getVolumes(),
                                role,
                                principal);
                    })
                    .collect(Collectors.toList()));
        }

        List<TaskSpec> taskSpecs = new ArrayList<>();
        for (Map.Entry<String, RawTask> entry : rawPod.getTasks().entrySet()) {
            taskSpecs.add(from(
                    entry.getValue(),
                    fileReader,
                    entry.getKey(),
                    configNamespace,
                    resourceSets,
                    role,
                    principal));
        }

        Collection<URI> podUris = new ArrayList<>();
        for (String uriStr : rawPod.getUris()) {
            podUris.add(new URI(uriStr));
        }

        WriteOnceLinkedHashMap<String, RawNetwork> rawNetworks = rawPod.getNetworks();
        final Collection<NetworkSpec> networks = new ArrayList<>();
        if (MapUtils.isNotEmpty(rawNetworks)) {
            networks.addAll(rawNetworks.entrySet().stream()
                    .map(rawNetworkEntry -> {
                        String networkName = rawNetworkEntry.getKey();
                        RawNetwork rawNetwork = rawNetworks.get(networkName);
                        return from(networkName, rawNetwork);
                    })
                    .collect(Collectors.toList()));
        }

        DefaultPodSpec.Builder builder = DefaultPodSpec.newBuilder()
                .count(rawPod.getCount())
                .tasks(taskSpecs)
                .type(podName)
                .uris(podUris)
                .user(rawPod.getUser())
                .addNetworks(networks);

        PlacementRule placementRule = MarathonConstraintParser.parse(rawPod.getPlacement());
        if (!(placementRule instanceof PassthroughRule)) {
            builder.placementRule(placementRule);
        }
<<<<<<< HEAD

        if (rawPod.getContainer() != null) {
=======
        
        RawContainerInfoProvider containerInfoProvider = null;
        if (rawPod.getImage() != null || !rawPod.getNetworks().isEmpty() || !rawPod.getRLimits().isEmpty()) { 
            if (rawPod.getContainer() != null) {
                throw new IllegalArgumentException(String.format("You may define container settings directly under the "
                        + "pod %s or under %s:container, but not both.", podName, podName));
            }
            
            containerInfoProvider = rawPod;
        } else if (rawPod.getContainer() != null) {
            containerInfoProvider = rawPod.getContainer();
        }
        
        if (containerInfoProvider != null) {
>>>>>>> 013cb7b1
            List<RLimit> rlimits = new ArrayList<>();
            for (Map.Entry<String, RawRLimit> entry : containerInfoProvider.getRLimits().entrySet()) {
                RawRLimit rawRLimit = entry.getValue();
                rlimits.add(new RLimit(entry.getKey(), rawRLimit.getSoft(), rawRLimit.getHard()));
            }

<<<<<<< HEAD
            builder.container(new DefaultContainerSpec(rawPod.getContainer().getImageName(), rlimits));
=======
            List<NetworkSpec> networks = new ArrayList<>();
            for (Map.Entry<String, RawNetwork> entry : containerInfoProvider.getNetworks().entrySet()) {
                // When features other than network name are added, we'll want to use the RawNetwork entry value here.
                networks.add(new DefaultNetworkSpec(entry.getKey()));
            }

            builder.image(containerInfoProvider.getImage())
                .networks(networks)
                .rlimits(rlimits);

>>>>>>> 013cb7b1
        }

        return builder.build();
    }

    private static TaskSpec from(
            RawTask rawTask,
            YAMLServiceSpecFactory.FileReader fileReader,
            String taskName,
            ConfigNamespace configNamespace,
            Collection<ResourceSet> resourceSets,
            String role,
            String principal) throws Exception {

        DefaultCommandSpec.Builder commandSpecBuilder = DefaultCommandSpec.newBuilder(configNamespace)
                .environment(rawTask.getEnv())
                .value(rawTask.getCmd());

        List<ConfigFileSpec> configFiles = new ArrayList<>();
        if (rawTask.getConfigs() != null) {
            for (Map.Entry<String, RawConfig> configEntry : rawTask.getConfigs().entrySet()) {
                configFiles.add(new DefaultConfigFileSpec(
                        configEntry.getKey(),
                        configEntry.getValue().getDest(),
                        fileReader.read(configEntry.getValue().getTemplate())));
            }
        }

        HealthCheckSpec healthCheckSpec = null;
        if (rawTask.getHealthCheck() != null) {
            RawHealthCheck rawHealthCheck = rawTask.getHealthCheck();
            healthCheckSpec = DefaultHealthCheckSpec.newBuilder()
                    .command(rawHealthCheck.getCmd())
                    .delay(rawHealthCheck.getDelay())
                    .gracePeriod(rawHealthCheck.getGracePeriod())
                    .interval(rawHealthCheck.getInterval())
                    .maxConsecutiveFailures(rawHealthCheck.getMaxConsecutiveFailures())
                    .timeout(rawHealthCheck.getTimeout())
                    .build();
        }

        ReadinessCheckSpec readinessCheckSpec = null;
        if (rawTask.getReadinessCheck() != null) {
           readinessCheckSpec = from(rawTask.getReadinessCheck());
        }

        DiscoverySpec discoverySpec = null;
        if (rawTask.getDiscovery() != null) {
            discoverySpec = from(rawTask.getDiscovery());
        }

        DefaultTaskSpec.Builder builder = DefaultTaskSpec.newBuilder()
                .commandSpec(commandSpecBuilder.build())
                .configFiles(configFiles)
                .discoverySpec(discoverySpec)
                .goalState(GoalState.valueOf(StringUtils.upperCase(rawTask.getGoal())))
                .healthCheckSpec(healthCheckSpec)
                .readinessCheckSpec(readinessCheckSpec)
                .name(taskName);

        if (StringUtils.isNotBlank(rawTask.getResourceSet())) {
            // Use resource set content:
            builder.resourceSet(
                    resourceSets.stream()
                            .filter(resourceSet -> resourceSet.getId().equals(rawTask.getResourceSet()))
                            .findFirst().get());
        } else {
            // Use task content:
            builder.resourceSet(from(
                    taskName + "-resource-set",
                    rawTask.getCpus(),
                    rawTask.getMemory(),
                    rawTask.getPorts(),
                    rawTask.getVolume(),
                    rawTask.getVolumes(),
                    role,
                    principal));
        }

        return builder.build();
    }

    private static DefaultResourceSet from(
            String id,
            Double cpus,
            Integer memory,
            WriteOnceLinkedHashMap<String, RawPort> rawEndpoints,
            RawVolume rawSingleVolume,
            WriteOnceLinkedHashMap<String, RawVolume> rawVolumes,
            String role,
            String principal) {

        DefaultResourceSet.Builder resourceSetBuilder = DefaultResourceSet.newBuilder(role, principal);

        if (rawVolumes != null) {
            if (rawSingleVolume != null) {
                throw new IllegalArgumentException(String.format(
                        "Both 'volume' and 'volumes' may not be specified at the same time: %s", id));
            }
            // Note: volume names for multiple volumes are currently ignored
            for (RawVolume rawVolume : rawVolumes.values()) {
                resourceSetBuilder.addVolume(
                        rawVolume.getType(),
                        Double.valueOf(rawVolume.getSize()),
                        rawVolume.getPath());
            }
        }
        if (rawSingleVolume != null) {
            resourceSetBuilder.addVolume(
                    rawSingleVolume.getType(),
                    Double.valueOf(rawSingleVolume.getSize()),
                    rawSingleVolume.getPath());
        }

        if (cpus != null) {
            resourceSetBuilder.cpus(cpus);
        }

        if (memory != null) {
            resourceSetBuilder.memory(Double.valueOf(memory));
        }

        if (rawEndpoints != null) {
            resourceSetBuilder.addPorts(rawEndpoints);
        }

        return resourceSetBuilder
                .id(id)
                .build();
    }

    private static DefaultNetworkSpec from(String networkName, RawNetwork rawNetwork) {
        Map<Integer, Integer> portMap = IntStream.range(0, rawNetwork.numberOfPortMappings())
                .boxed()
                .collect(Collectors
                        .toMap(rawNetwork.getHostPorts()::get, rawNetwork.getContainerPorts()::get));

        DefaultNetworkSpec.Builder builder = DefaultNetworkSpec.newBuilder()
                .networkName(networkName)
                .portMappings(portMap);
        return builder.build();
    }
}<|MERGE_RESOLUTION|>--- conflicted
+++ resolved
@@ -22,19 +22,11 @@
 import java.util.stream.Collectors;
 import java.util.stream.IntStream;
 
-
-import org.slf4j.Logger;
-import org.slf4j.LoggerFactory;
-
 /**
  * Adapter utilities for mapping Raw YAML objects to internal objects.
  */
 public class YAMLToInternalMappers {
     private static final Logger LOGGER = LoggerFactory.getLogger(YAMLToInternalMappers.class);
-<<<<<<< HEAD
-=======
-
->>>>>>> 013cb7b1
     /**
      * Converts the provided YAML {@link RawServiceSpec} into a new {@link ServiceSpec}.
      *
@@ -155,8 +147,14 @@
             ConfigNamespace configNamespace,
             String role,
             String principal) throws Exception {
+        DefaultPodSpec.Builder builder = DefaultPodSpec.newBuilder()
+                .count(rawPod.getCount())
+                .type(podName)
+                .user(rawPod.getUser());
+
+        // Collect the resourceSets (if given)
+        final Collection<ResourceSet> resourceSets = new ArrayList<>();
         WriteOnceLinkedHashMap<String, RawResourceSet> rawResourceSets = rawPod.getResourceSets();
-        final Collection<ResourceSet> resourceSets = new ArrayList<>();
         if (MapUtils.isNotEmpty(rawResourceSets)) {
             resourceSets.addAll(rawResourceSets.entrySet().stream()
                     .map(rawResourceSetEntry -> {
@@ -174,7 +172,7 @@
                     })
                     .collect(Collectors.toList()));
         }
-
+        // Parse the TaskSpecs
         List<TaskSpec> taskSpecs = new ArrayList<>();
         for (Map.Entry<String, RawTask> entry : rawPod.getTasks().entrySet()) {
             taskSpecs.add(from(
@@ -186,75 +184,55 @@
                     role,
                     principal));
         }
+        builder.tasks(taskSpecs);
 
         Collection<URI> podUris = new ArrayList<>();
         for (String uriStr : rawPod.getUris()) {
             podUris.add(new URI(uriStr));
         }
-
-        WriteOnceLinkedHashMap<String, RawNetwork> rawNetworks = rawPod.getNetworks();
-        final Collection<NetworkSpec> networks = new ArrayList<>();
-        if (MapUtils.isNotEmpty(rawNetworks)) {
-            networks.addAll(rawNetworks.entrySet().stream()
-                    .map(rawNetworkEntry -> {
-                        String networkName = rawNetworkEntry.getKey();
-                        RawNetwork rawNetwork = rawNetworks.get(networkName);
-                        return from(networkName, rawNetwork);
-                    })
-                    .collect(Collectors.toList()));
-        }
-
-        DefaultPodSpec.Builder builder = DefaultPodSpec.newBuilder()
-                .count(rawPod.getCount())
-                .tasks(taskSpecs)
-                .type(podName)
-                .uris(podUris)
-                .user(rawPod.getUser())
-                .addNetworks(networks);
+        builder.uris(podUris);
 
         PlacementRule placementRule = MarathonConstraintParser.parse(rawPod.getPlacement());
         if (!(placementRule instanceof PassthroughRule)) {
             builder.placementRule(placementRule);
         }
-<<<<<<< HEAD
-
-        if (rawPod.getContainer() != null) {
-=======
-        
+
+        // ContainerInfo parsing section: we allow Networks and RLimits to be within RawContainer, but new
+        // functionality (CNI or otherwise) will land in the pod-level only.
         RawContainerInfoProvider containerInfoProvider = null;
-        if (rawPod.getImage() != null || !rawPod.getNetworks().isEmpty() || !rawPod.getRLimits().isEmpty()) { 
+        if (rawPod.getImage() != null || !rawPod.getNetworks().isEmpty() || !rawPod.getRLimits().isEmpty()) {
             if (rawPod.getContainer() != null) {
                 throw new IllegalArgumentException(String.format("You may define container settings directly under the "
                         + "pod %s or under %s:container, but not both.", podName, podName));
             }
-            
             containerInfoProvider = rawPod;
         } else if (rawPod.getContainer() != null) {
             containerInfoProvider = rawPod.getContainer();
         }
         
-        if (containerInfoProvider != null) {
->>>>>>> 013cb7b1
+        if (containerInfoProvider != null) {  // parse ContainerInfo-related entries
             List<RLimit> rlimits = new ArrayList<>();
             for (Map.Entry<String, RawRLimit> entry : containerInfoProvider.getRLimits().entrySet()) {
                 RawRLimit rawRLimit = entry.getValue();
                 rlimits.add(new RLimit(entry.getKey(), rawRLimit.getSoft(), rawRLimit.getHard()));
             }
 
-<<<<<<< HEAD
-            builder.container(new DefaultContainerSpec(rawPod.getContainer().getImageName(), rlimits));
-=======
-            List<NetworkSpec> networks = new ArrayList<>();
-            for (Map.Entry<String, RawNetwork> entry : containerInfoProvider.getNetworks().entrySet()) {
-                // When features other than network name are added, we'll want to use the RawNetwork entry value here.
-                networks.add(new DefaultNetworkSpec(entry.getKey()));
+            WriteOnceLinkedHashMap<String, RawNetwork> rawNetworks = containerInfoProvider.getNetworks();
+            final Collection<NetworkSpec> networks = new ArrayList<>();
+            if (MapUtils.isNotEmpty(rawNetworks)) {
+                networks.addAll(rawNetworks.entrySet().stream()
+                        .map(rawNetworkEntry -> {
+                            String networkName = rawNetworkEntry.getKey();
+                            RawNetwork rawNetwork = rawNetworks.get(networkName);
+                            return from(networkName, rawNetwork);
+                        })
+                        .collect(Collectors.toList()));
             }
 
             builder.image(containerInfoProvider.getImage())
                 .networks(networks)
                 .rlimits(rlimits);
 
->>>>>>> 013cb7b1
         }
 
         return builder.build();
@@ -386,7 +364,11 @@
                 .build();
     }
 
-    private static DefaultNetworkSpec from(String networkName, RawNetwork rawNetwork) {
+    private static DefaultNetworkSpec from(String networkName, RawNetwork rawNetwork) throws IllegalArgumentException {
+        if (rawNetwork.getContainerPorts().size() != rawNetwork.getHostPorts().size()) {
+            throw new IllegalArgumentException("You need to specify the same number of host ports and container ports");
+        }
+
         Map<Integer, Integer> portMap = IntStream.range(0, rawNetwork.numberOfPortMappings())
                 .boxed()
                 .collect(Collectors
