--- conflicted
+++ resolved
@@ -25,11 +25,7 @@
 def get_foldered_name(service_name):
     # DCOS 1.9 & earlier don't support "foldered", service names aka marathon
     # group names
-<<<<<<< HEAD
-    if shakedown.dcos_version_less_than('1.10'):
-=======
-    if dcos_version_less_than("1.10"):
->>>>>>> 1e912cd5
+    if dcos_version_less_than('1.10'):
         return service_name
     return '/test/integration/' + service_name
 
@@ -37,16 +33,10 @@
 def get_zk_path(service_name):
     # DCOS 1.9 & earlier don't support "foldered", service names aka marathon
     # group names
-<<<<<<< HEAD
     prefix = 'dcos-service-'
-    if shakedown.dcos_version_less_than('1.10'):
+    if dcos_version_less_than("1.10"):
         return prefix + service_name
     return prefix + 'test__integration__' + service_name
-=======
-    if dcos_version_less_than("1.10"):
-        return service_name
-    return "test__integration__" + service_name
->>>>>>> 1e912cd5
 
 
 @functools.lru_cache()
@@ -56,16 +46,8 @@
 
 # WARNING: Any file that uses these must also "import shakedown" in the same file.
 dcos_1_9_or_higher = pytest.mark.skipif(
-<<<<<<< HEAD
-    'shakedown.dcos_version_less_than("1.9")',
-    reason='Feature only supported in DC/OS 1.9 and up')
-dcos_1_10_or_higher = pytest.mark.skipif(
-    'shakedown.dcos_version_less_than("1.10")',
-    reason='Feature only supported in DC/OS 1.10 and up')
-=======
     'sdk_utils.dcos_version_less_than("1.9")',
     reason="Feature only supported in DC/OS 1.9 and up")
 dcos_1_10_or_higher = pytest.mark.skipif(
     'sdk_utils.dcos_version_less_than("1.10")',
-    reason="Feature only supported in DC/OS 1.10 and up")
->>>>>>> 1e912cd5
+    reason="Feature only supported in DC/OS 1.10 and up")