package org.apache.mesos.scheduler;

import com.google.api.client.util.ExponentialBackOff;
import com.google.protobuf.ByteString;
import org.apache.mesos.protobuf.Devolver;
import org.apache.mesos.protobuf.Evolver;

import org.apache.mesos.v1.scheduler.JNIMesos;
import org.apache.mesos.v1.scheduler.Mesos;
import org.apache.mesos.v1.scheduler.Protos;
import org.apache.mesos.v1.scheduler.V0Mesos;
import org.slf4j.Logger;
import org.slf4j.LoggerFactory;

import java.io.IOException;
import java.time.Duration;
import java.time.Instant;
<<<<<<< HEAD
import java.util.*;
=======

import java.util.ArrayList;
import java.util.Collection;
import java.util.List;
import java.util.OptionalLong;
import java.util.Timer;
import java.util.TimerTask;
>>>>>>> 88f6cffa

/**
 * This is a threadsafe  adapter from the new v1 `Mesos` + `Scheduler` interface to the old  v0 `SchedulerDriver`
 * + `Scheduler` interface. It intercepts:
 * - The v1 scheduler callbacks and converts them into appropriate v0 scheduler callbacks.
 * - The various `driver.xx()` calls, creates a `Call` message and then invokes `send()` on the v1
 * `Mesos` interface.
 */
public class MesosToSchedulerDriverAdapter implements
        org.apache.mesos.v1.scheduler.Scheduler,
        org.apache.mesos.SchedulerDriver {

    private static final Logger LOGGER = LoggerFactory.getLogger(MesosToSchedulerDriverAdapter.class);

    // State of the `Mesos` interface.
    private enum State {
        DISCONNECTED,
        CONNECTED,
        SUBSCRIBED
    }

    // Exponential back-off between consecutive subscribe calls.
    private static final int MULTIPLIER = 2;
    private static final int SEED_BACKOFF_MS = 2000;
    private static final int MAX_BACKOFF_MS = 30000;

    private org.apache.mesos.Scheduler wrappedScheduler;
    private org.apache.mesos.v1.Protos.FrameworkInfo frameworkInfo;
    private final String master;
    private final org.apache.mesos.v1.Protos.Credential credential;
    // TODO(anand): This can change to `v1.Status` once we add support for devolving enums.
    private org.apache.mesos.Protos.Status status;
    private boolean registered;
    private Mesos mesos;
    private Timer subscriberTimer;
    private State state;
    private Timer heartbeatTimer;
    private Instant lastHeartbeat;
    private OptionalLong heartbeatTimeout;

    public MesosToSchedulerDriverAdapter(org.apache.mesos.Scheduler wrappedScheduler,
                                         org.apache.mesos.Protos.FrameworkInfo frameworkInfo,
                                         String master) {
        this.wrappedScheduler = wrappedScheduler;
        this.frameworkInfo = Evolver.evolve(frameworkInfo);
        this.master = master;
        this.credential = null;
        this.registered = false;
        this.status = org.apache.mesos.Protos.Status.DRIVER_NOT_STARTED;
        this.state = State.DISCONNECTED;
        this.heartbeatTimer = null;
        this.heartbeatTimeout = null;
    }

    public MesosToSchedulerDriverAdapter(org.apache.mesos.Scheduler wrappedScheduler,
                                         org.apache.mesos.Protos.FrameworkInfo frameworkInfo,
                                         String master,
                                         org.apache.mesos.Protos.Credential credential) {
        this.wrappedScheduler = wrappedScheduler;
        this.frameworkInfo = Evolver.evolve(frameworkInfo);
        this.master = master;
        this.credential = Evolver.evolve(credential);
        this.registered = false;
        this.status = org.apache.mesos.Protos.Status.DRIVER_NOT_STARTED;
        this.state = State.DISCONNECTED;
        this.heartbeatTimer = null;
        this.heartbeatTimeout = null;
    }

    @Override
    public synchronized void connected(Mesos mesos) {
<<<<<<< HEAD
        LOGGER.info("Connected!");
        state = State.CONNECTED;

        performReliableSubscription();
    }

    private synchronized void subscribe() {
        if (state == State.SUBSCRIBED || state == State.DISCONNECTED) {
            LOGGER.debug("Cancelling subscriber. As we are in state: {}", state);
            cancelSubscriber();
            return;
        }
        LOGGER.info("Sending SUBSCRIBE call");

        final Protos.Call.Builder callBuilder = Protos.Call.newBuilder()
                .setType(Protos.Call.Type.SUBSCRIBE)
                .setSubscribe(Protos.Call.Subscribe.newBuilder()
                        .setFrameworkInfo(frameworkInfo)
                        .build());
        if (frameworkInfo.hasId()) {
            callBuilder.setFrameworkId(frameworkInfo.getId());
        }

        mesos.send(callBuilder.build());
    }



    /**
     * Task that performs Subscription.
     */
    private synchronized void performReliableSubscription() {
        // If timer is not running, initialize it.
        if (subscriberTimer == null) {
            initSubscriber();
            subscriberTimer.schedule(new TimerTask() {
                private long nextBackoffMs;

                private final ExponentialBackOff backoff = new ExponentialBackOff.Builder()
                        .setMaxElapsedTimeMillis(Integer.MAX_VALUE /* Try forever */)
                        .setMaxIntervalMillis(MAX_BACKOFF_MS)
                        .setMultiplier(MULTIPLIER)
                        .setRandomizationFactor(0.5)
                        .setInitialIntervalMillis(SEED_BACKOFF_MS)
                        .build();

                @Override
                public void run() {
                    try {
                        subscribe();
                        nextBackoffMs = backoff.nextBackOffMillis();
                        LOGGER.info("Backing off for: {}", nextBackoffMs);
                        subscriberTimer.schedule(this, nextBackoffMs);
                    } catch (IOException e) {
                        LOGGER.error(e.getMessage(), e);
                    }
                }
            }, SEED_BACKOFF_MS);
=======
        if (status != org.apache.mesos.Protos.Status.DRIVER_RUNNING) {
            return;
>>>>>>> 88f6cffa
        }

<<<<<<< HEAD
    private void initSubscriber() {
        LOGGER.info("Initializing reliable subscriber...");
        subscriberTimer = createTimerInternal();
    }
=======
        LOGGER.info("Connected!");
>>>>>>> 88f6cffa

        state = State.CONNECTED;

        performReliableSubscription(mesos);
    }

    @Override
    public synchronized void disconnected(Mesos mesos) {
        if (status != org.apache.mesos.Protos.Status.DRIVER_RUNNING) {
            return;
        }

        LOGGER.info("Disconnected!");

        state = State.DISCONNECTED;

        cancelSubscriber();
        cancelHeartbeatTimer();

        wrappedScheduler.disconnected(this);
    }

    @Override
    public synchronized void received(Mesos mesos, Protos.Event v1Event) {
        if (status != org.apache.mesos.Protos.Status.DRIVER_RUNNING) {
            return;
        }

        org.apache.mesos.scheduler.Protos.Event event = Devolver.devolve(v1Event);

        LOGGER.info("Received event of type: {}", event.getType());

        switch (event.getType()) {
            case SUBSCRIBED: {
                cancelSubscriber();

                state = State.SUBSCRIBED;

                frameworkInfo = org.apache.mesos.v1.Protos.FrameworkInfo.newBuilder(frameworkInfo)
                        .setId(v1Event.getSubscribed().getFrameworkId())
                        .build();

                if (!registered) {
                    registered = true;
                    wrappedScheduler.registered(
                            this,
                            Devolver.devolve(frameworkInfo.getId()),
                            null /* MasterInfo */);
                } else {
                    wrappedScheduler.reregistered(this, null /* MasterInfo */);
                }

                initHeartbeatTimer(event.getSubscribed().getHeartbeatIntervalSeconds());

                LOGGER.info("Subscribed with ID " + frameworkInfo.getId());
                break;
            }

            case OFFERS: {
                wrappedScheduler.resourceOffers(this, event.getOffers().getOffersList());
                break;
            }

            case INVERSE_OFFERS:
                break;

            case RESCIND: {
                wrappedScheduler.offerRescinded(this, event.getRescind().getOfferId());
                break;
            }

            case RESCIND_INVERSE_OFFER:
                break;

            case UPDATE: {
                final org.apache.mesos.v1.Protos.TaskStatus v1Status = v1Event.getUpdate().getStatus();

                wrappedScheduler.statusUpdate(this, event.getUpdate().getStatus());

                // Send ACK only when UUID is set.
                if (v1Status.hasUuid()) {
                    final org.apache.mesos.v1.Protos.AgentID agentId = v1Status.getAgentId();
                    final org.apache.mesos.v1.Protos.TaskID taskId = v1Status.getTaskId();

                    mesos.send(Protos.Call.newBuilder()
                            .setType(Protos.Call.Type.ACKNOWLEDGE)
                            .setFrameworkId(frameworkInfo.getId())
                            .setAcknowledge(Protos.Call.Acknowledge.newBuilder()
                                    .setAgentId(agentId)
                                    .setTaskId(taskId)
                                    .setUuid(v1Status.getUuid())
                                    .build())
                            .build());
                }
                break;
            }

            case MESSAGE: {
                wrappedScheduler.frameworkMessage(
                        this,
                        event.getMessage().getExecutorId(),
                        event.getMessage().getSlaveId(),
                        event.getMessage().getData().toByteArray());
                break;
            }

            case FAILURE: {
                final org.apache.mesos.scheduler.Protos.Event.Failure failure = event.getFailure();
                if (failure.hasSlaveId() && failure.hasExecutorId()) {
                    wrappedScheduler.executorLost(
                            this,
                            failure.getExecutorId(),
                            failure.getSlaveId(),
                            failure.getStatus());
                } else {
                    wrappedScheduler.slaveLost(this, failure.getSlaveId());
                }
                break;
            }

            case ERROR: {
                wrappedScheduler.error(this, event.getError().getMessage());
                break;
            }

            case HEARTBEAT: {
                lastHeartbeat = Instant.now();
                break;
            }

            case UNKNOWN: {
                LOGGER.error("Received an unsupported event: {}", event);
                break;
            }

            default: {
                LOGGER.error("Received an unsupported event: {}", event);
                break;
            }
        }
    }

    @Override
    public synchronized org.apache.mesos.Protos.Status start() {
        if (status != org.apache.mesos.Protos.Status.DRIVER_NOT_STARTED) {
            return status;
        }

        this.mesos = startInternal();

        return status = org.apache.mesos.Protos.Status.DRIVER_RUNNING;
    }

    /**
     * Broken out into a separate function to allow testing with custom `Mesos` implementations.
     */
    protected Mesos startInternal() {
        String version = System.getenv("MESOS_API_VERSION");
        if (version == null) {
            version = "V0";
        }

        LOGGER.info("Using Mesos API version: {}", version);

        if (version.equals("V0")) {
            if (credential == null) {
                return new V0Mesos(this, frameworkInfo, master);
            } else {
                return new V0Mesos(this, frameworkInfo, master, credential);
            }
        } else if (version.equals("V1")) {
            if (credential == null) {
                return new JNIMesos(this, master);
            } else {
                return new JNIMesos(this, master, credential);
            }
        } else {
            throw new IllegalArgumentException("Unsupported API version: " + version);
        }
    }

<<<<<<< HEAD
    private void initHeartbeatTimer(double heartbeatInterval) {
        heartbeatTimeout = OptionalLong.of(5 * (long) heartbeatInterval);
        lastHeartbeat = Instant.now();

        heartbeatTimer = createTimerInternal();
        heartbeatTimer.schedule(new TimerTask() {
            @Override
            public void run() {
                heartbeat(mesos);
            }
        }, heartbeatTimeout.getAsLong(), heartbeatTimeout.getAsLong());
    }

    /**
     * Broken out into a separate function to allow speeding up the `Timer` callbacks.
     */
    protected Timer createTimerInternal() {
        return new Timer();
    }

    private synchronized void cancelHeartbeatTimer() {
        LOGGER.info("Cancelling heartbeat timer upon disconnection");

        // Cancel previous heartbeat timer if one exists.
        if (heartbeatTimer != null) {
            heartbeatTimer.cancel();
            heartbeatTimer.purge();
        }

        heartbeatTimer = null;
    }

    private synchronized void heartbeat(final Mesos mesos) {
        // Don't bother checking for heartbeats if we are not subscribed.
        if (state == State.DISCONNECTED || state == State.CONNECTED) {
            return;
        }

        Duration elapsed = Duration.between(lastHeartbeat, Instant.now());

        // Force reconnection if we have not received heartbeats.
        if (elapsed.getSeconds() >= heartbeatTimeout.getAsLong()) {
            mesos.reconnect();
        }
    }

=======
>>>>>>> 88f6cffa
    @Override
    public synchronized org.apache.mesos.Protos.Status stop(boolean failover) {
        if (status != org.apache.mesos.Protos.Status.DRIVER_RUNNING) {
            return status;
        }

        if (!failover) {
            mesos.send(org.apache.mesos.v1.scheduler.Protos.Call.newBuilder()
                    .setType(org.apache.mesos.v1.scheduler.Protos.Call.Type.TEARDOWN)
                    .setFrameworkId(frameworkInfo.getId())
                    .build());
        }

        // This should ensure that the underlying native implementation is eventually GC'ed.
        this.mesos = null;
        return status = org.apache.mesos.Protos.Status.DRIVER_STOPPED;
    }

    @Override
    public synchronized org.apache.mesos.Protos.Status stop() {
        return stop(false);
    }

    @Override
    public synchronized org.apache.mesos.Protos.Status abort() {
        if (status != org.apache.mesos.Protos.Status.DRIVER_RUNNING) {
            return status;
        }

        // This should ensure that the underlying native implementation is eventually GC'ed.
        this.mesos = null;

        return status = org.apache.mesos.Protos.Status.DRIVER_ABORTED;
    }

    @Override
    public synchronized org.apache.mesos.Protos.Status join() {
        throw new UnsupportedOperationException();
    }

    @Override
    public synchronized org.apache.mesos.Protos.Status run() {
        throw new UnsupportedOperationException();
    }

    @Override
    public synchronized org.apache.mesos.Protos.Status requestResources(
            Collection<org.apache.mesos.Protos.Request> requests) {
        if (status != org.apache.mesos.Protos.Status.DRIVER_RUNNING) {
            return status;
        }

        mesos.send(Evolver.evolve(org.apache.mesos.scheduler.Protos.Call.newBuilder()
                .setType(org.apache.mesos.scheduler.Protos.Call.Type.REQUEST)
                .setFrameworkId(Devolver.devolve(frameworkInfo.getId()))
                .setRequest(org.apache.mesos.scheduler.Protos.Call.Request.newBuilder()
                        .addAllRequests(requests)
                        .build())
                .build()));

        return org.apache.mesos.Protos.Status.DRIVER_RUNNING;
    }

    @Override
    public synchronized org.apache.mesos.Protos.Status launchTasks(Collection<org.apache.mesos.Protos.OfferID> offerIds,
                                                                   Collection<org.apache.mesos.Protos.TaskInfo> tasks,
                                                                   org.apache.mesos.Protos.Filters filters) {
        if (status != org.apache.mesos.Protos.Status.DRIVER_RUNNING) {
            return status;
        }

        mesos.send(Evolver.evolve(org.apache.mesos.scheduler.Protos.Call.newBuilder()
                .setType(org.apache.mesos.scheduler.Protos.Call.Type.ACCEPT)
                .setFrameworkId(Devolver.devolve(frameworkInfo.getId()))
                .setAccept(org.apache.mesos.scheduler.Protos.Call.Accept.newBuilder()
                        .addAllOfferIds(offerIds)
                        .addOperations(org.apache.mesos.Protos.Offer.Operation.newBuilder()
                                .setType(org.apache.mesos.Protos.Offer.Operation.Type.LAUNCH)
                                .setLaunch(org.apache.mesos.Protos.Offer.Operation.Launch.newBuilder()
                                        .addAllTaskInfos(tasks)))
                        .build())
                .build()));

        return status;
    }

    @Override
    public synchronized org.apache.mesos.Protos.Status launchTasks(Collection<org.apache.mesos.Protos.OfferID> offerIds,
                                                                   Collection<org.apache.mesos.Protos.TaskInfo> tasks) {
        if (status != org.apache.mesos.Protos.Status.DRIVER_RUNNING) {
            return status;
        }

        mesos.send(Evolver.evolve(org.apache.mesos.scheduler.Protos.Call.newBuilder()
                .setType(org.apache.mesos.scheduler.Protos.Call.Type.ACCEPT)
                .setFrameworkId(Devolver.devolve(frameworkInfo.getId()))
                .setAccept(org.apache.mesos.scheduler.Protos.Call.Accept.newBuilder()
                        .addAllOfferIds(offerIds)
                        .addOperations(org.apache.mesos.Protos.Offer.Operation.newBuilder()
                                .setType(org.apache.mesos.Protos.Offer.Operation.Type.LAUNCH)
                                .setLaunch(org.apache.mesos.Protos.Offer.Operation.Launch.newBuilder()
                                        .addAllTaskInfos(tasks)))
                        .build())
                .build()));

        return status;
    }

    @Override
    public synchronized org.apache.mesos.Protos.Status launchTasks(org.apache.mesos.Protos.OfferID offerId,
                                                                   Collection<org.apache.mesos.Protos.TaskInfo> tasks,
                                                                   org.apache.mesos.Protos.Filters filters) {
        if (status != org.apache.mesos.Protos.Status.DRIVER_RUNNING) {
            return status;
        }

        mesos.send(Evolver.evolve(org.apache.mesos.scheduler.Protos.Call.newBuilder()
                .setType(org.apache.mesos.scheduler.Protos.Call.Type.ACCEPT)
                .setFrameworkId(Devolver.devolve(frameworkInfo.getId()))
                .setAccept(org.apache.mesos.scheduler.Protos.Call.Accept.newBuilder()
                        .addOfferIds(offerId)
                        .addOperations(org.apache.mesos.Protos.Offer.Operation.newBuilder()
                                .setType(org.apache.mesos.Protos.Offer.Operation.Type.LAUNCH)
                                .setLaunch(org.apache.mesos.Protos.Offer.Operation.Launch.newBuilder()
                                        .addAllTaskInfos(tasks))
                                .build())
                        .setFilters(filters))
                .build()));

        return status;
    }

    @Override
    public synchronized org.apache.mesos.Protos.Status launchTasks(org.apache.mesos.Protos.OfferID offerId,
                                                                   Collection<org.apache.mesos.Protos.TaskInfo> tasks) {
        if (status != org.apache.mesos.Protos.Status.DRIVER_RUNNING) {
            return status;
        }

        mesos.send(Evolver.evolve(org.apache.mesos.scheduler.Protos.Call.newBuilder()
                .setType(org.apache.mesos.scheduler.Protos.Call.Type.ACCEPT)
                .setFrameworkId(Devolver.devolve(frameworkInfo.getId()))
                .setAccept(org.apache.mesos.scheduler.Protos.Call.Accept.newBuilder()
                        .addOfferIds(offerId)
                        .addOperations(org.apache.mesos.Protos.Offer.Operation.newBuilder()
                                .setType(org.apache.mesos.Protos.Offer.Operation.Type.LAUNCH)
                                .setLaunch(org.apache.mesos.Protos.Offer.Operation.Launch.newBuilder()
                                        .addAllTaskInfos(tasks)))
                        .build())
                .build()));

        return status;
    }

    @Override
    public synchronized org.apache.mesos.Protos.Status killTask(org.apache.mesos.Protos.TaskID taskId) {
        if (status != org.apache.mesos.Protos.Status.DRIVER_RUNNING) {
            return status;
        }

        mesos.send(Evolver.evolve(org.apache.mesos.scheduler.Protos.Call.newBuilder()
                .setType(org.apache.mesos.scheduler.Protos.Call.Type.KILL)
                .setFrameworkId(Devolver.devolve(frameworkInfo.getId()))
                .setKill(org.apache.mesos.scheduler.Protos.Call.Kill.newBuilder()
                        .setTaskId(taskId)
                        .build())
                .build()));

        return status;
    }

    @Override
    public synchronized org.apache.mesos.Protos.Status acceptOffers(
            Collection<org.apache.mesos.Protos.OfferID> offerIds,
            Collection<org.apache.mesos.Protos.Offer.Operation> operations,
            org.apache.mesos.Protos.Filters filters) {
        if (status != org.apache.mesos.Protos.Status.DRIVER_RUNNING) {
            return status;
        }

        mesos.send(Evolver.evolve(org.apache.mesos.scheduler.Protos.Call.newBuilder()
                .setType(org.apache.mesos.scheduler.Protos.Call.Type.ACCEPT)
                .setFrameworkId(Devolver.devolve(frameworkInfo.getId()))
                .setAccept(org.apache.mesos.scheduler.Protos.Call.Accept.newBuilder()
                        .addAllOfferIds(offerIds)
                        .addAllOperations(operations)
                        .setFilters(filters)
                        .build())
                .build()));

        return status;
    }

    @Override
    public synchronized org.apache.mesos.Protos.Status declineOffer(org.apache.mesos.Protos.OfferID offerId,
                                                                    org.apache.mesos.Protos.Filters filters) {
        if (status != org.apache.mesos.Protos.Status.DRIVER_RUNNING) {
            return status;
        }

        mesos.send(Evolver.evolve(org.apache.mesos.scheduler.Protos.Call.newBuilder()
                .setType(org.apache.mesos.scheduler.Protos.Call.Type.DECLINE)
                .setFrameworkId(Devolver.devolve(frameworkInfo.getId()))
                .setDecline(org.apache.mesos.scheduler.Protos.Call.Decline.newBuilder()
                        .addOfferIds(offerId)
                        .setFilters(filters)
                        .build())
                .build()));

        return status;
    }

    @Override
    public synchronized org.apache.mesos.Protos.Status declineOffer(org.apache.mesos.Protos.OfferID offerId) {
        if (status != org.apache.mesos.Protos.Status.DRIVER_RUNNING) {
            return status;
        }

        mesos.send(Evolver.evolve(org.apache.mesos.scheduler.Protos.Call.newBuilder()
                .setType(org.apache.mesos.scheduler.Protos.Call.Type.DECLINE)
                .setFrameworkId(Devolver.devolve(frameworkInfo.getId()))
                .setDecline(org.apache.mesos.scheduler.Protos.Call.Decline.newBuilder()
                        .addOfferIds(offerId)
                        .build())
                .build()));

        return status;
    }

    @Override
    public synchronized org.apache.mesos.Protos.Status reviveOffers() {
        if (status != org.apache.mesos.Protos.Status.DRIVER_RUNNING) {
            return status;
        }

        mesos.send(Evolver.evolve(org.apache.mesos.scheduler.Protos.Call.newBuilder()
                .setType(org.apache.mesos.scheduler.Protos.Call.Type.REVIVE)
                .setFrameworkId(Devolver.devolve(frameworkInfo.getId()))
                .build()));

        return status;
    }

    @Override
    public synchronized org.apache.mesos.Protos.Status suppressOffers() {
        if (status != org.apache.mesos.Protos.Status.DRIVER_RUNNING) {
            return status;
        }

        mesos.send(Evolver.evolve(org.apache.mesos.scheduler.Protos.Call.newBuilder()
                .setType(org.apache.mesos.scheduler.Protos.Call.Type.SUPPRESS)
                .setFrameworkId(Devolver.devolve(frameworkInfo.getId()))
                .build()));

        return status;
    }

    @Override
    public synchronized org.apache.mesos.Protos.Status acknowledgeStatusUpdate(
            org.apache.mesos.Protos.TaskStatus statusToAck) {
        if (status != org.apache.mesos.Protos.Status.DRIVER_RUNNING) {
            return status;
        }

        mesos.send(Evolver.evolve(org.apache.mesos.scheduler.Protos.Call.newBuilder()
                .setType(org.apache.mesos.scheduler.Protos.Call.Type.ACKNOWLEDGE)
                .setFrameworkId(Devolver.devolve(frameworkInfo.getId()))
                .setAcknowledge(org.apache.mesos.scheduler.Protos.Call.Acknowledge.newBuilder()
                        .setSlaveId(statusToAck.getSlaveId())
                        .setTaskId(statusToAck.getTaskId())
                        .setUuid(statusToAck.getUuid())
                        .build())
                .build()));

        return status;
    }

    @Override
    public synchronized org.apache.mesos.Protos.Status sendFrameworkMessage(
            org.apache.mesos.Protos.ExecutorID executorId,
            org.apache.mesos.Protos.SlaveID slaveId,
            byte[] data) {
        if (status != org.apache.mesos.Protos.Status.DRIVER_RUNNING) {
            return status;
        }

        mesos.send(Evolver.evolve(org.apache.mesos.scheduler.Protos.Call.newBuilder()
                .setType(org.apache.mesos.scheduler.Protos.Call.Type.MESSAGE)
                .setFrameworkId(Devolver.devolve(frameworkInfo.getId()))
                .setMessage(org.apache.mesos.scheduler.Protos.Call.Message.newBuilder()
                        .setData(ByteString.copyFrom(data))
                        .build())
                .build()));

        return status;
    }

    @Override
    public synchronized org.apache.mesos.Protos.Status reconcileTasks(
            Collection<org.apache.mesos.Protos.TaskStatus> statuses) {
        if (status != org.apache.mesos.Protos.Status.DRIVER_RUNNING) {
            return status;
        }

        List<org.apache.mesos.scheduler.Protos.Call.Reconcile.Task> tasks = new ArrayList<>();

        for (org.apache.mesos.Protos.TaskStatus status : statuses) {
            org.apache.mesos.scheduler.Protos.Call.Reconcile.Task.Builder builder =
                    org.apache.mesos.scheduler.Protos.Call.Reconcile.Task.newBuilder();

            builder.setTaskId(status.getTaskId());

            if (status.hasSlaveId()) {
                builder.setSlaveId(status.getSlaveId());
            }

            tasks.add(builder.build());
        }

        mesos.send(Evolver.evolve(org.apache.mesos.scheduler.Protos.Call.newBuilder()
                .setType(org.apache.mesos.scheduler.Protos.Call.Type.RECONCILE)
                .setFrameworkId(Devolver.devolve(frameworkInfo.getId()))
                .setReconcile(org.apache.mesos.scheduler.Protos.Call.Reconcile.newBuilder()
                        .addAllTasks(tasks)
                        .build())
                .build()));

        return status;
    }

    /**
     * Task that performs Subscription.
     */
    public class SubscriberTask extends TimerTask {
        private Mesos mesos;

        public SubscriberTask(Mesos mesos) {
            this.mesos = mesos;
        }

        @Override
        public void run() {
            LOGGER.info("Sending SUBSCRIBE call");

            // TODO(anand): I had to comment this out due to FindBugs sync errors!
            Protos.Call.Builder callBuilder = Protos.Call.newBuilder()
                    .setType(Protos.Call.Type.SUBSCRIBE)
                    .setSubscribe(Protos.Call.Subscribe.newBuilder()
                            //.setFrameworkInfo(null)
                            .build());
            /*
            if (frameworkInfo.hasId()) {
                callBuilder.setFrameworkId(frameworkInfo.getId());
            }
            */
            mesos.send(callBuilder.build());
            long nextBackoff = MULTIPLIER * backOffMs;
            backOffMs = Math.min(nextBackoff > 0 ? nextBackoff : 0, MAX_BACKOFF_MS);
            LOGGER.info("Backing off for: {}ms", backOffMs);
            subscriberTimer.schedule(new SubscriberTask(mesos), backOffMs);

        }
    }

    private void performReliableSubscription(Mesos mesos) {
        // If timer is not running, initialize it.
        if (subscriberTimer == null) {
            initSubscriber();
            subscriberTimer.schedule(new SubscriberTask(mesos), backOffMs);
        }
    }

    private void initSubscriber() {
        LOGGER.info("Initializing reliable subscriber...");
        backOffMs = SEED_BACKOFF_MS;
        subscriberTimer = new Timer();
    }


    private void cancelSubscriber() {
        LOGGER.info("Cancelling subscriber...");
        if (subscriberTimer != null) {
            subscriberTimer.cancel();
            subscriberTimer.purge();
        }
        subscriberTimer = null;
    }

    private void initHeartbeatTimer(double heartbeatInterval) {
        heartbeatTimeout = OptionalLong.of(5 * (long) heartbeatInterval);
        lastHeartbeat = Instant.now();

        heartbeatTimer = createHeartbeatTimerInternal();
        heartbeatTimer.schedule(new TimerTask() {
            @Override
            public void run() {
                heartbeat(mesos);
            }
        }, heartbeatTimeout.getAsLong(), heartbeatTimeout.getAsLong());
    }

    /**
     * Broken out into a separate function to allow speeding up the `Timer` callbacks.
     */
    protected Timer createHeartbeatTimerInternal() {
        return new Timer();
    }

    private synchronized void cancelHeartbeatTimer() {
        LOGGER.info("Cancelling heartbeat timer upon disconnection");

        // Cancel previous heartbeat timer if one exists.
        if (heartbeatTimer != null) {
            heartbeatTimer.cancel();
            heartbeatTimer.purge();
        }

        heartbeatTimer = null;
    }

    private synchronized void heartbeat(final Mesos mesos) {
        // Don't bother checking for heartbeats if we are not subscribed.
        if (state == State.DISCONNECTED || state == State.CONNECTED) {
            return;
        }

        Duration elapsed = Duration.between(lastHeartbeat, Instant.now());

        // Force reconnection if we have not received heartbeats.
        if (elapsed.getSeconds() >= heartbeatTimeout.getAsLong()) {
            LOGGER.info("Forcing reconnection with the master due to not receiving heartbeat events for "
                + elapsed.getSeconds() + " seconds");

            mesos.reconnect();

            // Cancel the heartbeat timer now to prevent further reconnects. It is possible that we got partitioned
            // away from the master and are not able to reconnect. If we don't cancel the timer, we would trigger
            // reconnection again.
            cancelHeartbeatTimer();
        }
    }
}<|MERGE_RESOLUTION|>--- conflicted
+++ resolved
@@ -15,17 +15,7 @@
 import java.io.IOException;
 import java.time.Duration;
 import java.time.Instant;
-<<<<<<< HEAD
 import java.util.*;
-=======
-
-import java.util.ArrayList;
-import java.util.Collection;
-import java.util.List;
-import java.util.OptionalLong;
-import java.util.Timer;
-import java.util.TimerTask;
->>>>>>> 88f6cffa
 
 /**
  * This is a threadsafe  adapter from the new v1 `Mesos` + `Scheduler` interface to the old  v0 `SchedulerDriver`
@@ -71,13 +61,11 @@
                                          String master) {
         this.wrappedScheduler = wrappedScheduler;
         this.frameworkInfo = Evolver.evolve(frameworkInfo);
+        this.credential = null;
         this.master = master;
-        this.credential = null;
         this.registered = false;
         this.status = org.apache.mesos.Protos.Status.DRIVER_NOT_STARTED;
         this.state = State.DISCONNECTED;
-        this.heartbeatTimer = null;
-        this.heartbeatTimeout = null;
     }
 
     public MesosToSchedulerDriverAdapter(org.apache.mesos.Scheduler wrappedScheduler,
@@ -91,14 +79,16 @@
         this.registered = false;
         this.status = org.apache.mesos.Protos.Status.DRIVER_NOT_STARTED;
         this.state = State.DISCONNECTED;
-        this.heartbeatTimer = null;
-        this.heartbeatTimeout = null;
     }
 
     @Override
     public synchronized void connected(Mesos mesos) {
-<<<<<<< HEAD
+        if (status != org.apache.mesos.Protos.Status.DRIVER_RUNNING) {
+            return;
+        }
+
         LOGGER.info("Connected!");
+
         state = State.CONNECTED;
 
         performReliableSubscription();
@@ -123,8 +113,6 @@
 
         mesos.send(callBuilder.build());
     }
-
-
 
     /**
      * Task that performs Subscription.
@@ -156,24 +144,7 @@
                     }
                 }
             }, SEED_BACKOFF_MS);
-=======
-        if (status != org.apache.mesos.Protos.Status.DRIVER_RUNNING) {
-            return;
->>>>>>> 88f6cffa
-        }
-
-<<<<<<< HEAD
-    private void initSubscriber() {
-        LOGGER.info("Initializing reliable subscriber...");
-        subscriberTimer = createTimerInternal();
-    }
-=======
-        LOGGER.info("Connected!");
->>>>>>> 88f6cffa
-
-        state = State.CONNECTED;
-
-        performReliableSubscription(mesos);
+        }
     }
 
     @Override
@@ -351,7 +322,6 @@
         }
     }
 
-<<<<<<< HEAD
     private void initHeartbeatTimer(double heartbeatInterval) {
         heartbeatTimeout = OptionalLong.of(5 * (long) heartbeatInterval);
         lastHeartbeat = Instant.now();
@@ -384,22 +354,6 @@
         heartbeatTimer = null;
     }
 
-    private synchronized void heartbeat(final Mesos mesos) {
-        // Don't bother checking for heartbeats if we are not subscribed.
-        if (state == State.DISCONNECTED || state == State.CONNECTED) {
-            return;
-        }
-
-        Duration elapsed = Duration.between(lastHeartbeat, Instant.now());
-
-        // Force reconnection if we have not received heartbeats.
-        if (elapsed.getSeconds() >= heartbeatTimeout.getAsLong()) {
-            mesos.reconnect();
-        }
-    }
-
-=======
->>>>>>> 88f6cffa
     @Override
     public synchronized org.apache.mesos.Protos.Status stop(boolean failover) {
         if (status != org.apache.mesos.Protos.Status.DRIVER_RUNNING) {
@@ -730,52 +684,9 @@
         return status;
     }
 
-    /**
-     * Task that performs Subscription.
-     */
-    public class SubscriberTask extends TimerTask {
-        private Mesos mesos;
-
-        public SubscriberTask(Mesos mesos) {
-            this.mesos = mesos;
-        }
-
-        @Override
-        public void run() {
-            LOGGER.info("Sending SUBSCRIBE call");
-
-            // TODO(anand): I had to comment this out due to FindBugs sync errors!
-            Protos.Call.Builder callBuilder = Protos.Call.newBuilder()
-                    .setType(Protos.Call.Type.SUBSCRIBE)
-                    .setSubscribe(Protos.Call.Subscribe.newBuilder()
-                            //.setFrameworkInfo(null)
-                            .build());
-            /*
-            if (frameworkInfo.hasId()) {
-                callBuilder.setFrameworkId(frameworkInfo.getId());
-            }
-            */
-            mesos.send(callBuilder.build());
-            long nextBackoff = MULTIPLIER * backOffMs;
-            backOffMs = Math.min(nextBackoff > 0 ? nextBackoff : 0, MAX_BACKOFF_MS);
-            LOGGER.info("Backing off for: {}ms", backOffMs);
-            subscriberTimer.schedule(new SubscriberTask(mesos), backOffMs);
-
-        }
-    }
-
-    private void performReliableSubscription(Mesos mesos) {
-        // If timer is not running, initialize it.
-        if (subscriberTimer == null) {
-            initSubscriber();
-            subscriberTimer.schedule(new SubscriberTask(mesos), backOffMs);
-        }
-    }
-
     private void initSubscriber() {
         LOGGER.info("Initializing reliable subscriber...");
-        backOffMs = SEED_BACKOFF_MS;
-        subscriberTimer = new Timer();
+        subscriberTimer = createTimerInternal();
     }
 
 
@@ -788,38 +699,6 @@
         subscriberTimer = null;
     }
 
-    private void initHeartbeatTimer(double heartbeatInterval) {
-        heartbeatTimeout = OptionalLong.of(5 * (long) heartbeatInterval);
-        lastHeartbeat = Instant.now();
-
-        heartbeatTimer = createHeartbeatTimerInternal();
-        heartbeatTimer.schedule(new TimerTask() {
-            @Override
-            public void run() {
-                heartbeat(mesos);
-            }
-        }, heartbeatTimeout.getAsLong(), heartbeatTimeout.getAsLong());
-    }
-
-    /**
-     * Broken out into a separate function to allow speeding up the `Timer` callbacks.
-     */
-    protected Timer createHeartbeatTimerInternal() {
-        return new Timer();
-    }
-
-    private synchronized void cancelHeartbeatTimer() {
-        LOGGER.info("Cancelling heartbeat timer upon disconnection");
-
-        // Cancel previous heartbeat timer if one exists.
-        if (heartbeatTimer != null) {
-            heartbeatTimer.cancel();
-            heartbeatTimer.purge();
-        }
-
-        heartbeatTimer = null;
-    }
-
     private synchronized void heartbeat(final Mesos mesos) {
         // Don't bother checking for heartbeats if we are not subscribed.
         if (state == State.DISCONNECTED || state == State.CONNECTED) {
