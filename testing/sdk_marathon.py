"""Utilities relating to interaction with Marathon

************************************************************************
FOR THE TIME BEING WHATEVER MODIFICATIONS ARE APPLIED TO THIS FILE
SHOULD ALSO BE APPLIED TO sdk_marathon IN ANY OTHER PARTNER REPOS
************************************************************************
"""
import logging
import json
import retrying
import tempfile

import sdk_cmd
import sdk_tasks

TIMEOUT_SECONDS = 15 * 60

log = logging.getLogger(__name__)


<<<<<<< HEAD
def app_exists(app_name, timeout=TIMEOUT_SECONDS):
    # Custom config fetch: Allow 404 as signal that app doesn't exist. Retry on other errors.
    @retrying.retry(
        wait_fixed=1000,
        stop_max_delay=timeout * 1000,
        retry_on_exception=lambda e: isinstance(e, Exception))
    def _app_exists():
        response = sdk_cmd.cluster_request('GET', _api_url('apps/{}'.format(app_name)), raise_on_error=False)
        if response.status_code == 404:
            return False  # app doesn't exist
        response.raise_for_status()  # throw exception for (non-404) errors
        return True  # didn't get 404, and no other error code was returned, so app must exist.
    return _app_exists()
=======
def _get_config_once(app_name):
    return sdk_cmd.cluster_request("GET", _api_url("apps/{}".format(app_name)), retry=False)


def get_app_id(service_name):
    # service_name may already contain a leading slash.
    return "/" + service_name.lstrip("/")


def wait_for_deployment_and_app_removal(app_id, timeout=TIMEOUT_SECONDS):
    """
    Waits for application to be gone, according to Marathon.
    """
    log.info("Waiting for no deployments for {}".format(app_id))
    shakedown.deployment_wait(timeout, app_id)

    client = shakedown.marathon.create_client()

    def marathon_dropped_app():
        app_ids = [app["id"] for app in client.get_apps()]
        log.info("Marathon app IDs: {}".format(app_ids))
        matching_app_ids = list(filter(lambda x: x == app_id, app_ids))
        if len(matching_app_ids) > 1:
            log.warning("Found multiple apps with id {}".format(app_id))
        return len(matching_app_ids) == 0

    log.info("Waiting for no {} Marathon app".format(app_id))
    shakedown.time_wait(marathon_dropped_app, timeout_seconds=timeout)


@retrying.retry(
    stop_max_attempt_number=5,
    wait_fixed=5000,
    retry_on_exception=lambda e: isinstance(e, Exception),
)
def retried_wait_for_deployment_and_app_removal(*args, **kwargs):
    wait_for_deployment_and_app_removal(*args, **kwargs)


def app_exists(app_name):
    try:
        _get_config_once(app_name)
        return True
    except Exception:
        return False


def get_config(app_name, timeout=TIMEOUT_SECONDS):
    # Be permissive of flakes when fetching the app content:
    @retrying.retry(wait_fixed=1000, stop_max_delay=timeout * 1000)
    def wait_for_response():
        return _get_config_once(app_name).json()["app"]
>>>>>>> f101c86d


def get_config(app_name, timeout=TIMEOUT_SECONDS):
    config = _get_config(app_name)

    # The configuration JSON that marathon returns doesn't match the configuration JSON it accepts,
    # so we have to remove some offending fields to make it re-submittable, since it's not possible to
    # submit a partial config with only the desired fields changed.
    if "uris" in config:
        del config["uris"]

    if "version" in config:
        del config["version"]

    return config


<<<<<<< HEAD
def _is_app_running(app: dict, add_log: str) -> bool:
    staged = app.get('tasksStaged', 0)
    unhealthy = app.get('tasksUnhealthy', 0)
    running = app.get('tasksRunning', 0)
    log.info('{}: staged={}, running={}, unhealthy={}{}'.format(
        app.get('id', '???'), staged, unhealthy, running, add_log))
    return staged == 0 and unhealthy == 0 and running > 0


def _is_app_healthy(app: dict) -> bool:
    healthy = app.get('tasksHealthy', 0)
    return _is_app_running(app, ', healthy={}'.format(healthy)) and healthy > 0


def wait_for_app_running(app_name: str, timeout: int) -> None:
    @retrying.retry(stop_max_delay=timeout * 1000,
                    wait_fixed=2000,
                    retry_on_result=lambda result: not result)
    def _wait_for_app_running(app_name: str) -> bool:
        return _is_app_running(_get_config(app_name), "")
=======
def is_app_running(app: dict) -> bool:
    return (
        app.get("tasksStaged", 0) == 0
        and app.get("tasksUnhealthy", 0) == 0
        and app.get("tasksRunning", 0) > 0
    )


def wait_for_app_running(app_name: str, timeout: int) -> None:
    @retrying.retry(
        stop_max_delay=timeout, wait_fixed=5000, retry_on_result=lambda result: not result
    )
    def _wait_for_app_running(app_name: str) -> bool:
        cmd = "marathon app show {}".format(app_name)
        log.info("Running %s", cmd)
        app = sdk_cmd.get_json_output(cmd)
        return is_app_running(app)
>>>>>>> f101c86d

    log.info('Waiting for {} to be running'.format(app_name))
    _wait_for_app_running(app_name)


def wait_for_app_healthy(app_name: str, timeout: int) -> None:
    @retrying.retry(stop_max_delay=timeout * 1000,
                    wait_fixed=2000,
                    retry_on_result=lambda result: not result)
    def _wait_for_app_healthy(app_name: str) -> bool:
        return _is_app_healthy(_get_config(app_name))

    log.info('Waiting for {} to be healthy'.format(app_name))
    _wait_for_app_healthy(app_name)


def wait_for_deployment(app_name: str, timeout: int) -> None:
    @retrying.retry(stop_max_delay=timeout * 1000,
                    wait_fixed=2000,
                    retry_on_result=lambda result: not result)
    def _wait_for_deployment(app_name):
        deployments = sdk_cmd.cluster_request('GET', _api_url('deployments')).json()
        filtered_deployments = [d for d in deployments if app_name in d['affectedApps']]
        log.info('Found {} deployment{} for {}'.format(
            len(filtered_deployments),
            '' if len(filtered_deployments) == 1 else 's',
            app_name))
        return len(filtered_deployments) == 0

    log.info('Waiting for {} to have no pending deployments'.format(app_name))
    _wait_for_deployment(app_name)


def wait_for_deployment_and_app_running(app_name: str, timeout: int) -> None:
    wait_for_deployment(app_name, timeout)
    wait_for_app_running(app_name, timeout)


def install_app_from_file(app_name: str, app_def_path: str) -> (bool, str):
    """
    Installs a marathon app using the path to an app definition.

    Args:
        app_def_path: Path to app definition

    Returns:
        (bool, str) tuple: Boolean indicates success of install attempt. String indicates
        error message if install attempt failed.
    """

    log.info("Launching app {} with definition in {}".format(app_name, app_def_path))
    rc, stdout, stderr = sdk_cmd.run_raw_cli("marathon app add {}".format(app_def_path))

    if rc or stderr:
        log.error("returncode=%s stdout=%s stderr=%s", rc, stdout, stderr)
        return False, stderr

    if "Created deployment" not in stdout:
        stderr = "'Created deployment' not in STDOUT"
        log.error(stderr)
        return False, stderr

    log.info("Waiting for app %s to be deployed and running...", app_name)
    wait_for_deployment_and_app_running(app_name, TIMEOUT_SECONDS)

    return True, ""


def install_app(app_definition: dict) -> (bool, str):
    """
    Installs a marathon app using the given `app_definition`.

    Args:
        app_definition: The definition of the app to pass to marathon.

    Returns:
        (bool, str) tuple: Boolean indicates success of install attempt. String indicates
        error message if install attempt failed.
    """
    app_name = app_definition["id"]

<<<<<<< HEAD
    with tempfile.NamedTemporaryFile('w') as app_file:
        json.dump(app_definition, app_file)
        app_file.flush()  # ensure content is available for the CLI to read below
=======
    with tempfile.TemporaryDirectory() as d:
        app_def_file = "{}.json".format(app_name.replace("/", "__"))
        log.info("Launching {} marathon app".format(app_name))
>>>>>>> f101c86d

        return install_app_from_file(app_name, app_file.name)


def update_app(
    app_name, config, timeout=TIMEOUT_SECONDS, wait_for_completed_deployment=True, force=True
):
    if "env" in config:
        log.info(
            "Environment for marathon app {} ({} values):".format(app_name, len(config["env"]))
        )
        for k in sorted(config["env"]):
            log.info("  {}={}".format(k, config["env"][k]))

    force_params = {'force': 'true'} if force else {}

    # throws on failure:
<<<<<<< HEAD
    sdk_cmd.cluster_request('PUT', _api_url('apps/{}'.format(app_name)), log_args=False, params=force_params, json=config)
=======
    sdk_cmd.cluster_request(
        "PUT", _api_url("apps/{}{}".format(app_name, query_string)), log_args=False, json=config
    )
>>>>>>> f101c86d

    if wait_for_completed_deployment:
        log.info("Waiting for Marathon deployment of {} to complete...".format(app_name))
        wait_for_deployment(app_name, timeout)


def destroy_app(app_name, timeout=TIMEOUT_SECONDS):
    sdk_cmd.cluster_request('DELETE', _api_url('apps/{}'.format(app_name)), params={'force': 'true'})
    wait_for_deployment(app_name, timeout)


def restart_app(app_name):
    log.info("Restarting {}...".format(app_name))
    # throws on failure:
    sdk_cmd.cluster_request("POST", _api_url("apps/{}/restart".format(app_name)))
    log.info("Restarted {}.".format(app_name))


def _get_config(app_name):
    return sdk_cmd.cluster_request('GET', _api_url('apps/{}'.format(app_name))).json()['app']


def _api_url(path):
    return "/marathon/v2/{}".format(path)


def get_scheduler_host(service_name):
    # Marathon mangles foldered paths as follows: "/path/to/svc" => "svc.to.path"
    task_name_elems = service_name.lstrip("/").split("/")
    task_name_elems.reverse()
<<<<<<< HEAD
    app_name = '.'.join(task_name_elems)
    ips = [t.host for t in sdk_tasks.get_service_tasks('marathon', app_name)]
    if len(ips) == 0:
        raise Exception('No IPs found for marathon task "{}". Available tasks are: {}'.format(
            app_name, [task['name'] for task in sdk_tasks.get_service_tasks('marathon')]))
=======
    app_name = ".".join(task_name_elems)
    ips = shakedown.get_service_ips("marathon", app_name)
    if len(ips) == 0:
        raise Exception(
            'No IPs found for marathon task "{}". Available tasks are: {}'.format(
                app_name, [task["name"] for task in shakedown.get_service_tasks("marathon")]
            )
        )
>>>>>>> f101c86d
    return ips.pop()


def bump_cpu_count_config(service_name, key_name, delta=0.1):
    config = get_config(service_name)
    updated_cpus = float(config["env"][key_name]) + delta
    config["env"][key_name] = str(updated_cpus)
    update_app(service_name, config)
    return updated_cpus


def bump_task_count_config(service_name, key_name, delta=1):
    config = get_config(service_name)
<<<<<<< HEAD
    updated_node_count = int(config['env'][key_name]) + delta
    config['env'][key_name] = str(updated_node_count)
    update_app(service_name, config)
=======
    updated_node_count = int(config["env"][key_name]) + delta
    config["env"][key_name] = str(updated_node_count)
    update_app(service_name, config)


def get_mesos_api_version(service_name):
    return get_config(service_name)["env"]["MESOS_API_VERSION"]


def set_mesos_api_version(service_name, api_version, timeout=600):
    """Sets the mesos API version to the provided value, and then verifies that the scheduler comes back successfully"""
    config = get_config(service_name)
    config["env"]["MESOS_API_VERSION"] = api_version
    update_app(service_name, config, timeout=timeout)
    # wait for scheduler to come back and successfully receive/process offers:
    sdk_metrics.wait_for_scheduler_counter_value(
        service_name, "offers.processed", 1, timeout_seconds=timeout
    )
>>>>>>> f101c86d
<|MERGE_RESOLUTION|>--- conflicted
+++ resolved
@@ -18,7 +18,6 @@
 log = logging.getLogger(__name__)
 
 
-<<<<<<< HEAD
 def app_exists(app_name, timeout=TIMEOUT_SECONDS):
     # Custom config fetch: Allow 404 as signal that app doesn't exist. Retry on other errors.
     @retrying.retry(
@@ -32,60 +31,6 @@
         response.raise_for_status()  # throw exception for (non-404) errors
         return True  # didn't get 404, and no other error code was returned, so app must exist.
     return _app_exists()
-=======
-def _get_config_once(app_name):
-    return sdk_cmd.cluster_request("GET", _api_url("apps/{}".format(app_name)), retry=False)
-
-
-def get_app_id(service_name):
-    # service_name may already contain a leading slash.
-    return "/" + service_name.lstrip("/")
-
-
-def wait_for_deployment_and_app_removal(app_id, timeout=TIMEOUT_SECONDS):
-    """
-    Waits for application to be gone, according to Marathon.
-    """
-    log.info("Waiting for no deployments for {}".format(app_id))
-    shakedown.deployment_wait(timeout, app_id)
-
-    client = shakedown.marathon.create_client()
-
-    def marathon_dropped_app():
-        app_ids = [app["id"] for app in client.get_apps()]
-        log.info("Marathon app IDs: {}".format(app_ids))
-        matching_app_ids = list(filter(lambda x: x == app_id, app_ids))
-        if len(matching_app_ids) > 1:
-            log.warning("Found multiple apps with id {}".format(app_id))
-        return len(matching_app_ids) == 0
-
-    log.info("Waiting for no {} Marathon app".format(app_id))
-    shakedown.time_wait(marathon_dropped_app, timeout_seconds=timeout)
-
-
-@retrying.retry(
-    stop_max_attempt_number=5,
-    wait_fixed=5000,
-    retry_on_exception=lambda e: isinstance(e, Exception),
-)
-def retried_wait_for_deployment_and_app_removal(*args, **kwargs):
-    wait_for_deployment_and_app_removal(*args, **kwargs)
-
-
-def app_exists(app_name):
-    try:
-        _get_config_once(app_name)
-        return True
-    except Exception:
-        return False
-
-
-def get_config(app_name, timeout=TIMEOUT_SECONDS):
-    # Be permissive of flakes when fetching the app content:
-    @retrying.retry(wait_fixed=1000, stop_max_delay=timeout * 1000)
-    def wait_for_response():
-        return _get_config_once(app_name).json()["app"]
->>>>>>> f101c86d
 
 
 def get_config(app_name, timeout=TIMEOUT_SECONDS):
@@ -103,7 +48,6 @@
     return config
 
 
-<<<<<<< HEAD
 def _is_app_running(app: dict, add_log: str) -> bool:
     staged = app.get('tasksStaged', 0)
     unhealthy = app.get('tasksUnhealthy', 0)
@@ -124,25 +68,6 @@
                     retry_on_result=lambda result: not result)
     def _wait_for_app_running(app_name: str) -> bool:
         return _is_app_running(_get_config(app_name), "")
-=======
-def is_app_running(app: dict) -> bool:
-    return (
-        app.get("tasksStaged", 0) == 0
-        and app.get("tasksUnhealthy", 0) == 0
-        and app.get("tasksRunning", 0) > 0
-    )
-
-
-def wait_for_app_running(app_name: str, timeout: int) -> None:
-    @retrying.retry(
-        stop_max_delay=timeout, wait_fixed=5000, retry_on_result=lambda result: not result
-    )
-    def _wait_for_app_running(app_name: str) -> bool:
-        cmd = "marathon app show {}".format(app_name)
-        log.info("Running %s", cmd)
-        app = sdk_cmd.get_json_output(cmd)
-        return is_app_running(app)
->>>>>>> f101c86d
 
     log.info('Waiting for {} to be running'.format(app_name))
     _wait_for_app_running(app_name)
@@ -224,15 +149,9 @@
     """
     app_name = app_definition["id"]
 
-<<<<<<< HEAD
     with tempfile.NamedTemporaryFile('w') as app_file:
         json.dump(app_definition, app_file)
         app_file.flush()  # ensure content is available for the CLI to read below
-=======
-    with tempfile.TemporaryDirectory() as d:
-        app_def_file = "{}.json".format(app_name.replace("/", "__"))
-        log.info("Launching {} marathon app".format(app_name))
->>>>>>> f101c86d
 
         return install_app_from_file(app_name, app_file.name)
 
@@ -250,13 +169,7 @@
     force_params = {'force': 'true'} if force else {}
 
     # throws on failure:
-<<<<<<< HEAD
     sdk_cmd.cluster_request('PUT', _api_url('apps/{}'.format(app_name)), log_args=False, params=force_params, json=config)
-=======
-    sdk_cmd.cluster_request(
-        "PUT", _api_url("apps/{}{}".format(app_name, query_string)), log_args=False, json=config
-    )
->>>>>>> f101c86d
 
     if wait_for_completed_deployment:
         log.info("Waiting for Marathon deployment of {} to complete...".format(app_name))
@@ -287,22 +200,11 @@
     # Marathon mangles foldered paths as follows: "/path/to/svc" => "svc.to.path"
     task_name_elems = service_name.lstrip("/").split("/")
     task_name_elems.reverse()
-<<<<<<< HEAD
     app_name = '.'.join(task_name_elems)
     ips = [t.host for t in sdk_tasks.get_service_tasks('marathon', app_name)]
     if len(ips) == 0:
         raise Exception('No IPs found for marathon task "{}". Available tasks are: {}'.format(
             app_name, [task['name'] for task in sdk_tasks.get_service_tasks('marathon')]))
-=======
-    app_name = ".".join(task_name_elems)
-    ips = shakedown.get_service_ips("marathon", app_name)
-    if len(ips) == 0:
-        raise Exception(
-            'No IPs found for marathon task "{}". Available tasks are: {}'.format(
-                app_name, [task["name"] for task in shakedown.get_service_tasks("marathon")]
-            )
-        )
->>>>>>> f101c86d
     return ips.pop()
 
 
@@ -316,27 +218,6 @@
 
 def bump_task_count_config(service_name, key_name, delta=1):
     config = get_config(service_name)
-<<<<<<< HEAD
-    updated_node_count = int(config['env'][key_name]) + delta
-    config['env'][key_name] = str(updated_node_count)
-    update_app(service_name, config)
-=======
     updated_node_count = int(config["env"][key_name]) + delta
     config["env"][key_name] = str(updated_node_count)
-    update_app(service_name, config)
-
-
-def get_mesos_api_version(service_name):
-    return get_config(service_name)["env"]["MESOS_API_VERSION"]
-
-
-def set_mesos_api_version(service_name, api_version, timeout=600):
-    """Sets the mesos API version to the provided value, and then verifies that the scheduler comes back successfully"""
-    config = get_config(service_name)
-    config["env"]["MESOS_API_VERSION"] = api_version
-    update_app(service_name, config, timeout=timeout)
-    # wait for scheduler to come back and successfully receive/process offers:
-    sdk_metrics.wait_for_scheduler_counter_value(
-        service_name, "offers.processed", 1, timeout_seconds=timeout
-    )
->>>>>>> f101c86d
+    update_app(service_name, config)