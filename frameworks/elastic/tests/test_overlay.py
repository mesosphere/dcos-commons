import os
import pytest
import shakedown

import sdk_install
import sdk_networks
import sdk_tasks
import sdk_utils

from tests.config import (PACKAGE_NAME,
                          DEFAULT_TASK_COUNT,
                          DEFAULT_INDEX_NAME,
                          DEFAULT_INDEX_TYPE,
                          DEFAULT_SETTINGS_MAPPINGS,
                          DEFAULT_ELASTIC_TIMEOUT,
                          wait_for_expected_nodes_to_exist,
                          delete_index,
                          create_index,
                          create_document,
                          get_elasticsearch_indices_stats,
                          get_document
                          )

overlay_nostrict = pytest.mark.skipif(os.environ.get("SECURITY") == "strict",
                                      reason="overlay tests currently broken in strict")


<<<<<<< HEAD
@pytest.fixture(scope='module', autouse=True)
def configure_package(configure_universe):
    try:
        install.uninstall(PACKAGE_NAME)
        utils.gc_frameworks()
        install.install(PACKAGE_NAME, DEFAULT_TASK_COUNT,
                        additional_options=networks.ENABLE_VIRTUAL_NETWORKS_OPTIONS)
=======
def setup_module(module):
    sdk_install.uninstall(PACKAGE_NAME)
    sdk_utils.gc_frameworks()
    sdk_install.install(PACKAGE_NAME, DEFAULT_TASK_COUNT,
                    additional_options=sdk_networks.ENABLE_VIRTUAL_NETWORKS_OPTIONS)
>>>>>>> 1629e558

        yield # let the test session execute
    finally:
        install.uninstall(PACKAGE_NAME)

<<<<<<< HEAD

@pytest.fixture(autouse=True)
def pre_test_setup():
    tasks.check_running(PACKAGE_NAME, DEFAULT_TASK_COUNT)
    wait_for_expected_nodes_to_exist()


=======
def setup_function(function):
    sdk_tasks.check_running(PACKAGE_NAME, DEFAULT_TASK_COUNT)
    wait_for_expected_nodes_to_exist()


def teardown_module(module):
    sdk_install.uninstall(PACKAGE_NAME)


>>>>>>> 1629e558
@pytest.fixture
def default_populated_index():
    delete_index(DEFAULT_INDEX_NAME)
    create_index(DEFAULT_INDEX_NAME, DEFAULT_SETTINGS_MAPPINGS)
    create_document(DEFAULT_INDEX_NAME, DEFAULT_INDEX_TYPE, 1, {"name": "Loren", "role": "developer"})


@pytest.mark.sanity
@pytest.mark.smoke
@pytest.mark.overlay
@overlay_nostrict
@sdk_utils.dcos_1_9_or_higher
def test_service_health():
    assert shakedown.service_healthy(PACKAGE_NAME)


@pytest.mark.sanity
@pytest.mark.overlay
@overlay_nostrict
@sdk_utils.dcos_1_9_or_higher
def test_indexing(default_populated_index):
    def fun():
        indices_stats = get_elasticsearch_indices_stats(DEFAULT_INDEX_NAME)
        observed_count = indices_stats["_all"]["primaries"]["docs"]["count"]
        assert observed_count == 1, "Indices has incorrect count: should be 1, got {}".format(observed_count)
        doc = get_document(DEFAULT_INDEX_NAME, DEFAULT_INDEX_TYPE, 1)
        observed_name = doc["_source"]["name"]
        return observed_name == "Loren"

    return shakedown.wait_for(fun, timeout_seconds=DEFAULT_ELASTIC_TIMEOUT)


@pytest.mark.sanity
@pytest.mark.overlay
@overlay_nostrict
@sdk_utils.dcos_1_9_or_higher
def test_tasks_on_overlay():
    elastic_tasks = shakedown.get_service_task_ids(PACKAGE_NAME)
    assert len(elastic_tasks) == DEFAULT_TASK_COUNT, \
        "Incorrect number of tasks should be {} got {}".format(DEFAULT_TASK_COUNT, len(elastic_tasks))
    for task in elastic_tasks:
        sdk_networks.check_task_network(task)


@pytest.mark.sanity
@pytest.mark.overlay
@overlay_nostrict
@sdk_utils.dcos_1_9_or_higher
def test_endpoints_on_overlay():
    observed_endpoints = sdk_networks.get_and_test_endpoints("", PACKAGE_NAME, 4)
    expected_endpoints = ("coordinator",
                          "data",
                          "ingest",
                          "master")
    for endpoint in expected_endpoints:
        assert endpoint in observed_endpoints, "missing {} endpoint".format(endpoint)
        specific_endpoint = sdk_networks.get_and_test_endpoints(endpoint, PACKAGE_NAME, 4)
        sdk_networks.check_endpoints_on_overlay(specific_endpoint)<|MERGE_RESOLUTION|>--- conflicted
+++ resolved
@@ -25,7 +25,6 @@
                                       reason="overlay tests currently broken in strict")
 
 
-<<<<<<< HEAD
 @pytest.fixture(scope='module', autouse=True)
 def configure_package(configure_universe):
     try:
@@ -33,19 +32,10 @@
         utils.gc_frameworks()
         install.install(PACKAGE_NAME, DEFAULT_TASK_COUNT,
                         additional_options=networks.ENABLE_VIRTUAL_NETWORKS_OPTIONS)
-=======
-def setup_module(module):
-    sdk_install.uninstall(PACKAGE_NAME)
-    sdk_utils.gc_frameworks()
-    sdk_install.install(PACKAGE_NAME, DEFAULT_TASK_COUNT,
-                    additional_options=sdk_networks.ENABLE_VIRTUAL_NETWORKS_OPTIONS)
->>>>>>> 1629e558
 
         yield # let the test session execute
     finally:
         install.uninstall(PACKAGE_NAME)
-
-<<<<<<< HEAD
 
 @pytest.fixture(autouse=True)
 def pre_test_setup():
@@ -53,17 +43,6 @@
     wait_for_expected_nodes_to_exist()
 
 
-=======
-def setup_function(function):
-    sdk_tasks.check_running(PACKAGE_NAME, DEFAULT_TASK_COUNT)
-    wait_for_expected_nodes_to_exist()
-
-
-def teardown_module(module):
-    sdk_install.uninstall(PACKAGE_NAME)
-
-
->>>>>>> 1629e558
 @pytest.fixture
 def default_populated_index():
     delete_index(DEFAULT_INDEX_NAME)
