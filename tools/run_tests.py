#!/usr/bin/python

import json
import logging
import os
import os.path
import random
import shutil
import string
import subprocess
import sys
import tempfile

import cli_install
import dcos_login
import github_update

logger = logging.getLogger(__name__)
logging.basicConfig(level=logging.DEBUG, format="%(message)s")


class CITester(object):

    def __init__(self, dcos_url, github_label, sandbox_path='', cli_path=None):
        self._dcos_url = dcos_url
        self._sandbox_path = sandbox_path
        self._cli_path = cli_path
        self._github_updater = github_update.GithubStatusUpdater('test:{}'.format(github_label))


    def _configure_cli_sandbox(self):
        if not self._sandbox_path:
            self._sandbox_path = tempfile.mkdtemp(prefix='ci-test-')
        custom_env = {}
        # must be custom for CLI to behave properly:
        custom_env['HOME'] = self._sandbox_path
        # prepend HOME (where CLI binary is downloaded) to PATH:
        custom_env['PATH'] = '{}:{}'.format(self._sandbox_path, os.environ['PATH'])
        # must be explicitly provided for CLI to behave properly:
        custom_env['DCOS_CONFIG'] = os.path.join(self._sandbox_path, 'cli-config')
        # optional:
        #custom_env['DCOS_DEBUG'] = custom_env.get('DCOS_DEBUG', 'true')
        #custom_env['DCOS_LOG_LEVEL'] = custom_env.get('DCOS_LOG_LEVEL', 'debug')
        logger.info('Created CLI sandbox: {}, Custom envvars: {}.'.format(self._sandbox_path, custom_env))
        for k, v in custom_env.items():
            os.environ[k] = v


    def _download_cli_to_sandbox(self):
        # TODO: provide non-env interface to copy a dcos cli
        local_path = os.environ.get('DCOS_CLI_PATH')
        if local_path:
            cli_filepath = cli_install.install_cli(local_path, self._sandbox_path)
        else:
            cli_filepath = cli_install.download_cli(self._dcos_url, self._sandbox_path)
        return cli_filepath


    def _configure_cli(self, dcos_url):
        cmds = [
            'which dcos',
            'dcos config set core.dcos_url "{}"'.format(dcos_url),
            'dcos config set core.reporting True',
            'dcos config set core.ssl_verify false',
            'dcos config set core.timeout 5',
            'dcos config show']
        for cmd in cmds:
            subprocess.check_call(cmd.split())


    def setup_cli(self, stub_universes = {}):
        try:
            self._github_updater.update('pending', 'Setting up CLI')
            self._configure_cli_sandbox()  # adds to os.environ
            cli_filepath = self._download_cli_to_sandbox()
            self._configure_cli(self._dcos_url)
            dcos_login.DCOSLogin(self._dcos_url).login()
            # check for any preexisting universes and remove them -- the cluster requires no duplicate uris
            if stub_universes:
                logger.info('Checking for duplicate stub universes')
                cur_universes = subprocess.check_output('dcos package repo list --json'.split()).decode('utf-8')
                for repo in json.loads(cur_universes)['repositories']:
                    # {u'name': u'Universe', u'uri': u'https://universe.mesosphere.com/repo'}
                    if repo['uri'] in stub_universes.values():
                        logger.info('Removing duplicate repository: {} {}'.format(repo['name'], repo['uri']))
                        subprocess.check_call('dcos package repo remove {}'.format(repo['name']).split())
                for name, url in stub_universes.items():
                    logger.info('Adding repository: {} {}'.format(name, url))
                    subprocess.check_call('dcos package repo add --index=0 {} {}'.format(name, url).split())
        except:
            self._github_updater.update('error', 'CLI Setup failed')
            raise


    def run_shakedown(self, test_dirs, requirements_txt=None, pytest_types='sanity'):
        normal_path = test_dirs.rstrip(os.sep)
        framework = os.path.basename(os.path.dirname(normal_path))
        # keep virtualenv in a consistent/reusable location:
        if 'WORKSPACE' in os.environ:
            logger.info("Detected running under Jenkins; will tell shakedown to emit junit-style xml.")
            virtualenv_path = os.path.join(os.environ['WORKSPACE'], framework, 'shakedown_env')
            # produce test report for consumption by Jenkins:
            path_based_name = "%s-%s" % (framework, "shakedown-report.xml")
            jenkins_args = '--junitxml=' + path_based_name
        else:
            virtualenv_path = os.path.join(os.path.dirname(os.path.abspath(__file__)),
                                                           framework, 'shakedown_env')
            jenkins_args = ''
        if requirements_txt is not None:
            logger.info('Using provided requirements.txt: {}'.format(requirements_txt))
        else:
            # generate default requirements:
            logger.info('No requirements.txt provided, using default requirements')
            requirements_txt = os.path.join(self._sandbox_path, 'requirements.txt')
            requirements_file = open(requirements_txt, 'w')
            requirements_file.write('''
requests==2.10.0

-e git+https://github.com/dcos/shakedown.git@master#egg=shakedown
''')
            requirements_file.flush()
            requirements_file.close()
        # to ensure the 'source' call works, just create a shell script and execute it directly:
        script_path = os.path.join(self._sandbox_path, 'run_shakedown.sh')
        script_file = open(script_path, 'w')

<<<<<<< HEAD
=======
        tools_dir = os.path.dirname(__file__)
        # TODO(nick): remove this inlined script with external templating
        #             (or find a way of entering the virtualenv that doesn't involve a shell script)
>>>>>>> 4d3fb31a
        script_file.write('''
#!/bin/bash
set -e
echo "VIRTUALENV CREATE/UPDATE: {venv_path}"
virtualenv -p $(which python3) --always-copy {venv_path}
echo "VIRTUALENV ACTIVATE: {venv_path}"
source {venv_path}/bin/activate
echo "REQUIREMENTS INSTALL: {reqs_file}"
pip install -r {reqs_file}
echo "SHAKEDOWN RUN: {test_dirs} FILTER: {pytest_types}"
echo "Modifying master envvars..."
<<<<<<< HEAD
=======
python {tools_path}/modify_master.py
>>>>>>> 4d3fb31a
py.test {jenkins_args} -vv --fulltrace -x -s -m "{pytest_types}" {test_dirs}
'''.format(venv_path=virtualenv_path,
           reqs_file=requirements_txt,
           dcos_url=self._dcos_url,
           jenkins_args=jenkins_args,
           pytest_types=pytest_types,
           test_dirs=test_dirs,
           tools_path=tools_dir))
        script_file.flush()
        script_file.close()
        try:
            self._github_updater.update('pending', 'Running shakedown tests')
            subprocess.check_call(['bash', script_path])
            self._github_updater.update('success', 'Shakedown tests succeeded')
        except:
            self._github_updater.update('failure', 'Shakedown tests failed')
            raise

    def run_dcostests(self, test_dirs, dcos_tests_dir, pytest_types='sanity'):
        os.environ['DOCKER_CLI'] = 'false'
        normal_path = test_dirs.rstrip(os.sep)
        framework = os.path.basename(os.path.dirname(normal_path))
        if 'WORKSPACE' in os.environ:
            logger.info("Detected running under Jenkins; will tell shakedown to emit junit-style xml.")
            virtualenv_path = os.path.join(os.environ['WORKSPACE'], framework, 'dcostests_env')
            # produce test report for consumption by Jenkins:
            path_based_name = "%s-%s" % (framework, "dcostests-report.xml")
            jenkins_args = '--junitxml=' + path_based_name
        else:
            virtualenv_path = os.path.join(os.path.dirname(os.path.abspath(__file__)),
                                           framework, 'dcostests_env')
            jenkins_args = ''
        # to ensure the 'source' call works, just create a shell script and execute it directly:
        script_path = os.path.join(self._sandbox_path, 'run_dcos_tests.sh')
        script_file = open(script_path, 'w')
        # TODO(nick): remove this inlined script with external templating
        #             (or find a way of entering the virtualenv that doesn't involve a shell script)
        script_file.write('''
#!/bin/bash
set -e
cd {dcos_tests_dir}
echo "{dcos_url}" > docker-context/dcos-url.txt
echo "VIRTUALENV CREATE/UPDATE: {venv_path}"
virtualenv -p $(which python3) --always-copy {venv_path}
echo "VIRTUALENV ACTIVATE: {venv_path}"
source {venv_path}/bin/activate
echo "REQUIREMENTS INSTALL: {reqs_file}"
pip install -r {reqs_file}
echo "DCOS-TEST RUN $(pwd): {test_dirs} FILTER: {pytest_types}"
SSH_KEY_FILE="" PYTHONPATH=$(pwd) py.test {jenkins_args} -vv -s -m "{pytest_types}" {test_dirs}
'''.format(venv_path=virtualenv_path,
           reqs_file=os.path.join(dcos_tests_dir, 'requirements.txt'),
           dcos_tests_dir=dcos_tests_dir,
           dcos_url=self._dcos_url,
           jenkins_args=jenkins_args,
           pytest_types=pytest_types,
           test_dirs=test_dirs))
        script_file.flush()
        script_file.close()
        try:
            self._github_updater.update('pending', 'Running dcos-tests')
            subprocess.check_call(['bash', script_path])
            self._github_updater.update('success', 'dcos-tests succeeded')
        except:
            self._github_updater.update('failure', 'dcos-tests failed')
            raise

    def delete_sandbox(self):
        if not self._sandbox_path:
            return  # no-op
        logger.info('Deleting CLI sandbox: {}'.format(self._sandbox_path))
        shutil.rmtree(self._sandbox_path)


def print_help(argv):
    logger.info('Syntax: TEST_TYPES="sanity or recovery" CLUSTER_URL="yourcluster.com" {} <"shakedown"|"dcos-tests"> <path/to/tests/> </path/to/requirements.txt | /path/to/dcos-tests>'.format(argv[0]))
    logger.info('  Example (shakedown): $ {} shakedown /path/to/your/tests/ [/path/to/your/requirements.txt]'.format(argv[0]))
    logger.info('  Example (dcos-tests, deprecated): $ {} dcos-tests /path/to/your/tests/ /path/to/dcos-tests/'.format(argv[0]))


def _rand_str(size):
    return ''.join(random.choice(string.ascii_lowercase + string.digits) for _ in range(size))


def main(argv):
    if len(argv) < 3:
        print_help(argv)
        return 1
    test_type = argv[1]
    test_dirs = argv[2]

    cluster_url = os.environ.get('CLUSTER_URL', '').strip('"').strip('\'')
    if cluster_url:
        logger.info('Using cluster URL from CLUSTER_URL envvar: {}'.format(cluster_url))
    else:
        # try getting the value from a CLI:
        try:
            cluster_url = subprocess.check_output('dcos config show core.dcos_url'.split()).decode('utf-8').strip()
            if len(cluster_url) == 0:
                raise Exception("Missing core.dcos_url") # to be caught below
            logger.info('Using cluster URL from CLI: {}'.format(cluster_url))
        except:
            logger.error('CLUSTER_URL envvar, or CLI in PATH with core.dcos_url, is required.')
            print_help(argv)
            return 1

    tester = CITester(cluster_url, os.environ.get('TEST_GITHUB_LABEL', test_type))

    stub_universes = {}
    stub_universe_url = os.environ.get('STUB_UNIVERSE_URL', '')
    if stub_universe_url:
        stub_universes['testpkg-' + _rand_str(8)] = stub_universe_url

    pytest_types = os.environ.get('TEST_TYPES', 'sanity')

    try:
        tester.setup_cli(stub_universes)
        if test_type == 'shakedown':
            if len(argv) >= 4:
                # use provided requirements.txt
                requirements_txt = argv[3]
            else:
                # use default requirements
                requirements_txt = None
            tester.run_shakedown(test_dirs, requirements_txt, pytest_types)
        elif test_type == 'dcos-tests':
            dcos_tests_dir = argv[3]
            tester.run_dcostests(test_dirs, dcos_tests_dir, pytest_types)
        else:
            raise Exception('Unsupported test type: {}'.format(test_type))

        tester.delete_sandbox()
    except:
        tester.delete_sandbox()
        raise
    return 0


if __name__ == '__main__':
    sys.exit(main(sys.argv))<|MERGE_RESOLUTION|>--- conflicted
+++ resolved
@@ -124,12 +124,6 @@
         script_path = os.path.join(self._sandbox_path, 'run_shakedown.sh')
         script_file = open(script_path, 'w')
 
-<<<<<<< HEAD
-=======
-        tools_dir = os.path.dirname(__file__)
-        # TODO(nick): remove this inlined script with external templating
-        #             (or find a way of entering the virtualenv that doesn't involve a shell script)
->>>>>>> 4d3fb31a
         script_file.write('''
 #!/bin/bash
 set -e
@@ -141,10 +135,6 @@
 pip install -r {reqs_file}
 echo "SHAKEDOWN RUN: {test_dirs} FILTER: {pytest_types}"
 echo "Modifying master envvars..."
-<<<<<<< HEAD
-=======
-python {tools_path}/modify_master.py
->>>>>>> 4d3fb31a
 py.test {jenkins_args} -vv --fulltrace -x -s -m "{pytest_types}" {test_dirs}
 '''.format(venv_path=virtualenv_path,
            reqs_file=requirements_txt,
