--- conflicted
+++ resolved
@@ -18,15 +18,10 @@
   },
   {{/service.secret_name}}
   "env": {
-<<<<<<< HEAD
-    "ELASTIC_VERSION": "5.4.0",
-    "SUPPORT_DIAGNOSTICS_VERSION": "5.12",
-=======
     "ELASTIC_VERSION": "{{elastic-version}}",
     "ELASTICSEARCH_URI" : "{{resource.assets.uris.elasticsearch-tar-gz}}",
     "XPACK_URI" : "{{resource.assets.uris.xpack-zip}}",
     "DIAGNOSTICS_URI" : "{{resource.assets.uris.diagnostics-zip}}",
->>>>>>> 82338dd1
     "EXECUTOR_URI": "{{resource.assets.uris.executor-zip}}",
     "SCHEDULER_URI": "{{resource.assets.uris.scheduler-zip}}",
     "BOOTSTRAP_URI": "{{resource.assets.uris.bootstrap-zip}}",
