--- conflicted
+++ resolved
@@ -1,11 +1,6 @@
 '''Utilities relating to interaction with service plans'''
 
 import dcos
-<<<<<<< HEAD
-import sdk_cmd
-=======
-import sdk_spin
->>>>>>> a198a979
 import shakedown
 
 
@@ -31,9 +26,4 @@
         response = dcos.http.get("{}/v1/plans/{}".format(shakedown.dcos_service_url(service_name), plan))
         response.raise_for_status()
         return response
-<<<<<<< HEAD
-    return shakedown.wait_for(lambda: fn())
-=======
-
-    return sdk_spin.time_wait_return(lambda: fn())
->>>>>>> a198a979
+    return shakedown.wait_for(lambda: fn())