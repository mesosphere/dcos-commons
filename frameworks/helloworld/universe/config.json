{
  "type": "object",
    "properties": {
      "service": {
        "type": "object",
        "description": "DC/OS service configuration properties",
        "properties": {
          "name": {
            "description": "The name of the service instance",
            "type": "string",
            "default": "hello-world"
          },
          "sleep": {
            "description": "The sleep duration in seconds before tasks exit.",
            "type": "number",
            "default": 1000
          },
          "spec_file": {
            "description": "The name of the service spec yaml file.",
            "type": "string",
            "default": "svc.yml"
          },
          "mesos_api_version": {
            "description": "Configures the Mesos API version to use. Possible values: V0 (non-HTTP), V1 (HTTP)",
            "type": "string",
            "enum": ["V0", "V1"],
            "default": "V0"
          },
          "secret_name": {
            "description": "Name of the Secret Store credentials to use for DC/OS service authentication. This should be left empty unless service authentication is needed.",
            "type": "string",
            "default": ""
          },
          "user": {
            "description": "The user that the service will run as.",
            "type": "string",
            "default": "nobody"
          },
          "principal": {
            "description": "The principal for the service instance.",
            "type": "string",
            "default": ""
          },
          "log_level": {
            "description": "The log level for the DC/OS service.",
            "type": "string",
            "enum": ["OFF", "FATAL", "ERROR", "WARN", "INFO", "DEBUG", "TRACE", "ALL"],
            "default": "INFO"
          }
        }
      },
      "hello": {
        "description": "Hello pod configuration properties",
        "type": "object",
        "properties": {
          "cpus": {
            "description": "Hello pod CPU requirements",
            "type": "number",
            "default": 0.1
          },
          "gpus": {
            "description": "Hello pod GPU requirements",
            "type": "number",
            "default": 1.0
          },
          "mem": {
            "description": "Hello pod mem requirements (in MB)",
            "type": "integer",
            "default": 252
          },
          "disk": {
            "description": "Hello pod persistent disk requirements (in MB)",
            "type": "integer",
            "default": 25
          },
          "count": {
            "description": "Number of Hello pods to run",
            "type": "integer",
            "default": 1
          },
          "placement": {
            "description": "Marathon-style placement constraint for Hello pods",
            "type": "string",
            "default": "hostname:UNIQUE"
          },
          "secret1": {
            "description": "secret1",
            "type": "string",
            "default": ""
          },
          "secret2": {
            "description": "secret2",
            "type": "string",
            "default": ""
          },
          "kill_grace_period": {
            "description": "The number of seconds of grace to await a clean shutdown following SIGTERM before sending SIGKILL, default: `0`",
            "type": "integer",
            "default": 0
          }
        },
        "required": [
          "cpus",
          "gpus",
          "mem",
          "disk",
          "count"
        ]
      },
      "world": {
        "description": "World pod configuration properties",
        "type": "object",
        "properties": {
          "cpus": {
            "description": "World pod CPU requirements",
            "type": "number",
            "default": 0.2
          },
          "mem": {
            "description": "World pod mem requirements (in MB)",
            "type": "integer",
            "default": 512
          },
          "disk": {
            "description": "World pod persistent disk requirements (in MB)",
            "type": "integer",
            "default": 50
          },
          "count": {
            "description": "Number of World pods to run",
            "type": "integer",
            "default": 2
          },
          "placement": {
            "description": "Marathon-style placement constraint for World pods",
            "type": "string",
            "default": "hostname:UNIQUE"
          },
          "secret1": {
            "description": "secret1",
            "type": "string",
            "default": ""
          },
          "secret2": {
            "description": "secret2",
            "type": "string",
            "default": ""
          },
<<<<<<< HEAD
          "secret3":{
            "description":"secret3",
            "type":"string",
            "default":""
          },
          "kill_grace_period": {
            "description": "The number of seconds of grace to await a clean shutdown following SIGTERM before sending SIGKILL, default: `0`",
            "type": "integer",
            "default": 0
=======
          "secret3": {
            "description": "secret3",
            "type": "string",
            "default": ""
>>>>>>> aa35d2dd
          }
        },
        "required": [
          "cpus",
          "mem",
          "disk",
          "count"
        ]
      },
      "tls":{
        "description":"TLS pod configuration properties",
        "type":"object",
        "properties":{
          "keystore_app_version":{
            "description":"Keystore app version",
            "type":"string",
            "default":"0.1-SNAPSHOT"
          },
          "nginx_container_version":{
            "description":"NGINX TLS container version",
            "type":"string",
            "default":"0.1"
          },
          "discovery_task_prefix":{
            "description":"Service discovery prefix name for discovery task",
            "type":"string",
            "default":"discovered"
          }
        }
      }
    }
}<|MERGE_RESOLUTION|>--- conflicted
+++ resolved
@@ -146,22 +146,15 @@
             "type": "string",
             "default": ""
           },
-<<<<<<< HEAD
-          "secret3":{
-            "description":"secret3",
-            "type":"string",
-            "default":""
+          "secret3": {
+            "description": "secret3",
+            "type": "string",
+            "default": ""
           },
           "kill_grace_period": {
             "description": "The number of seconds of grace to await a clean shutdown following SIGTERM before sending SIGKILL, default: `0`",
             "type": "integer",
             "default": 0
-=======
-          "secret3": {
-            "description": "secret3",
-            "type": "string",
-            "default": ""
->>>>>>> aa35d2dd
           }
         },
         "required": [
