package com.mesosphere.sdk.offer.evaluate;

import com.mesosphere.sdk.api.ArtifactResource;
import com.mesosphere.sdk.offer.*;
import com.mesosphere.sdk.offer.taskdata.EnvConstants;
import com.mesosphere.sdk.offer.taskdata.EnvUtils;
import com.mesosphere.sdk.offer.taskdata.SchedulerLabelReader;
import com.mesosphere.sdk.offer.taskdata.SchedulerLabelWriter;
import com.mesosphere.sdk.scheduler.SchedulerFlags;
import com.mesosphere.sdk.scheduler.plan.PodInstanceRequirement;
import com.mesosphere.sdk.specification.*;
import com.mesosphere.sdk.specification.util.RLimit;
<<<<<<< HEAD
import org.apache.commons.lang3.StringUtils;
=======

import org.apache.commons.lang3.builder.ToStringBuilder;
>>>>>>> dedd0261
import org.apache.mesos.Protos;
import org.slf4j.Logger;
import org.slf4j.LoggerFactory;

import java.net.URI;
import java.util.*;
import java.util.stream.Collectors;

/**
 * A {@link PodInfoBuilder} encompasses a mutable group of {@link org.apache.mesos.Protos.TaskInfo.Builder}s and,
 * optionally, a {@link org.apache.mesos.Protos.ExecutorInfo.Builder}. This supports the modification of task infos
 * during the evaluation process, allowing e.g. dynamic ports to be represented as environment variables in the task
 * to which they are attached.
 */
public class PodInfoBuilder {
    private static final Logger LOGGER = LoggerFactory.getLogger(PodInfoBuilder.class);
    private static final String CONFIG_TEMPLATE_KEY_FORMAT = "CONFIG_TEMPLATE_%s";
    private static final String CONFIG_TEMPLATE_DOWNLOAD_PATH = "config-templates/";

    private final Map<String, Protos.TaskInfo.Builder> taskBuilders = new HashMap<>();
    private final Protos.ExecutorInfo.Builder executorBuilder;
    private final PodInstance podInstance;
    private final Map<String, Map<String, String>> lastTaskEnvs;
    private final Map<String, String> lastExecutorEnv;

    public PodInfoBuilder(
            PodInstanceRequirement podInstanceRequirement,
            String serviceName,
            UUID targetConfigId,
            SchedulerFlags schedulerFlags,
            Collection<Protos.TaskInfo> currentPodTasks)
                    throws InvalidRequirementException {
        PodInstance podInstance = podInstanceRequirement.getPodInstance();
        for (TaskSpec taskSpec : podInstance.getPod().getTasks()) {
            Protos.TaskInfo.Builder taskInfoBuilder =
                    getTaskInfo(
                            podInstance,
                            taskSpec,
                            podInstanceRequirement.getEnvironment(),
                            serviceName,
                            targetConfigId).toBuilder();
            // Store tasks against the task spec name 'node' instead of 'broker-0-node': the pod segment is redundant
            // as we're only looking at tasks within a given pod
            this.taskBuilders.put(taskSpec.getName(), taskInfoBuilder);
        }

        this.executorBuilder =
                getExecutorInfo(podInstance.getPod(), serviceName, targetConfigId, schedulerFlags).toBuilder();

        this.podInstance = podInstance;

<<<<<<< HEAD
        for (Protos.TaskInfo.Builder taskBuilder : taskBuilders.values()) {
            validateTaskInfo(taskBuilder);
=======
        this.lastTaskEnvs = new HashMap<>();
        for (Protos.TaskInfo currentTask : currentPodTasks) {
            // Just store against the full TaskInfo name ala 'broker-0-node'. The task spec name will be mapped to the
            // TaskInfo name in the getter function below. This is easier than extracting the task spec name from the
            // TaskInfo name.
            this.lastTaskEnvs.put(
                    currentTask.getName(), EnvUtils.fromEnvironmentToMap(currentTask.getCommand().getEnvironment()));
        }
        this.lastExecutorEnv = new HashMap<>();
        if (!currentPodTasks.isEmpty()) {
            // Use the ExecutorInfo copy from the first executor:
            Protos.ExecutorInfo executorInfo = currentPodTasks.iterator().next().getExecutor();
            this.lastExecutorEnv.putAll(EnvUtils.fromEnvironmentToMap(executorInfo.getCommand().getEnvironment()));
>>>>>>> dedd0261
        }

        // TODO: Fix reusing executors
        /*
        // If this executor is already running, we won't be claiming any new resources for it, and we want to make sure
        // to provide an identical ExecutorInfo to Mesos for any other tasks that are going to launch in this pod.
        // So don't clear the resources on the existing protobuf, we're just going to pass it as is.
        if (executorBuilder != null && !executorRequirement.get().isRunningExecutor()) {
            clearResources(executorBuilder);
        }
        */
    }

    public Collection<Protos.TaskInfo.Builder> getTaskBuilders() {
        return taskBuilders.values();
    }

    public Protos.TaskInfo.Builder getTaskBuilder(String taskSpecName) {
        return taskBuilders.get(taskSpecName);
    }

    public Optional<Protos.ExecutorInfo.Builder> getExecutorBuilder() {
        return Optional.ofNullable(executorBuilder);
    }

    public Optional<String> getLastTaskEnv(String taskSpecName, String envName) {
        Map<String, String> env = lastTaskEnvs.get(TaskSpec.getInstanceName(podInstance, taskSpecName));
        return (env == null)
            ? Optional.empty()
            : Optional.ofNullable(env.get(envName));
    }

    public Optional<String> getLastExecutorEnv(String envName) {
        return Optional.ofNullable(lastExecutorEnv.get(envName));
    }

    public Collection<Protos.Resource.Builder> getTaskResourceBuilders() {
        return taskBuilders.values().stream()
                .map(t -> t.getResourcesBuilderList())
                .flatMap(xs -> xs.stream())
                .collect(Collectors.toList());
    }

    public Collection<Protos.Resource.Builder> getExecutorResourceBuilders() {
        return executorBuilder.getResourcesBuilderList().stream()
                .collect(Collectors.toList());
    }

    private static Protos.TaskInfo getTaskInfo(
            PodInstance podInstance,
            TaskSpec taskSpec,
            Map<String, String> environment,
            String serviceName,
            UUID targetConfigurationId) throws InvalidRequirementException {
        Protos.TaskInfo.Builder taskInfoBuilder = Protos.TaskInfo.newBuilder()
                .setName(TaskSpec.getInstanceName(podInstance, taskSpec))
                .setTaskId(CommonIdUtils.emptyTaskId())
                .setSlaveId(CommonIdUtils.emptyAgentId());

        // create default labels:
        taskInfoBuilder.setLabels(new SchedulerLabelWriter(taskInfoBuilder)
                .setTargetConfiguration(targetConfigurationId)
                .setGoalState(taskSpec.getGoal())
                .setType(podInstance.getPod().getType())
                .setIndex(podInstance.getIndex())
                .toProto());

        if (taskSpec.getCommand().isPresent()) {
            CommandSpec commandSpec = taskSpec.getCommand().get();
            taskInfoBuilder.getCommandBuilder()
                    .setValue(commandSpec.getValue())
                    .setEnvironment(getTaskEnvironment(serviceName, podInstance, taskSpec, commandSpec));
            setBootstrapConfigFileEnv(taskInfoBuilder.getCommandBuilder(), taskSpec);
            extendEnv(taskInfoBuilder.getCommandBuilder(), environment);
        }

        if (taskSpec.getDiscovery().isPresent()) {
            taskInfoBuilder.setDiscovery(getDiscoveryInfo(taskSpec.getDiscovery().get(), podInstance.getIndex()));
        }

        setHealthCheck(taskInfoBuilder, serviceName, podInstance, taskSpec, taskSpec.getCommand().get());
        setReadinessCheck(taskInfoBuilder, serviceName, podInstance, taskSpec, taskSpec.getCommand().get());

        return taskInfoBuilder.build();
    }

    private static Protos.ExecutorInfo getExecutorInfo(
            PodSpec podSpec,
            String serviceName,
            UUID targetConfigurationId,
            SchedulerFlags schedulerFlags) throws IllegalStateException {
        Protos.ExecutorInfo.Builder executorInfoBuilder = Protos.ExecutorInfo.newBuilder()
                .setName(podSpec.getType())
                .setExecutorId(Protos.ExecutorID.newBuilder().setValue("").build()); // Set later by ExecutorRequirement
        // Populate ContainerInfo with the appropriate information from PodSpec
        Protos.ContainerInfo containerInfo = getContainerInfo(podSpec);
        if (containerInfo != null) {
            executorInfoBuilder.setContainer(containerInfo);
        }

        // command and user:
        Protos.CommandInfo.Builder executorCommandBuilder = executorInfoBuilder.getCommandBuilder().setValue(
                "export LD_LIBRARY_PATH=$MESOS_SANDBOX/libmesos-bundle/lib:$LD_LIBRARY_PATH && " +
                        "export MESOS_NATIVE_JAVA_LIBRARY=$(ls $MESOS_SANDBOX/libmesos-bundle/lib/libmesos-*.so) && " +
                        "export JAVA_HOME=$(ls -d $MESOS_SANDBOX/jre*/) && " +
                        // Remove Xms/Xmx if +UseCGroupMemoryLimitForHeap or equivalent detects cgroups memory limit
                        "export JAVA_OPTS=\"-Xms128M -Xmx128M\" && " +
                        "$MESOS_SANDBOX/executor/bin/executor");

        if (podSpec.getUser().isPresent()) {
            executorCommandBuilder.setUser(podSpec.getUser().get());
        }

        // Required URIs from the scheduler environment:
        executorCommandBuilder.addUrisBuilder().setValue(schedulerFlags.getLibmesosURI());
        executorCommandBuilder.addUrisBuilder().setValue(schedulerFlags.getJavaURI());

        // Any URIs defined in PodSpec itself.
        for (URI uri : podSpec.getUris()) {
            executorCommandBuilder.addUrisBuilder().setValue(uri.toString());
        }

        // Finally any URIs for config templates defined in TaskSpecs.
        for (TaskSpec taskSpec : podSpec.getTasks()) {
            for (ConfigFileSpec config : taskSpec.getConfigFiles()) {
                executorCommandBuilder.addUrisBuilder()
                        .setValue(ArtifactResource.getTemplateUrl(
                                serviceName,
                                targetConfigurationId,
                                podSpec.getType(),
                                taskSpec.getName(),
                                config.getName()))
                        .setOutputFile(getConfigTemplateDownloadPath(config))
                        .setExtract(false);
            }
        }

        return executorInfoBuilder.build();
    }

    private static Protos.Environment getTaskEnvironment(
            String serviceName, PodInstance podInstance, TaskSpec taskSpec, CommandSpec commandSpec) {
        Map<String, String> environment = new HashMap<>();

        // Task envvars from either of the following sources:
        // - ServiceSpec (provided by developer)
        // - TASKCFG_<podname>_* (provided by user, handled when parsing YAML, potentially overrides ServiceSpec)
        environment.putAll(commandSpec.getEnvironment());

        // Default envvars for use by executors/developers:

        // Inject Pod Instance Index
        environment.put(EnvConstants.POD_INSTANCE_INDEX_TASKENV, String.valueOf(podInstance.getIndex()));
        // Inject Framework Name
        environment.put(EnvConstants.FRAMEWORK_NAME_TASKENV, serviceName);
        // Inject TASK_NAME as KEY:VALUE
        environment.put(EnvConstants.TASK_NAME_TASKENV, TaskSpec.getInstanceName(podInstance, taskSpec));
        // Inject TASK_NAME as KEY for conditional mustache templating
        environment.put(TaskSpec.getInstanceName(podInstance, taskSpec), "true");

        return EnvUtils.fromMapToEnvironment(environment).build();
    }

    private static void setBootstrapConfigFileEnv(Protos.CommandInfo.Builder commandInfoBuilder, TaskSpec taskSpec) {
        if (taskSpec.getConfigFiles() == null) {
            return;
        }
        for (ConfigFileSpec config : taskSpec.getConfigFiles()) {
            // For use by bootstrap process: an environment variable pointing to (comma-separated):
            // a. where the template file was downloaded (by the mesos fetcher)
            // b. where the rendered result should go
            CommandUtils.setEnvVar(
                    commandInfoBuilder,
                    String.format(CONFIG_TEMPLATE_KEY_FORMAT, TaskUtils.toEnvName(config.getName())),
                    String.format("%s,%s", getConfigTemplateDownloadPath(config), config.getRelativePath()));
        }
    }

    private static void extendEnv(Protos.CommandInfo.Builder builder, Map<String, String> environment) {
        for (Map.Entry<String, String> entry : environment.entrySet()) {
            builder.getEnvironmentBuilder().addVariablesBuilder().setName(entry.getKey()).setValue(entry.getValue());
        }
    }

    private static Protos.DiscoveryInfo getDiscoveryInfo(DiscoverySpec discoverySpec, int index) {
        Protos.DiscoveryInfo.Builder builder = Protos.DiscoveryInfo.newBuilder();
        if (discoverySpec.getPrefix().isPresent()) {
            builder.setName(String.format("%s-%d", discoverySpec.getPrefix().get(), index));
        }
        if (discoverySpec.getVisibility().isPresent()) {
            builder.setVisibility(discoverySpec.getVisibility().get());
        } else {
            builder.setVisibility(Protos.DiscoveryInfo.Visibility.CLUSTER);
        }

        return builder.build();
    }

    private static void setHealthCheck(
            Protos.TaskInfo.Builder taskInfo,
            String serviceName,
            PodInstance podInstance,
            TaskSpec taskSpec,
            CommandSpec commandSpec) {
        if (!taskSpec.getHealthCheck().isPresent()) {
            LOGGER.debug("No health check defined for taskSpec: {}", taskSpec.getName());
            return;
        }

        HealthCheckSpec healthCheckSpec = taskSpec.getHealthCheck().get();
        Protos.HealthCheck.Builder healthCheckBuilder = taskInfo.getHealthCheckBuilder();
        healthCheckBuilder
                .setDelaySeconds(healthCheckSpec.getDelay())
                .setIntervalSeconds(healthCheckSpec.getInterval())
                .setTimeoutSeconds(healthCheckSpec.getTimeout())
                .setConsecutiveFailures(healthCheckSpec.getMaxConsecutiveFailures())
                .setGracePeriodSeconds(healthCheckSpec.getGracePeriod());

        Protos.CommandInfo.Builder healthCheckCommandBuilder = healthCheckBuilder.getCommandBuilder()
                .setValue(healthCheckSpec.getCommand());
        if (taskSpec.getCommand().isPresent()) {
            healthCheckCommandBuilder.setEnvironment(
                    getTaskEnvironment(serviceName, podInstance, taskSpec, commandSpec));
        }
    }

    private static void setReadinessCheck(
            Protos.TaskInfo.Builder taskInfoBuilder,
            String serviceName,
            PodInstance podInstance,
            TaskSpec taskSpec,
            CommandSpec commandSpec) {
        if (!taskSpec.getReadinessCheck().isPresent()) {
            LOGGER.debug("No readiness check defined for taskSpec: {}", taskSpec.getName());
            return;
        }

        ReadinessCheckSpec readinessCheckSpec = taskSpec.getReadinessCheck().get();
        Protos.HealthCheck.Builder builder = Protos.HealthCheck.newBuilder()
                .setDelaySeconds(readinessCheckSpec.getDelay())
                .setIntervalSeconds(readinessCheckSpec.getInterval())
                .setTimeoutSeconds(readinessCheckSpec.getTimeout())
                .setConsecutiveFailures(0)
                .setGracePeriodSeconds(0);

        Protos.CommandInfo.Builder readinessCheckCommandBuilder = builder.getCommandBuilder()
                .setValue(readinessCheckSpec.getCommand());
        if (taskSpec.getCommand().isPresent()) {
            readinessCheckCommandBuilder.setEnvironment(
                    getTaskEnvironment(serviceName, podInstance, taskSpec, commandSpec));
        }

        taskInfoBuilder.setLabels(new SchedulerLabelWriter(taskInfoBuilder)
                .setReadinessCheck(builder.build())
                .toProto());
    }

    private static String getConfigTemplateDownloadPath(ConfigFileSpec config) {
        // Name is unique.
        return String.format("%s%s", CONFIG_TEMPLATE_DOWNLOAD_PATH, config.getName());
    }

    private static Protos.ContainerInfo getContainerInfo(PodSpec podSpec) {
        if (!podSpec.getImage().isPresent() && podSpec.getNetworks().isEmpty() && podSpec.getRLimits().isEmpty()) {
            return null;
        }

        Protos.ContainerInfo.Builder containerInfo = Protos.ContainerInfo.newBuilder()
                .setType(Protos.ContainerInfo.Type.MESOS);

        if (podSpec.getImage().isPresent()) {
            containerInfo.getMesosBuilder()
                    .setImage(Protos.Image.newBuilder()
                            .setType(Protos.Image.Type.DOCKER)
                            .setDocker(Protos.Image.Docker.newBuilder()
                                    .setName(podSpec.getImage().get())));
        }

        if (!podSpec.getNetworks().isEmpty()) {
            containerInfo.addAllNetworkInfos(
                    podSpec.getNetworks().stream().map(n -> getNetworkInfo(n)).collect(Collectors.toList()));
        }

        if (!podSpec.getRLimits().isEmpty()) {
            containerInfo.setRlimitInfo(getRLimitInfo(podSpec.getRLimits()));
        }

        return containerInfo.build();
    }

    private static Protos.NetworkInfo getNetworkInfo(NetworkSpec networkSpec) {
        LOGGER.info("Loading NetworkInfo for network named \"{}\"", networkSpec.getName());
        Protos.NetworkInfo.Builder netInfoBuilder = Protos.NetworkInfo.newBuilder();
        netInfoBuilder.setName(networkSpec.getName());

        if (!networkSpec.getPortMappings().isEmpty()) {
            for (Map.Entry<Integer, Integer> e : networkSpec.getPortMappings().entrySet()) {
                Integer hostPort = e.getKey();
                Integer containerPort = e.getValue();
                netInfoBuilder.addPortMappings(Protos.NetworkInfo.PortMapping.newBuilder()
                        .setHostPort(hostPort)
                        .setContainerPort(containerPort)
                        .build());
            }
        }

        if (!networkSpec.getNetgroups().isEmpty()) {
            netInfoBuilder.addAllGroups(networkSpec.getNetgroups());
        }

        if (!networkSpec.getIpAddresses().isEmpty()) {
            for (String ipAddressString : networkSpec.getIpAddresses()) {
                netInfoBuilder.addIpAddresses(
                        Protos.NetworkInfo.IPAddress.newBuilder()
                                .setIpAddress(ipAddressString)
                                .setProtocol(Protos.NetworkInfo.Protocol.IPv4)
                                .build());
            }
        }

        return netInfoBuilder.build();
    }

    private static Protos.RLimitInfo getRLimitInfo(Collection<RLimit> rlimits) {
        Protos.RLimitInfo.Builder rLimitInfoBuilder = Protos.RLimitInfo.newBuilder();

        for (RLimit rLimit : rlimits) {
            Optional<Long> soft = rLimit.getSoft();
            Optional<Long> hard = rLimit.getHard();
            Protos.RLimitInfo.RLimit.Builder rLimitsBuilder = Protos.RLimitInfo.RLimit.newBuilder()
                    .setType(rLimit.getEnum());

            // RLimit itself validates that both or neither of these are present.
            if (soft.isPresent() && hard.isPresent()) {
                rLimitsBuilder.setSoft(soft.get()).setHard(hard.get());
            }
            rLimitInfoBuilder.addRlimits(rLimitsBuilder);
        }

        return rLimitInfoBuilder.build();
    }

    public String getType() {
        return podInstance.getPod().getType();
    }

    public int getIndex() {
        return podInstance.getIndex();
    }

    public PodInstance getPodInstance() {
        return podInstance;
    }

<<<<<<< HEAD
    /**
     * Checks that the TaskInfo is valid at the point of requirement construction, making it
     * easier for the framework developer to trace problems in their implementation. These checks
     * reflect requirements enforced elsewhere, eg in {@link com.mesosphere.sdk.state.StateStore}.
     */
    private static void validateTaskInfo(Protos.TaskInfo.Builder builder)
            throws InvalidRequirementException {
        if (!builder.hasName() || StringUtils.isEmpty(builder.getName())) {
            throw new InvalidRequirementException(String.format(
                    "TaskInfo must have a name: %s", builder));
        }

        if (builder.hasTaskId()
                && !StringUtils.isEmpty(builder.getTaskId().getValue())) {
            // Task ID may be included if this is replacing an existing task. In that case, we still
            // perform a sanity check to ensure that the original Task ID was formatted correctly.
            // We must allow Task ID to be present but empty because it is a required proto field.
            String taskName;
            try {
                taskName = CommonIdUtils.toTaskName(builder.getTaskId());
            } catch (TaskException e) {
                throw new InvalidRequirementException(String.format(
                        "When non-empty, TaskInfo.id must be a valid ID. "
                                + "Set to an empty string or leave existing valid value. %s %s",
                        builder, e));
            }
            if (!taskName.equals(builder.getName())) {
                throw new InvalidRequirementException(String.format(
                        "When non-empty, TaskInfo.id must align with TaskInfo.name. Use "
                                + "TaskUtils.toTaskId(): %s", builder));
            }
        }

        if (builder.hasExecutor()) {
            throw new InvalidRequirementException(String.format(
                    "TaskInfo must not contain ExecutorInfo. "
                            + "Use ExecutorRequirement for any Executor requirements: %s", builder));
        }

        SchedulerLabelReader labels = new SchedulerLabelReader(builder);

        try {
            labels.getType();
        } catch (TaskException e) {
            throw new InvalidRequirementException(e);
        }

        try {
            labels.getIndex();
        } catch (TaskException e) {
            throw new InvalidRequirementException(e);
        }
=======
    @Override
    public String toString() {
        return ToStringBuilder.reflectionToString(this);
>>>>>>> dedd0261
    }
}<|MERGE_RESOLUTION|>--- conflicted
+++ resolved
@@ -10,12 +10,8 @@
 import com.mesosphere.sdk.scheduler.plan.PodInstanceRequirement;
 import com.mesosphere.sdk.specification.*;
 import com.mesosphere.sdk.specification.util.RLimit;
-<<<<<<< HEAD
 import org.apache.commons.lang3.StringUtils;
-=======
-
 import org.apache.commons.lang3.builder.ToStringBuilder;
->>>>>>> dedd0261
 import org.apache.mesos.Protos;
 import org.slf4j.Logger;
 import org.slf4j.LoggerFactory;
@@ -67,10 +63,6 @@
 
         this.podInstance = podInstance;
 
-<<<<<<< HEAD
-        for (Protos.TaskInfo.Builder taskBuilder : taskBuilders.values()) {
-            validateTaskInfo(taskBuilder);
-=======
         this.lastTaskEnvs = new HashMap<>();
         for (Protos.TaskInfo currentTask : currentPodTasks) {
             // Just store against the full TaskInfo name ala 'broker-0-node'. The task spec name will be mapped to the
@@ -84,7 +76,10 @@
             // Use the ExecutorInfo copy from the first executor:
             Protos.ExecutorInfo executorInfo = currentPodTasks.iterator().next().getExecutor();
             this.lastExecutorEnv.putAll(EnvUtils.fromEnvironmentToMap(executorInfo.getCommand().getEnvironment()));
->>>>>>> dedd0261
+        }
+
+        for (Protos.TaskInfo.Builder taskBuilder : taskBuilders.values()) {
+            validateTaskInfo(taskBuilder);
         }
 
         // TODO: Fix reusing executors
@@ -439,7 +434,6 @@
         return podInstance;
     }
 
-<<<<<<< HEAD
     /**
      * Checks that the TaskInfo is valid at the point of requirement construction, making it
      * easier for the framework developer to trace problems in their implementation. These checks
@@ -492,10 +486,11 @@
         } catch (TaskException e) {
             throw new InvalidRequirementException(e);
         }
-=======
+    }
+
     @Override
     public String toString() {
         return ToStringBuilder.reflectionToString(this);
->>>>>>> dedd0261
-    }
+    }
+
 }