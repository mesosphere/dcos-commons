package com.mesosphere.sdk.api;

import java.util.*;
import java.util.stream.Collectors;
import javax.ws.rs.GET;
import javax.ws.rs.Path;
import javax.ws.rs.PathParam;
import javax.ws.rs.core.Response;

import com.google.protobuf.TextFormat;
import com.mesosphere.sdk.api.types.EndpointProducer;
import com.mesosphere.sdk.offer.Constants;
import com.mesosphere.sdk.offer.TaskException;
import com.mesosphere.sdk.offer.taskdata.AuxLabelAccess;
import com.mesosphere.sdk.offer.taskdata.TaskLabelReader;
import com.mesosphere.sdk.state.StateStore;

import com.mesosphere.sdk.state.StateStoreUtils;
import org.apache.logging.log4j.util.Strings;
import org.apache.mesos.Protos;
import org.apache.mesos.Protos.DiscoveryInfo;
import org.apache.mesos.Protos.Port;
import org.apache.mesos.Protos.TaskInfo;
import org.apache.mesos.Protos.TaskStatus;
import org.json.JSONArray;
import org.json.JSONObject;
import org.slf4j.Logger;
import org.slf4j.LoggerFactory;

import static com.mesosphere.sdk.api.ResponseUtils.jsonOkResponse;
import static com.mesosphere.sdk.api.ResponseUtils.plainOkResponse;

/**
 * A read-only API for accessing information about how to connect to the service.
 */
@Path("/v1/endpoints")
public class EndpointsResource {
    private static final Logger LOGGER = LoggerFactory.getLogger(EndpointsResource.class);

    private static final String RESPONSE_KEY_DNS = "dns";
    private static final String RESPONSE_KEY_ADDRESS = "address";
    private static final String RESPONSE_KEY_VIP = "vip";

    private final StateStore stateStore;
    private final String serviceName;
    private final Map<String, EndpointProducer> customEndpoints = new HashMap<>();

    /**
     * Creates a new instance which retrieves task/pod state from the provided {@link StateStore},
     * using the provided {@code serviceName} for endpoint paths.
     */
    public EndpointsResource(StateStore stateStore, String serviceName) {
        this.stateStore = stateStore;
        this.serviceName = serviceName;
    }

    /**
     * Adds the provided custom endpoint key/value entry to this instance.
     *
     * This may be used to expose additional endpoint types independently of what's listed in
     * {@link DiscoveryInfo}, such as a Kafka service exposing a Zookeeper path that's separate from
     * the default broker host/port listing.
     *
     * This only supports simple string values in order to ensure that the 'endpoints' endpoint
     * remains relatively consistent across services. For a per-task listing of endpoints, you
     * should provide that information via {@link DiscoveryInfo} in your {@link TaskInfo} and they
     * will appear automatically.
     *
     * @param name the name of the custom endpoint. custom endpoints take precedence over default
     *     endpoints of the same name
     * @param endpointProducer the endpoint producer, which will be invoked whenever a user queries the
     *     list of endpoints
     * @returns this
     */
    public EndpointsResource setCustomEndpoint(String name, EndpointProducer endpointProducer) {
        this.customEndpoints.put(name, endpointProducer);
        return this;
    }

    /**
     * Produces a listing of all endpoint names.
     */
    @GET
    public Response getEndpoints() {
        try {
            Set<String> endpoints = new TreeSet<>();
            endpoints.addAll(customEndpoints.keySet());
            endpoints.addAll(getDiscoveryEndpoints().keySet());
            return jsonOkResponse(new JSONArray(endpoints));
        } catch (Exception ex) {
            LOGGER.error("Failed to fetch list of endpoints", ex);
            return Response.serverError().build();
        }
    }

    /**
     * Produces the content of the specified endpoint.
     *
     * @param name the name of the endpoint whose content should be included
     */
    @Path("/{name}")
    @GET
    public Response getEndpoint(@PathParam("name") String name) {
        try {
            // Check for custom value before emitting any default values:
            EndpointProducer customValue = customEndpoints.get(name);
            if (customValue != null) {
                // Return custom values as plain text. They could be anything.
                return plainOkResponse(customValue.getEndpoint());
            }

            // Fall back to checking default values:
            JSONObject endpoint = getDiscoveryEndpoints().get(name);
            if (endpoint != null) {
                return jsonOkResponse(endpoint);
            }

            return Response.status(Response.Status.NOT_FOUND).build();
        } catch (Exception ex) {
            LOGGER.error(String.format("Failed to fetch endpoint %s", name), ex);
            return Response.serverError().build();
        }
    }

    /**
     * Returns a mapping of endpoint type to host:port (or ip:port) endpoints, endpoint type.
     */
    private Map<String, JSONObject> getDiscoveryEndpoints() throws TaskException {
        Map<String, JSONObject> endpointsByName = new TreeMap<>();
        for (TaskInfo taskInfo : stateStore.fetchTasks()) {
            if (!taskInfo.hasDiscovery()) {
                LOGGER.info("Task lacks any discovery information, no endpoints to report: {}",
                        taskInfo.getName());
                continue;
            }
            // TODO(mrb): Also extract DiscoveryInfo from executor, when executors get the ability to specify resources
            DiscoveryInfo discoveryInfo = taskInfo.getDiscovery();

            // Autoip hostname:
            String autoIpTaskName = discoveryInfo.hasName() ? discoveryInfo.getName() : taskInfo.getName();
            // Hostname of agent at offer time:
            String nativeHost = new TaskLabelReader(taskInfo).getHostname();
            // get IP address(es) from container status on the latest TaskStatus, if the latest TaskStatus has an IP
            // otherwise use the lastest TaskStatus' IP stored in the stateStore
            List<String> ipAddresses = reconcileIpAddresses(taskInfo.getName());
            for (Port port : discoveryInfo.getPorts().getPortsList()) {
                if (port.getVisibility() != Constants.DISPLAYED_PORT_VISIBILITY) {
                    LOGGER.info(
                            "Port {} in task {} has {} visibility. {} is needed to be listed in endpoints.",
                            port.getName(), taskInfo.getName(), port.getVisibility(),
                            Constants.DISPLAYED_PORT_VISIBILITY);
                    continue;
                }
                final String hostIpString;
                switch (ipAddresses.size()) {
                case 0:
                    hostIpString = nativeHost;
                    break;
                case 1:
                    hostIpString = ipAddresses.get(0);
                    break;
                default:
                    hostIpString = ipAddresses.toString();
                    break;
                }
                addPortToEndpoints(
                        endpointsByName,
                        serviceName,
                        taskInfo.getName(),
                        port,
                        EndpointUtils.toAutoIpEndpoint(serviceName, autoIpTaskName, port.getNumber()),
                        EndpointUtils.toEndpoint(hostIpString, port.getNumber()));
            }
        }
        return endpointsByName;
    }

    private static List<String> getIpAddresses(Protos.TaskStatus taskStatus) {
        if (taskStatus != null && taskStatus.hasContainerStatus() &&
                taskStatus.getContainerStatus().getNetworkInfosCount() > 0) {
            List<String> ipAddresses = taskStatus.getContainerStatus().getNetworkInfosList().stream()
                    .flatMap(networkInfo -> networkInfo.getIpAddressesList().stream())
                    .map(ipAddress -> ipAddress.getIpAddress())
                    .collect(Collectors.toList());
            return ipAddresses;
        }
        return Collections.emptyList();
    }

    private List<String> reconcileIpAddresses(String taskName) {
        // get the IP addresses from the latest TaskStatus (currentTaskStatus), if that TaskStatus doesn't have an
        // IP address (it's a TASK_KILLED, LOST, etc.) than use the last IP address recorded in the stateStore
        // (this is better than nothing).
        TaskStatus currentTaskStatus = stateStore.fetchStatus(taskName).orElse(null);
        TaskStatus savedTaskStatus = StateStoreUtils.getTaskStatusFromProperty(stateStore, taskName)
                .orElse(null);
        List<String> currentIpAddresses = getIpAddresses(currentTaskStatus);
        return currentIpAddresses.isEmpty() ?
                getIpAddresses(savedTaskStatus) : currentIpAddresses;
    }

    /**
     * Adds information about a {@link Port} to the provided {@code endpointsByName}. Information
     * will be added for any VIPs listed against the {@link Port}'s labels, or if no VIPs are found,
     * the information will be added against the task type.
     *
     * @param endpointsByName the map to write to
     * @param serviceName the name of the parent service
     * @param taskName the name of the task which has the port in question
     * @param taskInfoPort the port being added (from the task's DiscoveryInfo)
     * @param autoipHostPort the host:port value to advertise for connecting to the task over DNS
     * @param ipHostPort the host:port value to advertise for connecting to the task's IP
     * @throws TaskException if no VIPs were found and the task type couldn't be extracted
     */
    private static void addPortToEndpoints(
            Map<String, JSONObject> endpointsByName,
            String serviceName,
            String taskName,
            Port taskInfoPort,
            String autoipHostPort,
            String ipHostPort) throws TaskException {
        if (Strings.isEmpty(taskInfoPort.getName())) {
            // Older tasks may omit the port name in their DiscoveryInfo.
            LOGGER.warn("Missing port name. Old task?: {}", TextFormat.shortDebugString(taskInfoPort));
            return;
        }

        // Search for any VIPs to list the port against:
        Collection<EndpointUtils.VipInfo> vips = AuxLabelAccess.getVIPsFromLabels(taskName, taskInfoPort);

<<<<<<< HEAD
        for (EndpointUtils.VipInfo vip : vips) {
            // File host:port against the VIP name (note: NOT necessarily the same as the port name).
            addVipPortToEndpoints(endpointsByName, serviceName, vip, autoipHostPort, ipHostPort);
=======
            // VIP found. file host:port against the PORT name.
            foundAnyVips = true;
            addPortAndVipToEndpoints(
                    endpointsByName,
                    taskInfoPort.getName(),
                    autoipHostPort,
                    ipHostPort,
                    EndpointUtils.toVipEndpoint(serviceName, vipInfo.get()));
>>>>>>> 89ed7434
        }

        // If no VIPs were found, list the port against the port name:
        if (vips.isEmpty() && !Strings.isEmpty(taskInfoPort.getName())) {
            addPortToEndpoints(endpointsByName, taskInfoPort.getName(), autoipHostPort, ipHostPort);
        }
    }

    private static void addPortAndVipToEndpoints(
            Map<String, JSONObject> endpointsByName,
            String portName,
            String autoipHostPort,
            String ipHostPort,
            String vipHostPort) {
        JSONObject vipEndpoint = addPortToEndpoints(endpointsByName, portName, autoipHostPort, ipHostPort);
        vipEndpoint.put(RESPONSE_KEY_VIP, vipHostPort);
    }

    private static JSONObject addPortToEndpoints(
            Map<String, JSONObject> endpointsByName,
            String portName,
            String autoipHostPort,
            String ipHostPort) {
        JSONObject portEndpoint = endpointsByName.get(portName);
        if (portEndpoint == null) {
            portEndpoint = new JSONObject();
            endpointsByName.put(portName, portEndpoint);
        }
        portEndpoint.append(RESPONSE_KEY_DNS, autoipHostPort);
        portEndpoint.append(RESPONSE_KEY_ADDRESS, ipHostPort);
        return portEndpoint;
    }
}<|MERGE_RESOLUTION|>--- conflicted
+++ resolved
@@ -2,6 +2,7 @@
 
 import java.util.*;
 import java.util.stream.Collectors;
+
 import javax.ws.rs.GET;
 import javax.ws.rs.Path;
 import javax.ws.rs.PathParam;
@@ -228,20 +229,14 @@
         // Search for any VIPs to list the port against:
         Collection<EndpointUtils.VipInfo> vips = AuxLabelAccess.getVIPsFromLabels(taskName, taskInfoPort);
 
-<<<<<<< HEAD
         for (EndpointUtils.VipInfo vip : vips) {
-            // File host:port against the VIP name (note: NOT necessarily the same as the port name).
-            addVipPortToEndpoints(endpointsByName, serviceName, vip, autoipHostPort, ipHostPort);
-=======
             // VIP found. file host:port against the PORT name.
-            foundAnyVips = true;
             addPortAndVipToEndpoints(
                     endpointsByName,
                     taskInfoPort.getName(),
                     autoipHostPort,
                     ipHostPort,
-                    EndpointUtils.toVipEndpoint(serviceName, vipInfo.get()));
->>>>>>> 89ed7434
+                    EndpointUtils.toVipEndpoint(serviceName, vip));
         }
 
         // If no VIPs were found, list the port against the port name:
