package com.mesosphere.sdk.scheduler.recovery;

import com.mesosphere.sdk.config.SerializationUtils;
import com.mesosphere.sdk.http.types.PlanInfo;
import com.mesosphere.sdk.offer.Constants;
import com.mesosphere.sdk.offer.LoggingUtils;
import com.mesosphere.sdk.offer.TaskException;
import com.mesosphere.sdk.offer.TaskUtils;
import com.mesosphere.sdk.scheduler.plan.DefaultPhase;
import com.mesosphere.sdk.scheduler.plan.DefaultPlan;
import com.mesosphere.sdk.scheduler.plan.DeployPlanFactory;
import com.mesosphere.sdk.scheduler.plan.Element;
import com.mesosphere.sdk.scheduler.plan.Phase;
import com.mesosphere.sdk.scheduler.plan.Plan;
import com.mesosphere.sdk.scheduler.plan.PlanManager;
import com.mesosphere.sdk.scheduler.plan.PlanUtils;
import com.mesosphere.sdk.scheduler.plan.PodInstanceRequirement;
import com.mesosphere.sdk.scheduler.plan.Step;
import com.mesosphere.sdk.scheduler.plan.strategy.ParallelStrategy;
import com.mesosphere.sdk.scheduler.recovery.constrain.LaunchConstrainer;
import com.mesosphere.sdk.scheduler.recovery.monitor.FailureMonitor;
import com.mesosphere.sdk.specification.PodInstance;
import com.mesosphere.sdk.specification.ServiceSpec;
import com.mesosphere.sdk.specification.TaskSpec;
import com.mesosphere.sdk.state.ConfigStore;
import com.mesosphere.sdk.state.StateStore;
<<<<<<< HEAD
=======
import com.mesosphere.sdk.state.StateStoreUtils;

>>>>>>> a9019b3e
import org.apache.mesos.Protos;
import org.slf4j.Logger;

import java.io.IOException;
import java.util.ArrayList;
import java.util.Arrays;
import java.util.Collection;
import java.util.Collections;
import java.util.HashMap;
import java.util.List;
import java.util.Map;
import java.util.Optional;
import java.util.Set;
import java.util.stream.Collectors;

/**
 * {@link DefaultRecoveryPlanManager} enables monitoring and management of recovery plan.
 * <p>
 * This is an implementation of {@code PlanManager} that performs task recovery using dynamically generated
 * {@code Plan}. {@link DefaultRecoveryPlanManager} tracks currently failed (permanent) and stopped (transient) tasks,
 * generates a new {@link RecoveryStep} for them and adds them to the recovery Plan, if not already added.
 */
public class DefaultRecoveryPlanManager implements PlanManager {
  public static final String DEFAULT_RECOVERY_PHASE_NAME = "default";

  protected final Logger logger;

  protected final ConfigStore<ServiceSpec> configStore;

  protected final StateStore stateStore;

  protected final FailureMonitor failureMonitor;

  protected final LaunchConstrainer launchConstrainer;

  protected final Object planLock = new Object();

  protected volatile Plan plan;

  private final Optional<String> namespace;

  private final List<RecoveryPlanOverrider> recoveryPlanOverriders;

  private final Set<String> recoverableTaskNames;

  public DefaultRecoveryPlanManager(
      StateStore stateStore,
      ConfigStore<ServiceSpec> configStore,
      Set<String> recoverableTaskNames,
      LaunchConstrainer launchConstrainer,
      FailureMonitor failureMonitor,
      Optional<String> namespace)
  {
    this(
        stateStore,
        configStore,
        recoverableTaskNames,
        launchConstrainer,
        failureMonitor,
        namespace,
        Collections.emptyList());
  }

  public DefaultRecoveryPlanManager(
      StateStore stateStore,
      ConfigStore<ServiceSpec> configStore,
      Set<String> recoverableTaskNames,
      LaunchConstrainer launchConstrainer,
      FailureMonitor failureMonitor,
      Optional<String> namespace,
      List<RecoveryPlanOverrider> recoveryPlanOverriders)
  {
    this.logger = LoggingUtils.getLogger(getClass(), namespace);
    this.stateStore = stateStore;
    this.configStore = configStore;
    this.recoverableTaskNames = recoverableTaskNames;
    this.failureMonitor = failureMonitor;
    this.launchConstrainer = launchConstrainer;
    this.namespace = namespace;
    this.recoveryPlanOverriders = recoveryPlanOverriders;
    plan = new DefaultPlan(Constants.RECOVERY_PLAN_NAME, Collections.emptyList());
  }

  private static boolean phaseOverriden(Phase phase, Collection<PodInstanceRequirement> newReqs) {
    // If at least 1 new requirement conflicts with the phase's steps, the phase has been overridden
    return phase
        .getChildren()
        .stream()
        .map(Step::getPodInstanceRequirement)
        .filter(Optional::isPresent)
        .map(Optional::get)
        .anyMatch(req -> PlanUtils.assetConflicts(req, newReqs));
  }

  private static List<String> getTaskNames(Collection<Protos.TaskInfo> taskInfos) {
    return taskInfos.stream()
        .map(Protos.TaskInfo::getName)
        .collect(Collectors.toList());
  }

  private static List<String> getPodNames(
      Collection<PodInstanceRequirement> podInstanceRequirements)
  {
    return podInstanceRequirements.stream()
        .map(podInstanceRequirement ->
            String.format("%s:%s",
                podInstanceRequirement.getPodInstance().getName(),
                podInstanceRequirement.getTasksToLaunch())
        )
        .collect(Collectors.toList());
  }

  @Override
  public Plan getPlan() {
    synchronized (planLock) {
      return plan;
    }
  }

  @Override
  public void setPlan(Plan plan) {
    throw new UnsupportedOperationException(
        "Setting plans on the RecoveryPlanManager is not allowed."
    );
  }

  protected void setPlanInternal(Plan plan) { // SUPPRESS CHECKSTYLE HiddenField
    synchronized (planLock) {
      this.plan = plan;
      // Avoid logging for non-empty completed plan, as is the case when a previous recovery had occurred:
      if (!plan.getChildren().isEmpty() && !plan.isComplete()) {
        try {
          logger.info("Recovery plan set to: {}",
              SerializationUtils.toShortJsonString(PlanInfo.forPlan(plan)));
        } catch (IOException e) {
          List<String> stepNames = plan
              .getChildren()
              .stream()
              .flatMap(phase -> phase.getChildren().stream())
              .map(Element::getName)
              .collect(Collectors.toList());
          logger.error("Failed to serialize plan to JSON. Recovery plan set to: {}", stepNames);
        }
      }
    }
  }

  @Override
  public Collection<? extends Step> getCandidates(Collection<PodInstanceRequirement> dirtyAssets) {
    synchronized (planLock) {
      updatePlan(dirtyAssets);
      return getPlan().getCandidates(dirtyAssets).stream()
          .filter(step ->
              launchConstrainer.canLaunch(((RecoveryStep) step).getRecoveryType()))
          .collect(Collectors.toList());
    }
  }

  /**
   * Updates the recovery plan if necessary.
   * <p>
   * 1. Updates existing steps.
   * 2. If the needs recovery and doesn't yet have a step in the plan, removes any COMPLETED steps for this task
   * (at most one step for a given task can exist) and creates a new PENDING step.
   *
   * @param status task status
   */
  @Override
  public void update(Protos.TaskStatus status) {
    synchronized (planLock) {
      getPlan().update(status);
    }
  }

  protected void updatePlan(Collection<PodInstanceRequirement> dirtyAssets) {
    if (!dirtyAssets.isEmpty()) {
      logger.info("Dirty assets for recovery plan consideration: {}", dirtyAssets);
    }

    synchronized (planLock) {
      Collection<PodInstanceRequirement> newRequirements = null;

      try {
        newRequirements = getNewRecoveryRequirements(dirtyAssets);
      } catch (TaskException e) {
        logger.error("Failed to generate steps.", e);
        return;
      }

      List<PodInstanceRequirement> defaultRequirements = new ArrayList<>();
      List<Phase> phases = new ArrayList<>();
      for (PodInstanceRequirement requirement : newRequirements) {
        boolean overridden = false;
        for (RecoveryPlanOverrider overrider : recoveryPlanOverriders) {
          Optional<Phase> override = overrider.override(requirement);
          if (override.isPresent()) {
            overridden = true;
            phases.add(override.get());
          }
        }

        if (!overridden) {
          defaultRequirements.add(requirement);
        }
      }

      setPlanInternal(createPlan(defaultRequirements, phases));
    }
  }

  private Plan createPlan(List<PodInstanceRequirement> defaultRequirements, List<Phase> phases) {
    phases.addAll(createPhases(defaultRequirements));
    return updatePhases(phases);
  }

  List<Phase> createPhases(Collection<PodInstanceRequirement> podInstanceRequirements) {
    return podInstanceRequirements.stream()
        .map(podInstanceRequirement -> createStep(podInstanceRequirement))
        .map(step -> new DefaultPhase(
            step.getName(),
            Arrays.asList(step),
            new ParallelStrategy<Step>(),
            Collections.emptyList()))
        .collect(Collectors.toList());
  }

  private Plan updatePhases(List<Phase> overridePhases) {
    Collection<PodInstanceRequirement> newReqs = overridePhases.stream()
        .flatMap(phase -> phase.getChildren().stream())
        .map(step -> step.getPodInstanceRequirement())
        .filter(Optional::isPresent)
        .map(Optional::get)
        .collect(Collectors.toList());

    Collection<Phase> inProgressPhases = getPlan().getChildren().stream()
        .filter(phase -> !phaseOverriden(phase, newReqs))
        .collect(Collectors.toList());

    List<Phase> phases = new ArrayList<>();
    phases.addAll(inProgressPhases);
    phases.addAll(overridePhases);

    return DeployPlanFactory
        .getPlan(Constants.RECOVERY_PLAN_NAME, phases, new ParallelStrategy<>());
  }

  private boolean isTaskPermanentlyFailed(Protos.TaskInfo taskInfo) {
    return FailureUtils.isPermanentlyFailed(taskInfo) || failureMonitor.hasFailed(taskInfo);
  }

  private List<PodInstanceRequirement> getNewRecoveryRequirements(
      Collection<PodInstanceRequirement> dirtyAssets)
      throws TaskException
  {
    List<PodInstanceRequirement> newFailedPods = getNewFailedPods(dirtyAssets);
    List<PodInstanceRequirement> recoveryRequirements = new ArrayList<>();

    for (PodInstanceRequirement failedPod : newFailedPods) {
      List<Protos.TaskInfo> failedPodTaskInfos = failedPod
          .getTasksToLaunch()
          .stream()
          .map(taskSpecName -> TaskSpec.getInstanceName(failedPod.getPodInstance(), taskSpecName))
          .map(stateStore::fetchTask)
          .filter(Optional::isPresent)
          .map(Optional::get)
          .collect(Collectors.toList());

      logFailedPod(failedPod.getPodInstance().getName(), failedPodTaskInfos);

      RecoveryType recoveryType = getTaskRecoveryType(failedPodTaskInfos);
      if (RecoveryType.NONE.equals(recoveryType)) {
        logger.error(
            "Cannot recover tasks within pod: '{}' due to having recovery type: '{}'.",
            failedPod.getName(),
            recoveryType.name());
        continue;
      }

      logger.info("Recovering {} failed pod: '{}'", recoveryType.name(), failedPod);
      PodInstanceRequirement podInstanceRequirement = PodInstanceRequirement.newBuilder(failedPod)
          .recoveryType(recoveryType)
          .build();

      if (PlanUtils.assetConflicts(podInstanceRequirement, dirtyAssets)) {
        logger.info(
            "Pod: {} has been dirtied by another plan, cannot recover at this time.",
            failedPod
        );
      } else {
        recoveryRequirements.add(podInstanceRequirement);
      }
    }

    return recoveryRequirements;
  }

  private List<PodInstanceRequirement> getNewFailedPods(
      Collection<PodInstanceRequirement> dirtyAssets)
      throws TaskException
  {
    Collection<Protos.TaskInfo> failedTasks =
        StateStoreUtils.fetchTasksNeedingRecovery(stateStore, configStore, recoverableTaskNames);
    if (!failedTasks.isEmpty()) {
      logger.info("Tasks needing recovery: {}", getTaskNames(failedTasks));
    }

    List<PodInstanceRequirement> failedPods = TaskUtils
        .getPodRequirements(stateStore, configStore, failedTasks);
    if (!failedPods.isEmpty()) {
      logger.info("All failed pods: {}", getPodNames(failedPods));
    }

    failedPods = failedPods.stream()
        .filter(pod -> !PlanUtils.assetConflicts(pod, dirtyAssets))
        .collect(Collectors.toList());
    if (!failedPods.isEmpty()) {
      logger.info("Pods needing recovery: {}", getPodNames(failedPods));
    }

    List<PodInstanceRequirement> incompleteRecoveries = getPlan().getChildren().stream()
        .flatMap(phase -> phase.getChildren().stream())
        .filter(step -> !step.isComplete() && step.getPodInstanceRequirement().isPresent())
        .map(step -> step.getPodInstanceRequirement().get())
        .collect(Collectors.toList());
    if (!incompleteRecoveries.isEmpty()) {
      logger.info("Pods with incomplete recoveries: {}", getPodNames(incompleteRecoveries));
    }

<<<<<<< HEAD
    private List<PodInstanceRequirement> getNewFailedPods(Collection<PodInstanceRequirement> dirtyAssets)
            throws TaskException {
        Collection<Protos.TaskInfo> allTaskInfos = stateStore.fetchTasks();
        Collection<Protos.TaskStatus> allTaskStatuses = stateStore.fetchStatuses();
        Collection<Protos.TaskInfo> failedTasks =
                TaskUtils.getTasksNeedingRecovery(configStore, allTaskInfos, allTaskStatuses).stream()
                        .filter(taskInfo -> recoverableTaskNames.contains(taskInfo.getName()))
                        .collect(Collectors.toList());
        if (!failedTasks.isEmpty()) {
            logger.info("Tasks needing recovery: {}", getTaskNames(failedTasks));
        }

        List<PodInstanceRequirement> failedPods =
                TaskUtils.getPodRequirements(configStore, allTaskInfos, allTaskStatuses, failedTasks);
        if (!failedPods.isEmpty()) {
            logger.info("All failed pods: {}", getPodNames(failedPods));
        }
=======
    // Build map of Steps (PodInstanceRequirements) to pod instances
    // e.g. journal-0 --> [bootstrap, node]
>>>>>>> a9019b3e

    // Initialize map with empty arrays for values
    Map<PodInstance, List<PodInstanceRequirement>> recoveryMap = new HashMap<>();
    incompleteRecoveries.forEach(podInstanceRequirement ->
        recoveryMap.put(podInstanceRequirement.getPodInstance(), new ArrayList<>())
    );

<<<<<<< HEAD
        List<PodInstanceRequirement> incompleteRecoveries = getPlan().getChildren().stream()
                .flatMap(phase -> phase.getChildren().stream())
                .filter(step -> !step.isComplete() && step.getPodInstanceRequirement().isPresent())
                .map(step -> step.getPodInstanceRequirement().get())
                .collect(Collectors.toList());
        if (!incompleteRecoveries.isEmpty()) {
            logger.info("Pods with incomplete recoveries: {}", getPodNames(incompleteRecoveries));
        }

        // Build map of Steps (PodInstanceRequirements) to pod instances
        // e.g. journal-0 --> [bootstrap, node]

        // Initialize map with empty arrays for values
        Map<PodInstance, List<PodInstanceRequirement>> recoveryMap = new HashMap<>();
        incompleteRecoveries.forEach(
                podInstanceRequirement -> recoveryMap.put(podInstanceRequirement.getPodInstance(), new ArrayList<>()));

        for (PodInstanceRequirement inProgressRecovery : incompleteRecoveries) {
            recoveryMap.get(inProgressRecovery.getPodInstance()).add(inProgressRecovery);
        }

        Collection<PodInstanceRequirement> inProgressRecoveries = new ArrayList<>();
        for (Map.Entry<PodInstance, List<PodInstanceRequirement>> entry : recoveryMap.entrySet()) {
            // If a pod's failure state has escalated (transient --> permanent) it should NOT be counted as
            // in progress, so that it can be re-evaluated the for the appropriate recovery approach.
            if (!failureStateHasEscalated(allTaskInfos, entry.getKey(), entry.getValue())) {
                inProgressRecoveries.addAll(entry.getValue());
            }
        }
        if (!inProgressRecoveries.isEmpty()) {
            logger.info("Pods with recoveries already in progress: {}", getPodNames(inProgressRecoveries));
        }

        failedPods = failedPods.stream()
                .filter(pod -> !PlanUtils.assetConflicts(pod, inProgressRecoveries))
                .collect(Collectors.toList());
        if (!failedPods.isEmpty()) {
            logger.info("New pods needing recovery: {}", getPodNames(failedPods));
        }

        return failedPods;
=======
    for (PodInstanceRequirement inProgressRecovery : incompleteRecoveries) {
      recoveryMap.get(inProgressRecovery.getPodInstance()).add(inProgressRecovery);
>>>>>>> a9019b3e
    }

    Collection<PodInstanceRequirement> inProgressRecoveries = new ArrayList<>();
    for (Map.Entry<PodInstance, List<PodInstanceRequirement>> entry : recoveryMap.entrySet()) {
      // If a pod's failure state has escalated (transient --> permanent) it should NOT be counted as
      // in progress, so that it can be re-evaluated the for the appropriate recovery approach.
      if (!failureStateHasEscalated(entry.getKey(), entry.getValue())) {
        inProgressRecoveries.addAll(entry.getValue());
      }
    }
    if (!inProgressRecoveries.isEmpty()) {
      logger.info(
          "Pods with recoveries already in progress: {}",
          getPodNames(inProgressRecoveries)
      );
    }

<<<<<<< HEAD
    /**
     * A pod instance failure has escalated if it has transitioned from TRANSIENT to PERMANENT ({@link RecoveryType}.
     */
    private boolean failureStateHasEscalated(
            Collection<Protos.TaskInfo> allTaskInfos,
            PodInstance podInstance,
            Collection<PodInstanceRequirement> podInstanceRequirements) {

        RecoveryType original = getPodRecoveryType(podInstanceRequirements);
        RecoveryType current = getTaskRecoveryType(TaskUtils.getPodTasks(podInstance, allTaskInfos));
=======
    failedPods = failedPods.stream()
        .filter(pod -> !PlanUtils.assetConflicts(pod, inProgressRecoveries))
        .collect(Collectors.toList());
    if (!failedPods.isEmpty()) {
      logger.info("New pods needing recovery: {}", getPodNames(failedPods));
    }

    return failedPods;
  }
>>>>>>> a9019b3e

  private void logFailedPod(String failedPodName, List<Protos.TaskInfo> failedTasks) {
    List<String> permanentlyFailedTasks = failedTasks.stream()
        .filter(this::isTaskPermanentlyFailed)
        .map(Protos.TaskInfo::getName)
        .collect(Collectors.toList());

    List<String> transientlyFailedTasks = failedTasks.stream()
        .filter(taskInfo -> !isTaskPermanentlyFailed(taskInfo))
        .map(Protos.TaskInfo::getName)
        .collect(Collectors.toList());

    if (!permanentlyFailedTasks.isEmpty() || !transientlyFailedTasks.isEmpty()) {
      logger.info("Failed tasks in pod: {}, permanent{}, transient{}",
          failedPodName, permanentlyFailedTasks, transientlyFailedTasks);
    }
  }

<<<<<<< HEAD
    private static RecoveryType getPodRecoveryType(Collection<PodInstanceRequirement> podInstanceRequirements) {
        if (podInstanceRequirements.stream()
                .anyMatch(req -> req.getRecoveryType().equals(RecoveryType.PERMANENT))) {
            return RecoveryType.PERMANENT;
        } else {
            return RecoveryType.TRANSIENT;
        }
    }
=======
  /**
   * A pod instance failure has escalated if it has transitioned from TRANSIENT to PERMANENT ({@link RecoveryType}.
   */
  private boolean failureStateHasEscalated(
      PodInstance podInstance,
      Collection<PodInstanceRequirement> podInstanceRequirements)
  {
>>>>>>> a9019b3e

    Collection<Protos.TaskInfo> taskInfos =
        new ArrayList<>(StateStoreUtils.fetchPodTasks(stateStore, podInstance));

<<<<<<< HEAD
    private Step createStep(PodInstanceRequirement podInstanceRequirement) {
        logger.info("Creating step: {}", podInstanceRequirement);
        return new RecoveryStep(
                podInstanceRequirement.getName(),
                podInstanceRequirement,
                launchConstrainer,
                stateStore,
                namespace);
    }
=======
    RecoveryType original = getPodRecoveryType(podInstanceRequirements);
    RecoveryType current = getTaskRecoveryType(taskInfos);
>>>>>>> a9019b3e

    boolean failureStateHasEscalated = false;
    if (original.equals(RecoveryType.TRANSIENT) && current.equals(RecoveryType.PERMANENT)) {
      failureStateHasEscalated = true;
    }

    String mode = failureStateHasEscalated ? "" : "NOT ";
    List<String> podNames = getPodNames(podInstanceRequirements);
    logger.info("Failure state for {} has {}escalated. original: {}, current: {}",
        podNames, mode, original, current);

    return failureStateHasEscalated;
  }

  private RecoveryType getPodRecoveryType(
      Collection<PodInstanceRequirement> podInstanceRequirements)
  {
    if (podInstanceRequirements.stream()
        .anyMatch(req -> req.getRecoveryType().equals(RecoveryType.PERMANENT)))
    {
      return RecoveryType.PERMANENT;
    } else {
      return RecoveryType.TRANSIENT;
    }
  }

  private RecoveryType getTaskRecoveryType(Collection<Protos.TaskInfo> taskInfos) {
    if (taskInfos.stream().allMatch(this::isTaskPermanentlyFailed)) {
      return RecoveryType.PERMANENT;
    } else if (taskInfos.stream().noneMatch(this::isTaskPermanentlyFailed)) {
      return RecoveryType.TRANSIENT;
    } else {
      for (Protos.TaskInfo taskInfo : taskInfos) {
        RecoveryType recoveryType =
            isTaskPermanentlyFailed(taskInfo) ? RecoveryType.PERMANENT : RecoveryType.TRANSIENT;
        logger.info("Task: {} has recovery type: {}", taskInfo.getName(), recoveryType);
      }
      return RecoveryType.NONE;
    }
  }

  Step createStep(PodInstanceRequirement podInstanceRequirement) {
    logger.info("Creating step: {}", podInstanceRequirement);
    return new RecoveryStep(
        podInstanceRequirement.getName(),
        podInstanceRequirement,
        launchConstrainer,
        stateStore,
        namespace);
  }

  @Override
  public Set<PodInstanceRequirement> getDirtyAssets() {
    return PlanUtils.getDirtyAssets(plan);
  }
}<|MERGE_RESOLUTION|>--- conflicted
+++ resolved
@@ -9,7 +9,6 @@
 import com.mesosphere.sdk.scheduler.plan.DefaultPhase;
 import com.mesosphere.sdk.scheduler.plan.DefaultPlan;
 import com.mesosphere.sdk.scheduler.plan.DeployPlanFactory;
-import com.mesosphere.sdk.scheduler.plan.Element;
 import com.mesosphere.sdk.scheduler.plan.Phase;
 import com.mesosphere.sdk.scheduler.plan.Plan;
 import com.mesosphere.sdk.scheduler.plan.PlanManager;
@@ -24,11 +23,6 @@
 import com.mesosphere.sdk.specification.TaskSpec;
 import com.mesosphere.sdk.state.ConfigStore;
 import com.mesosphere.sdk.state.StateStore;
-<<<<<<< HEAD
-=======
-import com.mesosphere.sdk.state.StateStoreUtils;
-
->>>>>>> a9019b3e
 import org.apache.mesos.Protos;
 import org.slf4j.Logger;
 
@@ -58,6 +52,14 @@
 
   protected final ConfigStore<ServiceSpec> configStore;
 
+  private final Optional<String> namespace;
+
+  private final List<RecoveryPlanOverrider> recoveryPlanOverriders;
+
+  private final Set<String> recoverableTaskNames;
+
+  protected volatile Plan plan;
+
   protected final StateStore stateStore;
 
   protected final FailureMonitor failureMonitor;
@@ -65,14 +67,6 @@
   protected final LaunchConstrainer launchConstrainer;
 
   protected final Object planLock = new Object();
-
-  protected volatile Plan plan;
-
-  private final Optional<String> namespace;
-
-  private final List<RecoveryPlanOverrider> recoveryPlanOverriders;
-
-  private final Set<String> recoverableTaskNames;
 
   public DefaultRecoveryPlanManager(
       StateStore stateStore,
@@ -112,35 +106,6 @@
     plan = new DefaultPlan(Constants.RECOVERY_PLAN_NAME, Collections.emptyList());
   }
 
-  private static boolean phaseOverriden(Phase phase, Collection<PodInstanceRequirement> newReqs) {
-    // If at least 1 new requirement conflicts with the phase's steps, the phase has been overridden
-    return phase
-        .getChildren()
-        .stream()
-        .map(Step::getPodInstanceRequirement)
-        .filter(Optional::isPresent)
-        .map(Optional::get)
-        .anyMatch(req -> PlanUtils.assetConflicts(req, newReqs));
-  }
-
-  private static List<String> getTaskNames(Collection<Protos.TaskInfo> taskInfos) {
-    return taskInfos.stream()
-        .map(Protos.TaskInfo::getName)
-        .collect(Collectors.toList());
-  }
-
-  private static List<String> getPodNames(
-      Collection<PodInstanceRequirement> podInstanceRequirements)
-  {
-    return podInstanceRequirements.stream()
-        .map(podInstanceRequirement ->
-            String.format("%s:%s",
-                podInstanceRequirement.getPodInstance().getName(),
-                podInstanceRequirement.getTasksToLaunch())
-        )
-        .collect(Collectors.toList());
-  }
-
   @Override
   public Plan getPlan() {
     synchronized (planLock) {
@@ -150,12 +115,10 @@
 
   @Override
   public void setPlan(Plan plan) {
-    throw new UnsupportedOperationException(
-        "Setting plans on the RecoveryPlanManager is not allowed."
-    );
-  }
-
-  protected void setPlanInternal(Plan plan) { // SUPPRESS CHECKSTYLE HiddenField
+    throw new UnsupportedOperationException("Setting plans on the RecoveryPlanManager is not allowed.");
+  }
+
+  protected void setPlanInternal(Plan plan) {
     synchronized (planLock) {
       this.plan = plan;
       // Avoid logging for non-empty completed plan, as is the case when a previous recovery had occurred:
@@ -164,11 +127,9 @@
           logger.info("Recovery plan set to: {}",
               SerializationUtils.toShortJsonString(PlanInfo.forPlan(plan)));
         } catch (IOException e) {
-          List<String> stepNames = plan
-              .getChildren()
-              .stream()
+          List<String> stepNames = plan.getChildren().stream()
               .flatMap(phase -> phase.getChildren().stream())
-              .map(Element::getName)
+              .map(step -> step.getName())
               .collect(Collectors.toList());
           logger.error("Failed to serialize plan to JSON. Recovery plan set to: {}", stepNames);
         }
@@ -186,6 +147,7 @@
           .collect(Collectors.toList());
     }
   }
+
 
   /**
    * Updates the recovery plan if necessary.
@@ -255,6 +217,16 @@
         .collect(Collectors.toList());
   }
 
+  private static boolean phaseOverriden(Phase phase, Collection<PodInstanceRequirement> newReqs) {
+    // If at least 1 new requirement conflicts with the phase's steps, the phase has been overridden
+    return phase.getChildren().stream()
+        .map(step -> step.getPodInstanceRequirement())
+        .filter(Optional::isPresent)
+        .map(Optional::get)
+        .filter(req -> PlanUtils.assetConflicts(req, newReqs))
+        .count() > 0;
+  }
+
   private Plan updatePhases(List<Phase> overridePhases) {
     Collection<PodInstanceRequirement> newReqs = overridePhases.stream()
         .flatMap(phase -> phase.getChildren().stream())
@@ -271,29 +243,26 @@
     phases.addAll(inProgressPhases);
     phases.addAll(overridePhases);
 
-    return DeployPlanFactory
-        .getPlan(Constants.RECOVERY_PLAN_NAME, phases, new ParallelStrategy<>());
+    return DeployPlanFactory.getPlan(Constants.RECOVERY_PLAN_NAME, phases, new ParallelStrategy<>());
   }
 
   private boolean isTaskPermanentlyFailed(Protos.TaskInfo taskInfo) {
     return FailureUtils.isPermanentlyFailed(taskInfo) || failureMonitor.hasFailed(taskInfo);
   }
 
-  private List<PodInstanceRequirement> getNewRecoveryRequirements(
-      Collection<PodInstanceRequirement> dirtyAssets)
+  private List<PodInstanceRequirement> getNewRecoveryRequirements(Collection<PodInstanceRequirement> dirtyAssets)
       throws TaskException
   {
+
     List<PodInstanceRequirement> newFailedPods = getNewFailedPods(dirtyAssets);
     List<PodInstanceRequirement> recoveryRequirements = new ArrayList<>();
 
     for (PodInstanceRequirement failedPod : newFailedPods) {
-      List<Protos.TaskInfo> failedPodTaskInfos = failedPod
-          .getTasksToLaunch()
-          .stream()
+      List<Protos.TaskInfo> failedPodTaskInfos = failedPod.getTasksToLaunch().stream()
           .map(taskSpecName -> TaskSpec.getInstanceName(failedPod.getPodInstance(), taskSpecName))
-          .map(stateStore::fetchTask)
-          .filter(Optional::isPresent)
-          .map(Optional::get)
+          .map(taskInfoName -> stateStore.fetchTask(taskInfoName))
+          .filter(taskInfo -> taskInfo.isPresent())
+          .map(taskInfo -> taskInfo.get())
           .collect(Collectors.toList());
 
       logFailedPod(failedPod.getPodInstance().getName(), failedPodTaskInfos);
@@ -313,10 +282,7 @@
           .build();
 
       if (PlanUtils.assetConflicts(podInstanceRequirement, dirtyAssets)) {
-        logger.info(
-            "Pod: {} has been dirtied by another plan, cannot recover at this time.",
-            failedPod
-        );
+        logger.info("Pod: {} has been dirtied by another plan, cannot recover at this time.", failedPod);
       } else {
         recoveryRequirements.add(podInstanceRequirement);
       }
@@ -325,18 +291,21 @@
     return recoveryRequirements;
   }
 
-  private List<PodInstanceRequirement> getNewFailedPods(
-      Collection<PodInstanceRequirement> dirtyAssets)
+  private List<PodInstanceRequirement> getNewFailedPods(Collection<PodInstanceRequirement> dirtyAssets)
       throws TaskException
   {
+    Collection<Protos.TaskInfo> allTaskInfos = stateStore.fetchTasks();
+    Collection<Protos.TaskStatus> allTaskStatuses = stateStore.fetchStatuses();
     Collection<Protos.TaskInfo> failedTasks =
-        StateStoreUtils.fetchTasksNeedingRecovery(stateStore, configStore, recoverableTaskNames);
+        TaskUtils.getTasksNeedingRecovery(configStore, allTaskInfos, allTaskStatuses).stream()
+            .filter(taskInfo -> recoverableTaskNames.contains(taskInfo.getName()))
+            .collect(Collectors.toList());
     if (!failedTasks.isEmpty()) {
       logger.info("Tasks needing recovery: {}", getTaskNames(failedTasks));
     }
 
-    List<PodInstanceRequirement> failedPods = TaskUtils
-        .getPodRequirements(stateStore, configStore, failedTasks);
+    List<PodInstanceRequirement> failedPods =
+        TaskUtils.getPodRequirements(configStore, allTaskInfos, allTaskStatuses, failedTasks);
     if (!failedPods.isEmpty()) {
       logger.info("All failed pods: {}", getPodNames(failedPods));
     }
@@ -357,110 +326,30 @@
       logger.info("Pods with incomplete recoveries: {}", getPodNames(incompleteRecoveries));
     }
 
-<<<<<<< HEAD
-    private List<PodInstanceRequirement> getNewFailedPods(Collection<PodInstanceRequirement> dirtyAssets)
-            throws TaskException {
-        Collection<Protos.TaskInfo> allTaskInfos = stateStore.fetchTasks();
-        Collection<Protos.TaskStatus> allTaskStatuses = stateStore.fetchStatuses();
-        Collection<Protos.TaskInfo> failedTasks =
-                TaskUtils.getTasksNeedingRecovery(configStore, allTaskInfos, allTaskStatuses).stream()
-                        .filter(taskInfo -> recoverableTaskNames.contains(taskInfo.getName()))
-                        .collect(Collectors.toList());
-        if (!failedTasks.isEmpty()) {
-            logger.info("Tasks needing recovery: {}", getTaskNames(failedTasks));
-        }
-
-        List<PodInstanceRequirement> failedPods =
-                TaskUtils.getPodRequirements(configStore, allTaskInfos, allTaskStatuses, failedTasks);
-        if (!failedPods.isEmpty()) {
-            logger.info("All failed pods: {}", getPodNames(failedPods));
-        }
-=======
     // Build map of Steps (PodInstanceRequirements) to pod instances
     // e.g. journal-0 --> [bootstrap, node]
->>>>>>> a9019b3e
 
     // Initialize map with empty arrays for values
     Map<PodInstance, List<PodInstanceRequirement>> recoveryMap = new HashMap<>();
-    incompleteRecoveries.forEach(podInstanceRequirement ->
-        recoveryMap.put(podInstanceRequirement.getPodInstance(), new ArrayList<>())
-    );
-
-<<<<<<< HEAD
-        List<PodInstanceRequirement> incompleteRecoveries = getPlan().getChildren().stream()
-                .flatMap(phase -> phase.getChildren().stream())
-                .filter(step -> !step.isComplete() && step.getPodInstanceRequirement().isPresent())
-                .map(step -> step.getPodInstanceRequirement().get())
-                .collect(Collectors.toList());
-        if (!incompleteRecoveries.isEmpty()) {
-            logger.info("Pods with incomplete recoveries: {}", getPodNames(incompleteRecoveries));
-        }
-
-        // Build map of Steps (PodInstanceRequirements) to pod instances
-        // e.g. journal-0 --> [bootstrap, node]
-
-        // Initialize map with empty arrays for values
-        Map<PodInstance, List<PodInstanceRequirement>> recoveryMap = new HashMap<>();
-        incompleteRecoveries.forEach(
-                podInstanceRequirement -> recoveryMap.put(podInstanceRequirement.getPodInstance(), new ArrayList<>()));
-
-        for (PodInstanceRequirement inProgressRecovery : incompleteRecoveries) {
-            recoveryMap.get(inProgressRecovery.getPodInstance()).add(inProgressRecovery);
-        }
-
-        Collection<PodInstanceRequirement> inProgressRecoveries = new ArrayList<>();
-        for (Map.Entry<PodInstance, List<PodInstanceRequirement>> entry : recoveryMap.entrySet()) {
-            // If a pod's failure state has escalated (transient --> permanent) it should NOT be counted as
-            // in progress, so that it can be re-evaluated the for the appropriate recovery approach.
-            if (!failureStateHasEscalated(allTaskInfos, entry.getKey(), entry.getValue())) {
-                inProgressRecoveries.addAll(entry.getValue());
-            }
-        }
-        if (!inProgressRecoveries.isEmpty()) {
-            logger.info("Pods with recoveries already in progress: {}", getPodNames(inProgressRecoveries));
-        }
-
-        failedPods = failedPods.stream()
-                .filter(pod -> !PlanUtils.assetConflicts(pod, inProgressRecoveries))
-                .collect(Collectors.toList());
-        if (!failedPods.isEmpty()) {
-            logger.info("New pods needing recovery: {}", getPodNames(failedPods));
-        }
-
-        return failedPods;
-=======
+    incompleteRecoveries.forEach(
+        podInstanceRequirement -> recoveryMap.put(podInstanceRequirement.getPodInstance(), new ArrayList<>()));
+
     for (PodInstanceRequirement inProgressRecovery : incompleteRecoveries) {
       recoveryMap.get(inProgressRecovery.getPodInstance()).add(inProgressRecovery);
->>>>>>> a9019b3e
     }
 
     Collection<PodInstanceRequirement> inProgressRecoveries = new ArrayList<>();
     for (Map.Entry<PodInstance, List<PodInstanceRequirement>> entry : recoveryMap.entrySet()) {
       // If a pod's failure state has escalated (transient --> permanent) it should NOT be counted as
       // in progress, so that it can be re-evaluated the for the appropriate recovery approach.
-      if (!failureStateHasEscalated(entry.getKey(), entry.getValue())) {
+      if (!failureStateHasEscalated(allTaskInfos, entry.getKey(), entry.getValue())) {
         inProgressRecoveries.addAll(entry.getValue());
       }
     }
     if (!inProgressRecoveries.isEmpty()) {
-      logger.info(
-          "Pods with recoveries already in progress: {}",
-          getPodNames(inProgressRecoveries)
-      );
-    }
-
-<<<<<<< HEAD
-    /**
-     * A pod instance failure has escalated if it has transitioned from TRANSIENT to PERMANENT ({@link RecoveryType}.
-     */
-    private boolean failureStateHasEscalated(
-            Collection<Protos.TaskInfo> allTaskInfos,
-            PodInstance podInstance,
-            Collection<PodInstanceRequirement> podInstanceRequirements) {
-
-        RecoveryType original = getPodRecoveryType(podInstanceRequirements);
-        RecoveryType current = getTaskRecoveryType(TaskUtils.getPodTasks(podInstance, allTaskInfos));
-=======
+      logger.info("Pods with recoveries already in progress: {}", getPodNames(inProgressRecoveries));
+    }
+
     failedPods = failedPods.stream()
         .filter(pod -> !PlanUtils.assetConflicts(pod, inProgressRecoveries))
         .collect(Collectors.toList());
@@ -470,17 +359,16 @@
 
     return failedPods;
   }
->>>>>>> a9019b3e
 
   private void logFailedPod(String failedPodName, List<Protos.TaskInfo> failedTasks) {
     List<String> permanentlyFailedTasks = failedTasks.stream()
-        .filter(this::isTaskPermanentlyFailed)
-        .map(Protos.TaskInfo::getName)
+        .filter(taskInfo -> isTaskPermanentlyFailed(taskInfo))
+        .map(taskInfo -> taskInfo.getName())
         .collect(Collectors.toList());
 
     List<String> transientlyFailedTasks = failedTasks.stream()
         .filter(taskInfo -> !isTaskPermanentlyFailed(taskInfo))
-        .map(Protos.TaskInfo::getName)
+        .map(taskInfo -> taskInfo.getName())
         .collect(Collectors.toList());
 
     if (!permanentlyFailedTasks.isEmpty() || !transientlyFailedTasks.isEmpty()) {
@@ -489,42 +377,17 @@
     }
   }
 
-<<<<<<< HEAD
-    private static RecoveryType getPodRecoveryType(Collection<PodInstanceRequirement> podInstanceRequirements) {
-        if (podInstanceRequirements.stream()
-                .anyMatch(req -> req.getRecoveryType().equals(RecoveryType.PERMANENT))) {
-            return RecoveryType.PERMANENT;
-        } else {
-            return RecoveryType.TRANSIENT;
-        }
-    }
-=======
   /**
    * A pod instance failure has escalated if it has transitioned from TRANSIENT to PERMANENT ({@link RecoveryType}.
    */
   private boolean failureStateHasEscalated(
+      Collection<Protos.TaskInfo> allTaskInfos,
       PodInstance podInstance,
       Collection<PodInstanceRequirement> podInstanceRequirements)
   {
->>>>>>> a9019b3e
-
-    Collection<Protos.TaskInfo> taskInfos =
-        new ArrayList<>(StateStoreUtils.fetchPodTasks(stateStore, podInstance));
-
-<<<<<<< HEAD
-    private Step createStep(PodInstanceRequirement podInstanceRequirement) {
-        logger.info("Creating step: {}", podInstanceRequirement);
-        return new RecoveryStep(
-                podInstanceRequirement.getName(),
-                podInstanceRequirement,
-                launchConstrainer,
-                stateStore,
-                namespace);
-    }
-=======
+
     RecoveryType original = getPodRecoveryType(podInstanceRequirements);
-    RecoveryType current = getTaskRecoveryType(taskInfos);
->>>>>>> a9019b3e
+    RecoveryType current = getTaskRecoveryType(TaskUtils.getPodTasks(podInstance, allTaskInfos));
 
     boolean failureStateHasEscalated = false;
     if (original.equals(RecoveryType.TRANSIENT) && current.equals(RecoveryType.PERMANENT)) {
@@ -539,9 +402,7 @@
     return failureStateHasEscalated;
   }
 
-  private RecoveryType getPodRecoveryType(
-      Collection<PodInstanceRequirement> podInstanceRequirements)
-  {
+  private static RecoveryType getPodRecoveryType(Collection<PodInstanceRequirement> podInstanceRequirements) {
     if (podInstanceRequirements.stream()
         .anyMatch(req -> req.getRecoveryType().equals(RecoveryType.PERMANENT)))
     {
@@ -552,9 +413,9 @@
   }
 
   private RecoveryType getTaskRecoveryType(Collection<Protos.TaskInfo> taskInfos) {
-    if (taskInfos.stream().allMatch(this::isTaskPermanentlyFailed)) {
+    if (taskInfos.stream().allMatch(taskInfo -> isTaskPermanentlyFailed(taskInfo))) {
       return RecoveryType.PERMANENT;
-    } else if (taskInfos.stream().noneMatch(this::isTaskPermanentlyFailed)) {
+    } else if (taskInfos.stream().noneMatch(taskInfo -> isTaskPermanentlyFailed(taskInfo))) {
       return RecoveryType.TRANSIENT;
     } else {
       for (Protos.TaskInfo taskInfo : taskInfos) {
@@ -566,7 +427,7 @@
     }
   }
 
-  Step createStep(PodInstanceRequirement podInstanceRequirement) {
+  private Step createStep(PodInstanceRequirement podInstanceRequirement) {
     logger.info("Creating step: {}", podInstanceRequirement);
     return new RecoveryStep(
         podInstanceRequirement.getName(),
@@ -580,4 +441,17 @@
   public Set<PodInstanceRequirement> getDirtyAssets() {
     return PlanUtils.getDirtyAssets(plan);
   }
+
+  private static List<String> getTaskNames(Collection<Protos.TaskInfo> taskInfos) {
+    return taskInfos.stream()
+        .map(taskInfo -> taskInfo.getName())
+        .collect(Collectors.toList());
+  }
+
+  private static List<String> getPodNames(Collection<PodInstanceRequirement> podInstanceRequirements) {
+    return podInstanceRequirements.stream()
+        .map(podInstanceRequirement -> String.format("%s:%s",
+            podInstanceRequirement.getPodInstance().getName(), podInstanceRequirement.getTasksToLaunch()))
+        .collect(Collectors.toList());
+  }
 }