--- conflicted
+++ resolved
@@ -186,25 +186,12 @@
 
     @Test(expected=ConfigStoreException.class)
     public void testConstructConfigStoreWithUnknownCustomType() throws ConfigStoreException {
-<<<<<<< HEAD
-        ServiceSpec serviceSpecification =
-                new DefaultServiceSpec(
-                        TestConstants.SERVICE_NAME,
-                        TestConstants.ROLE,
-                        TestConstants.PRINCIPAL,
-                        0,
-                        DcosConstants.MESOS_MASTER_ZK_CONNECTION_STRING,
-                        Collections.emptyList(),
-                        new ReplacementFailurePolicy(0, 0));
-
-=======
         ServiceSpec serviceSpecification = getServiceSpec(
                 DefaultPodSpec.newBuilder(podA)
                         .placementRule(TestPlacementUtils.ALL)
                         .build())
                 .build();
         Assert.assertTrue(serviceSpecification.getPods().get(0).getPlacementRule().isPresent());
->>>>>>> 5e0e76ab
         DefaultScheduler.createConfigStore(
                 serviceSpecification,
                 testingServer.getConnectString(),
