--- conflicted
+++ resolved
@@ -94,11 +94,7 @@
         OfferRequirement offerRequirement = new OfferRequirement(
                 "taskType", Arrays.asList(taskInfo), Optional.of(execInfo));
         Resource executorResource = offerRequirement
-<<<<<<< HEAD
-                .getExecutorRequirement().get()
-=======
                 .getExecutorRequirementOptional().get()
->>>>>>> 7c586395
                 .getExecutorInfo()
                 .getResourcesList()
                 .get(0);
