package com.mesosphere.sdk.scheduler;

import com.mesosphere.sdk.config.ConfigurationUpdater;
import com.mesosphere.sdk.config.DefaultConfigurationUpdater;
import com.mesosphere.sdk.config.validate.ConfigValidationError;
import com.mesosphere.sdk.config.validate.ConfigValidator;
import com.mesosphere.sdk.config.validate.DefaultConfigValidators;
import com.mesosphere.sdk.curator.CuratorPersister;
import com.mesosphere.sdk.dcos.Capabilities;
import com.mesosphere.sdk.framework.ProcessExit;
import com.mesosphere.sdk.http.endpoints.ArtifactResource;
import com.mesosphere.sdk.http.endpoints.MultiArtifactResource;
import com.mesosphere.sdk.http.types.EndpointProducer;
import com.mesosphere.sdk.offer.Constants;
import com.mesosphere.sdk.offer.LoggingUtils;
import com.mesosphere.sdk.offer.evaluate.placement.AndRule;
import com.mesosphere.sdk.offer.evaluate.placement.ExactMatcher;
import com.mesosphere.sdk.offer.evaluate.placement.IsLocalRegionRule;
import com.mesosphere.sdk.offer.evaluate.placement.PlacementRule;
import com.mesosphere.sdk.offer.evaluate.placement.PlacementUtils;
import com.mesosphere.sdk.offer.evaluate.placement.RegionRuleFactory;
import com.mesosphere.sdk.scheduler.decommission.DecommissionPlanFactory;
import com.mesosphere.sdk.scheduler.plan.DecommissionPlanManager;
import com.mesosphere.sdk.scheduler.plan.DefaultPhaseFactory;
import com.mesosphere.sdk.scheduler.plan.DefaultPlan;
import com.mesosphere.sdk.scheduler.plan.DefaultPlanCoordinator;
import com.mesosphere.sdk.scheduler.plan.DefaultPlanManager;
import com.mesosphere.sdk.scheduler.plan.DefaultStepFactory;
import com.mesosphere.sdk.scheduler.plan.DeployPlanFactory;
import com.mesosphere.sdk.scheduler.plan.Element;
import com.mesosphere.sdk.scheduler.plan.Plan;
import com.mesosphere.sdk.scheduler.plan.PlanCoordinator;
import com.mesosphere.sdk.scheduler.plan.PlanCustomizer;
import com.mesosphere.sdk.scheduler.plan.PlanFactory;
import com.mesosphere.sdk.scheduler.plan.PlanManager;
import com.mesosphere.sdk.scheduler.plan.PlanUtils;
import com.mesosphere.sdk.scheduler.recovery.DefaultRecoveryPlanManager;
import com.mesosphere.sdk.scheduler.recovery.RecoveryPlanOverrider;
import com.mesosphere.sdk.scheduler.recovery.RecoveryPlanOverriderFactory;
import com.mesosphere.sdk.scheduler.recovery.monitor.FailureMonitor;
import com.mesosphere.sdk.scheduler.recovery.monitor.NeverFailureMonitor;
import com.mesosphere.sdk.scheduler.recovery.monitor.TimedFailureMonitor;
import com.mesosphere.sdk.scheduler.uninstall.UninstallScheduler;
import com.mesosphere.sdk.specification.DefaultPodSpec;
import com.mesosphere.sdk.specification.DefaultServiceSpec;
import com.mesosphere.sdk.specification.PlanGenerator;
import com.mesosphere.sdk.specification.PodSpec;
import com.mesosphere.sdk.specification.ReplacementFailurePolicy;
import com.mesosphere.sdk.specification.ServiceSpec;
import com.mesosphere.sdk.specification.yaml.RawPlan;
import com.mesosphere.sdk.specification.yaml.RawServiceSpec;
import com.mesosphere.sdk.state.ConfigStore;
import com.mesosphere.sdk.state.ConfigStoreException;
import com.mesosphere.sdk.state.FrameworkStore;
import com.mesosphere.sdk.state.StateStore;
import com.mesosphere.sdk.state.StateStoreUtils;
import com.mesosphere.sdk.storage.Persister;
import com.mesosphere.sdk.storage.PersisterCache;

import com.google.common.annotations.VisibleForTesting;
import org.slf4j.Logger;

import java.time.Duration;
import java.util.ArrayList;
import java.util.Collection;
import java.util.Collections;
import java.util.HashMap;
import java.util.List;
import java.util.Map;
import java.util.Optional;
import java.util.UUID;
import java.util.stream.Collectors;

/**
 * Creates a new {@link DefaultScheduler}.
 */
public class SchedulerBuilder {

  private final ServiceSpec originalServiceSpec;

  private final SchedulerConfig schedulerConfig;

  private final Persister persister;

  // When these collections are empty, we don't do anything extra:
  private final Map<String, RawPlan> yamlPlans = new HashMap<>();

  private final Map<String, EndpointProducer> endpointProducers = new HashMap<>();

  private Logger logger;

  private Collection<ConfigValidator<ServiceSpec>> customConfigValidators = new ArrayList<>();

  private Collection<Object> customResources = new ArrayList<>();

  private RecoveryPlanOverriderFactory recoveryPlanOverriderFactory;

  private PlanCustomizer planCustomizer;

  private Optional<String> multiServiceFrameworkName = Optional.empty();

  private boolean regionAwarenessEnabled = false;

  private Collection<Class<?>> additionalDeserializableSubtypes = new ArrayList<>();

  SchedulerBuilder(ServiceSpec serviceSpec, SchedulerConfig schedulerConfig) {
    this(
        serviceSpec,
        schedulerConfig,
        schedulerConfig.isStateCacheEnabled() ?
            new PersisterCache(CuratorPersister.newBuilder(serviceSpec).build(), schedulerConfig) :
            CuratorPersister.newBuilder(serviceSpec).build());
  }

  SchedulerBuilder(ServiceSpec serviceSpec, SchedulerConfig schedulerConfig, Persister persister) {
    this.logger = LoggingUtils.getLogger(getClass());
    this.originalServiceSpec = serviceSpec;
    this.schedulerConfig = schedulerConfig;
    this.persister = persister;
  }

  private static Optional<PlanManager> getDecommissionPlanManager(
      ServiceSpec serviceSpec, StateStore stateStore, Optional<String> namespace)
  {
    DecommissionPlanFactory decommissionPlanFactory =
        new DecommissionPlanFactory(serviceSpec, stateStore, namespace);
    Optional<Plan> decommissionPlan = decommissionPlanFactory.getPlan();
    return decommissionPlan.map(plan ->
        new DecommissionPlanManager(
            plan,
            decommissionPlanFactory.getResourceSteps(),
            decommissionPlanFactory.getTasksToDecommission()
        )
    );
  }

  private static PlanCoordinator buildPlanCoordinator(
      PlanManager deploymentPlanManager,
      PlanManager recoveryPlanManager,
      Optional<PlanManager> decommissionPlanManager,
      Collection<Plan> plans,
      Optional<String> namespace)
  {

    final Collection<PlanManager> planManagers = new ArrayList<>();
    planManagers.add(deploymentPlanManager);
    planManagers.add(recoveryPlanManager);

    decommissionPlanManager.ifPresent(planManagers::add);

    // Other custom plan managers
    planManagers
        .addAll(plans.stream()
            .filter(plan -> !plan.isDeployPlan())
            .map(DefaultPlanManager::createInterrupted)
            .collect(Collectors.toList()));

    return new DefaultPlanCoordinator(namespace, planManagers);
  }

  private static Optional<Plan> getDeployPlan(Collection<Plan> plans) {
    List<Plan> deployPlans = plans.stream().filter(Plan::isDeployPlan).collect(Collectors.toList());

    if (deployPlans.size() == 1) {
      return Optional.of(deployPlans.get(0));
    } else if (deployPlans.size() == 0) {
      return Optional.empty();
    } else {
      throw new IllegalStateException(
          String.format("Found multiple deploy plans: %s", deployPlans)
      );
    }
  }

  /**
   * Updates the Deploy plan in the provided list of {@code plans} to contain the provided {@code errors}.
   * Returns a new list of plans containing the updates.
   */
  private static Collection<Plan> setDeployPlanErrors(
      Collection<Plan> allPlans, Plan deployPlan, List<String> errors)
  {
    Collection<Plan> updatedPlans = new ArrayList<>();
    updatedPlans.add(new DefaultPlan(
        deployPlan.getName(),
        deployPlan.getChildren(),
        deployPlan.getStrategy(),
        errors));
    for (Plan plan : allPlans) {
      if (!plan.isDeployPlan()) {
        updatedPlans.add(plan);
      }
    }

    return updatedPlans;
  }

  /**
   * Returns the {@link ServiceSpec} which was provided via the constructor.
   */
  public ServiceSpec getServiceSpec() {
    return originalServiceSpec;
  }

  /**
   * Returns the {@link SchedulerConfig} object which was provided via the constructor.
   */
  public SchedulerConfig getSchedulerConfig() {
    return schedulerConfig;
  }

  /**
   * Returns the {@link Persister} object which was provided via the constructor, or which was created by default
   * internally.
   */
  public Persister getPersister() {
    return persister;
  }

  /**
   * Returns whether the developer has enabled region awareness for this service, either via
   * {@link #withSingleRegionConstraint()} or via the scheduler process environment.
   */
  public boolean isRegionAwarenessEnabled() {
    return regionAwarenessEnabled || schedulerConfig.isRegionAwarenessEnabled();
  }

  /**
   * Specifies custom endpoint resources which should be exposed through the scheduler's API server, in addition
   * to the defaults.
   */
  public SchedulerBuilder setCustomResources(Collection<Object> customResources) {
    this.customResources = customResources;
    return this;
  }

  /**
   * Specifies a custom list of configuration validators to be run when updating to a new target configuration,
   * or otherwise uses the default validators returned by
   * {@link DefaultConfigValidators#getValidators(SchedulerConfig)}.
   */
  public SchedulerBuilder setCustomConfigValidators(
      Collection<ConfigValidator<ServiceSpec>> customConfigValidators)
  {
    this.customConfigValidators = customConfigValidators;
    return this;
  }

  /**
   * Specifies a custom {@link EndpointProducer} to be added to the /endpoints API. This may be used by services
   * which wish to expose custom endpoint information via that API.
   *
   * @param name             the name of the endpoint to be exposed
   * @param endpointProducer the producer to be invoked when the provided endpoint name is requested
   */
  public SchedulerBuilder setEndpointProducer(String name, EndpointProducer endpointProducer) {
    endpointProducers.put(name, endpointProducer);
    return this;
  }

  /**
   * Sets the {@link Plan}s from the provided {@link RawServiceSpec} to this instance, using a
   * {@link PlanGenerator} to handle conversion.
   */
  public SchedulerBuilder setPlansFrom(RawServiceSpec rawServiceSpec) {
    if (rawServiceSpec.getPlans() != null) {
      this.yamlPlans.clear();
      this.yamlPlans.putAll(rawServiceSpec.getPlans());
    }
    return this;
  }

  /**
   * Assigns a {@link RecoveryPlanOverriderFactory} to be used for generating the recovery plan manager.
   *
   * @param recoveryPlanOverriderFactory the factory which generates the custom recovery plan manager
   */
  public SchedulerBuilder setRecoveryManagerFactory(
      RecoveryPlanOverriderFactory recoveryPlanOverriderFactory)
  {
    this.recoveryPlanOverriderFactory = recoveryPlanOverriderFactory;
    return this;
  }

  /**
   * Assigns a {@link PlanCustomizer} to be used for customizing plans.
   *
   * @param planCustomizer the plan customizer
   */
  public SchedulerBuilder setPlanCustomizer(PlanCustomizer planCustomizer) {
    this.planCustomizer = planCustomizer;
    return this;
  }

  /**
   * Configures the resulting scheduler instance with a region constraint.
   */
  public SchedulerBuilder withSingleRegionConstraint() {
    this.regionAwarenessEnabled = true;
    return this;
  }

  /**
   * Marks this service as being part of a Multi-Service scheduler, where a single framework is
   * running and managing multiple underlying services.
   *
   * @param frameworkName the name of the Mesos Framework which will be running the service
   */
  public SchedulerBuilder enableMultiService(String frameworkName) {
    this.multiServiceFrameworkName = Optional.of(frameworkName);
    return this;
  }

  /**
   * Specifies additional class subtypes which should be registered with Jackson for deserialization, in addition
   * to the defaults. This includes custom {@see PlacementRule}s.
   */
  public SchedulerBuilder setAdditionalDeserializableSubtypes(
      Collection<Class<?>> additionalDeserializableSubtypes)
  {
    this.additionalDeserializableSubtypes = additionalDeserializableSubtypes;
    return this;
  }

  /**
   * Creates a new Mesos scheduler instance with the provided values or their defaults, or an empty {@link Optional}
   * if no Mesos scheduler should be registered for this run.
   *
   * @return a new Mesos scheduler instance to be registered, or an empty {@link Optional}
   * @throws IllegalArgumentException if validating the provided configuration failed
   */
  public AbstractScheduler build() {
    // If we're running in multi-service mode, update our logger to include the service name/"namespace".
    Optional<String> namespace = multiServiceFrameworkName.isPresent()
        ? Optional.of(originalServiceSpec.getName())
        : Optional.empty();
    logger = LoggingUtils.getLogger(getClass(), namespace);

    // If region awareness is enabled (via java bit or via env) and the cluster supports it, update the ServiceSpec
    // to include region constraints.
    final ServiceSpec serviceSpec;
    if (Capabilities.getInstance().supportsDomains()) {
      // This cluster supports domains. We need to update pod placement with region configuration, for any pods
      // that weren't already configured by the developer (expected to be rare, but possible).

      // Whether region awareness is enabled for the service (via env or via java).
      boolean regionAwarenessEnabled = isRegionAwarenessEnabled();
      // A region to target, as specified in env, if any.
      Optional<String> schedulerRegion = schedulerConfig.getSchedulerRegion();

      // Target the specified region, or use the local region.
      // Local region is determined at framework registration, see IsLocalRegionRule.setLocalDomain().
      final PlacementRule placementRuleToAdd;
      if (regionAwarenessEnabled && schedulerRegion.isPresent()) {
        logger.info("Updating pods with placement rule for region={}", schedulerRegion.get());
        placementRuleToAdd =
            RegionRuleFactory.getInstance().require(ExactMatcher.create(schedulerRegion.get()));
      } else {
        logger.info(
            "Updating pods with local region placement rule:" +
                " region awareness={}, scheduler region={}",
            regionAwarenessEnabled,
            schedulerRegion
        );
        placementRuleToAdd = new IsLocalRegionRule();
      }

      List<PodSpec> updatedPodSpecs = new ArrayList<>();
      for (PodSpec podSpec : originalServiceSpec.getPods()) {
        if (PlacementUtils.placementRuleReferencesRegion(podSpec)) {
          // Pod already has a region constraint (specified by developer?). Leave it as-is.
          logger.info("Pod {} already has a region rule defined, leaving as-is", podSpec.getType());
          updatedPodSpecs.add(podSpec);
        } else {
          // Combine the new rule with any existing rules:
          PlacementRule mergedRule = podSpec.getPlacementRule().isPresent()
              ? new AndRule(placementRuleToAdd, podSpec.getPlacementRule().get())
              : placementRuleToAdd;
          updatedPodSpecs.add(DefaultPodSpec.newBuilder(podSpec).placementRule(mergedRule).build());
        }
      }

      DefaultServiceSpec.Builder builder =
          DefaultServiceSpec.newBuilder(originalServiceSpec).pods(updatedPodSpecs);
      schedulerRegion.ifPresent(builder::region);
      serviceSpec = builder.build();
    } else {
      serviceSpec = originalServiceSpec;
    }

    // NOTE: we specifically avoid accessing the provided persister before build() is called.
    // This is to ensure that upstream has a chance to e.g. lock it via CuratorLocker.

    // When multi-service is enabled, state/configs are stored within a namespace matching the service name.
    // Otherwise use an empty namespace, which indicates single-service mode.
    StateStore stateStore = new StateStore(persister, namespace);
    ConfigStore<ServiceSpec> configStore = new ConfigStore<>(
        DefaultServiceSpec.getConfigurationFactory(serviceSpec, additionalDeserializableSubtypes),
        persister,
        namespace);

    if (schedulerConfig.isUninstallEnabled()) {
      // FRAMEWORK UNINSTALL: The scheduler and all its service(s) are being uninstalled. Launch this service in
      // uninstall mode. UninstallScheduler will internally flag the stateStore with an uninstall bit if needed.
      return new UninstallScheduler(
          serviceSpec,
          stateStore,
          configStore,
          schedulerConfig,
          Optional.ofNullable(planCustomizer),
          namespace);
    }

    if (StateStoreUtils.isUninstalling(stateStore)) {
      // SERVICE UNINSTALL: The service has an uninstall bit set in its (potentially namespaced) state store.
      if (multiServiceFrameworkName.isPresent()) {
        // This namespaced service is partway through being removed from the parent multi-service scheduler.
        // Launch the service in uninstall mode so that it can continue with whatever may be left.
        return new UninstallScheduler(
            serviceSpec,
            stateStore,
            configStore,
            schedulerConfig,
            Optional.ofNullable(planCustomizer),
            namespace);
      } else {
        // This is an illegal state for a single-service scheduler. SchedulerConfig's uninstall bit should have
        // also been enabled. If we got here, it means that the user likely tampered with the scheduler env
        // after having previously triggered an uninstall, which had set the bit in stateStore. Just exit,
        // because the service is likely now in an inconsistent state resulting from the incomplete uninstall.
        logger.error("Service has been previously told to uninstall, this cannot be reversed. " +
            "Reenable the uninstall flag to complete the process.");
        ProcessExit.exit(ProcessExit.SCHEDULER_ALREADY_UNINSTALLING);
      }
    }

    try {
      return getDefaultScheduler(
          serviceSpec,
          new FrameworkStore(persister),
          stateStore,
          configStore,
          namespace
      );
    } catch (ConfigStoreException e) {
      logger.error("Failed to construct scheduler.", e);
      ProcessExit.exit(ProcessExit.INITIALIZATION_FAILURE, e);
      // This is so the compiler doesn't complain.  The scheduler is going down anyway.
      return null;
    }
  }

  /**
   * Creates a new scheduler instance with the provided values or their defaults.
   *
   * @return a new scheduler instance
   * @throws IllegalArgumentException if config validation failed when updating the target config.
   */
  @SuppressWarnings("checkstyle:ParameterAssignment")
  private DefaultScheduler getDefaultScheduler(
      ServiceSpec serviceSpec,
      FrameworkStore frameworkStore,
      StateStore stateStore,
      ConfigStore<ServiceSpec> configStore,
      Optional<String> namespace) throws ConfigStoreException
  {
<<<<<<< HEAD

    // Determine whether deployment had previously completed BEFORE we update the config.
    // Plans may be generated from the config content.
    boolean hasCompletedDeployment = StateStoreUtils.getDeploymentWasCompleted(stateStore);
    if (!hasCompletedDeployment) {
      /*
       * TODO(takirala): Remove this check after we have reached 0.60.x or so. See DCOS-38586.
       * As of SDK 0.51.0+, the deployment-completed bit is immediately set when deployment completes, rather than
       * here at startup, but we still need to check it here when upgrading from services using SDK 0.40.x.
       *
       * In SDK 40.x schedulers we do not set the deploy bit, and thus when SDK upgrades from 40.x to 50.x,
       * SDK sees that the previous deploy plan has not been completed and try to parse the OLD config target and OLD
       * ServiceSpec and try to validate it against the NEW yamlPlans loaded from the svc.yml. If the NEW plans have
       * tasks that were absent in the OLD ServiceSpec, we fail fast as we see something unexpected. To workaround this,
       * we only send the deploy plan. See DCOS-49350 for more details. This entire code-block CAN/SHOULD be deleted in
       * SDK 0.60.x
       */
      try {
        // Check for completion against the PRIOR service spec. For example, if the new service spec has n+1
        // nodes, then we want to check that the prior n nodes had successfully deployed.
        ServiceSpec lastServiceSpec = configStore.fetch(configStore.getTargetConfig());
        Map<String, RawPlan> rawPlanMap = yamlPlans.containsKey(Constants.DEPLOY_PLAN_NAME) ?
                Collections.singletonMap(
                        Constants.DEPLOY_PLAN_NAME,
                        yamlPlans.get(Constants.DEPLOY_PLAN_NAME)
                ) : yamlPlans;
        Optional<Plan> deployPlan = getDeployPlan(
                getPlans(stateStore, configStore, lastServiceSpec, namespace, rawPlanMap));
        if (deployPlan.isPresent()) {
          logger.info("Previous deploy plan state: {}", deployPlan.get().toString());
          if (deployPlan.get().isComplete()) {
            logger.info("Marking deployment as having been previously completed");
            StateStoreUtils.setDeploymentWasCompleted(stateStore);
            hasCompletedDeployment = true;
          } else {
            logger.info("Deployment has not previously completed");
          }
        } else {
          logger.warn("No previous deploy plan was found");
        }
      } catch (ConfigStoreException e) {
        // This is expected during initial deployment, when there is no prior configuration.
        logger.info("Unable to retrieve last configuration. " +
            "Assuming that no prior deployment has completed");
      }
    }

    // Determine if we had a role change.
    boolean hasRoleChanged = hasRoleChanged(configStore, serviceSpec);

=======
>>>>>>> 6cc9bf01
    // Update/validate config as needed to reflect the new service spec:
    Collection<ConfigValidator<ServiceSpec>> configValidators = new ArrayList<>();
    configValidators.addAll(DefaultConfigValidators.getValidators(schedulerConfig));
    configValidators.addAll(DefaultConfigValidators.getRoleValidators(hasRoleChanged, hasCompletedDeployment));
    configValidators.addAll(customConfigValidators);
    final ConfigurationUpdater.UpdateResult configUpdateResult =
        updateConfig(serviceSpec, stateStore, configStore, configValidators, namespace);
    if (!configUpdateResult.getErrors().isEmpty()) {
      logger.warn(
          "Failed to update configuration due to validation errors: {}",
          configUpdateResult.getErrors()
      );
      try {
        // If there were errors, stick with the last accepted target configuration.
        serviceSpec = configStore.fetch(configStore.getTargetConfig());
      } catch (ConfigStoreException e) {
        // Uh oh. Bail.
        logger.error("Failed to retrieve previous target configuration", e);
        throw new IllegalArgumentException(e);
      }
    }

    // Now that a ServiceSpec has been chosen, generate the plans.
    Collection<Plan> plans = getPlans(stateStore, configStore, serviceSpec, namespace, yamlPlans);
    // Determine whether deployment had previously completed BEFORE we update the config.
    boolean hasCompletedDeployment = StateStoreUtils.getDeploymentWasCompleted(stateStore);
    plans = selectDeployPlan(plans, hasCompletedDeployment);
    Optional<Plan> deployPlan = getDeployPlan(plans);
    if (!deployPlan.isPresent()) {
      throw new IllegalArgumentException("No deploy plan provided: " + plans);
    }

    List<String> errors = configUpdateResult.getErrors().stream()
        .map(ConfigValidationError::toString)
        .collect(Collectors.toList());

    if (!errors.isEmpty()) {
      plans = setDeployPlanErrors(plans, deployPlan.get(), errors);
      // Update deployPlan reference to reflect added errors:
      deployPlan = getDeployPlan(plans);
    }
    logger.info(deployPlan.get().toString());

    PlanManager deploymentPlanManager = DefaultPlanManager.createProceeding(deployPlan.get());
    PlanManager recoveryPlanManager = getRecoveryPlanManager(
        serviceSpec,
        Optional.ofNullable(recoveryPlanOverriderFactory),
        stateStore,
        configStore,
        plans,
        namespace);
    Optional<PlanManager> decommissionPlanManager = getDecommissionPlanManager(
        serviceSpec,
        stateStore,
        namespace
    );
    PlanCoordinator planCoordinator = buildPlanCoordinator(
        deploymentPlanManager,
        recoveryPlanManager,
        decommissionPlanManager,
        plans,
        namespace
    );

    return new DefaultScheduler(
        serviceSpec,
        schedulerConfig,
        namespace,
        customResources,
        planCoordinator,
        Optional.ofNullable(planCustomizer),
        frameworkStore,
        stateStore,
        configStore,
        multiServiceFrameworkName.isPresent() ?
            MultiArtifactResource.getUrlFactory(
                multiServiceFrameworkName.get(),
                serviceSpec.getName(),
                schedulerConfig
            ) :
            ArtifactResource.getUrlFactory(serviceSpec.getName(), schedulerConfig),
        endpointProducers);
  }

  private PlanManager getRecoveryPlanManager(
      ServiceSpec serviceSpec,
      Optional<RecoveryPlanOverriderFactory> recoveryOverriderFactory,
      StateStore stateStore,
      ConfigStore<ServiceSpec> configStore,
      Collection<Plan> plans,
      Optional<String> namespace)
  {

    List<RecoveryPlanOverrider> overrideRecoveryPlanManagers = new ArrayList<>();
    if (recoveryOverriderFactory.isPresent()) {
      logger.info("Adding overriding recovery plan manager.");
      overrideRecoveryPlanManagers.add(recoveryOverriderFactory.get().create(stateStore, plans));
    }
    final FailureMonitor failureMonitor;
    if (serviceSpec.getReplacementFailurePolicy().isPresent()) {
      ReplacementFailurePolicy failurePolicy = serviceSpec.getReplacementFailurePolicy().get();
      failureMonitor = new TimedFailureMonitor(
          Duration.ofMinutes(failurePolicy.getPermanentFailureTimeoutMins()),
          stateStore,
          configStore);
    } else {
      failureMonitor = new NeverFailureMonitor();
    }
    return new DefaultRecoveryPlanManager(
        stateStore,
        configStore,
        PlanUtils.getLaunchableTasks(plans),
        failureMonitor,
        namespace,
        overrideRecoveryPlanManagers);
  }

  /**
   * Gets or generate plans against the given service spec.
   *
   * @param stateStore  The state store to use for plan generation.
   * @param configStore The config store to use for plan generation.
   * @return a collection of plans
   */
  private Collection<Plan> getPlans(
      StateStore stateStore,
      ConfigStore<ServiceSpec> configStore,
      ServiceSpec serviceSpec,
      Optional<String> namespace,
      Map<String, RawPlan> yamlPlans)
  {
    final String plansType;
    final Collection<Plan> plans;
    if (!yamlPlans.isEmpty()) {
      plansType = "YAML";
      // Note: Any internal Plan generation must only be AFTER updating/validating the config.
      // Otherwise plans may look at the old config and mistakenly think they're COMPLETE.
      PlanGenerator planGenerator = new PlanGenerator(
              new DefaultStepFactory(configStore, stateStore, namespace));
      plans = yamlPlans
        .entrySet()
        .stream()
        .map(e -> planGenerator.generate(e.getValue(), e.getKey(), serviceSpec.getPods()))
        .collect(Collectors.toList());
    } else {
      plansType = "generated";
      try {
        if (!configStore.list().isEmpty()) {
          PlanFactory planFactory = new DeployPlanFactory(
              new DefaultPhaseFactory(new DefaultStepFactory(configStore, stateStore, namespace)));
          plans = Collections.singletonList(
              planFactory.getPlan(configStore.fetch(configStore.getTargetConfig()))
          );
        } else {
          plans = Collections.emptyList();
        }
      } catch (ConfigStoreException e) {
        throw new IllegalStateException(e);
      }
    }

    logger.info("Got {} {} plan{}: {}",
        plans.size(),
        plansType,
        plans.size() == 1 ? "" : "s",
        plans.stream().map(Element::getName).collect(Collectors.toList()));
    return plans;
  }

  /**
   * Replaces the deploy plan with an update plan, in the case that an update deployment is being performed AND that
   * a custom update plan has been specified.
   */
  @VisibleForTesting
  Collection<Plan> selectDeployPlan(Collection<Plan> plans, boolean hasCompletedDeployment) {
    Optional<Plan> updatePlanOptional = plans.stream()
        .filter(plan -> plan.getName().equals(Constants.UPDATE_PLAN_NAME))
        .findFirst();
    if (!updatePlanOptional.isPresent()) {
      logger.info("Using regular deploy plan: No custom update plan is defined");
      return plans;
    }

    if (!hasCompletedDeployment) {
      logger.info(
          "Using regular deploy plan and filtering custom update plan: Deployment hasn't completed"
      );
      // Filter out the custom update plan, as it isn't being used.
      return plans.stream()
          .filter(plan -> !plan.getName().equals(Constants.UPDATE_PLAN_NAME))
          .collect(Collectors.toList());
    }

    logger.info("Overriding deploy plan with custom update plan: "
        + "Deployment has completed and custom update plan is defined");
    // Remove the current deploy and update plans:
    Collection<Plan> newPlans = plans
        .stream()
        .filter(plan -> !plan.isDeployPlan() && !plan.getName().equals(Constants.UPDATE_PLAN_NAME))
        .collect(Collectors.toList());
    // Re-add the update plan as the "deploy" plan:
    newPlans.add(new DefaultPlan(
        Constants.DEPLOY_PLAN_NAME,
        updatePlanOptional.get().getChildren(),
        updatePlanOptional.get().getStrategy(),
        Collections.emptyList()));
    return newPlans;
  }

  /**
   * Updates the configuration target to reflect the provided {@code serviceSpec} using the provided
   * {@code configValidators}, or stays with the previous configuration if there were validation errors.
   *
   * @param serviceSpec      the service specification to use
   * @param stateStore       the state store to pass to the updater
   * @param configStore      the config store to pass to the updater
   * @param configValidators the list of config validators,
   *                         see {@link DefaultConfigValidators#getValidators(SchedulerConfig)} for reasonable
   *                         defaults
   * @return the config update result, which may contain one or more validation errors produced by
   * {@code configValidators}
   */
  private ConfigurationUpdater.UpdateResult updateConfig(
      ServiceSpec serviceSpec,
      StateStore stateStore,
      ConfigStore<ServiceSpec> configStore,
      Collection<ConfigValidator<ServiceSpec>> configValidators,
      Optional<String> namespace)
  {
    logger.info("Updating config with {} validators...", configValidators.size());
    ConfigurationUpdater<ServiceSpec> configurationUpdater = new DefaultConfigurationUpdater(
        stateStore,
        configStore,
        DefaultServiceSpec.getComparatorInstance(),
        configValidators,
        namespace
    );
    try {
      return configurationUpdater.updateConfiguration(serviceSpec);
    } catch (ConfigStoreException e) {
      logger.error("Fatal error when performing configuration update. Service exiting.", e);
      throw new IllegalStateException(e);
    }
  }

  /**
   * Determine if the role for the Service has changed across scheduler restarts.
   * The role is neccesarily unchanged on the first launch of the service.
   * @return true iff the role has changed.
   */
  private boolean hasRoleChanged(ConfigStore<ServiceSpec> configStore,
      ServiceSpec currentConfig) throws ConfigStoreException
  {
    // Get the currently stored target configuration
    UUID targetConfigId;
    try {
      targetConfigId = configStore.getTargetConfig();
    } catch (ConfigStoreException e) {
      logger.debug("No target configuration ID was set. First launch?");
      targetConfigId = null;
    }

    Optional<ServiceSpec> targetConfig;
    if (targetConfigId != null) {
      logger.info("Loading current target configuration: {}", targetConfigId);
      //Note: This throws ConfigStoreException if targetConfigId is not found.
      //let the exception ripple upwards as this is a fatal error.
      targetConfig = Optional.of(configStore.fetch(targetConfigId));
    } else {
      targetConfig = Optional.empty();
    }

    //If there is no target config, this was a first launch scenario.
    if (!targetConfig.isPresent()) {
      return false;
    }

    //Target is found, compare to see if the roles have changed.
    return !currentConfig.getRole().equals(targetConfig.get().getRole());
  }
}<|MERGE_RESOLUTION|>--- conflicted
+++ resolved
@@ -463,59 +463,10 @@
       ConfigStore<ServiceSpec> configStore,
       Optional<String> namespace) throws ConfigStoreException
   {
-<<<<<<< HEAD
-
     // Determine whether deployment had previously completed BEFORE we update the config.
-    // Plans may be generated from the config content.
     boolean hasCompletedDeployment = StateStoreUtils.getDeploymentWasCompleted(stateStore);
-    if (!hasCompletedDeployment) {
-      /*
-       * TODO(takirala): Remove this check after we have reached 0.60.x or so. See DCOS-38586.
-       * As of SDK 0.51.0+, the deployment-completed bit is immediately set when deployment completes, rather than
-       * here at startup, but we still need to check it here when upgrading from services using SDK 0.40.x.
-       *
-       * In SDK 40.x schedulers we do not set the deploy bit, and thus when SDK upgrades from 40.x to 50.x,
-       * SDK sees that the previous deploy plan has not been completed and try to parse the OLD config target and OLD
-       * ServiceSpec and try to validate it against the NEW yamlPlans loaded from the svc.yml. If the NEW plans have
-       * tasks that were absent in the OLD ServiceSpec, we fail fast as we see something unexpected. To workaround this,
-       * we only send the deploy plan. See DCOS-49350 for more details. This entire code-block CAN/SHOULD be deleted in
-       * SDK 0.60.x
-       */
-      try {
-        // Check for completion against the PRIOR service spec. For example, if the new service spec has n+1
-        // nodes, then we want to check that the prior n nodes had successfully deployed.
-        ServiceSpec lastServiceSpec = configStore.fetch(configStore.getTargetConfig());
-        Map<String, RawPlan> rawPlanMap = yamlPlans.containsKey(Constants.DEPLOY_PLAN_NAME) ?
-                Collections.singletonMap(
-                        Constants.DEPLOY_PLAN_NAME,
-                        yamlPlans.get(Constants.DEPLOY_PLAN_NAME)
-                ) : yamlPlans;
-        Optional<Plan> deployPlan = getDeployPlan(
-                getPlans(stateStore, configStore, lastServiceSpec, namespace, rawPlanMap));
-        if (deployPlan.isPresent()) {
-          logger.info("Previous deploy plan state: {}", deployPlan.get().toString());
-          if (deployPlan.get().isComplete()) {
-            logger.info("Marking deployment as having been previously completed");
-            StateStoreUtils.setDeploymentWasCompleted(stateStore);
-            hasCompletedDeployment = true;
-          } else {
-            logger.info("Deployment has not previously completed");
-          }
-        } else {
-          logger.warn("No previous deploy plan was found");
-        }
-      } catch (ConfigStoreException e) {
-        // This is expected during initial deployment, when there is no prior configuration.
-        logger.info("Unable to retrieve last configuration. " +
-            "Assuming that no prior deployment has completed");
-      }
-    }
-
     // Determine if we had a role change.
     boolean hasRoleChanged = hasRoleChanged(configStore, serviceSpec);
-
-=======
->>>>>>> 6cc9bf01
     // Update/validate config as needed to reflect the new service spec:
     Collection<ConfigValidator<ServiceSpec>> configValidators = new ArrayList<>();
     configValidators.addAll(DefaultConfigValidators.getValidators(schedulerConfig));
