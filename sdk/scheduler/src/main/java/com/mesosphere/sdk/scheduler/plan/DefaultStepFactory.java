package com.mesosphere.sdk.scheduler.plan;

import com.mesosphere.sdk.offer.LoggingUtils;
import com.mesosphere.sdk.offer.TaskException;
import com.mesosphere.sdk.offer.TaskUtils;
import com.mesosphere.sdk.offer.taskdata.TaskLabelReader;
import com.mesosphere.sdk.scheduler.recovery.FailureUtils;
import com.mesosphere.sdk.specification.GoalState;
import com.mesosphere.sdk.specification.PodInstance;
import com.mesosphere.sdk.specification.TaskSpec;
import com.mesosphere.sdk.state.ConfigStoreException;
import com.mesosphere.sdk.state.ConfigTargetStore;
import com.mesosphere.sdk.state.StateStore;

import com.google.common.annotations.VisibleForTesting;
import org.apache.commons.lang3.exception.ExceptionUtils;
import org.apache.mesos.Protos;
import org.slf4j.Logger;

import java.util.ArrayList;
import java.util.Collection;
import java.util.Collections;
import java.util.HashSet;
import java.util.List;
import java.util.Optional;
import java.util.UUID;
import java.util.stream.Collectors;

/**
 * This class is a default implementation of the {@link StepFactory} interface.
 */
public class DefaultStepFactory implements StepFactory {
  private static final Logger LOGGER = LoggingUtils.getLogger(DefaultStepFactory.class);

  private final ConfigTargetStore configTargetStore;

  private final StateStore stateStore;

  private final Optional<String> namespace;

  public DefaultStepFactory(
      ConfigTargetStore configTargetStore,
      StateStore stateStore,
      Optional<String> namespace)
  {
    this.configTargetStore = configTargetStore;
    this.stateStore = stateStore;
    this.namespace = namespace;
  }

  private static boolean isOnTarget(
      Protos.TaskInfo taskInfo,
      UUID targetConfigId)
      throws TaskException
  {
    UUID taskConfigId = new TaskLabelReader(taskInfo).getTargetConfiguration();
    return targetConfigId.equals(taskConfigId);
  }

  @Override
  public Step getStep(PodInstance podInstance, Collection<String> tasksToLaunch) {
    try {
      LOGGER.info(
          "Generating step for pod: {}, with tasks: {}",
          podInstance.getName(),
          tasksToLaunch
      );
      validate(podInstance, tasksToLaunch);

      List<Protos.TaskInfo> taskInfos = TaskUtils
          .getTaskNames(podInstance, tasksToLaunch)
          .stream()
          .map(stateStore::fetchTask)
          .filter(Optional::isPresent)
          .map(Optional::get)
          .collect(Collectors.toList());

      return new DeploymentStep(
          TaskUtils.getStepName(podInstance, tasksToLaunch),
          PodInstanceRequirement.newBuilder(podInstance, tasksToLaunch).build(),
          stateStore,
          namespace)
          .updateInitialStatus(
              taskInfos.isEmpty() ?
                  Status.PENDING :
                  getStatus(podInstance, taskInfos)
          );
    } catch (Exception e) { // SUPPRESS CHECKSTYLE IllegalCatch
      LOGGER.error("Failed to generate Step with exception: ", e);
      return new DeploymentStep(
          podInstance.getName(),
          PodInstanceRequirement.newBuilder(podInstance, Collections.emptyList()).build(),
          stateStore,
          namespace)
          .addError(ExceptionUtils.getStackTrace(e));
    }
  }

  private void validate(
      PodInstance podInstance,
      Collection<String> tasksToLaunch)
      throws Exception
  {
    List<TaskSpec> taskSpecsToLaunch = podInstance
        .getPod()
        .getTasks()
        .stream()
        .filter(taskSpec -> tasksToLaunch.contains(taskSpec.getName()))
        .collect(Collectors.toList());

    List<String> resourceSetIds = taskSpecsToLaunch
        .stream()
        .map(taskSpec -> taskSpec.getResourceSet().getId())
        .collect(Collectors.toList());

    if (hasDuplicates(resourceSetIds)) {
      throw new Exception(
          String.format(
              "Attempted to simultaneously launch tasks: %s in pod: %s using the same resource" +
                  " set id: %s. These tasks should either be run in separate steps or use" +
                  " different resource set ids",
              tasksToLaunch,
              podInstance.getName(),
              resourceSetIds
          )
      );
    }

    List<String> dnsPrefixes = taskSpecsToLaunch.stream()
        .map(TaskSpec::getDiscovery)
        .filter(Optional::isPresent)
        .map(discovery -> discovery.get().getPrefix())
        .filter(Optional::isPresent)
        .map(Optional::get)
        .collect(Collectors.toList());

    if (hasDuplicates(dnsPrefixes)) {
      throw new Exception(String.format(
          "Attempted to simultaneously launch tasks: %s in pod: %s using the same DNS name: %s. " +
              "These tasks should either be run in separate steps or use different DNS names",
          tasksToLaunch, podInstance.getName(), dnsPrefixes));
    }
  }

  private <T> boolean hasDuplicates(Collection<T> collection) {
    return new HashSet<T>(collection).size() < collection.size();
  }

  private Status getStatus(PodInstance podInstance, List<Protos.TaskInfo> taskInfos)
      throws ConfigStoreException, TaskException // SUPPRESS CHECKSTYLE ThrowsCount
  {

    List<Status> statuses = new ArrayList<>();
    UUID targetConfigId = configTargetStore.getTargetConfig();
    for (Protos.TaskInfo taskInfo : taskInfos) {
      statuses.add(getStatus(podInstance, taskInfo, targetConfigId));
    }

    for (Status status : statuses) {
      if (!status.equals(Status.COMPLETE)) {
        return Status.PENDING;
      }
    }

    return Status.COMPLETE;
  }

  private Status getStatus(PodInstance podInstance, Protos.TaskInfo taskInfo, UUID targetConfigId)
      throws TaskException
  {
    GoalState goalState = TaskUtils.getGoalState(podInstance, taskInfo.getName());
    boolean hasReachedGoal = hasReachedGoalState(taskInfo, goalState);

    boolean isOnTarget;
    if (hasReachedGoal &&
        (goalState.equals(GoalState.FINISHED) ||
            goalState.equals(GoalState.ONCE)))
    {
      LOGGER.info(
          "Automatically on target configuration due to having reached {} goal.",
          goalState
      );
      isOnTarget = true;
    } else {
      isOnTarget = isOnTarget(taskInfo, targetConfigId);
    }

<<<<<<< HEAD
    private Status getStatus(PodInstance podInstance, Protos.TaskInfo taskInfo, UUID targetConfigId)
            throws TaskException {
        GoalState goalState = TaskUtils.getGoalState(podInstance, taskInfo.getName());

        boolean hasReachedGoal = hasReachedGoalState(taskInfo, goalState, targetConfigId);
        boolean hasPermanentlyFailed = FailureUtils.isPermanentlyFailed(taskInfo);
        // If the task is permanently failed ("pod replace"), its deployment is owned by the recovery plan, not the
        // deploy plan. The deploy plan can consider it complete until it is no longer marked as failed, at which point
        // the deploy plan will resume showing it as PENDING deployment.
        Status status = hasReachedGoal || hasPermanentlyFailed ? Status.COMPLETE : Status.PENDING;

        LOGGER.info("Deployment of {} task '{}' is {}: hasReachedGoal={} permanentlyFailed={}",
                goalState, taskInfo.getName(), status, hasReachedGoal, hasPermanentlyFailed);
        return status;
    }

    @VisibleForTesting
    protected boolean hasReachedGoalState(Protos.TaskInfo taskInfo, GoalState goalState, UUID targetConfigId)
            throws TaskException {
        Optional<Protos.TaskStatus> status = stateStore.fetchStatus(taskInfo.getName());
        if (!status.isPresent()) {
            // Task has never been run and therefore doesn't have any status information yet.
            return false;
        }

        switch (goalState) {
        case RUNNING: {
            // Task needs to be running, on the right config ID, and readiness checks (if any) need to have passed.
            if (!Protos.TaskState.TASK_RUNNING.equals(status.get().getState())) {
                return false;
            }
            TaskLabelReader taskLabelReader = new TaskLabelReader(taskInfo);
            return taskLabelReader.getTargetConfiguration().equals(targetConfigId)
                    && taskLabelReader.isReadinessCheckSucceeded(status.get());
        }
        case FINISH:
            // Task needs to have finished running successfully and the config ID needs to match the target config.
            return Protos.TaskState.TASK_FINISHED.equals(status.get().getState())
                    && new TaskLabelReader(taskInfo).getTargetConfiguration().equals(targetConfigId);
        case ONCE:
            // Task needs to have finished running successfully but the config ID can be anything.
            return Protos.TaskState.TASK_FINISHED.equals(status.get().getState());
        case UNKNOWN:
        default:
            throw new IllegalArgumentException(String.format(
                    "Unsupported goal state for task %s: %s", taskInfo.getName(), goalState));
        }
=======
    boolean hasPermanentlyFailed = FailureUtils.isPermanentlyFailed(taskInfo);

    String bitsLog = String.format("onTarget=%s reachedGoal=%s permanentlyFailed=%s",
        isOnTarget, hasReachedGoal, hasPermanentlyFailed);
    if ((isOnTarget && hasReachedGoal) || hasPermanentlyFailed) {
      LOGGER.info("Deployment of task '{}' is COMPLETE: {}", taskInfo.getName(), bitsLog);
      return Status.COMPLETE;
    } else {
      LOGGER.info("Deployment of task '{}' is PENDING: {}", taskInfo.getName(), bitsLog);
      return Status.PENDING;
    }

  }

  @VisibleForTesting
  protected boolean hasReachedGoalState(
      Protos.TaskInfo taskInfo,
      GoalState goalState)
      throws TaskException
  {
    Optional<Protos.TaskStatus> status = stateStore.fetchStatus(taskInfo.getName());
    if (!status.isPresent()) {
      return false;
    }

    if (goalState.equals(GoalState.RUNNING)) {
      switch (status.get().getState()) {
        case TASK_RUNNING:

          return new TaskLabelReader(taskInfo).isReadinessCheckSucceeded(status.get());

        default:
          return false;
      }
    } else if (goalState.equals(GoalState.ONCE) ||
        goalState.equals(GoalState.FINISH) ||
        goalState.equals(GoalState.FINISHED))
    {
      switch (status.get().getState()) {
        case TASK_FINISHED:
          return true;
        default:
          return false;
      }
    } else {
      throw new TaskException("Unexpected goal state encountered: " + goalState);
>>>>>>> 240adfd2
    }
  }
}<|MERGE_RESOLUTION|>--- conflicted
+++ resolved
@@ -185,7 +185,6 @@
       isOnTarget = isOnTarget(taskInfo, targetConfigId);
     }
 
-<<<<<<< HEAD
     private Status getStatus(PodInstance podInstance, Protos.TaskInfo taskInfo, UUID targetConfigId)
             throws TaskException {
         GoalState goalState = TaskUtils.getGoalState(podInstance, taskInfo.getName());
@@ -233,54 +232,6 @@
             throw new IllegalArgumentException(String.format(
                     "Unsupported goal state for task %s: %s", taskInfo.getName(), goalState));
         }
-=======
-    boolean hasPermanentlyFailed = FailureUtils.isPermanentlyFailed(taskInfo);
-
-    String bitsLog = String.format("onTarget=%s reachedGoal=%s permanentlyFailed=%s",
-        isOnTarget, hasReachedGoal, hasPermanentlyFailed);
-    if ((isOnTarget && hasReachedGoal) || hasPermanentlyFailed) {
-      LOGGER.info("Deployment of task '{}' is COMPLETE: {}", taskInfo.getName(), bitsLog);
-      return Status.COMPLETE;
-    } else {
-      LOGGER.info("Deployment of task '{}' is PENDING: {}", taskInfo.getName(), bitsLog);
-      return Status.PENDING;
-    }
-
-  }
-
-  @VisibleForTesting
-  protected boolean hasReachedGoalState(
-      Protos.TaskInfo taskInfo,
-      GoalState goalState)
-      throws TaskException
-  {
-    Optional<Protos.TaskStatus> status = stateStore.fetchStatus(taskInfo.getName());
-    if (!status.isPresent()) {
-      return false;
-    }
-
-    if (goalState.equals(GoalState.RUNNING)) {
-      switch (status.get().getState()) {
-        case TASK_RUNNING:
-
-          return new TaskLabelReader(taskInfo).isReadinessCheckSucceeded(status.get());
-
-        default:
-          return false;
-      }
-    } else if (goalState.equals(GoalState.ONCE) ||
-        goalState.equals(GoalState.FINISH) ||
-        goalState.equals(GoalState.FINISHED))
-    {
-      switch (status.get().getState()) {
-        case TASK_FINISHED:
-          return true;
-        default:
-          return false;
-      }
-    } else {
-      throw new TaskException("Unexpected goal state encountered: " + goalState);
->>>>>>> 240adfd2
     }
   }
 }