package com.mesosphere.sdk.specification;

<<<<<<< HEAD
import com.mesosphere.sdk.curator.CuratorLocker;
=======
import com.google.protobuf.TextFormat;
import com.mesosphere.sdk.config.ConfigStore;
import com.mesosphere.sdk.curator.CuratorStateStore;
import com.mesosphere.sdk.curator.CuratorUtils;
>>>>>>> 65ff69ed
import com.mesosphere.sdk.dcos.DcosCertInstaller;
import com.mesosphere.sdk.scheduler.*;
import com.mesosphere.sdk.scheduler.plan.Plan;
import com.mesosphere.sdk.scheduler.uninstall.UninstallScheduler;
import com.mesosphere.sdk.specification.yaml.RawServiceSpec;
import com.mesosphere.sdk.specification.yaml.YAMLServiceSpecFactory;
import com.mesosphere.sdk.state.StateStore;
import com.mesosphere.sdk.state.StateStoreUtils;
import org.apache.commons.lang3.StringUtils;
import org.apache.mesos.Protos;
import org.apache.mesos.Scheduler;
import org.slf4j.Logger;
import org.slf4j.LoggerFactory;

import java.io.File;
<<<<<<< HEAD
import java.util.*;
=======
import java.util.Collection;
import java.util.Optional;
import java.util.concurrent.TimeUnit;
>>>>>>> 65ff69ed

/**
 * This class is a default implementation of the Service interface.  It serves mainly as an example
 * with hard-coded values for "user", and "master-uri", and failover timeouts.  More sophisticated
 * services may want to implement the Service interface directly.
 * <p>
 * Customizing the runtime user for individual tasks may be accomplished by customizing the 'user'
 * field on CommandInfo returned by {@link TaskSpec#getCommand()}.
 */
public class DefaultService implements Service {
    protected static final int TWO_WEEK_SEC = 2 * 7 * 24 * 60 * 60;
    protected static final String USER = "root";
    protected static final Logger LOGGER = LoggerFactory.getLogger(DefaultService.class);

    private Scheduler scheduler;
    private ServiceSpec serviceSpec;
    private StateStore stateStore;
    private SchedulerFlags schedulerFlags;

    public DefaultService() {
        //No initialization needed
    }

    public DefaultService(String yamlSpecification, SchedulerFlags schedulerFlags) throws Exception {
        this(YAMLServiceSpecFactory.generateRawSpecFromYAML(yamlSpecification), schedulerFlags);
    }

    public DefaultService(File pathToYamlSpecification, SchedulerFlags schedulerFlags) throws Exception {
        this(YAMLServiceSpecFactory.generateRawSpecFromYAML(pathToYamlSpecification), schedulerFlags);
    }

    public DefaultService(RawServiceSpec rawServiceSpec, SchedulerFlags schedulerFlags) throws Exception {
        this(DefaultScheduler.newBuilder(
                YAMLServiceSpecFactory.generateServiceSpec(rawServiceSpec, schedulerFlags), schedulerFlags)
                .setPlansFrom(rawServiceSpec));
    }

    public DefaultService(
            ServiceSpec serviceSpecification,
            SchedulerFlags schedulerFlags,
            Collection<Plan> plans) throws Exception {
        this(DefaultScheduler.newBuilder(serviceSpecification, schedulerFlags)
                .setPlans(plans));
    }

    public DefaultService(DefaultScheduler.Builder schedulerBuilder) throws Exception {
        initService(schedulerBuilder);
    }

    protected void initService(DefaultScheduler.Builder schedulerBuilder) throws Exception {
        this.serviceSpec = schedulerBuilder.getServiceSpec();
        this.schedulerFlags = schedulerBuilder.getSchedulerFlags();

        try {
            // Use a single stateStore for either scheduler as the StateStoreCache
            // requires a single instance of StateStore.
            this.stateStore = schedulerBuilder.getStateStore();
            if (schedulerBuilder.getSchedulerFlags().isUninstallEnabled()) {
                if (!StateStoreUtils.isUninstalling(stateStore)) {
                    LOGGER.info("Service has been told to uninstall. Marking this in the persistent state store. " +
                            "Uninstall cannot be canceled once enabled.");
                    StateStoreUtils.setUninstalling(stateStore, true);
                }

                ConfigStore<ServiceSpec> configStore = DefaultScheduler.createConfigStore(serviceSpec);
                LOGGER.info("Launching UninstallScheduler...");
                this.scheduler = new UninstallScheduler(
                        schedulerBuilder.getServiceSpec().getApiPort(),
                        schedulerBuilder.getSchedulerFlags().getApiServerInitTimeout(),
                        stateStore,
                        configStore);
            } else {
                if (StateStoreUtils.isUninstalling(stateStore)) {
                    LOGGER.error("Service has been previously told to uninstall, this cannot be reversed. " +
                            "Reenable the uninstall flag to complete the process.");
                    SchedulerUtils.hardExit(SchedulerErrorCode.SCHEDULER_ALREADY_UNINSTALLING);
                }
                this.scheduler = schedulerBuilder.build();
            }
        } catch (Throwable e) {
            LOGGER.error("Failed to build scheduler.", e);
            SchedulerUtils.hardExit(SchedulerErrorCode.SCHEDULER_BUILD_FAILED);
        }
    }

    @Override
    public void run() {
        // Install the certs from "$MESOS_SANDBOX/.ssl" (if present) inside the JRE being used to run the scheduler.
        DcosCertInstaller.installCertificate(schedulerFlags.getJavaHome());

<<<<<<< HEAD
        CuratorLocker locker = new CuratorLocker(schedulerBuilder.getServiceSpec());
        locker.lock();
        try {
            register();
        } finally {
            locker.unlock();
=======
        CuratorFramework curatorClient = CuratorFrameworkFactory.newClient(
                serviceSpec.getZookeeperConnection(), CuratorUtils.getDefaultRetry());
        curatorClient.start();

        InterProcessMutex curatorMutex = lock(curatorClient, serviceSpec.getName(), LOCK_ATTEMPTS);
        try {
            register();
        } finally {
            unlock(curatorMutex);
            curatorClient.close();
        }
    }

    /**
     * Gets an exclusive lock on service-specific ZK node to ensure two schedulers aren't running simultaneously for the
     * same service.
     */
    protected static InterProcessMutex lock(CuratorFramework curatorClient, String serviceName, int lockAttempts) {
        String lockPath = CuratorUtils.join(
                CuratorUtils.toServiceRootPath(serviceName), CuratorStateStore.LOCK_PATH_NAME);
        InterProcessMutex curatorMutex = new InterProcessMutex(curatorClient, lockPath);

        LOGGER.info("Acquiring ZK lock on {}...", lockPath);
        String format = "Failed to acquire ZK lock on %s. " +
                "Duplicate service named '%s', or recently restarted instance of '%s'?";
        final String failureLogMsg = String.format(format, lockPath, serviceName, serviceName);
        try {
            for (int i = 0; i < lockAttempts; ++i) {
                if (curatorMutex.acquire(10, TimeUnit.SECONDS)) {
                    return curatorMutex;
                }
                LOGGER.error("{}/{} {} Retrying lock...", i + 1, lockAttempts, failureLogMsg);
            }
            LOGGER.error(failureLogMsg + " Restarting scheduler process to try again.");
            SchedulerUtils.hardExit(SchedulerErrorCode.LOCK_UNAVAILABLE);
        } catch (Exception ex) {
            LOGGER.error(String.format("Error acquiring ZK lock on path: %s", lockPath), ex);
            SchedulerUtils.hardExit(SchedulerErrorCode.LOCK_UNAVAILABLE);
        }
        return null; // not reachable, only here for a happy java
    }

    /**
     * Releases the lock previously obtained by {@link #lock(CuratorFramework, String)}.
     */
    protected static void unlock(InterProcessMutex curatorMutex) {
        try {
            curatorMutex.release();
        } catch (Exception ex) {
            LOGGER.error("Error releasing ZK lock.", ex);
>>>>>>> 65ff69ed
        }
    }

    /**
     * Creates and registers the service with Mesos, while starting a Jetty HTTP API service on the {@code apiPort}.
     */
    @Override
    public void register() {
        Protos.FrameworkInfo frameworkInfo = getFrameworkInfo(serviceSpec, stateStore);
        LOGGER.info("Registering framework: {}", TextFormat.shortDebugString(frameworkInfo));
        String zkUri = String.format("zk://%s/mesos", serviceSpec.getZookeeperConnection());
        Protos.Status status = new SchedulerDriverFactory().create(scheduler, frameworkInfo, zkUri, schedulerFlags).
                run();
        // TODO(nickbp): Exit scheduler process here?
        LOGGER.error("Scheduler driver exited with status: {}", status);
    }

    protected ServiceSpec getServiceSpec() {
        return this.serviceSpec;
    }

    public static Boolean serviceSpecRequestsGpuResources(ServiceSpec serviceSpec) {
        Collection<PodSpec> pods = serviceSpec.getPods();
        for (PodSpec pod : pods) {
            for (TaskSpec taskSpec : pod.getTasks()) {
                for (ResourceSpec resourceSpec : taskSpec.getResourceSet().getResources()) {
                    if (resourceSpec.getName().equals("gpus") && resourceSpec.getValue().getScalar().getValue() >= 1) {
                        return true;
                    }
                }
            }
        }
        return false;
    }

    private Protos.FrameworkInfo getFrameworkInfo(ServiceSpec serviceSpec, StateStore stateStore) {
        return getFrameworkInfo(serviceSpec, stateStore, USER, TWO_WEEK_SEC);
    }

    protected Protos.FrameworkInfo getFrameworkInfo(
            ServiceSpec serviceSpec,
            StateStore stateStore,
            String userString,
            int failoverTimeoutSec) {
        final String serviceName = serviceSpec.getName();

        Protos.FrameworkInfo.Builder fwkInfoBuilder = Protos.FrameworkInfo.newBuilder()
                .setName(serviceName)
                .setFailoverTimeout(failoverTimeoutSec)
                .setUser(userString)
                .setCheckpoint(true);

        // Use provided role if specified, otherwise default to "<svcname>-role".
        //TODO(nickbp): Use fwkInfoBuilder.addRoles(role) AND fwkInfoBuilder.addCapabilities(MULTI_ROLE)
        if (StringUtils.isEmpty(serviceSpec.getRole())) {
            fwkInfoBuilder.setRole(SchedulerUtils.nameToRole(serviceName));
        } else {
            fwkInfoBuilder.setRole(serviceSpec.getRole());
        }

        // Use provided principal if specified, otherwise default to "<svcname>-principal".
        if (StringUtils.isEmpty(serviceSpec.getPrincipal())) {
            fwkInfoBuilder.setPrincipal(SchedulerUtils.nameToPrincipal(serviceName));
        } else {
            fwkInfoBuilder.setPrincipal(serviceSpec.getPrincipal());
        }

        if (!StringUtils.isEmpty(serviceSpec.getWebUrl())) {
            fwkInfoBuilder.setWebuiUrl(serviceSpec.getWebUrl());
        }

        // The framework ID is not available when we're being started for the first time.
        Optional<Protos.FrameworkID> optionalFrameworkId = stateStore.fetchFrameworkId();
        optionalFrameworkId.ifPresent(fwkInfoBuilder::setId);

        if (!StringUtils.isEmpty(serviceSpec.getWebUrl())) {
            fwkInfoBuilder.setWebuiUrl(serviceSpec.getWebUrl());
        }

        if (serviceSpecRequestsGpuResources(serviceSpec)) {
            fwkInfoBuilder.addCapabilities(Protos.FrameworkInfo.Capability.newBuilder()
                    .setType(Protos.FrameworkInfo.Capability.Type.GPU_RESOURCES));
        }

        return fwkInfoBuilder.build();
    }
}<|MERGE_RESOLUTION|>--- conflicted
+++ resolved
@@ -1,13 +1,7 @@
 package com.mesosphere.sdk.specification;
 
-<<<<<<< HEAD
+import com.google.protobuf.TextFormat;
 import com.mesosphere.sdk.curator.CuratorLocker;
-=======
-import com.google.protobuf.TextFormat;
-import com.mesosphere.sdk.config.ConfigStore;
-import com.mesosphere.sdk.curator.CuratorStateStore;
-import com.mesosphere.sdk.curator.CuratorUtils;
->>>>>>> 65ff69ed
 import com.mesosphere.sdk.dcos.DcosCertInstaller;
 import com.mesosphere.sdk.scheduler.*;
 import com.mesosphere.sdk.scheduler.plan.Plan;
@@ -23,13 +17,8 @@
 import org.slf4j.LoggerFactory;
 
 import java.io.File;
-<<<<<<< HEAD
-import java.util.*;
-=======
 import java.util.Collection;
 import java.util.Optional;
-import java.util.concurrent.TimeUnit;
->>>>>>> 65ff69ed
 
 /**
  * This class is a default implementation of the Service interface.  It serves mainly as an example
@@ -94,13 +83,12 @@
                     StateStoreUtils.setUninstalling(stateStore, true);
                 }
 
-                ConfigStore<ServiceSpec> configStore = DefaultScheduler.createConfigStore(serviceSpec);
                 LOGGER.info("Launching UninstallScheduler...");
                 this.scheduler = new UninstallScheduler(
                         schedulerBuilder.getServiceSpec().getApiPort(),
                         schedulerBuilder.getSchedulerFlags().getApiServerInitTimeout(),
                         stateStore,
-                        configStore);
+                        schedulerBuilder.getConfigStore());
             } else {
                 if (StateStoreUtils.isUninstalling(stateStore)) {
                     LOGGER.error("Service has been previously told to uninstall, this cannot be reversed. " +
@@ -120,65 +108,12 @@
         // Install the certs from "$MESOS_SANDBOX/.ssl" (if present) inside the JRE being used to run the scheduler.
         DcosCertInstaller.installCertificate(schedulerFlags.getJavaHome());
 
-<<<<<<< HEAD
-        CuratorLocker locker = new CuratorLocker(schedulerBuilder.getServiceSpec());
+        CuratorLocker locker = new CuratorLocker(serviceSpec);
         locker.lock();
         try {
             register();
         } finally {
             locker.unlock();
-=======
-        CuratorFramework curatorClient = CuratorFrameworkFactory.newClient(
-                serviceSpec.getZookeeperConnection(), CuratorUtils.getDefaultRetry());
-        curatorClient.start();
-
-        InterProcessMutex curatorMutex = lock(curatorClient, serviceSpec.getName(), LOCK_ATTEMPTS);
-        try {
-            register();
-        } finally {
-            unlock(curatorMutex);
-            curatorClient.close();
-        }
-    }
-
-    /**
-     * Gets an exclusive lock on service-specific ZK node to ensure two schedulers aren't running simultaneously for the
-     * same service.
-     */
-    protected static InterProcessMutex lock(CuratorFramework curatorClient, String serviceName, int lockAttempts) {
-        String lockPath = CuratorUtils.join(
-                CuratorUtils.toServiceRootPath(serviceName), CuratorStateStore.LOCK_PATH_NAME);
-        InterProcessMutex curatorMutex = new InterProcessMutex(curatorClient, lockPath);
-
-        LOGGER.info("Acquiring ZK lock on {}...", lockPath);
-        String format = "Failed to acquire ZK lock on %s. " +
-                "Duplicate service named '%s', or recently restarted instance of '%s'?";
-        final String failureLogMsg = String.format(format, lockPath, serviceName, serviceName);
-        try {
-            for (int i = 0; i < lockAttempts; ++i) {
-                if (curatorMutex.acquire(10, TimeUnit.SECONDS)) {
-                    return curatorMutex;
-                }
-                LOGGER.error("{}/{} {} Retrying lock...", i + 1, lockAttempts, failureLogMsg);
-            }
-            LOGGER.error(failureLogMsg + " Restarting scheduler process to try again.");
-            SchedulerUtils.hardExit(SchedulerErrorCode.LOCK_UNAVAILABLE);
-        } catch (Exception ex) {
-            LOGGER.error(String.format("Error acquiring ZK lock on path: %s", lockPath), ex);
-            SchedulerUtils.hardExit(SchedulerErrorCode.LOCK_UNAVAILABLE);
-        }
-        return null; // not reachable, only here for a happy java
-    }
-
-    /**
-     * Releases the lock previously obtained by {@link #lock(CuratorFramework, String)}.
-     */
-    protected static void unlock(InterProcessMutex curatorMutex) {
-        try {
-            curatorMutex.release();
-        } catch (Exception ex) {
-            LOGGER.error("Error releasing ZK lock.", ex);
->>>>>>> 65ff69ed
         }
     }
 
@@ -190,8 +125,9 @@
         Protos.FrameworkInfo frameworkInfo = getFrameworkInfo(serviceSpec, stateStore);
         LOGGER.info("Registering framework: {}", TextFormat.shortDebugString(frameworkInfo));
         String zkUri = String.format("zk://%s/mesos", serviceSpec.getZookeeperConnection());
-        Protos.Status status = new SchedulerDriverFactory().create(scheduler, frameworkInfo, zkUri, schedulerFlags).
-                run();
+        Protos.Status status = new SchedulerDriverFactory()
+                .create(scheduler, frameworkInfo, zkUri, schedulerFlags)
+                .run();
         // TODO(nickbp): Exit scheduler process here?
         LOGGER.error("Scheduler driver exited with status: {}", status);
     }
