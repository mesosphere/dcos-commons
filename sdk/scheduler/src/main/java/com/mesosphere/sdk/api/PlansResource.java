package com.mesosphere.sdk.api;

import com.mesosphere.sdk.api.types.PlanInfo;
import com.mesosphere.sdk.api.types.PrettyJsonResource;
import com.mesosphere.sdk.offer.evaluate.placement.RegexMatcher;
import com.mesosphere.sdk.offer.evaluate.placement.StringMatcher;
import com.mesosphere.sdk.scheduler.plan.*;
import org.json.JSONArray;
import org.json.JSONObject;
import org.slf4j.Logger;
import org.slf4j.LoggerFactory;

import javax.ws.rs.*;
import javax.ws.rs.core.MediaType;
import javax.ws.rs.core.Response;
import java.util.*;
import java.util.stream.Collectors;

import static com.mesosphere.sdk.api.ResponseUtils.*;

/**
 * API for management of Plan(s).
 */
@Path("/v1")
public class PlansResource extends PrettyJsonResource {

    static final Response ELEMENT_NOT_FOUND_RESPONSE = plainResponse("Element not found", Response.Status.NOT_FOUND);
    private static final StringMatcher ENVVAR_MATCHER = RegexMatcher.create("[A-Za-z_][A-Za-z0-9_]*");

    private final Logger logger = LoggerFactory.getLogger(getClass());
    private final Collection<PlanManager> planManagers;

    public PlansResource(final PlanCoordinator planCoordinator) {
        this.planManagers = planCoordinator.getPlanManagers();
    }

    public PlansResource(Collection<PlanManager> planManagers) {
        this.planManagers = planManagers;
    }

    /**
     * Returns list of all configured plans.
     */
    @GET
    @Path("/plans")
    public Response listPlans() {
        return jsonOkResponse(new JSONArray(getPlanNames()));
    }

    /**
     * Returns a full list of the {@link Plan}'s contents (incl all {@link Phase}s/{@link Step}s).
     */
    @GET
    @Path("/plans/{planName}")
    public Response getPlanInfo(@PathParam("planName") String planName) {
        final Optional<PlanManager> planManagerOptional = getPlanManager(planName);
        if (planManagerOptional.isPresent()) {
            Plan plan = planManagerOptional.get().getPlan();
            return jsonResponseBean(
                    PlanInfo.forPlan(plan),
                    plan.isComplete() ? Response.Status.OK : Response.Status.ACCEPTED);
        } else {
            return ELEMENT_NOT_FOUND_RESPONSE;
        }
    }

    /**
     * Idempotently starts a plan.  If a plan is complete, it restarts the plan.  If it is interrupted, in makes the
     * plan proceed.  If a plan is already in progress, it has no effect.
     */
    @POST
    @Path("/plans/{planName}/start")
    @Consumes(MediaType.APPLICATION_JSON)
    public Response startPlan(@PathParam("planName") String planName, Map<String, String> parameters) {
        try {
            validate(parameters);
        } catch (ValidationException e) {
            return invalidParameterResponse(e.getMessage());
        }

        final Optional<PlanManager> planManagerOptional = getPlanManager(planName);
        if (planManagerOptional.isPresent()) {
            Plan plan = planManagerOptional.get().getPlan();
            plan.updateParameters(parameters);
            if (plan.isComplete()) {
                plan.restart();
            }

            plan.proceed();
            return jsonOkResponse(getCommandResult("start"));
        } else {
            return ELEMENT_NOT_FOUND_RESPONSE;
        }
    }

    /**
     * Idempotently stops a plan.  If a plan is in progress, it is interrupted and the plan is reset such that all
     * elements are pending.  If a plan is already stopped, it has no effect.
     */
    @POST
    @Path("/plans/{planName}/stop")
    public Response stopPlan(@PathParam("planName") String planName) {
        final Optional<PlanManager> planManagerOptional = getPlanManager(planName);
        if (planManagerOptional.isPresent()) {
            Plan plan = planManagerOptional.get().getPlan();
            plan.interrupt();
            plan.restart();
            return jsonOkResponse(getCommandResult("stop"));
        } else {
            return ELEMENT_NOT_FOUND_RESPONSE;
        }
    }

    @POST
    @Path("/plans/{planName}/continue")
    public Response continueCommand(
            @PathParam("planName") String planName,
            @QueryParam("phase") String phase) {
        final Optional<PlanManager> planManagerOptional = getPlanManager(planName);
        if (!planManagerOptional.isPresent()) {
            return ELEMENT_NOT_FOUND_RESPONSE;
        }

        if (phase != null) {
            List<Phase> phases = getPhases(planManagerOptional.get(), phase);
            if (phases.isEmpty()) {
                return ELEMENT_NOT_FOUND_RESPONSE;
            }

            phases.forEach(ParentElement::proceed);
        } else {
            planManagerOptional.get().getPlan().proceed();
        }

        return jsonOkResponse(getCommandResult("continue"));
    }

    @POST
    @Path("/plans/{planName}/interrupt")
    public Response interruptCommand(
            @PathParam("planName") String planName,
            @QueryParam("phase") String phase) {
        final Optional<PlanManager> planManagerOptional = getPlanManager(planName);
        if (!planManagerOptional.isPresent()) {
            return ELEMENT_NOT_FOUND_RESPONSE;
        }

        if (phase != null) {
            List<Phase> phases = getPhases(planManagerOptional.get(), phase);
            if (phases.isEmpty()) {
                return ELEMENT_NOT_FOUND_RESPONSE;
            }

            phases.forEach(p -> p.getStrategy().interrupt());
        } else {
            planManagerOptional.get().getPlan().interrupt();
        }

        return jsonOkResponse(getCommandResult("interrupt"));
    }

    @POST
    @Path("/plans/{planName}/forceComplete")
    public Response forceCompleteCommand(
            @PathParam("planName") String planName,
            @QueryParam("phase") String phase,
            @QueryParam("step") String step) {
        final Optional<PlanManager> planManagerOptional = getPlanManager(planName);
        if (!planManagerOptional.isPresent()) {
            return ELEMENT_NOT_FOUND_RESPONSE;
        }

        Optional<Step> stepOptional = getStep(getPhases(planManagerOptional.get(), phase), step);
        if (!stepOptional.isPresent()) {
            return ELEMENT_NOT_FOUND_RESPONSE;
        }

        stepOptional.get().forceComplete();

        return jsonOkResponse(getCommandResult("forceComplete"));
    }

    @POST
    @Path("/plans/{planName}/restart")
    public Response restartCommand(
            @PathParam("planName") String planName,
            @QueryParam("phase") String phase,
            @QueryParam("step") String step) {
        final Optional<PlanManager> planManagerOptional = getPlanManager(planName);
        if (!planManagerOptional.isPresent()) {
            return ELEMENT_NOT_FOUND_RESPONSE;
        }

        if (phase == null && step == null) {
            Plan plan = planManagerOptional.get().getPlan();
            plan.restart();
            plan.proceed();
            return jsonOkResponse(getCommandResult("restart"));
        }

        if (phase != null && step == null) {
<<<<<<< HEAD
            getPhases(planManagerOptional.get(), phase).forEach(phz -> phz.restart());
            getPhases(planManagerOptional.get(), phase).forEach(phz -> phz.proceed());
=======
            List<Phase> phases = getPhases(planManagerOptional.get(), phase);
            if (phases.isEmpty()) {
                return ELEMENT_NOT_FOUND_RESPONSE;
            }

            phases.forEach(phz -> phz.restart());
            phases.forEach(phz -> phz.proceed());
>>>>>>> dec3380e
            return jsonOkResponse(getCommandResult("restart"));
        }

        if (phase != null && step != null) {
            Optional<Step> stepOptional = getStep(getPhases(planManagerOptional.get(), phase), step);
            if (!stepOptional.isPresent()) {
                return ELEMENT_NOT_FOUND_RESPONSE;
            }
            stepOptional.get().restart();
            stepOptional.get().proceed();
            return jsonOkResponse(getCommandResult("restart"));
        }

        return Response.status(Response.Status.BAD_REQUEST).build();
    }

    @GET
    @Deprecated
    @Path("/plan")
    public Response getFullInfo() {
        return getPlanInfo("deploy");
    }

    @POST
    @Deprecated
    @Path("/plan/continue")
    public Response continueCommand() {
        return continueCommand("deploy", null);
    }

    @POST
    @Deprecated
    @Path("/plan/interrupt")
    public Response interruptCommand() {
        return interruptCommand("deploy", null);
    }

    @POST
    @Deprecated
    @Path("/plan/forceComplete")
    public Response forceCompleteCommand(
            @QueryParam("phase") String phaseId,
            @QueryParam("step") String stepId) {
        return forceCompleteCommand("deploy", phaseId, stepId);
    }

    @POST
    @Deprecated
    @Path("/plan/restart")
    public Response restartCommand(
            @QueryParam("phase") String phaseId,
            @QueryParam("step") String stepId) {
        return restartCommand("deploy", phaseId, stepId);
    }

    private static List<Phase> getPhases(PlanManager manager, String phaseIdOrName) {
        try {
            UUID phaseId = UUID.fromString(phaseIdOrName);
            return manager.getPlan().getChildren().stream()
                    .filter(phase -> phase.getId().equals(phaseId))
                    .collect(Collectors.toList());
        } catch (IllegalArgumentException e) {
            // couldn't parse as UUID: fall back to treating phase identifier as a name
            return manager.getPlan().getChildren().stream()
                    .filter(phase -> phase.getName().equals(phaseIdOrName))
                    .collect(Collectors.toList());
        }
    }

    private Optional<Step> getStep(List<Phase> phases, String stepIdOrName) {
        List<Step> steps;
        try {
            UUID stepId = UUID.fromString(stepIdOrName);
            steps = phases.stream().map(ParentElement::getChildren)
                    .flatMap(List::stream)
                    .filter(step -> step.getId().equals(stepId))
                    .collect(Collectors.toList());
        } catch (IllegalArgumentException e) {
            // couldn't parse as UUID: fall back to treating step identifier as a name
            steps = phases.stream().map(ParentElement::getChildren)
                    .flatMap(List::stream)
                    .filter(step -> step.getName().equals(stepIdOrName))
                    .collect(Collectors.toList());
        }
        if (steps.size() == 1) {
            return Optional.of(steps.get(0));
        } else {
            logger.error("Expected 1 step '{}' across {} phases, got: {}", stepIdOrName, phases.size(), steps);
            return Optional.empty();
        }
    }

    private List<String> getPlanNames() {
        return planManagers.stream()
                .map(planManager -> planManager.getPlan().getName())
                .collect(Collectors.toList());
    }

    private Optional<PlanManager> getPlanManager(String planName) {
        return planManagers.stream()
                .filter(planManager -> planManager.getPlan().getName().equals(planName))
                .findFirst();
    }

    private static Response invalidParameterResponse(String message) {
        return plainResponse(
                String.format("Couldn't parse parameters: %s", message),
                Response.Status.BAD_REQUEST);
    }

    private static void validate(Map<String, String> parameters) throws ValidationException {
        for (Map.Entry<String, String> entry : parameters.entrySet()) {
            if (!ENVVAR_MATCHER.matches(entry.getKey())) {
                throw new ValidationException(
                        String.format("%s is not a valid environment variable name", entry.getKey()));
            }
        }
    }

    private static class ValidationException extends Exception {
        public ValidationException(String message) {
            super(message);
        }
    }

    private static JSONObject getCommandResult(String command) {
        return new JSONObject(Collections.singletonMap(
                "message",
                String.format("Received cmd: %s", command)));
    }
}<|MERGE_RESOLUTION|>--- conflicted
+++ resolved
@@ -199,10 +199,6 @@
         }
 
         if (phase != null && step == null) {
-<<<<<<< HEAD
-            getPhases(planManagerOptional.get(), phase).forEach(phz -> phz.restart());
-            getPhases(planManagerOptional.get(), phase).forEach(phz -> phz.proceed());
-=======
             List<Phase> phases = getPhases(planManagerOptional.get(), phase);
             if (phases.isEmpty()) {
                 return ELEMENT_NOT_FOUND_RESPONSE;
@@ -210,7 +206,6 @@
 
             phases.forEach(phz -> phz.restart());
             phases.forEach(phz -> phz.proceed());
->>>>>>> dec3380e
             return jsonOkResponse(getCommandResult("restart"));
         }
 
