--- conflicted
+++ resolved
@@ -178,79 +178,6 @@
     return "".join(random.choice(string.ascii_lowercase + string.digits) for _ in range(length))
 
 
-<<<<<<< HEAD
-# Pretty much https://github.com/pytoolz/toolz/blob/a8cd0adb5f12ec5b9541d6c2ef5a23072e1b11a3/toolz/dicttoolz.py#L279
-def get_in(keys, coll, default=None):
-    """ Reaches into nested associative data structures. Returns the value for path ``keys``.
-
-    If the path doesn't exist returns ``default``.
-
-    >>> transaction = {'name': 'Alice',
-    ...                'purchase': {'items': ['Apple', 'Orange'],
-    ...                             'costs': [0.50, 1.25]},
-    ...                'credit card': '5555-1234-1234-1234'}
-    >>> get_in(['purchase', 'items', 0], transaction)
-    'Apple'
-    >>> get_in(['name'], transaction)
-    'Alice'
-    >>> get_in(['purchase', 'total'], transaction)
-    >>> get_in(['purchase', 'items', 'apple'], transaction)
-    >>> get_in(['purchase', 'items', 10], transaction)
-    >>> get_in(['purchase', 'total'], transaction, 0)
-    0
-    """
-    try:
-        return functools.reduce(operator.getitem, keys, coll)
-    except (KeyError, IndexError, TypeError):
-        return default
-
-
-# https://github.com/pytoolz/toolz/blob/2bd9139d0d0e17d3426cb467b5f58b1fb6d8a439/toolz/itertoolz.py#L791
-def getter(index):
-    if isinstance(index, list):
-        if len(index) == 1:
-            index = index[0]
-            return lambda x: (x[index],)
-        elif index:
-            return operator.itemgetter(*index)
-        else:
-            return lambda x: ()
-    else:
-        return operator.itemgetter(index)
-
-
-# https://github.com/pytoolz/toolz/blob/2bd9139d0d0e17d3426cb467b5f58b1fb6d8a439/toolz/itertoolz.py#L66
-def groupby(key, seq):
-    """ Group a collection by a key function
-    >>> names = ['Alice', 'Bob', 'Charlie', 'Dan', 'Edith', 'Frank']
-    >>> groupby(len, names)  # doctest: +SKIP
-    {3: ['Bob', 'Dan'], 5: ['Alice', 'Edith', 'Frank'], 7: ['Charlie']}
-    >>> iseven = lambda x: x % 2 == 0
-    >>> groupby(iseven, [1, 2, 3, 4, 5, 6, 7, 8])  # doctest: +SKIP
-    {False: [1, 3, 5, 7], True: [2, 4, 6, 8]}
-    Non-callable keys imply grouping on a member.
-    >>> groupby('gender', [{'name': 'Alice', 'gender': 'F'},
-    ...                    {'name': 'Bob', 'gender': 'M'},
-    ...                    {'name': 'Charlie', 'gender': 'M'}]) # doctest:+SKIP
-    {'F': [{'gender': 'F', 'name': 'Alice'}],
-     'M': [{'gender': 'M', 'name': 'Bob'},
-           {'gender': 'M', 'name': 'Charlie'}]}
-    See Also:
-        countby
-    """
-    if not callable(key):
-        key = getter(key)
-    d = collections.defaultdict(lambda: [].append)
-    for item in seq:
-        d[key(item)](item)
-    rv = {}
-    for k, v in d.items():
-        rv[k] = v.__self__
-    return rv
-
-
-=======
->>>>>>> 2a13af8e
 def merge_dictionaries(dict1, dict2):
     if not isinstance(dict2, dict):
         return dict1
