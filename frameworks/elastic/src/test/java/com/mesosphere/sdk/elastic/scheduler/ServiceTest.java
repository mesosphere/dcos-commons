package com.mesosphere.sdk.elastic.scheduler;

import com.mesosphere.sdk.config.validate.ConfigValidator;
import com.mesosphere.sdk.specification.ServiceSpec;
import com.mesosphere.sdk.testing.*;
import org.junit.Test;

public class ServiceTest {
    private static final String HOST_RULE = "[[\"@hostname\", \"UNIQUE\"]]";
    private static final String MAX_PER_ZONE_RULE = "[[\"@zone\", \"MAX_PER\", \"3\"]]";
    private static final String GROUP_BY_ZONE_RULE = "[[\"@zone\", \"GROUP_BY\", \"3\"]]";
    private static final ConfigValidator<ServiceSpec> validator = new ElasticZoneValidator();

    @Test
    public void testSpec() throws Exception {
        getDefaultRunner().run();
    }

    @Test
    public void rejectRackEnablement() throws Exception {
        ConfigValidatorUtils.rejectRackEnablement(validator, getDefaultRunner(), "MASTER_NODE_PLACEMENT");
        ConfigValidatorUtils.rejectRackEnablement(validator, getDefaultRunner(), "DATA_NODE_PLACEMENT");
        ConfigValidatorUtils.rejectRackEnablement(validator, getDefaultRunner(), "INGEST_NODE_PLACEMENT");
        ConfigValidatorUtils.rejectRackEnablement(validator, getDefaultRunner(), "COORDINATOR_NODE_PLACEMENT");
    }

    @Test
    public void rejectRackDisablement() throws Exception {
        ConfigValidatorUtils.rejectRackDisablement(validator, getDefaultRunner(), "MASTER_NODE_PLACEMENT");
        ConfigValidatorUtils.rejectRackDisablement(validator, getDefaultRunner(), "DATA_NODE_PLACEMENT");
        ConfigValidatorUtils.rejectRackDisablement(validator, getDefaultRunner(), "INGEST_NODE_PLACEMENT");
        ConfigValidatorUtils.rejectRackDisablement(validator, getDefaultRunner(), "COORDINATOR_NODE_PLACEMENT");
    }

    @Test
    public void allowRackChanges() throws Exception {
        ConfigValidatorUtils.allowRackChanges(validator, getDefaultRunner(), "MASTER_NODE_PLACEMENT");
        ConfigValidatorUtils.allowRackChanges(validator, getDefaultRunner(), "DATA_NODE_PLACEMENT");
        ConfigValidatorUtils.allowRackChanges(validator, getDefaultRunner(), "INGEST_NODE_PLACEMENT");
        ConfigValidatorUtils.allowRackChanges(validator, getDefaultRunner(), "COORDINATOR_NODE_PLACEMENT");
    }

    private ServiceTestRunner getDefaultRunner() {
        // `CLUSTER_NAME` and `CUSTOM_YAML_BLOCK` are set in our Main.java.
        // `ZONE` is set during offer evaluation.
<<<<<<< HEAD
        // `elastic-version`, `elastic-statsd-version` and `support-diagnostics-version` would normally be provided via
        // elastic's build.sh/versions.sh.
        new ServiceTestRunner()
                .setPodEnv("master", "CLUSTER_NAME", "cluster-foo", "CUSTOM_YAML_BLOCK", "some.thing=true",
                           "ZONE", "us-east-1a")
                .setPodEnv("data", "CLUSTER_NAME", "cluster-foo", "CUSTOM_YAML_BLOCK", "some.thing=true",
                           "ZONE", "us-east-1a")
                .setPodEnv("ingest", "CLUSTER_NAME", "cluster-foo", "CUSTOM_YAML_BLOCK", "some.thing=true",
                           "ZONE", "us-east-1a")
                .setPodEnv("coordinator", "CLUSTER_NAME", "cluster-foo", "CUSTOM_YAML_BLOCK", "some.thing=true",
                           "ZONE", "us-east-1a")
                .setBuildTemplateParams("elastic-version", "1.2.3",
                                        "elastic-statsd-version", "1.2.3",
                                        "support-diagnostics-version", "4.5.6")
                .run();
=======
        // `elastic-version` and `support-diagnostics-version` would normally be provided via elastic's
        // build.sh/versions.sh.
        return new ServiceTestRunner()
                .setPodEnv(
                        "master", "CLUSTER_NAME",
                        "cluster-foo", "CUSTOM_YAML_BLOCK",
                        "some.thing=true",
                        "ZONE", "us-east-1a")
                .setPodEnv(
                        "data", "CLUSTER_NAME",
                        "cluster-foo", "CUSTOM_YAML_BLOCK",
                        "some.thing=true",
                        "ZONE", "us-east-1a")
                .setPodEnv(
                        "ingest", "CLUSTER_NAME",
                        "cluster-foo", "CUSTOM_YAML_BLOCK",
                        "some.thing=true",
                        "ZONE", "us-east-1a")
                .setPodEnv(
                        "coordinator", "CLUSTER_NAME",
                        "cluster-foo", "CUSTOM_YAML_BLOCK",
                        "some.thing=true",
                        "ZONE", "us-east-1a")
                .setBuildTemplateParams(
                        "elastic-version", "1.2.3",
                        "support-diagnostics-version", "4.5.6");
>>>>>>> 0091c7a9
    }
}<|MERGE_RESOLUTION|>--- conflicted
+++ resolved
@@ -43,25 +43,8 @@
     private ServiceTestRunner getDefaultRunner() {
         // `CLUSTER_NAME` and `CUSTOM_YAML_BLOCK` are set in our Main.java.
         // `ZONE` is set during offer evaluation.
-<<<<<<< HEAD
         // `elastic-version`, `elastic-statsd-version` and `support-diagnostics-version` would normally be provided via
         // elastic's build.sh/versions.sh.
-        new ServiceTestRunner()
-                .setPodEnv("master", "CLUSTER_NAME", "cluster-foo", "CUSTOM_YAML_BLOCK", "some.thing=true",
-                           "ZONE", "us-east-1a")
-                .setPodEnv("data", "CLUSTER_NAME", "cluster-foo", "CUSTOM_YAML_BLOCK", "some.thing=true",
-                           "ZONE", "us-east-1a")
-                .setPodEnv("ingest", "CLUSTER_NAME", "cluster-foo", "CUSTOM_YAML_BLOCK", "some.thing=true",
-                           "ZONE", "us-east-1a")
-                .setPodEnv("coordinator", "CLUSTER_NAME", "cluster-foo", "CUSTOM_YAML_BLOCK", "some.thing=true",
-                           "ZONE", "us-east-1a")
-                .setBuildTemplateParams("elastic-version", "1.2.3",
-                                        "elastic-statsd-version", "1.2.3",
-                                        "support-diagnostics-version", "4.5.6")
-                .run();
-=======
-        // `elastic-version` and `support-diagnostics-version` would normally be provided via elastic's
-        // build.sh/versions.sh.
         return new ServiceTestRunner()
                 .setPodEnv(
                         "master", "CLUSTER_NAME",
@@ -85,7 +68,7 @@
                         "ZONE", "us-east-1a")
                 .setBuildTemplateParams(
                         "elastic-version", "1.2.3",
+                        "elastic-statsd-version", "1.2.3",
                         "support-diagnostics-version", "4.5.6");
->>>>>>> 0091c7a9
     }
 }