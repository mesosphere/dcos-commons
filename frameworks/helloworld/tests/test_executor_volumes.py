--- conflicted
+++ resolved
@@ -3,15 +3,7 @@
 import pytest
 import sdk_install
 import sdk_plan
-<<<<<<< HEAD
-
-from tests.config import (
-    PACKAGE_NAME,
-    SERVICE_NAME
-)
-=======
 from tests import config
->>>>>>> 83ba2b6b
 
 log = logging.getLogger(__name__)
 
@@ -19,40 +11,24 @@
 @pytest.fixture(scope='module', autouse=True)
 def configure_package(configure_security):
     try:
-<<<<<<< HEAD
-        sdk_install.uninstall(PACKAGE_NAME, SERVICE_NAME)
-=======
-        sdk_install.uninstall(config.PACKAGE_NAME)
->>>>>>> 83ba2b6b
+        sdk_install.uninstall(config.PACKAGE_NAME, config.SERVICE_NAME)
         options = {
             "service": {
                 "spec_file": "examples/executor_volume.yml"
             }
         }
 
-<<<<<<< HEAD
-        sdk_install.install(PACKAGE_NAME, SERVICE_NAME, 3, additional_options=options)
+        sdk_install.install(config.PACKAGE_NAME, config.SERVICE_NAME, 3, additional_options=options)
 
         yield # let the test session execute
     finally:
-        sdk_install.uninstall(PACKAGE_NAME, SERVICE_NAME)
-=======
-        sdk_install.install(config.PACKAGE_NAME, 3, additional_options=options)
-
-        yield # let the test session execute
-    finally:
-        sdk_install.uninstall(config.PACKAGE_NAME)
->>>>>>> 83ba2b6b
+        sdk_install.uninstall(config.PACKAGE_NAME, config.SERVICE_NAME)
 
 
 @pytest.mark.sanity
 @pytest.mark.executor_volumes
 def test_deploy():
-<<<<<<< HEAD
-    deployment_plan = sdk_plan.get_deployment_plan(SERVICE_NAME)
-=======
-    deployment_plan = sdk_plan.get_deployment_plan(config.PACKAGE_NAME)
->>>>>>> 83ba2b6b
+    deployment_plan = sdk_plan.get_deployment_plan(config.SERVICE_NAME)
     log.info("deployment plan: " + str(deployment_plan))
 
     assert(len(deployment_plan['phases']) == 3)
@@ -67,22 +43,12 @@
 @pytest.mark.sanity
 @pytest.mark.executor_volumes
 def test_sidecar():
-<<<<<<< HEAD
-    sdk_plan.start_plan(SERVICE_NAME, 'sidecar')
+    sdk_plan.start_plan(config.SERVICE_NAME, 'sidecar')
 
-    started_plan = sdk_plan.get_plan(SERVICE_NAME, 'sidecar')
-=======
-    sdk_plan.start_plan(config.PACKAGE_NAME, 'sidecar')
-
-    started_plan = sdk_plan.get_plan(config.PACKAGE_NAME, 'sidecar')
->>>>>>> 83ba2b6b
+    started_plan = sdk_plan.get_plan(config.SERVICE_NAME, 'sidecar')
     log.info("sidecar plan: " + str(started_plan))
     assert(len(started_plan['phases']) == 1)
     assert(started_plan['phases'][0]['name'] == 'sidecar-deploy')
     assert(len(started_plan['phases'][0]['steps']) == 2)
 
-<<<<<<< HEAD
-    sdk_plan.wait_for_completed_plan(SERVICE_NAME, 'sidecar')
-=======
-    sdk_plan.wait_for_completed_plan(config.PACKAGE_NAME, 'sidecar')
->>>>>>> 83ba2b6b
+    sdk_plan.wait_for_completed_plan(config.SERVICE_NAME, 'sidecar')