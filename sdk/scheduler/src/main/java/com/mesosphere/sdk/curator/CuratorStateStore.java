package com.mesosphere.sdk.curator;

import com.google.common.annotations.VisibleForTesting;
import com.mesosphere.sdk.dcos.DcosConstants;
import com.mesosphere.sdk.offer.CommonTaskUtils;
import com.mesosphere.sdk.offer.TaskException;
import com.mesosphere.sdk.state.*;
import com.mesosphere.sdk.storage.Persister;
import com.mesosphere.sdk.storage.StorageError.Reason;

import org.apache.curator.RetryPolicy;
import org.apache.mesos.Protos;
import org.apache.zookeeper.KeeperException;
import org.slf4j.Logger;
import org.slf4j.LoggerFactory;

import java.io.IOException;
import java.util.*;

/**
 * CuratorStateStore is an implementation of {@link StateStore} which persists data in Zookeeper.
 *
 * The ZNode structure in Zookeeper is as follows:
 * <code>
 * rootPath/
 *     -> FrameworkID
 *     -> Tasks/
 *         -> [TaskName-0]/
 *             -> TaskInfo
 *             -> TaskStatus
 *         -> [TaskName-1]/
 *             -> TaskInfo
 *         -> [TaskName-2]/
 *             -> TaskInfo
 *             -> TaskStatus
 *         -> ...
 * </code>
 *
 * Note that for frameworks which don't use custom executors, the same structure is used, except
 * where ExecutorName values are equal to TaskName values.
 */
public class CuratorStateStore implements StateStore {

    private static final Logger logger = LoggerFactory.getLogger(CuratorStateStore.class);

    /**
     * @see CuratorSchemaVersionStore#CURRENT_SCHEMA_VERSION
     */
    private static final int MIN_SUPPORTED_SCHEMA_VERSION = 1;
    private static final int MAX_SUPPORTED_SCHEMA_VERSION = 1;

    private static final String TASK_INFO_PATH_NAME = "TaskInfo";
    private static final String TASK_STATUS_PATH_NAME = "TaskStatus";
    private static final String FWK_ID_PATH_NAME = "FrameworkID";
    private static final String PROPERTIES_PATH_NAME = "Properties";
    private static final String TASKS_ROOT_NAME = "Tasks";
    private static final String SUPPRESSED_KEY = "suppressed";

    private final Persister curator;
    private final TaskPathMapper taskPathMapper;
    private final String fwkIdPath;
    private final String propertiesPath;

    /**
     * Creates a new {@link StateStore} which uses Curator with a default {@link RetryPolicy} and
     * connection string.
     *
     * @param frameworkName    The name of the framework
     */
    public CuratorStateStore(String frameworkName) {
        this(frameworkName, DcosConstants.MESOS_MASTER_ZK_CONNECTION_STRING);
    }

    /**
     * Creates a new {@link StateStore} which uses Curator with a default {@link RetryPolicy}.
     *
     * @param frameworkName    The name of the framework
     * @param connectionString The host/port of the ZK server, eg "master.mesos:2181"
     */
    public CuratorStateStore(String frameworkName, String connectionString) {
        this(frameworkName, connectionString, CuratorUtils.getDefaultRetry(), "", "");
    }

    public CuratorStateStore(
            String frameworkName,
            String connectionString,
            RetryPolicy retryPolicy) {
        this(frameworkName, connectionString, retryPolicy, "", "");
    }

    public CuratorStateStore(
            String frameworkName,
            String connectionString,
            String username,
            String password) {
        this(frameworkName, connectionString, CuratorUtils.getDefaultRetry(), username, password);
    }

    /**
     * Creates a new {@link StateStore} which uses Curator with a custom {@link RetryPolicy}.
     *
     * @param frameworkName    The name of the framework
     * @param connectionString The host/port of the ZK server, eg "master.mesos:2181"
     * @param retryPolicy      The custom {@link RetryPolicy}
     */
    public CuratorStateStore(
            String frameworkName,
            String connectionString,
            RetryPolicy retryPolicy,
            String username,
            String password) {
        this.curator = new CuratorPersister(connectionString, retryPolicy, username, password);

        // Check version up-front:
        int currentVersion = new CuratorSchemaVersionStore(curator, frameworkName).fetch();
        if (!SchemaVersionStore.isSupported(
                currentVersion, MIN_SUPPORTED_SCHEMA_VERSION, MAX_SUPPORTED_SCHEMA_VERSION)) {
            throw new IllegalStateException(String.format(
                    "Storage schema version %d is not supported by this software " +
                            "(support: min=%d, max=%d)",
                    currentVersion, MIN_SUPPORTED_SCHEMA_VERSION, MAX_SUPPORTED_SCHEMA_VERSION));
        }

        final String rootPath = CuratorUtils.toServiceRootPath(frameworkName);
        this.taskPathMapper = new TaskPathMapper(rootPath);
        this.fwkIdPath = CuratorUtils.join(rootPath, FWK_ID_PATH_NAME);
        this.propertiesPath = CuratorUtils.join(rootPath, PROPERTIES_PATH_NAME);
    }

    // Framework ID

    @Override
    public void storeFrameworkId(Protos.FrameworkID fwkId) throws StateStoreException {
        try {
            logger.debug("Storing FrameworkID in '{}'", fwkIdPath);
            curator.set(fwkIdPath, fwkId.toByteArray());
        } catch (Exception e) {
            throw new StateStoreException(Reason.STORAGE_ERROR, String.format(
                    "Failed to store FrameworkID in '%s'", fwkIdPath), e);
        }
    }

    @Override
    public void clearFrameworkId() throws StateStoreException {
        try {
            logger.debug("Clearing FrameworkID at '{}'", fwkIdPath);
            curator.delete(fwkIdPath);
        } catch (KeeperException.NoNodeException e) {
            // Clearing a non-existent FrameworkID should not result in an exception from us.
            logger.warn("Cleared unset FrameworkID, continuing silently", e);
            return;
        } catch (Exception e) {
            throw new StateStoreException(Reason.STORAGE_ERROR, e);
        }
    }

    @Override
    public Optional<Protos.FrameworkID> fetchFrameworkId() throws StateStoreException {
        try {
            logger.debug("Fetching FrameworkID from '{}'", fwkIdPath);
            byte[] bytes = curator.get(fwkIdPath);
            if (bytes.length > 0) {
                return Optional.of(Protos.FrameworkID.parseFrom(bytes));
            } else {
                throw new StateStoreException(Reason.SERIALIZATION_ERROR, String.format(
                        "Empty FrameworkID in '%s'", fwkIdPath));
            }
        } catch (KeeperException.NoNodeException e) {
            logger.warn("No FrameworkId found at: {}", fwkIdPath);
            return Optional.empty();
        } catch (Exception e) {
            throw new StateStoreException(Reason.STORAGE_ERROR, e);
        }
    }

    // Write Tasks

    @Override
    public void storeTasks(Collection<Protos.TaskInfo> tasks) throws StateStoreException {
        Map<String, byte[]> taskBytesMap = new HashMap<>();
        for (Protos.TaskInfo taskInfo : tasks) {
            String path = taskPathMapper.getTaskInfoPath(taskInfo.getName());
            logger.debug("Storing Taskinfo for {} in '{}'", taskInfo.getName(), path);
            taskBytesMap.put(path, taskInfo.toByteArray());
        }
        try {
            curator.setMany(taskBytesMap);
        } catch (Exception e) {
            throw new StateStoreException(Reason.STORAGE_ERROR, String.format(
                    "Failed to store %d TaskInfos", tasks.size()), e);
        }
    }

    @Override
    public void storeStatus(Protos.TaskStatus status) throws StateStoreException {
        String taskName;
        try {
            taskName = CommonTaskUtils.toTaskName(status.getTaskId());
        } catch (TaskException e) {
            throw new StateStoreException(Reason.LOGIC_ERROR, String.format(
                    "Failed to parse the Task Name from TaskStatus.task_id: '%s'", status), e);
        }

        // Validate that a TaskInfo with the exact same UUID is currently present. We intentionally
        // ignore TaskStatuses whose TaskID doesn't (exactly) match the current TaskInfo: We will
        // occasionally get these for stale tasks that have since been changed (with new UUIDs).
        Optional<Protos.TaskInfo> optionalTaskInfo;
        try {
            optionalTaskInfo = fetchTask(taskName);
        } catch (Exception e) {
            throw new StateStoreException(Reason.LOGIC_ERROR, String.format(
                    "Unable to retrieve matching TaskInfo for the provided TaskStatus name %s.", taskName), e);
        }

        if (!optionalTaskInfo.isPresent()) {
            throw new StateStoreException(Reason.LOGIC_ERROR,
                    String.format("The following TaskInfo is not present in the StateStore: %s. " +
                            "TaskInfo must be present in order to store a TaskStatus.", taskName));
        }

        if (!optionalTaskInfo.get().getTaskId().getValue().equals(status.getTaskId().getValue())) {
            throw new StateStoreException(Reason.LOGIC_ERROR, String.format(
                    "Task ID '%s' of updated status doesn't match Task ID '%s' of current TaskInfo."
                            + " Task IDs must exactly match before status may be updated."
                            + " NewTaskStatus[%s] CurrentTaskInfo[%s]",
                    status.getTaskId().getValue(), optionalTaskInfo.get().getTaskId().getValue(),
                    status, optionalTaskInfo));
        }

        Optional<Protos.TaskStatus> currentStatusOptional = fetchStatus(taskName);

        if (currentStatusOptional.isPresent()
                && status.getState().equals(Protos.TaskState.TASK_LOST)
                && CommonTaskUtils.isTerminal(currentStatusOptional.get())) {
            throw new StateStoreException(Reason.LOGIC_ERROR,
                    String.format("Ignoring TASK_LOST for Task already in a terminal state %s: %s",
                            currentStatusOptional.get().getState(), taskName));
        }

        String path = taskPathMapper.getTaskStatusPath(taskName);
        logger.info("Storing status '{}' for '{}' in '{}'", status.getState(), taskName, path);

        try {
            curator.set(path, status.toByteArray());
        } catch (Exception e) {
            throw new StateStoreException(Reason.STORAGE_ERROR, e);
        }
    }

    @Override
    public void clearTask(String taskName) throws StateStoreException {
        String path = taskPathMapper.getTaskPath(taskName);
        logger.debug("Clearing Task at '{}'", path);
        try {
            curator.delete(path);
        } catch (KeeperException.NoNodeException e) {
            // Clearing a non-existent Task should not result in an exception from us.
            logger.warn("Cleared nonexistent Task, continuing silently: {}", taskName, e);
            return;
        } catch (Exception e) {
            throw new StateStoreException(Reason.STORAGE_ERROR, e);
        }
    }

    // Read Tasks

    @Override
    public Collection<String> fetchTaskNames() throws StateStoreException {
        String path = taskPathMapper.getTasksRootPath();
        logger.debug("Fetching task names from '{}'", path);
        try {
            Collection<String> taskNames = new ArrayList<>();
            for (String childNode : curator.getChildren(path)) {
                taskNames.add(childNode);
            }
            return taskNames;
        } catch (KeeperException.NoNodeException e) {
            // Root path doesn't exist yet. Treat as an empty list of tasks. This scenario is
            // expected to commonly occur when the Framework is being run for the first time.
            return Collections.emptyList();
        } catch (Exception e) {
            throw new StateStoreException(Reason.STORAGE_ERROR, e);
        }
    }

    @Override
    public Collection<Protos.TaskInfo> fetchTasks() throws StateStoreException {
        Collection<Protos.TaskInfo> taskInfos = new ArrayList<>();
        for (String taskName : fetchTaskNames()) {
<<<<<<< HEAD
            Optional<Protos.TaskInfo> taskInfoOptional = fetchTask(taskName);
            if (taskInfoOptional.isPresent()) {
                taskInfos.add(taskInfoOptional.get());
            } else {
                logger.warn("Expected task named {} to be present when retrieving all tasks", taskName);
=======
            try {
                byte[] bytes = curator.get(taskPathMapper.getTaskInfoPath(taskName));
                taskInfos.add(Protos.TaskInfo.parseFrom(bytes));
            } catch (KeeperException.NoNodeException e) {
                // Throw even for NoNodeException: We should always have a TaskInfo for every entry
                throw new StateStoreException(Reason.NOT_FOUND, e);
            } catch (Exception e) {
                throw new StateStoreException(Reason.STORAGE_ERROR, e);
>>>>>>> a3a90ccd
            }
        }
        return taskInfos;
    }

    @Override
    public Optional<Protos.TaskInfo> fetchTask(String taskName) throws StateStoreException {
        String path = taskPathMapper.getTaskInfoPath(taskName);
        logger.debug("Fetching TaskInfo {} from '{}'", taskName, path);
        try {
            byte[] bytes = curator.get(path);
            if (bytes.length > 0) {
                // TODO(nick): This unpack operation is no longer needed, but it doesn't hurt anything to leave it in
                // place to support reading older data. Remove this unpack call after services have had time to stop
                // storing packed TaskInfos in zk (after June 2017 or so?).
                return Optional.of(CommonTaskUtils.unpackTaskInfo(Protos.TaskInfo.parseFrom(bytes)));
            } else {
                throw new StateStoreException(Reason.SERIALIZATION_ERROR, String.format(
                        "Empty TaskInfo for TaskName: %s", taskName));
            }
        } catch (KeeperException.NoNodeException e) {
            logger.warn("No TaskInfo found for the requested name: {} at: {}", taskName, path);
            return Optional.empty();
        } catch (Exception e) {
            throw new StateStoreException(Reason.STORAGE_ERROR, e);
        }
    }

    @Override
    public Collection<Protos.TaskStatus> fetchStatuses() throws StateStoreException {
        Collection<Protos.TaskStatus> taskStatuses = new ArrayList<>();
        for (String taskName : fetchTaskNames()) {
            try {
                byte[] bytes = curator.get(taskPathMapper.getTaskStatusPath(taskName));
                taskStatuses.add(Protos.TaskStatus.parseFrom(bytes));
            } catch (KeeperException.NoNodeException e) {
                // The task node exists, but it doesn't contain a TaskStatus node. This may occur if
                // the only contents are a TaskInfo.
                continue;
            } catch (Exception e) {
                throw new StateStoreException(Reason.STORAGE_ERROR, e);
            }
        }
        return taskStatuses;
    }

    @Override
    public Optional<Protos.TaskStatus> fetchStatus(String taskName) throws StateStoreException {
        String path = taskPathMapper.getTaskStatusPath(taskName);
        logger.debug("Fetching status for '{}' in '{}'", taskName, path);
        try {
            byte[] bytes = curator.get(path);
            if (bytes.length > 0) {
                return Optional.of(Protos.TaskStatus.parseFrom(bytes));
            } else {
                throw new StateStoreException(Reason.SERIALIZATION_ERROR, String.format(
                        "Empty TaskStatus for TaskName: %s", taskName));
            }
        } catch (KeeperException.NoNodeException e) {
            logger.warn("No TaskStatus found for the requested name: {} at: {}", taskName, path);
            return Optional.empty();
        } catch (Exception e) {
            throw new StateStoreException(Reason.STORAGE_ERROR, e);
        }
    }

    @Override
    public void storeProperty(final String key, final byte[] value) throws StateStoreException {
        StateStoreUtils.validateKey(key);
        StateStoreUtils.validateValue(value);
        try {
            final String path = CuratorUtils.join(this.propertiesPath, key);
            logger.debug("Storing property key: {} into path: {}", key, path);
            curator.set(path, value);
        } catch (Exception e) {
            throw new StateStoreException(Reason.STORAGE_ERROR, e);
        }
    }

    @Override
    public byte[] fetchProperty(final String key) throws StateStoreException {
        StateStoreUtils.validateKey(key);
        try {
            final String path = CuratorUtils.join(this.propertiesPath, key);
            logger.debug("Fetching property key: {} from path: {}", key, path);
            return curator.get(path);
        } catch (KeeperException.NoNodeException e) {
            throw new StateStoreException(Reason.NOT_FOUND, e);
        } catch (Exception e) {
            throw new StateStoreException(Reason.STORAGE_ERROR, e);
        }
    }

    @Override
    public Collection<String> fetchPropertyKeys() throws StateStoreException {
        try {
            return curator.getChildren(this.propertiesPath);
        } catch (KeeperException.NoNodeException e) {
            // Root path doesn't exist yet. Treat as an empty list of properties. This scenario is
            // expected to commonly occur when the Framework is being run for the first time.
            return Collections.emptyList();
        } catch (Exception e) {
            throw new StateStoreException(Reason.STORAGE_ERROR, e);
        }
    }

    @Override
    public void clearProperty(final String key) throws StateStoreException {
        StateStoreUtils.validateKey(key);
        try {
            final String path = CuratorUtils.join(this.propertiesPath, key);
            logger.debug("Removing property key: {} from path: {}", key, path);
            curator.delete(path);
        } catch (KeeperException.NoNodeException e) {
            // Clearing a non-existent Property should not result in an exception from us.
            logger.warn("Cleared nonexistent Property, continuing silently: {}", key, e);
            return;
        } catch (Exception e) {
            throw new StateStoreException(Reason.STORAGE_ERROR, e);
        }
    }

    @VisibleForTesting
    public void closeForTesting() {
        curator.close();
    }

    // Internals

    private static class TaskPathMapper {
        private final String tasksRootPath;

        private TaskPathMapper(String rootPath) {
            this.tasksRootPath = CuratorUtils.join(rootPath, TASKS_ROOT_NAME);
        }

        private String getTaskInfoPath(String taskName) {
            return CuratorUtils.join(getTaskPath(taskName), TASK_INFO_PATH_NAME);
        }

        private String getTaskStatusPath(String taskName) {
            return CuratorUtils.join(getTaskPath(taskName), TASK_STATUS_PATH_NAME);
        }

        private String getTaskPath(String taskName) {
            return CuratorUtils.join(getTasksRootPath(), taskName);
        }

        private String getTasksRootPath() {
            return tasksRootPath;
        }
    }

    public boolean isSuppressed() throws StateStoreException {
        byte[] bytes = StateStoreUtils.fetchPropertyOrEmptyArray(this, SUPPRESSED_KEY);
        Serializer serializer = new JsonSerializer();

        boolean suppressed;
        try {
            suppressed = serializer.deserialize(bytes, Boolean.class);
        } catch (IOException e){
            logger.error(String.format("Error converting property %s to boolean.", SUPPRESSED_KEY), e);
            throw new StateStoreException(Reason.SERIALIZATION_ERROR, e);
        }

        return suppressed;
    }

    public void setSuppressed(final boolean isSuppressed) {
        byte[] bytes;
        Serializer serializer = new JsonSerializer();

        try {
            bytes = serializer.serialize(isSuppressed);
        } catch (IOException e) {
            logger.error(String.format("Error serializing property %s: %s", SUPPRESSED_KEY, isSuppressed), e);
            throw new StateStoreException(Reason.SERIALIZATION_ERROR, e);
        }

        storeProperty(SUPPRESSED_KEY, bytes);
    }
}<|MERGE_RESOLUTION|>--- conflicted
+++ resolved
@@ -287,22 +287,13 @@
     public Collection<Protos.TaskInfo> fetchTasks() throws StateStoreException {
         Collection<Protos.TaskInfo> taskInfos = new ArrayList<>();
         for (String taskName : fetchTaskNames()) {
-<<<<<<< HEAD
             Optional<Protos.TaskInfo> taskInfoOptional = fetchTask(taskName);
             if (taskInfoOptional.isPresent()) {
                 taskInfos.add(taskInfoOptional.get());
             } else {
-                logger.warn("Expected task named {} to be present when retrieving all tasks", taskName);
-=======
-            try {
-                byte[] bytes = curator.get(taskPathMapper.getTaskInfoPath(taskName));
-                taskInfos.add(Protos.TaskInfo.parseFrom(bytes));
-            } catch (KeeperException.NoNodeException e) {
-                // Throw even for NoNodeException: We should always have a TaskInfo for every entry
-                throw new StateStoreException(Reason.NOT_FOUND, e);
-            } catch (Exception e) {
-                throw new StateStoreException(Reason.STORAGE_ERROR, e);
->>>>>>> a3a90ccd
+                // We should always have a TaskInfo for every name entry we just got
+                throw new StateStoreException(Reason.NOT_FOUND,
+                        String.format("Expected task named %s to be present when retrieving all tasks", taskName));
             }
         }
         return taskInfos;
