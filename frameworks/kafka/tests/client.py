"""
A collection of client utilites for Kafka.
"""
import logging
from toolz import merge as merge_dictionaries
import uuid
import typing

import sdk_auth
import sdk_cmd
import sdk_marathon
import sdk_networks

from tests import auth
from tests import test_utils
from tests import topics


log = logging.getLogger(__name__)


class KafkaService:
    """
    A light wrapper around a Kafka service installed as part of the integration tests.
    """

    def __init__(self, package_name: str, service_name: str) -> None:
        self._package_name = package_name
        self._service_name = service_name

    def get_zookeeper_endpoint(self) -> str:
        return sdk_networks.get_endpoint_string(self._package_name, self._service_name, "zookeeper")

    def get_endpoint_dns(self, endpoint_name: str) -> list:
        return sdk_networks.get_endpoint(self._package_name, self._service_name, endpoint_name)[
            "dns"
        ]

    def wait_for_topic(self, topic_name: typing.Optional[str]):
        if not topic_name:
            return True

        test_utils.wait_for_topic(self._package_name, self._service_name, topic_name)

        return True


class KafkaClient:
    def __init__(
        self,
        id: str,
        package_name: str,
        service_name: str,
        kerberos: typing.Optional[sdk_auth.KerberosEnvironment] = None,
    ) -> None:

        self.kafka_service = KafkaService(package_name, service_name)
        self.id = id
        self.kerberos = kerberos

        self._is_tls = False

        self.reset()

    def reset(self):
        self.MESSAGES = []
        self.brokers = None

    def get_id(self) -> str:
        return self.id

    @staticmethod
    def _get_kerberos_options(kerberos: sdk_auth.KerberosEnvironment) -> dict:
        options = {
            "container": {
                "volumes": [
                    {
                        "containerPath": "/tmp/kafkaconfig/kafka-client.keytab",
                        "secret": "kafka_keytab",
                    }
                ]
            },
            "secrets": {"kafka_keytab": {"source": kerberos.get_keytab_path()}},
        }

        return options

    def install(self) -> dict:
        options = {
            "id": self.id,
            "mem": 512,
            "container": {
                "type": "MESOS",
                "docker": {"image": "elezar/kafka-client:deca3d0", "forcePullImage": True},
            },
            "networks": [{"mode": "host"}],
            "env": {
                "JVM_MaxHeapSize": "512",
                "KAFKA_CLIENT_MODE": "test",
                "KAFKA_TOPIC": "securetest",
            },
        }

<<<<<<< HEAD
        if kerberos is not None:
            self._is_kerberos = True
            options = merge_dictionaries(options, self._get_kerberos_options(kerberos))
=======
        if self.kerberos:
            options = sdk_utils.merge_dictionaries(
                options, self._get_kerberos_options(self.kerberos)
            )
>>>>>>> c085378a

        sdk_marathon.install_app(options)

        return options

    def uninstall(self):
        sdk_marathon.destroy_app(self.id)

    def _get_cli_settings(self, user: str):
        properties = []
        environment = None

        if self.kerberos:
            properties.extend(auth.get_kerberos_client_properties(ssl_enabled=self._is_tls))
            environment = auth.setup_krb5_env(user, self.id, self.kerberos)

        if self._is_tls:
            properties.extend(
                auth.get_ssl_client_properties(user, has_kerberos=self.kerberos is not None)
            )

        return properties, environment

    def get_endpoint_name(self) -> str:
        if self._is_tls:
            return "broker-tls"

        return "broker"

    def wait_for(self, topic_name: typing.Optional[str] = None) -> bool:
        """
        Wait for the service to be visible from a client perspective.
        """
        if not self.brokers:
            brokers_list = self.kafka_service.get_endpoint_dns(self.get_endpoint_name())
            broker_hosts = map(lambda b: b.split(":")[0], brokers_list)
            brokers = ",".join(brokers_list)

            if not sdk_cmd.resolve_hosts(self.id, broker_hosts, bootstrap_cmd="/opt/bootstrap"):
                log.error("Failed to resolve brokers: %s", broker_hosts)
                return False
            self.brokers = brokers

            return True

        if topic_name:
            self.kafka_service.wait_for_topic(topic_name)

        return True

    def connect(self) -> bool:
        self.reset()
        return self.wait_for()

    def can_write_and_read(self, user: str, topic_name: str) -> tuple:

        if not self.wait_for(topic_name):
            return False, [], []

        write_success = self.write_to_topic(user, topic_name, self.brokers)
        read_sucesses, read_messages = self.read_from_topic(user, topic_name, self.brokers)

        return write_success, read_sucesses, read_messages

    def read_from_topic(
        self, user: str, topic_name: str, brokers: str
    ) -> typing.Tuple[typing.Iterator[bool], str]:

        properties, environment = self._get_cli_settings(user)
        read_messages = auth.read_from_topic(
            user, self.id, topic_name, len(self.MESSAGES), properties, environment, brokers
        )

        read_success = map(lambda m: m in read_messages, self.MESSAGES)

        return read_success, read_messages

    def write_to_topic(self, user: str, topic_name: str, brokers: str) -> bool:

        # Generate a unique message:
        message = str(uuid.uuid4())

        properties, environment = self._get_cli_settings(user)
        write_success = auth.write_to_topic(
            user, self.id, topic_name, message, properties, environment, brokers
        )

        if write_success:
            self.MESSAGES.append(message)

        return write_success

    def add_acls(self, user: str, topic_name: str):

        # TODO: If zookeeper has Kerberos enabled, then the environment should be changed
        environment = None
        topics.add_acls(
            user, self.id, topic_name, self.kafka_service.get_zookeeper_endpoint(), environment
        )

    def remove_acls(self, user: str, topic_name: str):
        # TODO: If zookeeper has Kerberos enabled, then the environment should be changed
        environment = None
        topics.remove_acls(
            user, self.id, topic_name, self.kafka_service.get_zookeeper_endpoint(), environment
        )

    def check_users_can_read_and_write(self, users: typing.List[str], topic_name: str) -> None:
        for user in users:
            log.info("Checking ability of write / read for user=%s", user)
            write_success, read_successes, _ = self.can_write_and_read(user, topic_name)
            assert write_success, "Write failed (user={})".format(user)
            assert read_successes, (
                "Read failed (user={}): "
                "MESSAGES={} "
                "read_successes={}".format(user, self.MESSAGES, read_successes)
            )

    def check_users_are_not_authorized_to_read_and_write(
        self, users: typing.List[str], topic_name: str
    ) -> None:
        for user in users:
            log.info("Checking lack of write / read permissions for user=%s", user)
            write_success, _, read_messages = self.can_write_and_read(user, topic_name)
            assert not write_success, "Write not expected to succeed (user={})".format(user)
            assert auth.is_not_authorized(read_messages), "Unauthorized expected (user={}".format(
                user
            )<|MERGE_RESOLUTION|>--- conflicted
+++ resolved
@@ -101,16 +101,10 @@
             },
         }
 
-<<<<<<< HEAD
-        if kerberos is not None:
-            self._is_kerberos = True
-            options = merge_dictionaries(options, self._get_kerberos_options(kerberos))
-=======
         if self.kerberos:
-            options = sdk_utils.merge_dictionaries(
+            options = merge_dictionaries(
                 options, self._get_kerberos_options(self.kerberos)
             )
->>>>>>> c085378a
 
         sdk_marathon.install_app(options)
 
