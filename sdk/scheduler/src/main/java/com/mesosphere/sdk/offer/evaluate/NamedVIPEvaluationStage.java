--- conflicted
+++ resolved
@@ -2,11 +2,7 @@
 
 import com.mesosphere.sdk.api.EndpointUtils;
 
-<<<<<<< HEAD
-import java.util.*;
-=======
 import java.util.Optional;
->>>>>>> aa3fab49
 
 import com.mesosphere.sdk.specification.NamedVIPSpec;
 import org.apache.mesos.Protos;
@@ -25,23 +21,17 @@
     private final String protocol;
     private final DiscoveryInfo.Visibility visibility;
     private final String vipName;
-<<<<<<< HEAD
     private final long vipPort;
-    private final boolean onOverlay;
-=======
-    private final int vipPort;
->>>>>>> aa3fab49
+    private final boolean onNamedNetwork;
 
-    public NamedVIPEvaluationStage(NamedVIPSpec namedVIPSpec,
-                                   String taskName,
-                                   Optional<String> resourceId) {
+    public NamedVIPEvaluationStage(NamedVIPSpec namedVIPSpec, String taskName, Optional<String> resourceId) {
         super(namedVIPSpec, taskName, resourceId);
         this.taskName = taskName;
         this.protocol = namedVIPSpec.getProtocol();
         this.visibility = namedVIPSpec.getVisibility();
         this.vipName = namedVIPSpec.getVipName();
         this.vipPort = namedVIPSpec.getVipPort();
-        this.onOverlay = !namedVIPSpec.getNetworkNames().isEmpty();
+        this.onNamedNetwork = !namedVIPSpec.getNetworkNames().isEmpty();
     }
 
     @Override
@@ -101,7 +91,7 @@
             String vipName,
             String protocol,
             DiscoveryInfo.Visibility visibility,
-            int vipPort,
+            long vipPort,
             int destPort) {
         builder.getPortsBuilder()
                 .addPortsBuilder()
@@ -109,11 +99,7 @@
                 .setProtocol(protocol)
                 .setVisibility(visibility)
                 .getLabelsBuilder()
-<<<<<<< HEAD
-                .addAllLabels(getVIPLabels(vipName, vipPort, onOverlay));
-=======
-                .addLabels(EndpointUtils.createVipLabel(vipName, vipPort));
->>>>>>> aa3fab49
+                .addAllLabels(EndpointUtils.createVipLabels(vipName, vipPort, onNamedNetwork));
 
         // Ensure Discovery visibility is always CLUSTER. This is to update visibility if prior info
         // (i.e. upgrading an old service with a previous version of SDK) has different visibility.
@@ -124,7 +110,7 @@
     private DiscoveryInfo getVIPDiscoveryInfo(
             String taskName,
             String vipName,
-            int vipPort,
+            long vipPort,
             String protocol,
             DiscoveryInfo.Visibility visibility,
             Resource r) {
@@ -137,29 +123,8 @@
                 .setProtocol(protocol)
                 .setVisibility(visibility)
                 .getLabelsBuilder()
-<<<<<<< HEAD
-                .addAllLabels(getVIPLabels(vipName, vipPort, onOverlay));
-        return discoveryInfoBuilder.build();
-    }
-
-    private static Collection<Label> getVIPLabels(String vipName, long vipPort, boolean onOverlay) {
-        List<Label> labels = new ArrayList<>();
-        labels.add(Label.newBuilder()
-                .setKey(String.format("%s%s", Constants.VIP_PREFIX, UUID.randomUUID().toString()))
-                .setValue(String.format("%s:%d", vipName, vipPort))
-                .build());
-        if (onOverlay) {
-            labels.add(Label.newBuilder()
-                    .setKey(String.format("%s", Constants.VIP_OVERLAY_FLAG_KEY))
-                    .setValue(String.format("%s", Constants.VIP_OVERLAY_FLAG_VALUE))
-                    .build());
-        }
-        return labels;
-    }
-=======
-                .addLabels(EndpointUtils.createVipLabel(vipName, vipPort));
+                .addAllLabels(EndpointUtils.createVipLabels(vipName, vipPort, onNamedNetwork));
 
         return discoveryInfoBuilder.build();
     }
->>>>>>> aa3fab49
 }