package com.mesosphere.sdk.kafka.scheduler;

import com.mesosphere.sdk.api.types.EndpointProducer;
<<<<<<< HEAD
import com.mesosphere.sdk.dcos.DcosConstants;
=======
import com.mesosphere.sdk.curator.CuratorPersister;
import com.mesosphere.sdk.curator.CuratorUtils;
>>>>>>> dec3380e
import com.mesosphere.sdk.kafka.api.BrokerResource;
import com.mesosphere.sdk.kafka.api.KafkaZKClient;
import com.mesosphere.sdk.kafka.api.TopicResource;
import com.mesosphere.sdk.kafka.cmd.CmdExecutor;
import com.mesosphere.sdk.scheduler.DefaultScheduler;
import com.mesosphere.sdk.scheduler.SchedulerFlags;
import com.mesosphere.sdk.scheduler.SchedulerUtils;
import com.mesosphere.sdk.specification.DefaultService;
import com.mesosphere.sdk.specification.DefaultServiceSpec;
import com.mesosphere.sdk.specification.yaml.RawServiceSpec;
<<<<<<< HEAD
import com.mesosphere.sdk.specification.yaml.YAMLServiceSpecFactory;
=======
import com.mesosphere.sdk.storage.Persister;
import com.mesosphere.sdk.storage.PersisterCache;
>>>>>>> dec3380e

import java.io.File;
import java.util.ArrayList;
import java.util.Collection;

/**
 * Kafka Service.
 */
public class KafkaService extends DefaultService {
    public KafkaService(File pathToYamlSpecification) throws Exception {
        super(createSchedulerBuilder(pathToYamlSpecification));
    }

    private static DefaultScheduler.Builder createSchedulerBuilder(File pathToYamlSpecification) throws Exception {
        RawServiceSpec rawServiceSpec = RawServiceSpec.newBuilder(pathToYamlSpecification).build();
        SchedulerFlags schedulerFlags = SchedulerFlags.fromEnv();

        // Allow users to manually specify a ZK location for kafka itself. Otherwise default to our service ZK location:
        String kafkaZookeeperUri = System.getenv("KAFKA_ZOOKEEPER_URI");
        if (kafkaZookeeperUri == null) {
            // "master.mesos:2181" + "/dcos-service-path__to__my__kafka":
            kafkaZookeeperUri =
                    SchedulerUtils.getZkHost(rawServiceSpec, schedulerFlags)
                    + CuratorUtils.getServiceRootPath(rawServiceSpec.getName());
        }
        LOGGER.info("Running Kafka with zookeeper path: {}", kafkaZookeeperUri);

        DefaultScheduler.Builder schedulerBuilder = DefaultScheduler.newBuilder(
                DefaultServiceSpec.newGenerator(rawServiceSpec, schedulerFlags)
                        .setGlobalTaskEnv("KAFKA_ZOOKEEPER_URI", kafkaZookeeperUri)
                        .build(), schedulerFlags)
                .setPlansFrom(rawServiceSpec);

<<<<<<< HEAD
        schedulerBuilder.setEndpointProducer("zookeeper", EndpointProducer.constant(
                schedulerBuilder.getServiceSpec().getZookeeperConnection() +
                        DcosConstants.SERVICE_ROOT_PATH_PREFIX + schedulerBuilder.getServiceSpec().getName()));

        schedulerBuilder.setCustomResources(
                getResources(
=======
        /* Upgrade */
        new KafkaConfigUpgrade(schedulerBuilder.getServiceSpec(), schedulerFlags);
        Persister stateStorePersister = CuratorPersister.newBuilder(schedulerBuilder.getServiceSpec()).build();
        if (schedulerFlags.isStateCacheEnabled()) {
            stateStorePersister = new PersisterCache(stateStorePersister);
        }
        FilterStateStore stateStore = new FilterStateStore(stateStorePersister);
        stateStore.setIgnoreFilter(RegexMatcher.create("broker-[0-9]*"));
        schedulerBuilder.setStateStore(stateStore);
        /* Upgrade */

        return schedulerBuilder
                .setEndpointProducer("zookeeper", EndpointProducer.constant(kafkaZookeeperUri))
                .setCustomResources(getResources(
>>>>>>> dec3380e
                        schedulerBuilder.getServiceSpec().getZookeeperConnection(),
                        schedulerBuilder.getServiceSpec().getName()));
    }

    private static Collection<Object> getResources(String zookeeperConnection, String serviceName) {
        KafkaZKClient kafkaZKClient =
                new KafkaZKClient(zookeeperConnection, CuratorUtils.getServiceRootPath(serviceName));

        final Collection<Object> apiResources = new ArrayList<>();
        apiResources.add(new BrokerResource(kafkaZKClient));
        apiResources.add(
                new TopicResource(new CmdExecutor(kafkaZKClient, System.getenv("KAFKA_VERSION_PATH")), kafkaZKClient));
        return apiResources;
    }
}<|MERGE_RESOLUTION|>--- conflicted
+++ resolved
@@ -1,12 +1,7 @@
 package com.mesosphere.sdk.kafka.scheduler;
 
 import com.mesosphere.sdk.api.types.EndpointProducer;
-<<<<<<< HEAD
-import com.mesosphere.sdk.dcos.DcosConstants;
-=======
-import com.mesosphere.sdk.curator.CuratorPersister;
 import com.mesosphere.sdk.curator.CuratorUtils;
->>>>>>> dec3380e
 import com.mesosphere.sdk.kafka.api.BrokerResource;
 import com.mesosphere.sdk.kafka.api.KafkaZKClient;
 import com.mesosphere.sdk.kafka.api.TopicResource;
@@ -17,12 +12,6 @@
 import com.mesosphere.sdk.specification.DefaultService;
 import com.mesosphere.sdk.specification.DefaultServiceSpec;
 import com.mesosphere.sdk.specification.yaml.RawServiceSpec;
-<<<<<<< HEAD
-import com.mesosphere.sdk.specification.yaml.YAMLServiceSpecFactory;
-=======
-import com.mesosphere.sdk.storage.Persister;
-import com.mesosphere.sdk.storage.PersisterCache;
->>>>>>> dec3380e
 
 import java.io.File;
 import java.util.ArrayList;
@@ -56,29 +45,10 @@
                         .build(), schedulerFlags)
                 .setPlansFrom(rawServiceSpec);
 
-<<<<<<< HEAD
-        schedulerBuilder.setEndpointProducer("zookeeper", EndpointProducer.constant(
-                schedulerBuilder.getServiceSpec().getZookeeperConnection() +
-                        DcosConstants.SERVICE_ROOT_PATH_PREFIX + schedulerBuilder.getServiceSpec().getName()));
-
-        schedulerBuilder.setCustomResources(
-                getResources(
-=======
-        /* Upgrade */
-        new KafkaConfigUpgrade(schedulerBuilder.getServiceSpec(), schedulerFlags);
-        Persister stateStorePersister = CuratorPersister.newBuilder(schedulerBuilder.getServiceSpec()).build();
-        if (schedulerFlags.isStateCacheEnabled()) {
-            stateStorePersister = new PersisterCache(stateStorePersister);
-        }
-        FilterStateStore stateStore = new FilterStateStore(stateStorePersister);
-        stateStore.setIgnoreFilter(RegexMatcher.create("broker-[0-9]*"));
-        schedulerBuilder.setStateStore(stateStore);
-        /* Upgrade */
 
         return schedulerBuilder
                 .setEndpointProducer("zookeeper", EndpointProducer.constant(kafkaZookeeperUri))
                 .setCustomResources(getResources(
->>>>>>> dec3380e
                         schedulerBuilder.getServiceSpec().getZookeeperConnection(),
                         schedulerBuilder.getServiceSpec().getName()));
     }
