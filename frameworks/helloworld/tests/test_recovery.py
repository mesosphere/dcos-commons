--- conflicted
+++ resolved
@@ -1,6 +1,3 @@
-import json
-import os
-
 import pytest
 import sdk_cmd
 import sdk_install
@@ -22,24 +19,6 @@
         sdk_install.uninstall(config.PACKAGE_NAME, config.SERVICE_NAME)
 
 
-<<<<<<< HEAD
-WORLD_KILL_GRACE_PERIOD = int(os.environ.get('WORLD_KILL_GRACE_PERIOD', 15))
-
-
-def setup_module():
-    options = {
-        "world": {
-            "kill_grace_period": WORLD_KILL_GRACE_PERIOD
-        }
-    }
-
-    sdk_install.uninstall(config.PACKAGE_NAME, config.SERVICE_NAME)
-    sdk_install.install(config.PACKAGE_NAME, config.SERVICE_NAME, config.DEFAULT_TASK_COUNT,
-                        additional_options=options)
-
-
-=======
->>>>>>> 1e912cd5
 @pytest.mark.sanity
 @pytest.mark.recovery
 def test_kill_hello_node():
@@ -57,11 +36,10 @@
     hello_ids = sdk_tasks.get_task_ids(config.SERVICE_NAME, 'hello-0')
 
     # get current agent id:
-    stdout = sdk_cmd.svc_cli(config.PACKAGE_NAME, config.SERVICE_NAME, 'pod info hello-0')
-    old_agent = json.loads(stdout)[0]['info']['slaveId']['value']
-
-    stdout = sdk_cmd.svc_cli(config.PACKAGE_NAME, config.SERVICE_NAME, 'pod restart hello-0')
-    jsonobj = json.loads(stdout)
+    jsonobj = sdk_cmd.svc_cli(config.PACKAGE_NAME, config.SERVICE_NAME, 'pod info hello-0', json=True)
+    old_agent = jsonobj[0]['info']['slaveId']['value']
+
+    jsonobj = sdk_cmd.svc_cli(config.PACKAGE_NAME, config.SERVICE_NAME, 'pod restart hello-0', json=True)
     assert len(jsonobj) == 2
     assert jsonobj['pod'] == 'hello-0'
     assert len(jsonobj['tasks']) == 1
@@ -71,8 +49,8 @@
     config.check_running()
 
     # check agent didn't move:
-    stdout = sdk_cmd.svc_cli(config.PACKAGE_NAME, config.SERVICE_NAME, 'pod info hello-0')
-    new_agent = json.loads(stdout)[0]['info']['slaveId']['value']
+    jsonobj = sdk_cmd.svc_cli(config.PACKAGE_NAME, config.SERVICE_NAME, 'pod info hello-0', json=True)
+    new_agent = jsonobj[0]['info']['slaveId']['value']
     assert old_agent == new_agent
 
 
@@ -80,60 +58,37 @@
 @pytest.mark.recovery
 @sdk_utils.dcos_1_9_or_higher
 def test_pods_restart_graceful_shutdown():
-<<<<<<< HEAD
-    world_ids = sdk_tasks.get_task_ids(config.SERVICE_NAME, 'world-0')
-
-    stdout = sdk_cmd.svc_cli(config.PACKAGE_NAME, config.SERVICE_NAME, 'pods restart world-0')
-=======
     options = {
         "world": {
             "kill_grace_period": 30
         }
     }
 
-    sdk_install.uninstall(config.PACKAGE_NAME)
-    sdk_install.install(config.PACKAGE_NAME, config.DEFAULT_TASK_COUNT,
+    sdk_install.uninstall(config.PACKAGE_NAME, config.SERVICE_NAME)
+    sdk_install.install(config.PACKAGE_NAME, config.SERVICE_NAME, config.DEFAULT_TASK_COUNT,
                         additional_options=options)
 
-    world_ids = sdk_tasks.get_task_ids(config.PACKAGE_NAME, 'world-0')
-
-    stdout = sdk_cmd.run_cli('hello-world pod restart world-0')
->>>>>>> 1e912cd5
-    jsonobj = json.loads(stdout)
+    world_ids = sdk_tasks.get_task_ids(config.SERVICE_NAME, 'world-0')
+
+    jsonobj = sdk_cmd.svc_cli(config.PACKAGE_NAME, config.SERVICE_NAME, 'pods restart world-0', json=True)
     assert len(jsonobj) == 2
     assert jsonobj['pod'] == 'world-0'
     assert len(jsonobj['tasks']) == 1
     assert jsonobj['tasks'][0] == 'world-0-server'
 
-<<<<<<< HEAD
-    sdk_tasks.check_tasks_updated(config.SERVICE_NAME, 'world', world_ids)
-=======
-    sdk_tasks.check_tasks_updated(config.PACKAGE_NAME, 'world', world_ids)
->>>>>>> 1e912cd5
+    sdk_tasks.check_tasks_updated(config.SERVICE_NAME, 'world', world_ids)
     config.check_running()
 
     # ensure the SIGTERM was sent via the "all clean" message in the world
     # service's signal trap/handler, BUT not the shell command, indicated
     # by "echo".
-<<<<<<< HEAD
-    stdout = sdk_cmd.run_cli("task log --completed --lines=1000 {}".format(world_ids[0]))
-=======
     stdout = sdk_cmd.run_cli(
         "task log --completed --lines=1000 {}".format(world_ids[0]))
->>>>>>> 1e912cd5
     clean_msg = None
     for s in stdout.split('\n'):
         if s.find('echo') < 0 and s.find('all clean') >= 0:
             clean_msg = s
-<<<<<<< HEAD
-    if WORLD_KILL_GRACE_PERIOD <= 0:
-        assert clean_msg == None
-    else:
-        assert clean_msg != None
-=======
-    
     assert clean_msg != None
->>>>>>> 1e912cd5
 
 
 @pytest.mark.sanity
@@ -142,10 +97,10 @@
     world_ids = sdk_tasks.get_task_ids(config.SERVICE_NAME, 'world-0')
 
     # get current agent id (TODO: uncomment if/when agent is guaranteed to change in a replace operation):
-    #stdout = sdk_cmd.svc_cli(config.PACKAGE_NAME, config.SERVICE_NAME, 'pod info world-0')
-    #old_agent = json.loads(stdout)[0]['info']['slaveId']['value']
-
-    jsonobj = json.loads(sdk_cmd.svc_cli(config.PACKAGE_NAME, config.SERVICE_NAME, 'pod replace world-0'))
+    #jsonobj = sdk_cmd.svc_cli(config.PACKAGE_NAME, config.SERVICE_NAME, 'pod info world-0', json=True)
+    #old_agent = jsonobj[0]['info']['slaveId']['value']
+
+    jsonobj = sdk_cmd.svc_cli(config.PACKAGE_NAME, config.SERVICE_NAME, 'pod replace world-0', json=True)
     assert len(jsonobj) == 2
     assert jsonobj['pod'] == 'world-0'
     assert len(jsonobj['tasks']) == 1
@@ -155,8 +110,8 @@
     config.check_running()
 
     # check agent moved (TODO: uncomment if/when agent is guaranteed to change (may randomly move back to old agent))
-    #stdout = sdk_cmd.svc_cli(config.PACKAGE_NAME, config.SERVICE_NAME, 'pod info world-0')
-    #new_agent = json.loads(stdout)[0]['info']['slaveId']['value']
+    #jsonobj = sdk_cmd.svc_cli(config.PACKAGE_NAME, config.SERVICE_NAME, 'pod info world-0', json=True)
+    #new_agent = jsonobj[0]['info']['slaveId']['value']
     # assert old_agent != new_agent
 
 
