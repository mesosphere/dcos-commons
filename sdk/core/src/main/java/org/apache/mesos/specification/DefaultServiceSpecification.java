--- conflicted
+++ resolved
@@ -8,15 +8,9 @@
 import org.apache.commons.lang3.builder.EqualsBuilder;
 import org.apache.commons.lang3.builder.HashCodeBuilder;
 import org.apache.mesos.config.ConfigStoreException;
-<<<<<<< HEAD
-import org.apache.mesos.config.ConfigurationComparer;
+import org.apache.mesos.config.ConfigurationComparator;
 import org.apache.mesos.config.ConfigurationFactory;
 import org.apache.mesos.config.SerializationUtils;
-=======
-import org.apache.mesos.config.ConfigurationFactory;
-import org.apache.mesos.config.SerializationUtils;
-
->>>>>>> b23a5236
 import com.fasterxml.jackson.annotation.JsonCreator;
 import com.fasterxml.jackson.annotation.JsonProperty;
 
@@ -26,10 +20,7 @@
 public class DefaultServiceSpecification implements ServiceSpecification {
 
     private static final Factory FACTORY = new Factory();
-<<<<<<< HEAD
-    private static final Comparer COMPARER = new Comparer();
-=======
->>>>>>> b23a5236
+    private static final Comparator COMPARATOR = new Comparator();
     private static final Charset CHARSET = StandardCharsets.UTF_8;
 
     /**
@@ -53,16 +44,15 @@
         }
     }
 
-<<<<<<< HEAD
     /**
      * Comparer which checks for equality of {@link DefaultServiceSpecification}s.
      */
-    public static class Comparer implements ConfigurationComparer<ServiceSpecification> {
+    public static class Comparator implements ConfigurationComparator<ServiceSpecification> {
 
         /**
-         * Call {@link DefaultServiceSpecification#getComparerInstance()} instead.
+         * Call {@link DefaultServiceSpecification#getComparatorInstance()} instead.
          */
-        private Comparer() { }
+        private Comparator() { }
 
         @Override
         public boolean equals(ServiceSpecification first, ServiceSpecification second) {
@@ -70,8 +60,6 @@
         }
     }
 
-=======
->>>>>>> b23a5236
     private final String name;
     private final List<TaskSet> taskSets;
 
@@ -101,7 +89,6 @@
             throw new ConfigStoreException("Failed to get JSON representation of service spec: " + e.getMessage(), e);
         }
     }
-<<<<<<< HEAD
 
     @Override
     public String toJsonString() throws Exception {
@@ -120,22 +107,8 @@
      * Returns a {@link ConfigurationComparer} which may be used to compare
      * {@link DefaultServiceSpecification}s.
      */
-    public static ConfigurationComparer<ServiceSpecification> getComparerInstance() {
-        return COMPARER;
-=======
-
-    @Override
-    public String toJsonString() throws Exception {
-        return SerializationUtils.toJsonString(this);
-    }
-
-    /**
-     * Returns a {@link ConfigurationFactory} which may be used to deserialize
-     * {@link DefaultServiceSpecification}s.
-     */
-    public static ConfigurationFactory<ServiceSpecification> getFactoryInstance() {
-        return FACTORY;
->>>>>>> b23a5236
+    public static ConfigurationComparator<ServiceSpecification> getComparatorInstance() {
+        return COMPARATOR;
     }
 
     @Override
