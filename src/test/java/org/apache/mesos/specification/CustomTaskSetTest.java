--- conflicted
+++ resolved
@@ -36,11 +36,8 @@
                                 .build(),
                         Collections.emptyList(),
                         Collections.emptyList(),
-<<<<<<< HEAD
                         Collections.emptyList(),
-=======
                         Optional.empty(),
->>>>>>> c091365a
                         Optional.empty()));
             }
 
