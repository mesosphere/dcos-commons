--- conflicted
+++ resolved
@@ -132,9 +132,5 @@
             log.error("Failed to retrieve broker DNS endpoints with exception: ", ex);
         }
         return endpoints;
-<<<<<<< HEAD
-        }
-=======
     }
->>>>>>> 29f3b427
 }