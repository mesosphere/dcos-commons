package com.mesosphere.sdk.offer.evaluate;

import com.mesosphere.sdk.offer.Constants;
import com.mesosphere.sdk.offer.InvalidRequirementException;
import com.mesosphere.sdk.offer.MesosResourcePool;
import com.mesosphere.sdk.offer.evaluate.security.TLSArtifact;
import com.mesosphere.sdk.offer.evaluate.security.TLSArtifactPaths;
import com.mesosphere.sdk.offer.evaluate.security.TLSArtifactsUpdater;
import com.mesosphere.sdk.scheduler.plan.DefaultPodInstance;
import com.mesosphere.sdk.scheduler.plan.PodInstanceRequirement;
import com.mesosphere.sdk.scheduler.plan.PodInstanceRequirementTestUtils;
import com.mesosphere.sdk.specification.*;
import com.mesosphere.sdk.testutils.OfferRequirementTestUtils;
import com.mesosphere.sdk.testutils.OfferTestUtils;
import com.mesosphere.sdk.testutils.ResourceTestUtils;
import com.mesosphere.sdk.testutils.TestConstants;
import org.apache.mesos.Protos;
import org.junit.Assert;
import org.junit.Before;
import org.junit.Test;
import org.mockito.Matchers;
import org.mockito.Mock;
import org.mockito.MockitoAnnotations;

import java.io.IOException;
import java.util.*;
import java.util.stream.Collectors;

import static org.mockito.Mockito.*;

public class TLSEvaluationStageTest {

    @Mock private TLSArtifactsUpdater mockTLSArtifactsUpdater;

    private TLSArtifactPaths tlsArtifactPaths;
    private TLSEvaluationStage tlsEvaluationStage;

    @Before
    public void init() throws Exception {
        MockitoAnnotations.initMocks(this);

        // echo -n "pod-type-0-test-task-name.service-name.autoip.dcos.thisdcos.directory" | sha1sum
        String sanHash = "8ffc618c478beb31a043d978652d7bc571fedfe2";
        tlsArtifactPaths = new TLSArtifactPaths(
                "test-namespace",
                TestConstants.POD_TYPE + "-" + TestConstants.TASK_INDEX + "-" + TestConstants.TASK_NAME,
<<<<<<< HEAD
                Optional.empty(),
                Collections.emptyList());

        secretNameGenerator = new SecretNameGenerator(
                TestConstants.SERVICE_NAME,
                TestConstants.POD_TYPE + "-" + TestConstants.TASK_INDEX + "-" + TestConstants.TASK_NAME,
                "test-tls",
                certificateNamesGenerator.getSANs());
=======
                sanHash);
        tlsEvaluationStage = new TLSEvaluationStage(
                TestConstants.SERVICE_NAME, TestConstants.TASK_NAME, "test-namespace", mockTLSArtifactsUpdater);
>>>>>>> 9bc3249d
    }

    private static PodInstanceRequirement getRequirementWithTransportEncryption(
            ResourceSet resourceSet, String type, int index,
            Collection<TransportEncryptionSpec> transportEncryptionSpecs) {
        TaskSpec taskSpec = DefaultTaskSpec.newBuilder()
                .name(TestConstants.TASK_NAME)
                .commandSpec(
                        DefaultCommandSpec.newBuilder(Collections.emptyMap())
                                .value(TestConstants.TASK_CMD)
                                .build())
                .goalState(GoalState.RUNNING)
                .resourceSet(resourceSet)
                .setTransportEncryption(transportEncryptionSpecs)
                .build();

        PodSpec podSpec = DefaultPodSpec.newBuilder("executor-uri")
                .type(type)
                .count(1)
                .tasks(Arrays.asList(taskSpec))
                .preReservedRole(Constants.ANY_ROLE)
                .build();

        PodInstance podInstance = new DefaultPodInstance(podSpec, index);
        List<String> taskNames = podInstance.getPod().getTasks().stream()
                .map(ts -> ts.getName())
                .collect(Collectors.toList());
        return PodInstanceRequirement.newBuilder(podInstance, taskNames).build();
    }

    private PodInfoBuilder getPodInfoBuilderForTransportEncryption(
            Collection<TransportEncryptionSpec> transportEncryptionSpecs) throws InvalidRequirementException {
        PodInstanceRequirement podInstanceRequirement = getRequirementWithTransportEncryption(
                PodInstanceRequirementTestUtils.getCpuResourceSet(1.0),
                TestConstants.POD_TYPE,
                0,
                transportEncryptionSpecs);

        return new PodInfoBuilder(
                podInstanceRequirement,
                TestConstants.SERVICE_NAME,
                UUID.randomUUID(),
                OfferRequirementTestUtils.getTestSchedulerConfig(),
                Collections.emptyList(),
                TestConstants.FRAMEWORK_ID,
                true);
    }

    @Test
    public void testSuccessTLS() throws Exception {
        ArrayList<TransportEncryptionSpec> transportEncryptionSpecs = new ArrayList<>();
        transportEncryptionSpecs.add(new DefaultTransportEncryptionSpec
                .Builder()
                .name("test-tls")
                .type(TransportEncryptionSpec.Type.TLS)
                .build());

        Protos.Offer offer = OfferTestUtils.getOffer(ResourceTestUtils.getUnreservedScalar("cpus", 2.0));
        PodInfoBuilder podInfoBuilder = getPodInfoBuilderForTransportEncryption(transportEncryptionSpecs);

        EvaluationOutcome outcome = tlsEvaluationStage.evaluate(
                new MesosResourcePool(offer, Optional.of(Constants.ANY_ROLE)), podInfoBuilder);
        Assert.assertTrue(outcome.isPassing());

        // Check that TLS update was invoked
        verify(mockTLSArtifactsUpdater).update(Matchers.any(), Matchers.any(), Matchers.eq("test-tls"));

        Protos.ContainerInfo executorContainer =
                podInfoBuilder.getTaskBuilder(TestConstants.TASK_NAME).getExecutor().getContainer();
        Assert.assertEquals(0, executorContainer.getVolumesCount());

        Protos.ContainerInfo taskContainer =
                podInfoBuilder.getTaskBuilder(TestConstants.TASK_NAME).getContainer();
        assertTLSArtifacts(taskContainer, tlsArtifactPaths, "test-tls");
    }

    @Test
    public void testSuccessKeystore() throws Exception {
        ArrayList<TransportEncryptionSpec> transportEncryptionSpecs = new ArrayList<>();
        transportEncryptionSpecs.add(new DefaultTransportEncryptionSpec.Builder()
                .name("test-tls")
                .type(TransportEncryptionSpec.Type.KEYSTORE)
                .build());

        Protos.Offer offer = OfferTestUtils.getOffer(ResourceTestUtils.getUnreservedScalar("cpus", 2.0));
        PodInfoBuilder podInfoBuilder = getPodInfoBuilderForTransportEncryption(transportEncryptionSpecs);

        EvaluationOutcome outcome = tlsEvaluationStage.evaluate(
                new MesosResourcePool(offer, Optional.of(Constants.ANY_ROLE)), podInfoBuilder);
        Assert.assertTrue(outcome.isPassing());

        // Check that TLS update was invoked
        verify(mockTLSArtifactsUpdater).update(Matchers.any(), Matchers.any(), Matchers.eq("test-tls"));

        Protos.ContainerInfo executorContainer =
                podInfoBuilder.getTaskBuilder(TestConstants.TASK_NAME).getExecutor().getContainer();
        Assert.assertEquals(0, executorContainer.getVolumesCount());

        Protos.ContainerInfo taskContainer = podInfoBuilder.getTaskBuilder(TestConstants.TASK_NAME).getContainer();
        assertKeystoreArtifacts(taskContainer, tlsArtifactPaths, "test-tls");
    }

    @Test
    public void testArtifactsExist() throws Exception {
        ArrayList<TransportEncryptionSpec> transportEncryptionSpecs = new ArrayList<>();
        transportEncryptionSpecs.add(new DefaultTransportEncryptionSpec
                .Builder()
                .name("test-tls")
                .type(TransportEncryptionSpec.Type.TLS)
                .build());

        Protos.Offer offer = OfferTestUtils.getOffer(ResourceTestUtils.getUnreservedScalar("cpus", 2.0));
        PodInfoBuilder podInfoBuilder = getPodInfoBuilderForTransportEncryption(transportEncryptionSpecs);

        EvaluationOutcome outcome = tlsEvaluationStage.evaluate(
                new MesosResourcePool(offer, Optional.of(Constants.ANY_ROLE)), podInfoBuilder);
        Assert.assertTrue(outcome.isPassing());

        // Check that TLS update was invoked
        verify(mockTLSArtifactsUpdater).update(Matchers.any(), Matchers.any(), Matchers.eq("test-tls"));

        Protos.ContainerInfo executorContainer =
                podInfoBuilder.getTaskBuilder(TestConstants.TASK_NAME).getExecutor().getContainer();
        Assert.assertEquals(0, executorContainer.getVolumesCount());

        Protos.ContainerInfo taskContainer = podInfoBuilder.getTaskBuilder(TestConstants.TASK_NAME).getContainer();
        assertTLSArtifacts(taskContainer, tlsArtifactPaths, "test-tls");
    }

    @Test
    public void testFailure() throws Exception {
        doThrow(new IOException("test")).when(mockTLSArtifactsUpdater)
                .update(Matchers.any(), Matchers.any(), Matchers.any());

        ArrayList<TransportEncryptionSpec> transportEncryptionSpecs = new ArrayList<>();
        transportEncryptionSpecs.add(new DefaultTransportEncryptionSpec
                .Builder()
                .name("test-tls")
                .type(TransportEncryptionSpec.Type.TLS)
                .build());

        Protos.Offer offer = OfferTestUtils.getOffer(ResourceTestUtils.getUnreservedScalar("cpus", 2.0));
        PodInfoBuilder podInfoBuilder = getPodInfoBuilderForTransportEncryption(transportEncryptionSpecs);

        EvaluationOutcome outcome = tlsEvaluationStage.evaluate(
                new MesosResourcePool(offer, Optional.of(Constants.ANY_ROLE)), podInfoBuilder);
        Assert.assertFalse(outcome.isPassing());
    }

    private void assertTLSArtifacts(Protos.ContainerInfo container, TLSArtifactPaths secretPaths, String encryptionSpecName) {
        Protos.Volume volume = findVolumeWithContainerPath(container, TLSArtifact.CERTIFICATE.getMountPath(encryptionSpecName)).get();
        Assert.assertEquals(
                volume.getSource().getSecret().getReference().getName(),
                secretPaths.getSecretStorePath(TLSArtifact.CERTIFICATE, encryptionSpecName));

        volume = findVolumeWithContainerPath(container, TLSArtifact.CA_CERTIFICATE.getMountPath(encryptionSpecName)).get();
        Assert.assertEquals(
                volume.getSource().getSecret().getReference().getName(),
                secretPaths.getSecretStorePath(TLSArtifact.CA_CERTIFICATE, encryptionSpecName));

        volume = findVolumeWithContainerPath(container, TLSArtifact.PRIVATE_KEY.getMountPath(encryptionSpecName)).get();
        Assert.assertEquals(
                volume.getSource().getSecret().getReference().getName(),
                secretPaths.getSecretStorePath(TLSArtifact.PRIVATE_KEY, encryptionSpecName));

        Assert.assertFalse(findVolumeWithContainerPath(container, TLSArtifact.KEYSTORE.getMountPath(encryptionSpecName)).isPresent());
        Assert.assertFalse(findVolumeWithContainerPath(container, TLSArtifact.TRUSTSTORE.getMountPath(encryptionSpecName)).isPresent());
    }

    private void assertKeystoreArtifacts(Protos.ContainerInfo container, TLSArtifactPaths secretPaths, String encryptionSpecName) {
        Protos.Volume volume = findVolumeWithContainerPath(container, TLSArtifact.KEYSTORE.getMountPath(encryptionSpecName)).get();
        Assert.assertEquals(
                volume.getSource().getSecret().getReference().getName(),
                secretPaths.getSecretStorePath(TLSArtifact.KEYSTORE, encryptionSpecName));

        volume = findVolumeWithContainerPath(container, TLSArtifact.TRUSTSTORE.getMountPath(encryptionSpecName)).get();
        Assert.assertEquals(
                volume.getSource().getSecret().getReference().getName(),
                secretPaths.getSecretStorePath(TLSArtifact.TRUSTSTORE, encryptionSpecName));

        Assert.assertFalse(findVolumeWithContainerPath(container, TLSArtifact.CERTIFICATE.getMountPath(encryptionSpecName)).isPresent());
        Assert.assertFalse(findVolumeWithContainerPath(container, TLSArtifact.CA_CERTIFICATE.getMountPath(encryptionSpecName)).isPresent());
        Assert.assertFalse(findVolumeWithContainerPath(container, TLSArtifact.PRIVATE_KEY.getMountPath(encryptionSpecName)).isPresent());
    }

    private Optional<Protos.Volume> findVolumeWithContainerPath(Protos.ContainerInfo container, String path) {
        return container.getVolumesList().stream()
                .filter(volume -> volume.getContainerPath().equals(path))
                .findAny();
    }
}<|MERGE_RESOLUTION|>--- conflicted
+++ resolved
@@ -44,20 +44,9 @@
         tlsArtifactPaths = new TLSArtifactPaths(
                 "test-namespace",
                 TestConstants.POD_TYPE + "-" + TestConstants.TASK_INDEX + "-" + TestConstants.TASK_NAME,
-<<<<<<< HEAD
-                Optional.empty(),
-                Collections.emptyList());
-
-        secretNameGenerator = new SecretNameGenerator(
-                TestConstants.SERVICE_NAME,
-                TestConstants.POD_TYPE + "-" + TestConstants.TASK_INDEX + "-" + TestConstants.TASK_NAME,
-                "test-tls",
-                certificateNamesGenerator.getSANs());
-=======
                 sanHash);
         tlsEvaluationStage = new TLSEvaluationStage(
                 TestConstants.SERVICE_NAME, TestConstants.TASK_NAME, "test-namespace", mockTLSArtifactsUpdater);
->>>>>>> 9bc3249d
     }
 
     private static PodInstanceRequirement getRequirementWithTransportEncryption(
