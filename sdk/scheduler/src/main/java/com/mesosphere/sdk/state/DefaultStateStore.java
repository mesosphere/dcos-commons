--- conflicted
+++ resolved
@@ -23,26 +23,6 @@
 /**
  * An implementation of {@link StateStore} which relies on the provided {@link Persister} for data persistence.
  *
-<<<<<<< HEAD
- * The path structure in the underlying {@link Persister} is as follows:
- * <code>
- * rootPath/
- *     -> FrameworkID
- *     -> Tasks/
- *         -> [TaskName-0]/
- *             -> TaskInfo
- *             -> TaskStatus
- *         -> [TaskName-1]/
- *             -> TaskInfo
- *         -> [TaskName-2]/
- *             -> TaskInfo
- *             -> TaskStatus
- *         -> ...
- * </code>
- *
- * Note that for frameworks which don't use custom executors, the same structure is used, except
- * where ExecutorName values are equal to TaskName values.
-=======
  * <p>The ZNode structure in Zookeeper is as follows:
  * <br>rootPath/
  * <br>&nbsp;-> FrameworkID
@@ -56,7 +36,6 @@
  * <br>&nbsp;&nbsp;&nbsp;-> TaskInfo
  * <br>&nbsp;&nbsp;&nbsp;-> TaskStatus
  * <br>&nbsp;&nbsp;-> ...
->>>>>>> 7c719594
  */
 public class DefaultStateStore implements StateStore {
 
@@ -132,7 +111,6 @@
             } else {
                 throw new StateStoreException(Reason.SERIALIZATION_ERROR, String.format(
                         "Empty FrameworkID in '%s'", FWK_ID_PATH_NAME));
-<<<<<<< HEAD
             }
         } catch (PersisterException e) {
             if (e.getReason() == Reason.NOT_FOUND) {
@@ -141,16 +119,6 @@
             } else {
                 throw new StateStoreException(e);
             }
-=======
-            }
-        } catch (PersisterException e) {
-            if (e.getReason() == Reason.NOT_FOUND) {
-                logger.warn("No FrameworkId found at: {}", FWK_ID_PATH_NAME);
-                return Optional.empty();
-            } else {
-                throw new StateStoreException(e);
-            }
->>>>>>> 7c719594
         } catch (InvalidProtocolBufferException e) {
             throw new StateStoreException(Reason.SERIALIZATION_ERROR, e);
         }
