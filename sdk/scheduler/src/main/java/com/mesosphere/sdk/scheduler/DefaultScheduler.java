--- conflicted
+++ resolved
@@ -98,13 +98,8 @@
         private final List<Plan> manualPlans = new ArrayList<>();
         private final Map<String, RawPlan> yamlPlans = new HashMap<>();
         private final Map<String, EndpointProducer> endpointProducers = new HashMap<>();
-<<<<<<< HEAD
-        private Collection<Object> resources = new ArrayList<>();
-=======
-        private Capabilities capabilities;
         private Collection<ConfigValidator<ServiceSpec>> customConfigValidators = new ArrayList<>();
         private Collection<Object> customResources = new ArrayList<>();
->>>>>>> c6b16770
         private RecoveryPlanOverriderFactory recoveryPlanOverriderFactory;
 
         private Builder(ServiceSpec serviceSpec, SchedulerFlags schedulerFlags) {
