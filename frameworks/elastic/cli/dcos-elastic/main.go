package main

import (
	"fmt"
	"github.com/mesosphere/dcos-commons/cli"
	"gopkg.in/alecthomas/kingpin.v2"
	"log"
	"strings"
)

func main() {
	modName, err := cli.GetModuleName()
	if err != nil {
		log.Fatalf(err.Error())
	}

<<<<<<< HEAD
	app, err := cli.NewApp("0.1.0", "Mesosphere", fmt.Sprintf("Deploy and manage %s clusters", strings.Title(modName)))
=======
	app, err := cli.NewApp("0.1.0", "Mesosphere", "Manage Elastic framework")
>>>>>>> a198a979
	if err != nil {
		log.Fatalf(err.Error())
	}

<<<<<<< HEAD
	cli.HandleCommonFlags(app, modName, fmt.Sprintf("%s DC/OS CLI Module", strings.Title(modName)))
=======
	cli.HandleCommonFlags(app, modName, "Elastic CLI")
>>>>>>> a198a979
	cli.HandleConfigSection(app)
	cli.HandleEndpointsSection(app)
	cli.HandlePlanSection(app)
	cli.HandlePodsSection(app)
<<<<<<< HEAD
	cli.HandleStateSection(app)

	// Omit modname:
	kingpin.MustParse(app.Parse(cli.GetArguments()))
}
=======

	// Omit modname:
	kingpin.MustParse(app.Parse(cli.GetArguments()))
}

type ExampleCommand struct {
	echoText        []string
	echoOmitNewline bool
}

func (cmd *ExampleCommand) runEcho(c *kingpin.ParseContext) error {
	if cmd.echoOmitNewline {
		fmt.Printf(strings.Join(cmd.echoText, " "))
	} else {
		fmt.Printf("%s\n", strings.Join(cmd.echoText, " "))
	}
	return nil
}
>>>>>>> a198a979
<|MERGE_RESOLUTION|>--- conflicted
+++ resolved
@@ -14,47 +14,18 @@
 		log.Fatalf(err.Error())
 	}
 
-<<<<<<< HEAD
-	app, err := cli.NewApp("0.1.0", "Mesosphere", fmt.Sprintf("Deploy and manage %s clusters", strings.Title(modName)))
-=======
 	app, err := cli.NewApp("0.1.0", "Mesosphere", "Manage Elastic framework")
->>>>>>> a198a979
 	if err != nil {
 		log.Fatalf(err.Error())
 	}
 
-<<<<<<< HEAD
-	cli.HandleCommonFlags(app, modName, fmt.Sprintf("%s DC/OS CLI Module", strings.Title(modName)))
-=======
 	cli.HandleCommonFlags(app, modName, "Elastic CLI")
->>>>>>> a198a979
 	cli.HandleConfigSection(app)
 	cli.HandleEndpointsSection(app)
 	cli.HandlePlanSection(app)
 	cli.HandlePodsSection(app)
-<<<<<<< HEAD
 	cli.HandleStateSection(app)
 
 	// Omit modname:
 	kingpin.MustParse(app.Parse(cli.GetArguments()))
-}
-=======
-
-	// Omit modname:
-	kingpin.MustParse(app.Parse(cli.GetArguments()))
-}
-
-type ExampleCommand struct {
-	echoText        []string
-	echoOmitNewline bool
-}
-
-func (cmd *ExampleCommand) runEcho(c *kingpin.ParseContext) error {
-	if cmd.echoOmitNewline {
-		fmt.Printf(strings.Join(cmd.echoText, " "))
-	} else {
-		fmt.Printf("%s\n", strings.Join(cmd.echoText, " "))
-	}
-	return nil
-}
->>>>>>> a198a979
+}