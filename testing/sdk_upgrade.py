"""
************************************************************************
FOR THE TIME BEING WHATEVER MODIFICATIONS ARE APPLIED TO THIS FILE
SHOULD ALSO BE APPLIED TO sdk_upgrade IN ANY OTHER PARTNER REPOS
************************************************************************
"""
import json
import logging
import retrying
import tempfile
import traceback

import sdk_cmd
import sdk_install
import sdk_marathon
import sdk_plan
import sdk_tasks
import sdk_utils


log = logging.getLogger(__name__)


# Installs a universe version of a package, then upgrades it to a test version
#
# (1) Installs Universe version of framework (after uninstalling any test version).
# (2) Upgrades to test version of framework.
def test_upgrade(
    package_name,
    service_name,
    running_task_count,
    additional_options={},
    test_version_additional_options=None,
    timeout_seconds=25 * 60,
    wait_for_deployment=True,
):
    # allow providing different options dicts to the universe version vs the test version:
    if test_version_additional_options is None:
        test_version_additional_options = additional_options

    sdk_install.uninstall(package_name, service_name)

    test_version = _get_pkg_version(package_name)
    log.info("Found test version: {}".format(test_version))

    universe_url = _get_universe_url()

    universe_version = None
    try:
        # Move the Universe repo to the top of the repo list so that we can first install the release version.
<<<<<<< HEAD
        _remove_package_repo('Universe')
        assert _add_package_repo('Universe', universe_url, 0)
        log.info('Waiting for Universe release version of {} to appear: version != {}'.format(
            package_name, test_version))
=======
        shakedown.remove_package_repo("Universe")
        assert shakedown.add_package_repo("Universe", universe_url, 0)
        log.info(
            "Waiting for Universe release version of {} to appear: version != {}".format(
                package_name, test_version
            )
        )
>>>>>>> f101c86d
        universe_version = _wait_for_new_package_version(package_name, test_version)

        log.info("Installing Universe version: {}={}".format(package_name, universe_version))
        sdk_install.install(
            package_name,
            service_name,
            running_task_count,
            additional_options=additional_options,
            timeout_seconds=timeout_seconds,
            wait_for_deployment=wait_for_deployment,
        )
    finally:
        if universe_version:
            # Return the Universe repo back to the bottom of the repo list so that we can upgrade to the build version.
<<<<<<< HEAD
            _remove_package_repo('Universe')
            assert _add_package_repo('Universe', universe_url)
            log.info('Waiting for test build version of {} to appear: version != {}'.format(
                package_name, universe_version))
=======
            shakedown.remove_package_repo("Universe")
            assert shakedown.add_package_repo("Universe", universe_url)
            log.info(
                "Waiting for test build version of {} to appear: version != {}".format(
                    package_name, universe_version
                )
            )
>>>>>>> f101c86d
            _wait_for_new_package_version(package_name, universe_version)

    log.info("Upgrading {}: {} => {}".format(package_name, universe_version, test_version))
    _upgrade_or_downgrade(
        package_name,
        test_version,
        service_name,
        running_task_count,
        test_version_additional_options,
        timeout_seconds,
        wait_for_deployment,
    )


# In the soak cluster, we assume that the Universe version of the framework is already installed.
# Also, we assume that the Universe is the default repo (at --index=0) and the stub repos are already in place,
# so we don't need to add or remove any repos.
#
# (1) Upgrades to test version of framework.
# (2) Downgrades to Universe version.
def soak_upgrade_downgrade(
    package_name,
    service_name,
    running_task_count,
    additional_options={},
    timeout_seconds=25 * 60,
    wait_for_deployment=True,
):
    sdk_cmd.run_cli("package install --cli {} --yes".format(package_name))
    version = "stub-universe"
    log.info("Upgrading to test version: {} {}".format(package_name, version))
    _upgrade_or_downgrade(
        package_name,
        version,
        service_name,
        running_task_count,
        additional_options,
        timeout_seconds,
        wait_for_deployment,
    )

    # Default Universe is at --index=0
    version = _get_pkg_version(package_name)
    log.info("Downgrading to Universe version: {} {}".format(package_name, version))
    _upgrade_or_downgrade(
        package_name,
        version,
        service_name,
        running_task_count,
        additional_options,
        timeout_seconds,
        wait_for_deployment,
    )


def _get_universe_url():
    repositories = json.loads(sdk_cmd.run_cli("package repo list --json"))["repositories"]
    for repo in repositories:
        if repo["name"] == "Universe":
            log.info("Found Universe URL: {}".format(repo["uri"]))
            return repo["uri"]
    assert False, "Unable to find 'Universe' in list of repos: {}".format(repositories)


@retrying.retry(
    stop_max_attempt_number=15, wait_fixed=10000, retry_on_result=lambda result: result is None
)
def get_config(package_name, service_name):
    """Return the active config for the current service.
    This is retried 15 times, waiting 10s between retries."""

    try:
        # Refrain from dumping the full ServiceSpec to stdout
        target_config = sdk_cmd.svc_cli(
            package_name, service_name, "debug config target", json=True, print_output=False
        )
    except Exception as e:
        log.error("Could not determine target config: %s", str(e))
        return None

    return target_config


def update_service(package_name, service_name, additional_options=None, to_package_version=None):
    update_cmd = ["update", "start"]
    if to_package_version:
        update_cmd.append("--package-version={}".format(to_package_version))
    if additional_options:
<<<<<<< HEAD
        with tempfile.NamedTemporaryFile('w') as options_file:
            json.dump(additional_options, options_file)
            options_file.flush()  # ensure json content is available for the CLI to read below
            update_cmd.append('--options={}'.format(options_file.name))
            sdk_cmd.svc_cli(package_name, service_name, ' '.join(update_cmd), check=True)
    else:
        sdk_cmd.svc_cli(package_name, service_name, ' '.join(update_cmd), check=True)
=======
        options_file = tempfile.NamedTemporaryFile("w")
        json.dump(additional_options, options_file)
        options_file.flush()  # ensure json content is available for the CLI to read below
        update_cmd.append("--options={}".format(options_file.name))
    sdk_cmd.svc_cli(package_name, service_name, " ".join(update_cmd), check=True)
>>>>>>> f101c86d


def _upgrade_or_downgrade(
    package_name,
    to_package_version,
    service_name,
    running_task_count,
    additional_options,
    timeout_seconds,
    wait_for_deployment,
):

    initial_config = get_config(package_name, service_name)
    task_ids = sdk_tasks.get_task_ids(service_name, "")

<<<<<<< HEAD
    if sdk_utils.dcos_version_less_than("1.10") or sdk_utils.is_open_dcos():
        log.info('Using marathon upgrade flow to upgrade {} {}'.format(package_name, to_package_version))
=======
    if sdk_utils.dcos_version_less_than("1.10") or shakedown.ee_version() is None:
        log.info(
            "Using marathon upgrade flow to upgrade {} {}".format(package_name, to_package_version)
        )
>>>>>>> f101c86d
        sdk_marathon.destroy_app(service_name)
        sdk_install.install(
            package_name,
            service_name,
            running_task_count,
            additional_options=additional_options,
            package_version=to_package_version,
            timeout_seconds=timeout_seconds,
            wait_for_deployment=wait_for_deployment,
        )
    else:
        log.info("Using CLI upgrade flow to upgrade {} {}".format(package_name, to_package_version))
        update_service(package_name, service_name, additional_options, to_package_version)
        # we must manually upgrade the package CLI because it's not done automatically in this flow
        # (and why should it? that'd imply the package CLI replacing itself via a call to the main CLI...)
        sdk_cmd.run_cli(
            "package install --yes --cli --package-version={} {}".format(
                to_package_version, package_name
            )
        )

    if wait_for_deployment:

        updated_config = get_config(package_name, service_name)

        if updated_config == initial_config:
            log.info("No config change detected. Tasks should not be restarted")
            sdk_tasks.check_tasks_not_updated(service_name, "", task_ids)
        else:
            log.info("Checking that all tasks have restarted")
            sdk_tasks.check_tasks_updated(service_name, "", task_ids)

        # this can take a while, default is 15 minutes. for example with HDFS, we can hit the expected
        # total task count via ONCE tasks, without actually completing deployment
        log.info(
            "Waiting for package={} service={} to finish deployment plan...".format(
                package_name, service_name
            )
        )
        sdk_plan.wait_for_completed_deployment(service_name, timeout_seconds)


@retrying.retry(
    wait_fixed=1000, stop_max_delay=10 * 1000, retry_on_result=lambda result: result is None
)
def _get_pkg_version(package_name):
    cmd = "package describe {}".format(package_name)
    # Only log stdout/stderr if there's actually an error.
    rc, stdout, stderr = sdk_cmd.run_raw_cli(cmd, print_output=False)
    if rc != 0:
        log.warning('Failed to run "{}":\nSTDOUT:\n{}\nSTDERR:\n{}'.format(cmd, stdout, stderr))
        return None
    try:
        describe = json.loads(stdout)
        # New location (either 1.10+ or 1.11+):
        version = describe.get("package", {}).get("version", None)
        if version is None:
            # Old location (until 1.9 or until 1.10):
            version = describe["version"]
        return version
    except Exception:
        log.warning(
            'Failed to extract package version from "{}":\nSTDOUT:\n{}\nSTDERR:\n{}'.format(
                cmd, stdout, stderr
            )
        )
        log.warning(traceback.format_exc())
        return None


def _remove_package_repo(repo_name) -> bool:
    rc, _, _ = sdk_cmd.run_raw_cli('package repo remove {}'.format(repo_name))
    return rc == 0


def _add_package_repo(repo_name, repo_url, index=None) -> bool:
    if index is None:
        rc, _, _ = sdk_cmd.run_raw_cli('package repo add {} {}'.format(repo_name, repo_url))
    else:
        rc, _, _ = sdk_cmd.run_raw_cli('package repo add --index={} {} {}'.format(index, repo_name, repo_url))
    return rc == 0


@retrying.retry(
    wait_fixed=1000, stop_max_delay=60 * 1000, retry_on_result=lambda result: result is None
)
def _wait_for_new_package_version(package_name, prev_version):
    cur_version = _get_pkg_version(package_name)
    log.info("Current version of {} is: {}".format(package_name, cur_version))
    return cur_version if cur_version != prev_version else None<|MERGE_RESOLUTION|>--- conflicted
+++ resolved
@@ -48,20 +48,10 @@
     universe_version = None
     try:
         # Move the Universe repo to the top of the repo list so that we can first install the release version.
-<<<<<<< HEAD
         _remove_package_repo('Universe')
         assert _add_package_repo('Universe', universe_url, 0)
         log.info('Waiting for Universe release version of {} to appear: version != {}'.format(
             package_name, test_version))
-=======
-        shakedown.remove_package_repo("Universe")
-        assert shakedown.add_package_repo("Universe", universe_url, 0)
-        log.info(
-            "Waiting for Universe release version of {} to appear: version != {}".format(
-                package_name, test_version
-            )
-        )
->>>>>>> f101c86d
         universe_version = _wait_for_new_package_version(package_name, test_version)
 
         log.info("Installing Universe version: {}={}".format(package_name, universe_version))
@@ -76,20 +66,10 @@
     finally:
         if universe_version:
             # Return the Universe repo back to the bottom of the repo list so that we can upgrade to the build version.
-<<<<<<< HEAD
             _remove_package_repo('Universe')
             assert _add_package_repo('Universe', universe_url)
             log.info('Waiting for test build version of {} to appear: version != {}'.format(
                 package_name, universe_version))
-=======
-            shakedown.remove_package_repo("Universe")
-            assert shakedown.add_package_repo("Universe", universe_url)
-            log.info(
-                "Waiting for test build version of {} to appear: version != {}".format(
-                    package_name, universe_version
-                )
-            )
->>>>>>> f101c86d
             _wait_for_new_package_version(package_name, universe_version)
 
     log.info("Upgrading {}: {} => {}".format(package_name, universe_version, test_version))
@@ -178,7 +158,6 @@
     if to_package_version:
         update_cmd.append("--package-version={}".format(to_package_version))
     if additional_options:
-<<<<<<< HEAD
         with tempfile.NamedTemporaryFile('w') as options_file:
             json.dump(additional_options, options_file)
             options_file.flush()  # ensure json content is available for the CLI to read below
@@ -186,13 +165,6 @@
             sdk_cmd.svc_cli(package_name, service_name, ' '.join(update_cmd), check=True)
     else:
         sdk_cmd.svc_cli(package_name, service_name, ' '.join(update_cmd), check=True)
-=======
-        options_file = tempfile.NamedTemporaryFile("w")
-        json.dump(additional_options, options_file)
-        options_file.flush()  # ensure json content is available for the CLI to read below
-        update_cmd.append("--options={}".format(options_file.name))
-    sdk_cmd.svc_cli(package_name, service_name, " ".join(update_cmd), check=True)
->>>>>>> f101c86d
 
 
 def _upgrade_or_downgrade(
@@ -208,15 +180,8 @@
     initial_config = get_config(package_name, service_name)
     task_ids = sdk_tasks.get_task_ids(service_name, "")
 
-<<<<<<< HEAD
     if sdk_utils.dcos_version_less_than("1.10") or sdk_utils.is_open_dcos():
         log.info('Using marathon upgrade flow to upgrade {} {}'.format(package_name, to_package_version))
-=======
-    if sdk_utils.dcos_version_less_than("1.10") or shakedown.ee_version() is None:
-        log.info(
-            "Using marathon upgrade flow to upgrade {} {}".format(package_name, to_package_version)
-        )
->>>>>>> f101c86d
         sdk_marathon.destroy_app(service_name)
         sdk_install.install(
             package_name,
