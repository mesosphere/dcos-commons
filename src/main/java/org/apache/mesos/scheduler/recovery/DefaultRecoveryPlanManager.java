package org.apache.mesos.scheduler.recovery;

import org.apache.mesos.Protos;
<<<<<<< HEAD
import org.apache.mesos.offer.DefaultOfferRequirementProvider;
import org.apache.mesos.offer.InvalidRequirementException;
import org.apache.mesos.offer.OfferRequirementProvider;
import org.apache.mesos.offer.TaskException;
=======
import org.apache.mesos.offer.*;
import org.apache.mesos.scheduler.*;
>>>>>>> ffd1d28a
import org.apache.mesos.scheduler.plan.*;
import org.apache.mesos.scheduler.plan.strategy.SerialStrategy;
import org.apache.mesos.scheduler.plan.strategy.Strategy;
import org.apache.mesos.scheduler.recovery.constrain.LaunchConstrainer;
import org.apache.mesos.scheduler.recovery.monitor.FailureMonitor;
import org.apache.mesos.specification.DefaultTaskSpecification;
import org.apache.mesos.specification.InvalidTaskSpecificationException;
import org.apache.mesos.specification.TaskSpecification;
import org.apache.mesos.state.StateStore;
import org.slf4j.Logger;
import org.slf4j.LoggerFactory;

import java.util.*;
import java.util.stream.Collectors;

/**
 * {@link DefaultRecoveryPlanManager} enables monitoring and management of recovery plan.
 *
 * This is an implementation of {@code PlanManager} that performs task recovery using dynamically generated
 * {@code Plan}. {@link DefaultRecoveryPlanManager} tracks currently failed (permanent) and stopped (transient) tasks,
 * generates a new {@link DefaultRecoveryBlock} for them and adds them to the recovery Plan, if not already added.
 */
public class DefaultRecoveryPlanManager extends ChainedObserver implements PlanManager {
    private static final Logger LOGGER = LoggerFactory.getLogger(DefaultRecoveryPlanManager.class);

    protected volatile Plan plan;

    private final StateStore stateStore;
<<<<<<< HEAD
    private final Strategy strategy;
    private final TaskFailureListener failureListener;
=======
>>>>>>> ffd1d28a
    private final RecoveryRequirementProvider offerReqProvider;
    private final FailureMonitor failureMonitor;
    private final LaunchConstrainer launchConstrainer;

    public DefaultRecoveryPlanManager(
            StateStore stateStore,
<<<<<<< HEAD
            Strategy strategy,
            TaskFailureListener failureListener,
=======
>>>>>>> ffd1d28a
            RecoveryRequirementProvider offerReqProvider,
            LaunchConstrainer launchConstrainer,
            FailureMonitor failureMonitor) {
        this.stateStore = stateStore;
        this.strategy = strategy;
        this.offerReqProvider = offerReqProvider;
        this.failureMonitor = failureMonitor;
        this.launchConstrainer = launchConstrainer;
<<<<<<< HEAD
        this.failureListener = failureListener;
    }

    @Override
    public Collection<? extends Block> getCandidates(Collection<String> dirtyAssets) {
        refreshPlan(dirtyAssets);
        PlanManager planManager = new DefaultPlanManager(plan);
        Collection<? extends Block> blocks = planManager.getCandidates(dirtyAssets);

        return blocks.stream()
                .filter(block ->  launchConstrainer.canLaunch(((DefaultRecoveryBlock) block).getRecoveryRequirement()))
                .collect(Collectors.toList());
    }

    @VisibleForTesting
    protected synchronized void refreshPlan(Collection<String> dirtiedAssets) {
        Map<String, Protos.TaskInfo> recoveryCandidates = getRecoveryCandidates(getTerminatedTasks(dirtiedAssets));

        final OfferRequirementProvider offerRequirementProvider = new DefaultOfferRequirementProvider();
        List<Block> blocks = new ArrayList<>();

        // If recovery candidates are not part of a different PlanManager's plan, generate a recovery block for them
        // and mark it as pending. Tasks that are still in terminal state, addAll them to plan directly
        for (Map.Entry<String, Protos.TaskInfo> candidate : recoveryCandidates.entrySet()) {
            final String name = candidate.getKey();
            final Protos.TaskInfo taskInfo = candidate.getValue();
            try {
                final DefaultTaskSpecification taskSpecification = DefaultTaskSpecification.create(taskInfo);
                final List<RecoveryRequirement> recoveryRequirements;
                if (FailureUtils.isLabeledAsFailed(taskInfo) || failureMonitor.hasFailed(taskInfo)) {
                    recoveryRequirements = offerReqProvider.getPermanentRecoveryRequirements(Arrays.asList(taskInfo));
                } else {
                    recoveryRequirements = offerReqProvider.getTransientRecoveryRequirements(Arrays.asList(taskInfo));
                }

                blocks.add(new DefaultRecoveryBlock(
                        taskSpecification.getName(),
                        offerRequirementProvider.getExistingOfferRequirement(taskInfo, taskSpecification),
                        Status.PENDING,
                        recoveryRequirements.get(0),
                        launchConstrainer));
            } catch (InvalidTaskSpecificationException | InvalidRequirementException | TaskException e) {
                LOGGER.error("Error adding recovery plan for task: " + name, e);
            }
        }

        // For blocks in plan, that are not part of recovery candidates, determine their status,
        // using the taskInfo status
        if (plan != null) {
            final List<? extends Element> phases = plan.getChildren();
            if (CollectionUtils.isNotEmpty(phases)) {
                // Simple plan only deals with a single recovery phase. This makes it explicit.
                final Element<Block> phase = phases.get(0);
                for (Block block : phase.getChildren()) {
                    final String taskName = block.getName();
                    // Ignore blocks already added to the new plan.
                    if (!recoveryCandidates.containsKey(taskName)) {
                        final Optional<Protos.TaskStatus> taskStatus = stateStore.fetchStatus(taskName);
                        if (taskStatus.isPresent()) {
                            block.update(taskStatus.get());
                            blocks.add(block);
                        }
                    }
                }
            }
        }

        final DefaultPhase recoveryPhase = new DefaultPhase(
                "Recovery",
                blocks,
                strategy,
                Collections.emptyList());
=======
        updatePlan(Collections.emptyList());
    }

    @Override
    public Plan getPlan() {
        return plan;
    }

    @Override
    public void setPlan(Plan plan) {
        LOGGER.info("Ignoring setPlan call. {} generates plans dynamically.", getClass().getName());
    }

    /**
     * Returns the first {@link Phase} in the {@link Plan} which isn't marked complete.
     */
    @Override
    public Optional<Phase> getCurrentPhase() {
        for (final Phase phase : plan.getPhases()) {
            if (!phase.isComplete()) {
                LOGGER.debug("Phase {} ({}) is NOT complete. This is the current phase.",
                        phase.getName(), phase.getId());
                return Optional.of(phase);
            } else {
                LOGGER.debug("Phase {} ({}) is complete.", phase.getName(), phase.getId());
            }
        }
        LOGGER.debug("All recovery phases are complete.");
        return Optional.empty();
    }

    @Override
    public Optional<Block> getCurrentBlock(Collection<String> dirtiedAssets) {
        if (phaseStrategy != null) {
            final Optional<Block> chosenBlock = phaseStrategy.getCurrentBlock(dirtiedAssets);
            if (chosenBlock.isPresent() &&
                    launchConstrainer.canLaunch(((DefaultRecoveryBlock) chosenBlock.get()).getRecoveryRequirement())) {
                return chosenBlock;
            }
        }

        return Optional.empty();
    }

    @Override
    public boolean isComplete() {
        return plan != null && plan.isComplete();
    }

    @Override
    public void proceed() {
        LOGGER.info("Resuming recovery...");
        if (phaseStrategy != null) {
            phaseStrategy.proceed();
            LOGGER.info("Done resuming recovery for phase: {}", phaseStrategy.getPhase());
        } else {
            LOGGER.info("No phase to resume");
        }
    }

    @Override
    public void interrupt() {
        LOGGER.info("Interrupting recovery");
        if (phaseStrategy != null) {
            phaseStrategy.interrupt();
            LOGGER.info("Interrupted current phase: phase = {}", phaseStrategy.getPhase());
        } else {
            LOGGER.info("No phase to interrupt");
        }
    }

    @Override
    public boolean isInterrupted() {
        return getStatus() == Status.WAITING;
    }

    @Override
    public void restart(UUID phaseId, UUID blockId) {
        if (phaseStrategy != null) {
            phaseStrategy.restart(blockId);
        }
    }

    @Override
    public void forceComplete(UUID phaseId, UUID blockId) {
        if (phaseStrategy != null) {
            phaseStrategy.forceComplete(blockId);
        }
    }

    /**
     * Updates the recovery plan if necessary.
     *
     * 1. Updates existing blocks.
     * 2. If the needs recovery and doesn't yet have a block in the plan, removes any COMPLETED blocks for this task
     *    (at most one block for a given task can exist) and creates a new PENDING block.
     *
     * @param status task status
     */
    @Override
    public void update(Protos.TaskStatus status) {
        try {
            String taskName = TaskUtils.toTaskName(status.getTaskId());

            Optional<Protos.TaskInfo> taskInfo = stateStore.fetchTask(taskName);
            if (!taskInfo.isPresent()) {
                LOGGER.error("Failed to fetch TaskInfo for task (name={})", taskName);
                return;
            }

            // 1. Update existing blocks.
            this.plan.getPhases().forEach(
                    phase -> phase.getBlocks().forEach(
                            block -> block.update(status)));

            boolean blockExists = this.plan.getPhases().stream()
                    .filter(phase -> phase.getBlocks().stream()
                            .filter(block -> block.getName().equals(taskName)).findAny().isPresent())
                    .findAny().isPresent();

            if (!blockExists && TaskUtils.needsRecovery(status)) {
                Optional<Block> newBlock = createBlock(taskInfo.get());
                if (newBlock.isPresent()) {
                    Collection<Block> blocks = new ArrayList<>();

                    // 2. remove any COMPLETED blocks for this task.
                    for (Phase phase : this.plan.getPhases()) {
                        blocks.addAll(phase.getBlocks().stream()
                                .filter(block -> !(block.isComplete() && block.getName().equals(taskName)))
                                .collect(Collectors.toList()));
                    }

                    // 3. Add new PENDING block.
                    blocks.add(newBlock.get());

                    updatePlan(blocks);
                }
            }
        } catch (TaskException ex) {
            LOGGER.error("Error updating status for task (id={})", status.getTaskId().toString(), ex);
        }
    }

    @Override
    public boolean hasDecisionPoint(Block block) {
        return phaseStrategy != null && phaseStrategy.hasDecisionPoint(block);
    }

    @Override
    public Status getStatus() {
        return PlanManagerUtils.getStatus(getPlan(), phaseStrategies);
    }
>>>>>>> ffd1d28a

        DefaultPlan recoveryPlan = new DefaultPlan(
                "Recovery",
                Arrays.asList(recoveryPhase),
                new SerialStrategy(),
                Collections.emptyList());

        plan = recoveryPlan;
    }

<<<<<<< HEAD
    @Override
    public Plan getPlan() {
        return plan;
    }
=======
    private void updatePlan(Collection<Block> blocks) {
        Phase phase = DefaultPhase.builder()
                .setId(phaseId)
                .addBlocks(blocks)
                .build();
>>>>>>> ffd1d28a

        plan = DefaultPlan.fromArgs(phase);
        plan.subscribe(this);

        phaseStrategy = new RandomRecoveryStrategy(phase);
        phaseStrategies = new HashMap<>();
        phaseStrategies.put(phase.getId(), phaseStrategy);
        this.notifyObservers();
    }

    private Optional<Block> createBlock(Protos.TaskInfo taskInfo) {
        try {
            final OfferRequirementProvider offerRequirementProvider = new DefaultOfferRequirementProvider();
            final TaskSpecification taskSpec = DefaultTaskSpecification.create(taskInfo);
            final List<RecoveryRequirement> recoveryRequirements;

            if (FailureUtils.isLabeledAsFailed(taskInfo) || failureMonitor.hasFailed(taskInfo)) {
                recoveryRequirements = offerReqProvider.getPermanentRecoveryRequirements(Arrays.asList(taskInfo));
            } else {
                recoveryRequirements = offerReqProvider.getTransientRecoveryRequirements(Arrays.asList(taskInfo));
            }

            return Optional.of(new DefaultRecoveryBlock(
                    taskSpec.getName(),
                    offerRequirementProvider.getExistingOfferRequirement(taskInfo, taskSpec),
                    Status.PENDING,
                    recoveryRequirements.get(0),
                    launchConstrainer));
        } catch (InvalidTaskSpecificationException | InvalidRequirementException ex) {
            LOGGER.error("Error creating recovery block.", ex);
            return Optional.empty();
        }
    }
}<|MERGE_RESOLUTION|>--- conflicted
+++ resolved
@@ -1,18 +1,11 @@
 package org.apache.mesos.scheduler.recovery;
 
 import org.apache.mesos.Protos;
-<<<<<<< HEAD
-import org.apache.mesos.offer.DefaultOfferRequirementProvider;
-import org.apache.mesos.offer.InvalidRequirementException;
-import org.apache.mesos.offer.OfferRequirementProvider;
-import org.apache.mesos.offer.TaskException;
-=======
 import org.apache.mesos.offer.*;
 import org.apache.mesos.scheduler.*;
->>>>>>> ffd1d28a
 import org.apache.mesos.scheduler.plan.*;
+import org.apache.mesos.scheduler.plan.strategy.RandomStrategy;
 import org.apache.mesos.scheduler.plan.strategy.SerialStrategy;
-import org.apache.mesos.scheduler.plan.strategy.Strategy;
 import org.apache.mesos.scheduler.recovery.constrain.LaunchConstrainer;
 import org.apache.mesos.scheduler.recovery.monitor.FailureMonitor;
 import org.apache.mesos.specification.DefaultTaskSpecification;
@@ -34,108 +27,24 @@
  */
 public class DefaultRecoveryPlanManager extends ChainedObserver implements PlanManager {
     private static final Logger LOGGER = LoggerFactory.getLogger(DefaultRecoveryPlanManager.class);
+    private static final String RECOVERY_ELEMENT_NAME = "recovery";
 
     protected volatile Plan plan;
 
     private final StateStore stateStore;
-<<<<<<< HEAD
-    private final Strategy strategy;
-    private final TaskFailureListener failureListener;
-=======
->>>>>>> ffd1d28a
     private final RecoveryRequirementProvider offerReqProvider;
     private final FailureMonitor failureMonitor;
     private final LaunchConstrainer launchConstrainer;
 
     public DefaultRecoveryPlanManager(
             StateStore stateStore,
-<<<<<<< HEAD
-            Strategy strategy,
-            TaskFailureListener failureListener,
-=======
->>>>>>> ffd1d28a
             RecoveryRequirementProvider offerReqProvider,
             LaunchConstrainer launchConstrainer,
             FailureMonitor failureMonitor) {
         this.stateStore = stateStore;
-        this.strategy = strategy;
         this.offerReqProvider = offerReqProvider;
         this.failureMonitor = failureMonitor;
         this.launchConstrainer = launchConstrainer;
-<<<<<<< HEAD
-        this.failureListener = failureListener;
-    }
-
-    @Override
-    public Collection<? extends Block> getCandidates(Collection<String> dirtyAssets) {
-        refreshPlan(dirtyAssets);
-        PlanManager planManager = new DefaultPlanManager(plan);
-        Collection<? extends Block> blocks = planManager.getCandidates(dirtyAssets);
-
-        return blocks.stream()
-                .filter(block ->  launchConstrainer.canLaunch(((DefaultRecoveryBlock) block).getRecoveryRequirement()))
-                .collect(Collectors.toList());
-    }
-
-    @VisibleForTesting
-    protected synchronized void refreshPlan(Collection<String> dirtiedAssets) {
-        Map<String, Protos.TaskInfo> recoveryCandidates = getRecoveryCandidates(getTerminatedTasks(dirtiedAssets));
-
-        final OfferRequirementProvider offerRequirementProvider = new DefaultOfferRequirementProvider();
-        List<Block> blocks = new ArrayList<>();
-
-        // If recovery candidates are not part of a different PlanManager's plan, generate a recovery block for them
-        // and mark it as pending. Tasks that are still in terminal state, addAll them to plan directly
-        for (Map.Entry<String, Protos.TaskInfo> candidate : recoveryCandidates.entrySet()) {
-            final String name = candidate.getKey();
-            final Protos.TaskInfo taskInfo = candidate.getValue();
-            try {
-                final DefaultTaskSpecification taskSpecification = DefaultTaskSpecification.create(taskInfo);
-                final List<RecoveryRequirement> recoveryRequirements;
-                if (FailureUtils.isLabeledAsFailed(taskInfo) || failureMonitor.hasFailed(taskInfo)) {
-                    recoveryRequirements = offerReqProvider.getPermanentRecoveryRequirements(Arrays.asList(taskInfo));
-                } else {
-                    recoveryRequirements = offerReqProvider.getTransientRecoveryRequirements(Arrays.asList(taskInfo));
-                }
-
-                blocks.add(new DefaultRecoveryBlock(
-                        taskSpecification.getName(),
-                        offerRequirementProvider.getExistingOfferRequirement(taskInfo, taskSpecification),
-                        Status.PENDING,
-                        recoveryRequirements.get(0),
-                        launchConstrainer));
-            } catch (InvalidTaskSpecificationException | InvalidRequirementException | TaskException e) {
-                LOGGER.error("Error adding recovery plan for task: " + name, e);
-            }
-        }
-
-        // For blocks in plan, that are not part of recovery candidates, determine their status,
-        // using the taskInfo status
-        if (plan != null) {
-            final List<? extends Element> phases = plan.getChildren();
-            if (CollectionUtils.isNotEmpty(phases)) {
-                // Simple plan only deals with a single recovery phase. This makes it explicit.
-                final Element<Block> phase = phases.get(0);
-                for (Block block : phase.getChildren()) {
-                    final String taskName = block.getName();
-                    // Ignore blocks already added to the new plan.
-                    if (!recoveryCandidates.containsKey(taskName)) {
-                        final Optional<Protos.TaskStatus> taskStatus = stateStore.fetchStatus(taskName);
-                        if (taskStatus.isPresent()) {
-                            block.update(taskStatus.get());
-                            blocks.add(block);
-                        }
-                    }
-                }
-            }
-        }
-
-        final DefaultPhase recoveryPhase = new DefaultPhase(
-                "Recovery",
-                blocks,
-                strategy,
-                Collections.emptyList());
-=======
         updatePlan(Collections.emptyList());
     }
 
@@ -145,85 +54,10 @@
     }
 
     @Override
-    public void setPlan(Plan plan) {
-        LOGGER.info("Ignoring setPlan call. {} generates plans dynamically.", getClass().getName());
-    }
-
-    /**
-     * Returns the first {@link Phase} in the {@link Plan} which isn't marked complete.
-     */
-    @Override
-    public Optional<Phase> getCurrentPhase() {
-        for (final Phase phase : plan.getPhases()) {
-            if (!phase.isComplete()) {
-                LOGGER.debug("Phase {} ({}) is NOT complete. This is the current phase.",
-                        phase.getName(), phase.getId());
-                return Optional.of(phase);
-            } else {
-                LOGGER.debug("Phase {} ({}) is complete.", phase.getName(), phase.getId());
-            }
-        }
-        LOGGER.debug("All recovery phases are complete.");
-        return Optional.empty();
-    }
-
-    @Override
-    public Optional<Block> getCurrentBlock(Collection<String> dirtiedAssets) {
-        if (phaseStrategy != null) {
-            final Optional<Block> chosenBlock = phaseStrategy.getCurrentBlock(dirtiedAssets);
-            if (chosenBlock.isPresent() &&
-                    launchConstrainer.canLaunch(((DefaultRecoveryBlock) chosenBlock.get()).getRecoveryRequirement())) {
-                return chosenBlock;
-            }
-        }
-
-        return Optional.empty();
-    }
-
-    @Override
-    public boolean isComplete() {
-        return plan != null && plan.isComplete();
-    }
-
-    @Override
-    public void proceed() {
-        LOGGER.info("Resuming recovery...");
-        if (phaseStrategy != null) {
-            phaseStrategy.proceed();
-            LOGGER.info("Done resuming recovery for phase: {}", phaseStrategy.getPhase());
-        } else {
-            LOGGER.info("No phase to resume");
-        }
-    }
-
-    @Override
-    public void interrupt() {
-        LOGGER.info("Interrupting recovery");
-        if (phaseStrategy != null) {
-            phaseStrategy.interrupt();
-            LOGGER.info("Interrupted current phase: phase = {}", phaseStrategy.getPhase());
-        } else {
-            LOGGER.info("No phase to interrupt");
-        }
-    }
-
-    @Override
-    public boolean isInterrupted() {
-        return getStatus() == Status.WAITING;
-    }
-
-    @Override
-    public void restart(UUID phaseId, UUID blockId) {
-        if (phaseStrategy != null) {
-            phaseStrategy.restart(blockId);
-        }
-    }
-
-    @Override
-    public void forceComplete(UUID phaseId, UUID blockId) {
-        if (phaseStrategy != null) {
-            phaseStrategy.forceComplete(blockId);
-        }
+    public Collection<? extends Block> getCandidates(Collection<String> dirtyAssets) {
+        return PlanUtils.getCandidates(plan, dirtyAssets).stream()
+                .filter(block -> launchConstrainer.canLaunch(((DefaultRecoveryBlock) block).getRecoveryRequirement()))
+                .collect(Collectors.toList());
     }
 
     /**
@@ -246,24 +80,22 @@
                 return;
             }
 
-            // 1. Update existing blocks.
-            this.plan.getPhases().forEach(
-                    phase -> phase.getBlocks().forEach(
-                            block -> block.update(status)));
+            // 1. Update the existing Plan.
+            plan.update(status);
 
-            boolean blockExists = this.plan.getPhases().stream()
-                    .filter(phase -> phase.getBlocks().stream()
+            boolean blockExists = this.plan.getChildren().stream()
+                    .filter(phase -> phase.getChildren().stream()
                             .filter(block -> block.getName().equals(taskName)).findAny().isPresent())
                     .findAny().isPresent();
 
             if (!blockExists && TaskUtils.needsRecovery(status)) {
                 Optional<Block> newBlock = createBlock(taskInfo.get());
                 if (newBlock.isPresent()) {
-                    Collection<Block> blocks = new ArrayList<>();
+                    List<Block> blocks = new ArrayList<>();
 
                     // 2. remove any COMPLETED blocks for this task.
-                    for (Phase phase : this.plan.getPhases()) {
-                        blocks.addAll(phase.getBlocks().stream()
+                    for (Phase phase : this.plan.getChildren()) {
+                        blocks.addAll(phase.getChildren().stream()
                                 .filter(block -> !(block.isComplete() && block.getName().equals(taskName)))
                                 .collect(Collectors.toList()));
                     }
@@ -279,49 +111,14 @@
         }
     }
 
-    @Override
-    public boolean hasDecisionPoint(Block block) {
-        return phaseStrategy != null && phaseStrategy.hasDecisionPoint(block);
-    }
-
-    @Override
-    public Status getStatus() {
-        return PlanManagerUtils.getStatus(getPlan(), phaseStrategies);
-    }
->>>>>>> ffd1d28a
-
-        DefaultPlan recoveryPlan = new DefaultPlan(
-                "Recovery",
-                Arrays.asList(recoveryPhase),
-                new SerialStrategy(),
-                Collections.emptyList());
-
-        plan = recoveryPlan;
-    }
-
-<<<<<<< HEAD
-    @Override
-    public Plan getPlan() {
-        return plan;
-    }
-=======
-    private void updatePlan(Collection<Block> blocks) {
-        Phase phase = DefaultPhase.builder()
-                .setId(phaseId)
-                .addBlocks(blocks)
-                .build();
->>>>>>> ffd1d28a
-
-        plan = DefaultPlan.fromArgs(phase);
+    private void updatePlan(List<Block> blocks) {
+        Phase phase = DefaultPhaseFactory.getPhase(RECOVERY_ELEMENT_NAME, blocks, new RandomStrategy());
+        plan = DefaultPlanFactory.getPlan(RECOVERY_ELEMENT_NAME, Arrays.asList(phase), new SerialStrategy());
         plan.subscribe(this);
-
-        phaseStrategy = new RandomRecoveryStrategy(phase);
-        phaseStrategies = new HashMap<>();
-        phaseStrategies.put(phase.getId(), phaseStrategy);
         this.notifyObservers();
     }
 
-    private Optional<Block> createBlock(Protos.TaskInfo taskInfo) {
+    private Optional<Block> createBlock(Protos.TaskInfo taskInfo) throws TaskException {
         try {
             final OfferRequirementProvider offerRequirementProvider = new DefaultOfferRequirementProvider();
             final TaskSpecification taskSpec = DefaultTaskSpecification.create(taskInfo);
