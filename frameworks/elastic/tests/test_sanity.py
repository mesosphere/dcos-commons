import json
import logging

import pytest
import sdk_cmd as cmd
import sdk_hosts
import sdk_install
import sdk_marathon
import sdk_metrics
import sdk_tasks
import sdk_upgrade
import sdk_utils
import shakedown
from tests import config

log = logging.getLogger(__name__)

FOLDERED_SERVICE_NAME = sdk_utils.get_foldered_name(config.PACKAGE_NAME)


@pytest.fixture(scope='module', autouse=True)
def configure_package(configure_security):
    try:
        log.info("Ensure elasticsearch and kibana are uninstalled...")
        sdk_install.uninstall(config.KIBANA_PACKAGE_NAME)
        sdk_install.uninstall(FOLDERED_SERVICE_NAME, package_name=config.PACKAGE_NAME)

        sdk_upgrade.test_upgrade(
            "beta-{}".format(config.PACKAGE_NAME),
            config.PACKAGE_NAME,
            config.DEFAULT_TASK_COUNT,
            service_name=FOLDERED_SERVICE_NAME,
            additional_options={"service": {"name": FOLDERED_SERVICE_NAME}})

        yield  # let the test session execute
    finally:
        log.info("Clean up elasticsearch and kibana...")
        sdk_install.uninstall(config.KIBANA_PACKAGE_NAME)
        sdk_install.uninstall(FOLDERED_SERVICE_NAME, package_name=config.PACKAGE_NAME)


@pytest.fixture(autouse=True)
def pre_test_setup():
    sdk_tasks.check_running(FOLDERED_SERVICE_NAME, config.DEFAULT_TASK_COUNT)
    config.wait_for_expected_nodes_to_exist(service_name=FOLDERED_SERVICE_NAME)


@pytest.fixture
def default_populated_index():
    config.delete_index(config.DEFAULT_INDEX_NAME, service_name=FOLDERED_SERVICE_NAME)
    config.create_index(config.DEFAULT_INDEX_NAME, config.DEFAULT_SETTINGS_MAPPINGS, service_name=FOLDERED_SERVICE_NAME)
    config.create_document(config.DEFAULT_INDEX_NAME, config.DEFAULT_INDEX_TYPE, 1, {"name": "Loren", "role": "developer"}, service_name=FOLDERED_SERVICE_NAME)


@pytest.mark.sanity
@pytest.mark.smoke
def test_service_health():
    assert shakedown.service_healthy(FOLDERED_SERVICE_NAME)


@pytest.mark.sanity
def test_endpoints():
    # check that we can reach the scheduler via admin router, and that returned endpoints are sanitized:
    for endpoint in config.ENDPOINT_TYPES:
        endpoints = json.loads(cmd.run_cli('elastic --name={} endpoints {}'.format(FOLDERED_SERVICE_NAME, endpoint)))
        host = endpoint.split('-')[0] # 'coordinator-http' => 'coordinator'
        assert endpoints['dns'][0].startswith(sdk_hosts.autoip_host(FOLDERED_SERVICE_NAME, host + '-0-node'))
        assert endpoints['vip'].startswith(sdk_hosts.vip_host(FOLDERED_SERVICE_NAME, host))


@pytest.mark.sanity
def test_indexing(default_populated_index):
    indices_stats = config.get_elasticsearch_indices_stats(config.DEFAULT_INDEX_NAME, service_name=FOLDERED_SERVICE_NAME)
    assert indices_stats["_all"]["primaries"]["docs"]["count"] == 1
    doc = config.get_document(config.DEFAULT_INDEX_NAME, config.DEFAULT_INDEX_TYPE, 1, service_name=FOLDERED_SERVICE_NAME)
    assert doc["_source"]["name"] == "Loren"


@pytest.mark.sanity
@pytest.mark.metrics
@sdk_utils.dcos_1_9_or_higher
def test_metrics():
    sdk_metrics.wait_for_any_metrics(FOLDERED_SERVICE_NAME, "data-0-node", config.DEFAULT_ELASTIC_TIMEOUT)


@pytest.mark.sanity
@pytest.mark.timeout(60 * 60)
def test_xpack_toggle_with_kibana(default_populated_index):
    log.info("\n***** Verify X-Pack disabled by default in elasticsearch")
    config.verify_commercial_api_status(False, service_name=FOLDERED_SERVICE_NAME)

    log.info("\n***** Test kibana with X-Pack disabled...")
    shakedown.install_package(config.KIBANA_PACKAGE_NAME, options_json={
        "kibana": {
            "elasticsearch_url": "http://" + sdk_hosts.vip_host(FOLDERED_SERVICE_NAME, "coordinator", 9200)
        }})
    shakedown.deployment_wait(app_id="/{}".format(config.KIBANA_PACKAGE_NAME), timeout=config.DEFAULT_KIBANA_TIMEOUT)
    config.check_kibana_adminrouter_integration("service/{}/".format(config.KIBANA_PACKAGE_NAME))
    log.info("Uninstall kibana with X-Pack disabled")
    sdk_install.uninstall(config.KIBANA_PACKAGE_NAME)

    log.info("\n***** Set/verify X-Pack enabled in elasticsearch")
    config.enable_xpack(service_name=FOLDERED_SERVICE_NAME)
    config.verify_commercial_api_status(True, service_name=FOLDERED_SERVICE_NAME)
    config.verify_xpack_license(service_name=FOLDERED_SERVICE_NAME)

    log.info("\n***** Write some data while enabled, disable X-Pack, and verify we can still read what we wrote.")
    config.create_document(
        config.DEFAULT_INDEX_NAME,
        config.DEFAULT_INDEX_TYPE,
        2,
        {"name": "X-Pack", "role": "commercial plugin"},
        service_name=FOLDERED_SERVICE_NAME)

    log.info("\n***** Test kibana with X-Pack enabled...")
    shakedown.install_package(config.KIBANA_PACKAGE_NAME, options_json={
        "kibana": {
            "elasticsearch_url": "http://" + sdk_hosts.vip_host(FOLDERED_SERVICE_NAME, "coordinator", 9200),
            "xpack_enabled": True
        }})
    log.info("\n***** Installing Kibana w/X-Pack can take as much as 15 minutes for Marathon deployment ")
    log.info("to complete due to a configured HTTP health check. (typical: 12 minutes)")
    shakedown.deployment_wait(app_id="/{}".format(config.KIBANA_PACKAGE_NAME), timeout=config.DEFAULT_KIBANA_TIMEOUT)
    config.check_kibana_adminrouter_integration("service/{}/login".format(config.KIBANA_PACKAGE_NAME))
    log.info("\n***** Uninstall kibana with X-Pack enabled")
    sdk_install.uninstall(config.KIBANA_PACKAGE_NAME)

    log.info("\n***** Disable X-Pack in elasticsearch.")
    config.disable_xpack(service_name=FOLDERED_SERVICE_NAME)
    log.info("\n***** Verify we can still read what we wrote when X-Pack was enabled.")
    config.verify_commercial_api_status(False, service_name=FOLDERED_SERVICE_NAME)
    doc = config.get_document(config.DEFAULT_INDEX_NAME, config.DEFAULT_INDEX_TYPE, 2, service_name=FOLDERED_SERVICE_NAME)
    assert doc["_source"]["name"] == "X-Pack"


@pytest.mark.recovery
@pytest.mark.sanity
def test_losing_and_regaining_index_health(default_populated_index):
    config.check_elasticsearch_index_health(config.DEFAULT_INDEX_NAME, "green", service_name=FOLDERED_SERVICE_NAME)
    shakedown.kill_process_on_host(sdk_hosts.system_host(FOLDERED_SERVICE_NAME, "data-0-node"), "data__.*Elasticsearch")
    config.check_elasticsearch_index_health(config.DEFAULT_INDEX_NAME, "yellow", service_name=FOLDERED_SERVICE_NAME)
    config.check_elasticsearch_index_health(config.DEFAULT_INDEX_NAME, "green", service_name=FOLDERED_SERVICE_NAME)


@pytest.mark.recovery
@pytest.mark.sanity
def test_master_reelection():
    initial_master = config.get_elasticsearch_master(service_name=FOLDERED_SERVICE_NAME)
    shakedown.kill_process_on_host(sdk_hosts.system_host(FOLDERED_SERVICE_NAME, initial_master), "master__.*Elasticsearch")
    config.wait_for_expected_nodes_to_exist(service_name=FOLDERED_SERVICE_NAME)
    new_master = config.get_elasticsearch_master(service_name=FOLDERED_SERVICE_NAME)
    assert new_master.startswith("master") and new_master != initial_master


@pytest.mark.recovery
@pytest.mark.sanity
def test_master_node_replace():
    # Ideally, the pod will get placed on a different agent. This test will verify that the remaining two masters
    # find the replaced master at its new IP address. This requires a reasonably low TTL for Java DNS lookups.
    master_ids = sdk_tasks.get_task_ids(FOLDERED_SERVICE_NAME, 'master-0')
    cmd.run_cli('elastic --name={} pod replace master-0'.format(FOLDERED_SERVICE_NAME))
    sdk_tasks.check_tasks_updated(FOLDERED_SERVICE_NAME, 'master-0', master_ids)
    # pre_test_setup will verify that the cluster becomes healthy again.


@pytest.mark.recovery
@pytest.mark.sanity
def test_plugin_install_and_uninstall(default_populated_index):
    plugin_name = 'analysis-phonetic'
    marathon_config = sdk_marathon.get_config(FOLDERED_SERVICE_NAME)
    marathon_config['env']['TASKCFG_ALL_ELASTICSEARCH_PLUGINS'] = plugin_name
    sdk_marathon.update_app(FOLDERED_SERVICE_NAME, marathon_config)
    config.check_plugin_installed(plugin_name, service_name=FOLDERED_SERVICE_NAME)

    marathon_config = sdk_marathon.get_config(FOLDERED_SERVICE_NAME)
    marathon_config['env']['TASKCFG_ALL_ELASTICSEARCH_PLUGINS'] = ""
    sdk_marathon.update_app(FOLDERED_SERVICE_NAME, marathon_config)
    config.check_plugin_uninstalled(plugin_name, service_name=FOLDERED_SERVICE_NAME)


@pytest.mark.recovery
@pytest.mark.sanity
def test_unchanged_scheduler_restarts_without_restarting_tasks():
    initial_task_ids = sdk_tasks.get_task_ids(FOLDERED_SERVICE_NAME, "master")
    shakedown.kill_process_on_host(sdk_marathon.get_scheduler_host(FOLDERED_SERVICE_NAME), "elastic.scheduler.Main")
    sdk_tasks.check_tasks_not_updated(FOLDERED_SERVICE_NAME, "master", initial_task_ids)


@pytest.mark.recovery
@pytest.mark.sanity
def test_bump_node_counts():
    # Run this test last, as it changes the task count
<<<<<<< HEAD
    config = sdk_marathon.get_config(FOLDERED_SERVICE_NAME)
    data_nodes = int(config['env']['DATA_NODE_COUNT'])
    config['env']['DATA_NODE_COUNT'] = str(data_nodes + 1)
    ingest_nodes = int(config['env']['INGEST_NODE_COUNT'])
    config['env']['INGEST_NODE_COUNT'] = str(ingest_nodes + 1)
    coordinator_nodes = int(config['env']['COORDINATOR_NODE_COUNT'])
    config['env']['COORDINATOR_NODE_COUNT'] = str(coordinator_nodes + 1)
    sdk_marathon.update_app(FOLDERED_SERVICE_NAME, config)
    sdk_tasks.check_running(FOLDERED_SERVICE_NAME, DEFAULT_TASK_COUNT + 3)


@pytest.mark.recovery
@pytest.mark.sanity
def test_pod_replace_then_immediate_config_update():
    plugin_name = 'analysis-phonetic'
    config = sdk_marathon.get_config(FOLDERED_SERVICE_NAME)
    config['env']['TASKCFG_ALL_ELASTICSEARCH_PLUGINS'] = plugin_name

    cmd.run_cli('elastic --name={} pod replace data-0'.format(FOLDERED_SERVICE_NAME))

    # issue config update immediately
    sdk_marathon.update_app(FOLDERED_SERVICE_NAME, config)

    # ensure all nodes, especially data-0, get launched with the updated config
    check_plugin_installed(plugin_name, service_name=FOLDERED_SERVICE_NAME)
=======
    marathon_config = sdk_marathon.get_config(FOLDERED_SERVICE_NAME)
    data_nodes = int(marathon_config['env']['DATA_NODE_COUNT'])
    marathon_config['env']['DATA_NODE_COUNT'] = str(data_nodes + 1)
    ingest_nodes = int(marathon_config['env']['INGEST_NODE_COUNT'])
    marathon_config['env']['INGEST_NODE_COUNT'] = str(ingest_nodes + 1)
    coordinator_nodes = int(marathon_config['env']['COORDINATOR_NODE_COUNT'])
    marathon_config['env']['COORDINATOR_NODE_COUNT'] = str(coordinator_nodes + 1)
    sdk_marathon.update_app(FOLDERED_SERVICE_NAME, marathon_config)
    sdk_tasks.check_running(FOLDERED_SERVICE_NAME, config.DEFAULT_TASK_COUNT + 3)
>>>>>>> 83ba2b6b
<|MERGE_RESOLUTION|>--- conflicted
+++ resolved
@@ -190,33 +190,6 @@
 @pytest.mark.sanity
 def test_bump_node_counts():
     # Run this test last, as it changes the task count
-<<<<<<< HEAD
-    config = sdk_marathon.get_config(FOLDERED_SERVICE_NAME)
-    data_nodes = int(config['env']['DATA_NODE_COUNT'])
-    config['env']['DATA_NODE_COUNT'] = str(data_nodes + 1)
-    ingest_nodes = int(config['env']['INGEST_NODE_COUNT'])
-    config['env']['INGEST_NODE_COUNT'] = str(ingest_nodes + 1)
-    coordinator_nodes = int(config['env']['COORDINATOR_NODE_COUNT'])
-    config['env']['COORDINATOR_NODE_COUNT'] = str(coordinator_nodes + 1)
-    sdk_marathon.update_app(FOLDERED_SERVICE_NAME, config)
-    sdk_tasks.check_running(FOLDERED_SERVICE_NAME, DEFAULT_TASK_COUNT + 3)
-
-
-@pytest.mark.recovery
-@pytest.mark.sanity
-def test_pod_replace_then_immediate_config_update():
-    plugin_name = 'analysis-phonetic'
-    config = sdk_marathon.get_config(FOLDERED_SERVICE_NAME)
-    config['env']['TASKCFG_ALL_ELASTICSEARCH_PLUGINS'] = plugin_name
-
-    cmd.run_cli('elastic --name={} pod replace data-0'.format(FOLDERED_SERVICE_NAME))
-
-    # issue config update immediately
-    sdk_marathon.update_app(FOLDERED_SERVICE_NAME, config)
-
-    # ensure all nodes, especially data-0, get launched with the updated config
-    check_plugin_installed(plugin_name, service_name=FOLDERED_SERVICE_NAME)
-=======
     marathon_config = sdk_marathon.get_config(FOLDERED_SERVICE_NAME)
     data_nodes = int(marathon_config['env']['DATA_NODE_COUNT'])
     marathon_config['env']['DATA_NODE_COUNT'] = str(data_nodes + 1)
@@ -226,4 +199,19 @@
     marathon_config['env']['COORDINATOR_NODE_COUNT'] = str(coordinator_nodes + 1)
     sdk_marathon.update_app(FOLDERED_SERVICE_NAME, marathon_config)
     sdk_tasks.check_running(FOLDERED_SERVICE_NAME, config.DEFAULT_TASK_COUNT + 3)
->>>>>>> 83ba2b6b
+
+
+@pytest.mark.recovery
+@pytest.mark.sanity
+def test_pod_replace_then_immediate_config_update():
+    plugin_name = 'analysis-phonetic'
+    config = sdk_marathon.get_config(FOLDERED_SERVICE_NAME)
+    config['env']['TASKCFG_ALL_ELASTICSEARCH_PLUGINS'] = plugin_name
+
+    cmd.run_cli('elastic --name={} pod replace data-0'.format(FOLDERED_SERVICE_NAME))
+
+    # issue config update immediately
+    sdk_marathon.update_app(FOLDERED_SERVICE_NAME, config)
+
+    # ensure all nodes, especially data-0, get launched with the updated config
+    check_plugin_installed(plugin_name, service_name=FOLDERED_SERVICE_NAME)