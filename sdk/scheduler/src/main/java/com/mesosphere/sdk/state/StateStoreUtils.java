--- conflicted
+++ resolved
@@ -30,11 +30,8 @@
 
     private static final Logger LOGGER = LoggerFactory.getLogger(StateStoreUtils.class);
     private static final String SUPPRESSED_PROPERTY_KEY = "suppressed";
-<<<<<<< HEAD
     private static final String UNINSTALLING_PROPERTY_KEY = "uninstalling";
-=======
     private static final String LAST_COMPLETED_UPDATE_TYPE_KEY = "last-completed-update-type";
->>>>>>> 715d27f3
     private static final int MAX_VALUE_LENGTH_BYTES = 1024 * 1024; // 1MB
 
     private StateStoreUtils() {
