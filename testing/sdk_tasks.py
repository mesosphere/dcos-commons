'''Utilities relating to running commands and HTTP requests

************************************************************************
FOR THE TIME BEING WHATEVER MODIFICATIONS ARE APPLIED TO THIS FILE
SHOULD ALSO BE APPLIED TO sdk_tasks IN ANY OTHER PARTNER REPOS
************************************************************************
'''
import json
import logging
import os

import shakedown

import dcos.errors
import retrying
<<<<<<< HEAD

import sdk_cmd
=======
>>>>>>> 4e7bec1b
import sdk_plan
import sdk_utils


DEFAULT_TIMEOUT_SECONDS = 30 * 60

log = logging.getLogger(__name__)


def check_running(service_name, expected_task_count, timeout_seconds=DEFAULT_TIMEOUT_SECONDS, allow_more=True):
    @retrying.retry(
        wait_fixed=1000,
        stop_max_delay=timeout_seconds*1000,
        retry_on_result=lambda res: not res)
    def fn():
        try:
            tasks = shakedown.get_service_tasks(service_name)
        except dcos.errors.DCOSHTTPException:
            log.info('Failed to get tasks for service {}'.format(service_name))
            tasks = []
        running_task_names = []
        other_tasks = []
        for t in tasks:
            if t['state'] == 'TASK_RUNNING':
                running_task_names.append(t['name'])
            else:
                other_tasks.append('{}={}'.format(t['name'], t['state']))
        log.info('Waiting for {} running tasks, got {} running/{} total:\n- running: {}\n- other: {}'.format(
            expected_task_count,
            len(running_task_names), len(tasks),
            sorted(running_task_names),
            sorted(other_tasks)))
        if allow_more:
            return len(running_task_names) >= expected_task_count
        else:
            return len(running_task_names) == expected_task_count

    fn()


def get_task_ids(service_name, task_prefix):
    tasks = shakedown.get_service_tasks(service_name)
    matching_tasks = [t for t in tasks if t['name'].startswith(task_prefix)]
    return [t['id'] for t in matching_tasks]


def get_completed_task_id(task_name):
    try:
        tasks = [t['id'] for t in shakedown.get_tasks(completed=True) if t['name'] == task_name]
    except dcos.errors.DCOSHTTPException:
        tasks = []

    return tasks[0] if tasks else None


def check_task_relaunched(task_name, old_task_id, timeout_seconds=DEFAULT_TIMEOUT_SECONDS):
    @retrying.retry(
        wait_fixed=1000,
        stop_max_delay=timeout_seconds*1000,
        retry_on_result=lambda res: not res)
    def fn():
        try:
            task_ids = set([t['id'] for t in shakedown.get_tasks(completed=True) if t['name'] == task_name])
        except dcos.errors.DCOSHTTPException:
<<<<<<< HEAD
            log.info('Failed to get task ids. task_name=%s', task_name)
=======
            log.info('Failed to get task ids for task {}'.format(task_name))
>>>>>>> 4e7bec1b
            task_ids = set([])

        return len(task_ids) > 0 and (old_task_id not in task_ids or len(task_ids) > 1)

    fn()


def check_task_not_relaunched(service_name, task_name, old_task_id, timeout_seconds=DEFAULT_TIMEOUT_SECONDS):
    sdk_plan.wait_for_completed_deployment(service_name)
    sdk_plan.wait_for_completed_recovery(service_name)

    try:
        task_ids = set([t['id'] for t in shakedown.get_tasks() if t['name'] == task_name])
    except dcos.errors.DCOSHTTPException:
        log.info('Failed to get task ids for service {}'.format(service_name))
        task_ids = set([])

    assert len(task_ids) == 1 and old_task_id in task_ids


def check_tasks_updated(service_name, prefix, old_task_ids, timeout_seconds=DEFAULT_TIMEOUT_SECONDS):
    # TODO: strongly consider merging the use of checking that tasks have been replaced (this method)
    # and checking that the deploy/upgrade/repair plan has completed. Each serves a part in the bigger
    # atomic test, that the plan completed properly where properly includes that no old tasks remain.
    @retrying.retry(
        wait_fixed=1000,
        stop_max_delay=timeout_seconds*1000,
        retry_on_result=lambda res: not res)
    def fn():
        try:
            task_ids = get_task_ids(service_name, prefix)
        except dcos.errors.DCOSHTTPException:
            log.info('Failed to get task ids for service {}'.format(service_name))
            task_ids = []

        prefix_clause = ''
        if prefix:
            prefix_clause = ' starting with "{}"'.format(prefix)

        old_set = set(old_task_ids)
        new_set = set(task_ids)
        newly_launched_set = new_set.difference(old_set)
        old_remaining_set = old_set.intersection(new_set)
        # the constraints of old and new task cardinality match should be covered by completion of
        # deploy/recovery/whatever plan, not task cardinality, but some uses of this method are not
        # using the plan, so not the definitive source, so will fail when the finished state of a
        # plan yields more or less tasks per pod.
        all_updated = len(newly_launched_set) == len(new_set) and len(old_remaining_set) == 0 and len(new_set) >= len(old_set)
        if all_updated:
            log.info('All of the tasks{} have updated\n- Old tasks: {}\n- New tasks: {}'.format(
                prefix_clause,
                old_set,
                new_set))
            return all_updated

        # forgive the language a bit, but len('remained') == len('launched'),
        # and similar for the rest of the label for task ids in the log line,
        # so makes for easier reading
        log.info('Waiting for tasks{} to have updated ids:\n- Old tasks (remaining): {}\n- New tasks (launched): {}'.format(
            prefix_clause,
            old_remaining_set,
            newly_launched_set))

    fn()


def check_tasks_not_updated(service_name, prefix, old_task_ids):
    sdk_plan.wait_for_completed_deployment(service_name)
    sdk_plan.wait_for_completed_recovery(service_name)
    task_ids = get_task_ids(service_name, prefix)
    task_sets = "\n- Old tasks: {}\n- Current tasks: {}".format(sorted(old_task_ids), sorted(task_ids))
    log.info('Checking tasks starting with "{}" have not been updated:{}'.format(prefix, task_sets))
<<<<<<< HEAD
    assert set(old_task_ids).issubset(set(task_ids)), 'Tasks starting with "{}" were updated:{}'.format(prefix, task_sets)


def kill_task_with_pattern(pattern, agent_host=None, timeout_seconds=DEFAULT_TIMEOUT_SECONDS):
    @retrying.retry(
        wait_fixed=1000,
        stop_max_delay=timeout_seconds*1000,
        retry_on_result=lambda res: not res)
    def fn():
        command = (
            "sudo kill -9 "
            "$(ps ax | grep {} | grep -v grep | tr -s ' ' | sed 's/^ *//g' | "
            "cut -d ' ' -f 1)".format(pattern))
        if agent_host is None:
            exit_status, _ = shakedown.run_command_on_master(command)
        else:
            exit_status, _ = shakedown.run_command_on_agent(agent_host, command)

        return exit_status

    # might not be able to connect to the agent on first try so we repeat until we can
    fn()


def task_exec(task_name: str, cmd: str, return_stderr_in_stdout: bool = False) -> tuple:
    """
    Invokes the given command on the task via `dcos task exec`.
    :param task_name: Name of task to run command on.
    :param cmd: The command to execute.
    :return: a tuple consisting of the task exec's return code, stdout, and stderr
    """

    if cmd.startswith("./") and sdk_utils.dcos_version_less_than("1.10"):
        full_cmd = os.path.join(get_task_sandbox_path(task_name), cmd)

        if cmd.startswith("./bootstrap"):
            # On 1.9 we beed to set LIB_PROCESS_IP for bootstrap
            full_cmd = "bash -c \"LIBPROCESS_IP=0.0.0.0 {}\"".format(full_cmd)
    else:
        full_cmd = cmd

    exec_cmd = "task exec {task_name} {cmd}".format(task_name=task_name, cmd=full_cmd)
    rc, stdout, stderr = sdk_cmd.run_raw_cli(exec_cmd)

    if return_stderr_in_stdout:
        return rc, stdout + "\n" + stderr

    return rc, stdout, stderr


def get_task_sandbox_path(task_name: str) -> str:
    task_info = get_task_info(task_name)

    if task_info:

        executor_path = task_info["executor_id"]
        if not executor_path:
            executor_path = task_info["id"]
        # Assume the latest run:
        return os.path.join("/var/lib/mesos/slave/slaves", task_info["slave_id"],
                            "frameworks", task_info["framework_id"],
                            "executors", executor_path,
                            "runs/latest")

    return ""


@retrying.retry(stop_max_attempt_number=3, wait_fixed=2000)
def get_task_info(task_name: str) -> dict:
    """
    :return (dict): Get the task information for the specified task
    """
    log.info("Getting task information")
    raw_tasks = sdk_cmd.run_cli("task {task_name} --json".format(task_name=task_name))
    if raw_tasks:
        tasks = json.loads(raw_tasks)
        for task in tasks:
            if task["name"] == task_name:
                log.info("Matched on 'name'")
                return task
            if task.get("id", None) == task_name:
                log.info("Matched on 'id'")
                return task

    log.error("Task %s not found.\nFound: %s", task_name, raw_tasks)
    return {}


@retrying.retry(stop_max_attempt_number=3,
                wait_fixed=1000,
                retry_on_result=lambda result: not result)
def create_text_file(task_name: str, filename: str, lines: list) -> bool:
    output_cmd = """bash -c \"cat >{output_file} << EOL
{content}
EOL\"""".format(output_file=filename, content="\n".join(lines))
    log.info("Running: %s", output_cmd)
    rc, stdout, stderr = task_exec(task_name, output_cmd)

    if rc or stderr:
        log.error("Error creating file %s. rc=%s stdout=%s stderr=%s", filename, rc, stdout, stderr)
        return False

    linecount_cmd = "wc -l {output_file}".format(output_file=filename)
    rc, stdout, stderr = task_exec(task_name, linecount_cmd)

    if rc or stderr:
        log.error("Error checking file %s. rc=%s stdout=%s stderr=%s", filename, rc, stdout, stderr)
        return False

    written_lines = 0
    try:
        written_lines = int(stdout.split(" ")[0])
    except Exception as e:
        log.error(e)

    expected_lines = len("\n".join(lines).split("\n"))
    if written_lines != expected_lines:
        log.error("Number of written lines do not match. stdout=%s expected=%s written=%s",
                  stdout, expected_lines, written_lines)
        return False

    return True
=======
    assert set(old_task_ids).issubset(set(task_ids)), 'Tasks starting with "{}" were updated:{}'.format(prefix, task_sets)
>>>>>>> 4e7bec1b
<|MERGE_RESOLUTION|>--- conflicted
+++ resolved
@@ -5,21 +5,13 @@
 SHOULD ALSO BE APPLIED TO sdk_tasks IN ANY OTHER PARTNER REPOS
 ************************************************************************
 '''
-import json
 import logging
-import os
 
 import shakedown
 
 import dcos.errors
 import retrying
-<<<<<<< HEAD
-
-import sdk_cmd
-=======
->>>>>>> 4e7bec1b
 import sdk_plan
-import sdk_utils
 
 
 DEFAULT_TIMEOUT_SECONDS = 30 * 60
@@ -82,11 +74,7 @@
         try:
             task_ids = set([t['id'] for t in shakedown.get_tasks(completed=True) if t['name'] == task_name])
         except dcos.errors.DCOSHTTPException:
-<<<<<<< HEAD
             log.info('Failed to get task ids. task_name=%s', task_name)
-=======
-            log.info('Failed to get task ids for task {}'.format(task_name))
->>>>>>> 4e7bec1b
             task_ids = set([])
 
         return len(task_ids) > 0 and (old_task_id not in task_ids or len(task_ids) > 1)
@@ -134,7 +122,9 @@
         # deploy/recovery/whatever plan, not task cardinality, but some uses of this method are not
         # using the plan, so not the definitive source, so will fail when the finished state of a
         # plan yields more or less tasks per pod.
-        all_updated = len(newly_launched_set) == len(new_set) and len(old_remaining_set) == 0 and len(new_set) >= len(old_set)
+        all_updated = len(newly_launched_set) == len(new_set) \
+            and len(old_remaining_set) == 0 \
+            and len(new_set) >= len(old_set)
         if all_updated:
             log.info('All of the tasks{} have updated\n- Old tasks: {}\n- New tasks: {}'.format(
                 prefix_clause,
@@ -145,10 +135,12 @@
         # forgive the language a bit, but len('remained') == len('launched'),
         # and similar for the rest of the label for task ids in the log line,
         # so makes for easier reading
-        log.info('Waiting for tasks{} to have updated ids:\n- Old tasks (remaining): {}\n- New tasks (launched): {}'.format(
-            prefix_clause,
-            old_remaining_set,
-            newly_launched_set))
+        log.info('Waiting for tasks%s to have updated ids:\n'
+                 '- Old tasks (remaining): %s\n'
+                 '- New tasks (launched): %s',
+                 prefix_clause,
+                 old_remaining_set,
+                 newly_launched_set)
 
     fn()
 
@@ -159,129 +151,5 @@
     task_ids = get_task_ids(service_name, prefix)
     task_sets = "\n- Old tasks: {}\n- Current tasks: {}".format(sorted(old_task_ids), sorted(task_ids))
     log.info('Checking tasks starting with "{}" have not been updated:{}'.format(prefix, task_sets))
-<<<<<<< HEAD
-    assert set(old_task_ids).issubset(set(task_ids)), 'Tasks starting with "{}" were updated:{}'.format(prefix, task_sets)
-
-
-def kill_task_with_pattern(pattern, agent_host=None, timeout_seconds=DEFAULT_TIMEOUT_SECONDS):
-    @retrying.retry(
-        wait_fixed=1000,
-        stop_max_delay=timeout_seconds*1000,
-        retry_on_result=lambda res: not res)
-    def fn():
-        command = (
-            "sudo kill -9 "
-            "$(ps ax | grep {} | grep -v grep | tr -s ' ' | sed 's/^ *//g' | "
-            "cut -d ' ' -f 1)".format(pattern))
-        if agent_host is None:
-            exit_status, _ = shakedown.run_command_on_master(command)
-        else:
-            exit_status, _ = shakedown.run_command_on_agent(agent_host, command)
-
-        return exit_status
-
-    # might not be able to connect to the agent on first try so we repeat until we can
-    fn()
-
-
-def task_exec(task_name: str, cmd: str, return_stderr_in_stdout: bool = False) -> tuple:
-    """
-    Invokes the given command on the task via `dcos task exec`.
-    :param task_name: Name of task to run command on.
-    :param cmd: The command to execute.
-    :return: a tuple consisting of the task exec's return code, stdout, and stderr
-    """
-
-    if cmd.startswith("./") and sdk_utils.dcos_version_less_than("1.10"):
-        full_cmd = os.path.join(get_task_sandbox_path(task_name), cmd)
-
-        if cmd.startswith("./bootstrap"):
-            # On 1.9 we beed to set LIB_PROCESS_IP for bootstrap
-            full_cmd = "bash -c \"LIBPROCESS_IP=0.0.0.0 {}\"".format(full_cmd)
-    else:
-        full_cmd = cmd
-
-    exec_cmd = "task exec {task_name} {cmd}".format(task_name=task_name, cmd=full_cmd)
-    rc, stdout, stderr = sdk_cmd.run_raw_cli(exec_cmd)
-
-    if return_stderr_in_stdout:
-        return rc, stdout + "\n" + stderr
-
-    return rc, stdout, stderr
-
-
-def get_task_sandbox_path(task_name: str) -> str:
-    task_info = get_task_info(task_name)
-
-    if task_info:
-
-        executor_path = task_info["executor_id"]
-        if not executor_path:
-            executor_path = task_info["id"]
-        # Assume the latest run:
-        return os.path.join("/var/lib/mesos/slave/slaves", task_info["slave_id"],
-                            "frameworks", task_info["framework_id"],
-                            "executors", executor_path,
-                            "runs/latest")
-
-    return ""
-
-
-@retrying.retry(stop_max_attempt_number=3, wait_fixed=2000)
-def get_task_info(task_name: str) -> dict:
-    """
-    :return (dict): Get the task information for the specified task
-    """
-    log.info("Getting task information")
-    raw_tasks = sdk_cmd.run_cli("task {task_name} --json".format(task_name=task_name))
-    if raw_tasks:
-        tasks = json.loads(raw_tasks)
-        for task in tasks:
-            if task["name"] == task_name:
-                log.info("Matched on 'name'")
-                return task
-            if task.get("id", None) == task_name:
-                log.info("Matched on 'id'")
-                return task
-
-    log.error("Task %s not found.\nFound: %s", task_name, raw_tasks)
-    return {}
-
-
-@retrying.retry(stop_max_attempt_number=3,
-                wait_fixed=1000,
-                retry_on_result=lambda result: not result)
-def create_text_file(task_name: str, filename: str, lines: list) -> bool:
-    output_cmd = """bash -c \"cat >{output_file} << EOL
-{content}
-EOL\"""".format(output_file=filename, content="\n".join(lines))
-    log.info("Running: %s", output_cmd)
-    rc, stdout, stderr = task_exec(task_name, output_cmd)
-
-    if rc or stderr:
-        log.error("Error creating file %s. rc=%s stdout=%s stderr=%s", filename, rc, stdout, stderr)
-        return False
-
-    linecount_cmd = "wc -l {output_file}".format(output_file=filename)
-    rc, stdout, stderr = task_exec(task_name, linecount_cmd)
-
-    if rc or stderr:
-        log.error("Error checking file %s. rc=%s stdout=%s stderr=%s", filename, rc, stdout, stderr)
-        return False
-
-    written_lines = 0
-    try:
-        written_lines = int(stdout.split(" ")[0])
-    except Exception as e:
-        log.error(e)
-
-    expected_lines = len("\n".join(lines).split("\n"))
-    if written_lines != expected_lines:
-        log.error("Number of written lines do not match. stdout=%s expected=%s written=%s",
-                  stdout, expected_lines, written_lines)
-        return False
-
-    return True
-=======
-    assert set(old_task_ids).issubset(set(task_ids)), 'Tasks starting with "{}" were updated:{}'.format(prefix, task_sets)
->>>>>>> 4e7bec1b
+    assert set(old_task_ids).issubset(set(task_ids)), 'Tasks starting with "{}" were updated:{}'.format(prefix,
+                                                                                                        task_sets)