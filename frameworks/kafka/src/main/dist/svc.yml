--- conflicted
+++ resolved
@@ -94,15 +94,12 @@
           interval: 5
           delay: 0
           timeout: 10
-<<<<<<< HEAD
         {{#TASKCFG_ALL_KAFKA_ENABLE_TLS}}
         transport-encryption:
           - name: broker
             type: KEYSTORE
         {{/TASKCFG_ALL_KAFKA_ENABLE_TLS}}
-=======
         kill-grace-period: {{BROKER_KILL_GRACE_PERIOD}}
->>>>>>> 63382cc7
 plans:
   deploy:
     strategy: serial
