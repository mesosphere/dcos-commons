package com.mesosphere.sdk.offer;

/**
 * This class encapsulates constants of relevance to SDK Scheduler internals.
 *
 * @see com.mesosphere.sdk.offer.taskdata.EnvConstants
 * @see com.mesosphere.sdk.offer.taskdata.LabelConstants
 */
public class Constants {

    /** The name used for the deployment plan. */
    public static final String DEPLOY_PLAN_NAME = "deploy";
    /** The name used for the update plan. */
    public static final String UPDATE_PLAN_NAME = "update";

    /** The name used for reserved network port resources. */
    public static final String PORTS_RESOURCE_TYPE = "ports";
    /** The name used for reserved storage/disk resources. */
    public static final String DISK_RESOURCE_TYPE = "disk";

    /** The "any role" wildcard resource role. */
    public static final String ANY_ROLE = "*";

    /** The string prepended to reserved resources to indicate that they are uninstalled. */
    public static final String TOMBSTONE_MARKER = "uninstalled_";
<<<<<<< HEAD

    /** Prefix to use for VIP labels in DiscoveryInfos. */
    public static final String VIP_PREFIX = "VIP_";
    /** TLD to be used for VIP-based hostnames. */
    public static final String VIP_HOST_TLD = "l4lb.thisdcos.directory";

    /** TLD for navstar-based DNS, resolves to the IP of the host iff the container
     * if on the host network and the IP of the container iff the container is on the
     * overlay network. If the container is on muliple virtual networks or experimenting with
     * different DNS providers this TLD may have unexpected behavior. 
     */
    public static final String DNS_TLD = "autoip.dcos.thisdcos.directory";

    public static final String VIP_OVERLAY_FLAG_KEY = "network-scope";
    public static final String VIP_OVERLAY_FLAG_VALUE = "container";
=======
>>>>>>> aa3fab49
}<|MERGE_RESOLUTION|>--- conflicted
+++ resolved
@@ -23,7 +23,6 @@
 
     /** The string prepended to reserved resources to indicate that they are uninstalled. */
     public static final String TOMBSTONE_MARKER = "uninstalled_";
-<<<<<<< HEAD
 
     /** Prefix to use for VIP labels in DiscoveryInfos. */
     public static final String VIP_PREFIX = "VIP_";
@@ -33,12 +32,10 @@
     /** TLD for navstar-based DNS, resolves to the IP of the host iff the container
      * if on the host network and the IP of the container iff the container is on the
      * overlay network. If the container is on muliple virtual networks or experimenting with
-     * different DNS providers this TLD may have unexpected behavior. 
+     * different DNS providers this TLD may have unexpected behavior.
      */
     public static final String DNS_TLD = "autoip.dcos.thisdcos.directory";
 
     public static final String VIP_OVERLAY_FLAG_KEY = "network-scope";
     public static final String VIP_OVERLAY_FLAG_VALUE = "container";
-=======
->>>>>>> aa3fab49
 }