package com.mesosphere.sdk.offer;

import com.mesosphere.sdk.specification.TaskSpec;
import com.mesosphere.sdk.specification.TestPodFactory;
import com.mesosphere.sdk.testutils.OfferRequirementTestUtils;
import org.apache.mesos.Protos;
<<<<<<< HEAD
import com.mesosphere.sdk.specification.DefaultConfigFileSpecification;
import com.mesosphere.sdk.specification.DefaultResourceSet;
=======
import com.mesosphere.sdk.specification.ConfigFileSpec;
import com.mesosphere.sdk.specification.DefaultConfigFileSpec;
>>>>>>> f2388f13
import com.mesosphere.sdk.testutils.TestConstants;
import org.junit.Assert;
import org.junit.Rule;
import org.junit.Test;
import org.junit.contrib.java.lang.system.EnvironmentVariables;

import java.util.*;

import javax.validation.ValidationException;

/**
 * This class tests the TaskUtils class.
 */
public class TaskUtilsTest {
    @Rule
    public final EnvironmentVariables environmentVariables = OfferRequirementTestUtils.getApiPortEnvironment();

    private static final String testTaskName = "test-task-name";
    private static final String testTaskId = "test-task-id";
    private static final String testAgentId = "test-agent-id";
    private static final UUID testTargetConfigurationId = UUID.randomUUID();

    @Test
    public void testValidToTaskName() throws Exception {
        Protos.TaskID validTaskId = getTaskId(testTaskName + "__id");
        Assert.assertEquals(testTaskName, CommonTaskUtils.toTaskName(validTaskId));
    }

    @Test(expected = TaskException.class)
    public void testInvalidToTaskName() throws Exception {
        CommonTaskUtils.toTaskName(getTaskId(testTaskName + "_id"));
    }

    @Test(expected = TaskException.class)
    public void testGetTargetConfigurationFailure() throws Exception {
        CommonTaskUtils.getTargetConfiguration(getTestTaskInfo());
    }

    @Test
    public void testSetTargetConfiguration() throws Exception {
        Protos.TaskInfo taskInfo = CommonTaskUtils.setTargetConfiguration(
                getTestTaskInfo().toBuilder(), testTargetConfigurationId).build();
        Assert.assertEquals(testTargetConfigurationId, CommonTaskUtils.getTargetConfiguration(taskInfo));
    }

    @Test
    public void testAreNotDifferentTaskSpecifications() {
        TaskSpec oldTaskSpecification = TestPodFactory.getTaskSpec();
        TaskSpec newTaskSpecification = TestPodFactory.getTaskSpec();
        Assert.assertFalse(TaskUtils.areDifferent(oldTaskSpecification, newTaskSpecification));
    }

    @Test
    public void testAreDifferentTaskSpecificationsName() {
        TaskSpec oldTaskSpecification = TestPodFactory.getTaskSpec();
        TaskSpec newTaskSpecification = TestPodFactory.getTaskSpec(
                "new" + oldTaskSpecification.getName(),
                oldTaskSpecification.getCommand().get().getValue(),
                oldTaskSpecification.getResourceSet().getId(),
                TestPodFactory.CPU,
                TestPodFactory.MEM,
                TestPodFactory.DISK);

        Assert.assertTrue(TaskUtils.areDifferent(oldTaskSpecification, newTaskSpecification));
    }

    @Test
    public void testAreDifferentTaskSpecificationsCmd() {
        TaskSpec oldTaskSpecification = TestPodFactory.getTaskSpec();
        TaskSpec newTaskSpecification = TestPodFactory.getTaskSpec(
                oldTaskSpecification.getName(),
                oldTaskSpecification.getCommand().get().getValue() + " && echo foo",
                oldTaskSpecification.getResourceSet().getId(),
                TestPodFactory.CPU,
                TestPodFactory.MEM,
                TestPodFactory.DISK);

        Assert.assertTrue(TaskUtils.areDifferent(oldTaskSpecification, newTaskSpecification));
    }

    @Test
    public void testAreDifferentTaskSpecificationsResourcesLength() {
<<<<<<< HEAD
        TaskSpec oldTaskSpecification = TestPodFactory.getTaskSpec(
                TestConstants.TASK_NAME,
                TestPodFactory.CMD.getValue(),
                DefaultResourceSet.newBuilder(TestConstants.ROLE, TestConstants.PRINCIPAL)
                        .id(TestConstants.RESOURCE_SET_ID)
                        .cpus(5.)
                        .build());
        TaskSpec newTaskSpecification = TestPodFactory.getTaskSpec(
                TestConstants.TASK_NAME,
                TestPodFactory.CMD.getValue(),
                DefaultResourceSet.newBuilder(TestConstants.ROLE, TestConstants.PRINCIPAL)
                        .id(TestConstants.RESOURCE_SET_ID)
                        .cpus(5.)
                        .memory(6.)
                        .build());
=======
        TaskSpecification oldTaskSpecification = TestPodFactory.getTaskSpec();
        TestTaskSpecification newTaskSpecification = new TestTaskSpecification(TestPodFactory.getTaskSpec())
                .addResource(new DefaultResourceSpec(
                        "foo",
                        Protos.Value.newBuilder()
                                .setType(Protos.Value.Type.SCALAR)
                                .setScalar(Protos.Value.Scalar.newBuilder().setValue(1.0).build())
                                .build(),
                        TestConstants.ROLE,
                        TestConstants.PRINCIPAL));
>>>>>>> f2388f13

        Assert.assertTrue(TaskUtils.areDifferent(oldTaskSpecification, newTaskSpecification));
    }

    @Test
    public void testAreDifferentTaskSpecificationsNoResourceOverlap() {
<<<<<<< HEAD
        TaskSpec oldTaskSpecification = TestPodFactory.getTaskSpec(
                TestConstants.TASK_NAME,
                TestPodFactory.CMD.getValue(),
                DefaultResourceSet.newBuilder(TestConstants.ROLE, TestConstants.PRINCIPAL)
                        .id(TestConstants.RESOURCE_SET_ID)
                        .cpus(5.)
                        .build());
        TaskSpec newTaskSpecification = TestPodFactory.getTaskSpec(
                TestConstants.TASK_NAME,
                TestPodFactory.CMD.getValue(),
                DefaultResourceSet.newBuilder(TestConstants.ROLE, TestConstants.PRINCIPAL)
                        .id(TestConstants.RESOURCE_SET_ID)
                        .memory(5.)
                        .build());
=======
        TestTaskSpecification oldTaskSpecification = new TestTaskSpecification(TestPodFactory.getTaskSpec())
                .addResource(new DefaultResourceSpec(
                        "bar",
                        Protos.Value.newBuilder()
                                .setType(Protos.Value.Type.SCALAR)
                                .setScalar(Protos.Value.Scalar.newBuilder().setValue(1.0).build())
                                .build(),
                        TestConstants.ROLE,
                        TestConstants.PRINCIPAL));

        TestTaskSpecification newTaskSpecification = new TestTaskSpecification(TestPodFactory.getTaskSpec())
                .addResource(new DefaultResourceSpec(
                        "foo",
                        Protos.Value.newBuilder()
                                .setType(Protos.Value.Type.SCALAR)
                                .setScalar(Protos.Value.Scalar.newBuilder().setValue(1.0).build())
                                .build(),
                        TestConstants.ROLE,
                        TestConstants.PRINCIPAL));
>>>>>>> f2388f13

        Assert.assertTrue(TaskUtils.areDifferent(oldTaskSpecification, newTaskSpecification));
    }

    @Test
    public void testAreNotDifferentTaskSpecificationsResourcesMatch() {
<<<<<<< HEAD
        TaskSpec oldTaskSpecification = TestPodFactory.getTaskSpec(
                TestConstants.TASK_NAME,
                TestPodFactory.CMD.getValue(),
                DefaultResourceSet.newBuilder(TestConstants.ROLE, TestConstants.PRINCIPAL)
                        .id(TestConstants.RESOURCE_SET_ID)
                        .cpus(5.)
                        .memory(3.)
                        .build());
        TaskSpec newTaskSpecification = TestPodFactory.getTaskSpec(
                TestConstants.TASK_NAME,
                TestPodFactory.CMD.getValue(),
                DefaultResourceSet.newBuilder(TestConstants.ROLE, TestConstants.PRINCIPAL)
                        .id(TestConstants.RESOURCE_SET_ID + "b")
                        .cpus(5.)
                        .memory(3.)
                        .build());
=======
        TestTaskSpecification oldTaskSpecification = new TestTaskSpecification(TestPodFactory.getTaskSpec())
                .addResource(new DefaultResourceSpec(
                        "bar",
                        Protos.Value.newBuilder()
                                .setType(Protos.Value.Type.SCALAR)
                                .setScalar(Protos.Value.Scalar.newBuilder().setValue(1.0).build())
                                .build(),
                        TestConstants.ROLE,
                        TestConstants.PRINCIPAL));

        TestTaskSpecification newTaskSpecification = new TestTaskSpecification(TestPodFactory.getTaskSpec())
                .addResource(new DefaultResourceSpec(
                        "bar",
                        Protos.Value.newBuilder()
                                .setType(Protos.Value.Type.SCALAR)
                                .setScalar(Protos.Value.Scalar.newBuilder().setValue(1.0).build())
                                .build(),
                        TestConstants.ROLE,
                        TestConstants.PRINCIPAL));
>>>>>>> f2388f13

        Assert.assertFalse(TaskUtils.areDifferent(oldTaskSpecification, newTaskSpecification));
    }

<<<<<<< HEAD
    @Test
    public void testAreDifferentTaskSpecificationsConfigsLength() {
        TaskSpec oldTaskSpecification = TestPodFactory.getTaskSpec();
        TaskSpec newTaskSpecification = TestPodFactory.getTaskSpec(
                TestConstants.TASK_NAME,
                TestPodFactory.CMD.getValue(),
                TestPodFactory.getResourceSet(TestConstants.RESOURCE_SET_ID, 1, 2, 3),
                Arrays.asList(
                        new DefaultConfigFileSpecification("../relative/path/to/config", "this is a config template")));
=======
    @Test(expected=IllegalArgumentException.class)
    public void testAreDifferentTaskSpecificationsConfigsSamePathFailsValidation() {
        TaskSpecification oldTaskSpecification = TestPodFactory.getTaskSpec();
        TestTaskSpecification newTaskSpecification = new TestTaskSpecification(TestPodFactory.getTaskSpec())
                .addConfigFile(new DefaultConfigFileSpec(
                        "../relative/path/to/config",
                        "this is a config template"))
                .addConfigFile(new DefaultConfigFileSpec(
                        "../relative/path/to/config",
                        "two configs with same path should fail validation"));
        TaskUtils.areDifferent(oldTaskSpecification, newTaskSpecification);
    }

    @Test
    public void testAreDifferentTaskSpecificationsConfigsLength() {
        TaskSpecification oldTaskSpecification = TestPodFactory.getTaskSpec();
        TestTaskSpecification newTaskSpecification = new TestTaskSpecification(TestPodFactory.getTaskSpec())
                .addConfigFile(new DefaultConfigFileSpec(
                        "../relative/path/to/config",
                        "this is a config template"));
>>>>>>> f2388f13

        Assert.assertTrue(TaskUtils.areDifferent(oldTaskSpecification, newTaskSpecification));
    }

    @Test
    public void testAreDifferentTaskSpecificationsNoConfigOverlap() {
<<<<<<< HEAD
        TaskSpec oldTaskSpecification = TestPodFactory.getTaskSpec(
                TestConstants.TASK_NAME,
                TestPodFactory.CMD.getValue(),
                TestPodFactory.getResourceSet(TestConstants.RESOURCE_SET_ID, 1, 2, 3),
                Arrays.asList(
                        new DefaultConfigFileSpecification("../relative/path/to/config", "this is a config template"),
                        new DefaultConfigFileSpecification("../relative/path/to/config2", "second config")));

        TaskSpec newTaskSpecification = TestPodFactory.getTaskSpec(
                TestConstants.TASK_NAME,
                TestPodFactory.CMD.getValue(),
                TestPodFactory.getResourceSet(TestConstants.RESOURCE_SET_ID, 1, 2, 3),
                Arrays.asList(
                        new DefaultConfigFileSpecification("../diff/path/to/config", "this is a diff config template"),
                        new DefaultConfigFileSpecification("../diff/path/to/config2", "diff second config")));
=======
        TestTaskSpecification oldTaskSpecification = new TestTaskSpecification(TestPodFactory.getTaskSpec())
                .addConfigFile(new DefaultConfigFileSpec(
                        "../relative/path/to/config",
                        "this is a config template"))
                .addConfigFile(new DefaultConfigFileSpec(
                        "../relative/path/to/config2",
                        "this is a second config template"));

        TestTaskSpecification newTaskSpecification = new TestTaskSpecification(TestPodFactory.getTaskSpec())
                .addConfigFile(new DefaultConfigFileSpec(
                        "../different/path/to/config",
                        "different path to a different template"))
                .addConfigFile(new DefaultConfigFileSpec(
                        "../relative/path/to/config2",
                        "this is a second config template"));
>>>>>>> f2388f13

        Assert.assertTrue(TaskUtils.areDifferent(oldTaskSpecification, newTaskSpecification));
    }

    @Test
    public void testAreNotDifferentTaskSpecificationsConfigMatch() {
<<<<<<< HEAD
        TaskSpec oldTaskSpecification = TestPodFactory.getTaskSpec(
                TestConstants.TASK_NAME,
                TestPodFactory.CMD.getValue(),
                TestPodFactory.getResourceSet(TestConstants.RESOURCE_SET_ID, 1, 2, 3),
                Arrays.asList(
                        new DefaultConfigFileSpecification("../relative/path/to/config", "this is a config template"),
                        new DefaultConfigFileSpecification("../relative/path/to/config2", "second config")));

        TaskSpec newTaskSpecification = TestPodFactory.getTaskSpec(
                TestConstants.TASK_NAME,
                TestPodFactory.CMD.getValue(),
                TestPodFactory.getResourceSet(TestConstants.RESOURCE_SET_ID, 1, 2, 3),
                Arrays.asList(
                        new DefaultConfigFileSpecification("../relative/path/to/config", "this is a config template"),
                        new DefaultConfigFileSpecification("../relative/path/to/config2", "second config")));

        Assert.assertFalse(TaskUtils.areDifferent(oldTaskSpecification, newTaskSpecification));
    }
=======
        TestTaskSpecification oldTaskSpecification = new TestTaskSpecification(TestPodFactory.getTaskSpec())
                .addConfigFile(new DefaultConfigFileSpec(
                        "../relative/path/to/config",
                        "this is a config template"))
                .addConfigFile(new DefaultConfigFileSpec(
                        "../relative/path/to/config2",
                        "this is a second config template"));

        TestTaskSpecification newTaskSpecification = new TestTaskSpecification(TestPodFactory.getTaskSpec())
                .addConfigFile(new DefaultConfigFileSpec(
                        "../relative/path/to/config",
                        "this is a config template"))
                .addConfigFile(new DefaultConfigFileSpec(
                        "../relative/path/to/config2",
                        "this is a second config template"));

        Assert.assertFalse(TaskUtils.areDifferent(oldTaskSpecification, newTaskSpecification));
    }
    */

    @Test
    public void testSetGetConfigTemplates() throws InvalidProtocolBufferException {
        Protos.TaskInfo.Builder taskBuilder = getTestTaskInfo().toBuilder();
        Collection<ConfigFileSpec> configs = Arrays.asList(
                new DefaultConfigFileSpec("../relative/path/to/config", "this is a config template"),
                new DefaultConfigFileSpec("../relative/path/to/config2", "this is a second config template"));
        CommonTaskUtils.setConfigFiles(taskBuilder, configs);
        Assert.assertEquals(configs, CommonTaskUtils.getConfigFiles(taskBuilder.build()));
    }

    @Test(expected = IllegalStateException.class)
    public void testSetTemplatesTooBig() throws InvalidProtocolBufferException {
        Protos.TaskInfo.Builder taskBuilder = getTestTaskInfo().toBuilder();
        StringBuilder sb = new StringBuilder();
        for (int i = 0; i < 256 * 1024; ++i) {
            sb.append('a');
        }
        Collection<ConfigFileSpec> configs = Arrays.asList(
                new DefaultConfigFileSpec("../relative/path/to/config", sb.toString()),
                new DefaultConfigFileSpec("../relative/path/to/config2", sb.toString()),
                new DefaultConfigFileSpec("../relative/path/to/config3", "a"));
        CommonTaskUtils.setConfigFiles(taskBuilder, configs);
    }

    @Test
    public void testSetGetOfferAttributes() {
        Protos.Offer.Builder offerBuilder = OfferTestUtils.getEmptyOfferBuilder();
        Protos.Attribute.Builder attrBuilder =
                offerBuilder.addAttributesBuilder().setName("1").setType(Protos.Value.Type.RANGES);
        attrBuilder.getRangesBuilder().addRangeBuilder().setBegin(5).setEnd(6);
        attrBuilder.getRangesBuilder().addRangeBuilder().setBegin(10).setEnd(12);
        attrBuilder = offerBuilder.addAttributesBuilder().setName("2").setType(Protos.Value.Type.SCALAR);
        attrBuilder.getScalarBuilder().setValue(123.4567);
        attrBuilder = offerBuilder.addAttributesBuilder().setName("3").setType(Protos.Value.Type.SET);
        attrBuilder.getSetBuilder().addItem("foo").addItem("bar").addItem("baz");
        attrBuilder = offerBuilder.addAttributesBuilder().setName("4").setType(Protos.Value.Type.RANGES);
        attrBuilder.getRangesBuilder().addRangeBuilder().setBegin(7).setEnd(8);
        attrBuilder.getRangesBuilder().addRangeBuilder().setBegin(10).setEnd(12);

        Assert.assertTrue(CommonTaskUtils.getOfferAttributeStrings(getTestTaskInfo()).isEmpty());
>>>>>>> f2388f13

    @Test(expected=ValidationException.class)
    public void testConfigsSamePathFailsValidation() {
        TestPodFactory.getTaskSpec(
                TestConstants.TASK_NAME,
                TestPodFactory.CMD.getValue(),
                TestPodFactory.getResourceSet(TestConstants.RESOURCE_SET_ID, 1, 2, 3),
                Arrays.asList(
                        new DefaultConfigFileSpecification("../relative/path/to/config", "this is a config template"),
                        new DefaultConfigFileSpecification("../relative/path/to/config", "same path should fail")));
    }

    private static Protos.TaskID getTaskId(String value) {
        return Protos.TaskID.newBuilder().setValue(value).build();
    }

    private static Protos.TaskInfo getTestTaskInfo() {
        return Protos.TaskInfo.newBuilder()
                .setName(testTaskName)
                .setTaskId(Protos.TaskID.newBuilder().setValue(testTaskId))
                .setSlaveId(Protos.SlaveID.newBuilder().setValue(testAgentId))
                .build();
    }
}<|MERGE_RESOLUTION|>--- conflicted
+++ resolved
@@ -4,13 +4,8 @@
 import com.mesosphere.sdk.specification.TestPodFactory;
 import com.mesosphere.sdk.testutils.OfferRequirementTestUtils;
 import org.apache.mesos.Protos;
-<<<<<<< HEAD
-import com.mesosphere.sdk.specification.DefaultConfigFileSpecification;
+import com.mesosphere.sdk.specification.DefaultConfigFileSpec;
 import com.mesosphere.sdk.specification.DefaultResourceSet;
-=======
-import com.mesosphere.sdk.specification.ConfigFileSpec;
-import com.mesosphere.sdk.specification.DefaultConfigFileSpec;
->>>>>>> f2388f13
 import com.mesosphere.sdk.testutils.TestConstants;
 import org.junit.Assert;
 import org.junit.Rule;
@@ -93,7 +88,6 @@
 
     @Test
     public void testAreDifferentTaskSpecificationsResourcesLength() {
-<<<<<<< HEAD
         TaskSpec oldTaskSpecification = TestPodFactory.getTaskSpec(
                 TestConstants.TASK_NAME,
                 TestPodFactory.CMD.getValue(),
@@ -109,25 +103,12 @@
                         .cpus(5.)
                         .memory(6.)
                         .build());
-=======
-        TaskSpecification oldTaskSpecification = TestPodFactory.getTaskSpec();
-        TestTaskSpecification newTaskSpecification = new TestTaskSpecification(TestPodFactory.getTaskSpec())
-                .addResource(new DefaultResourceSpec(
-                        "foo",
-                        Protos.Value.newBuilder()
-                                .setType(Protos.Value.Type.SCALAR)
-                                .setScalar(Protos.Value.Scalar.newBuilder().setValue(1.0).build())
-                                .build(),
-                        TestConstants.ROLE,
-                        TestConstants.PRINCIPAL));
->>>>>>> f2388f13
 
         Assert.assertTrue(TaskUtils.areDifferent(oldTaskSpecification, newTaskSpecification));
     }
 
     @Test
     public void testAreDifferentTaskSpecificationsNoResourceOverlap() {
-<<<<<<< HEAD
         TaskSpec oldTaskSpecification = TestPodFactory.getTaskSpec(
                 TestConstants.TASK_NAME,
                 TestPodFactory.CMD.getValue(),
@@ -142,34 +123,12 @@
                         .id(TestConstants.RESOURCE_SET_ID)
                         .memory(5.)
                         .build());
-=======
-        TestTaskSpecification oldTaskSpecification = new TestTaskSpecification(TestPodFactory.getTaskSpec())
-                .addResource(new DefaultResourceSpec(
-                        "bar",
-                        Protos.Value.newBuilder()
-                                .setType(Protos.Value.Type.SCALAR)
-                                .setScalar(Protos.Value.Scalar.newBuilder().setValue(1.0).build())
-                                .build(),
-                        TestConstants.ROLE,
-                        TestConstants.PRINCIPAL));
-
-        TestTaskSpecification newTaskSpecification = new TestTaskSpecification(TestPodFactory.getTaskSpec())
-                .addResource(new DefaultResourceSpec(
-                        "foo",
-                        Protos.Value.newBuilder()
-                                .setType(Protos.Value.Type.SCALAR)
-                                .setScalar(Protos.Value.Scalar.newBuilder().setValue(1.0).build())
-                                .build(),
-                        TestConstants.ROLE,
-                        TestConstants.PRINCIPAL));
->>>>>>> f2388f13
 
         Assert.assertTrue(TaskUtils.areDifferent(oldTaskSpecification, newTaskSpecification));
     }
 
     @Test
     public void testAreNotDifferentTaskSpecificationsResourcesMatch() {
-<<<<<<< HEAD
         TaskSpec oldTaskSpecification = TestPodFactory.getTaskSpec(
                 TestConstants.TASK_NAME,
                 TestPodFactory.CMD.getValue(),
@@ -186,32 +145,10 @@
                         .cpus(5.)
                         .memory(3.)
                         .build());
-=======
-        TestTaskSpecification oldTaskSpecification = new TestTaskSpecification(TestPodFactory.getTaskSpec())
-                .addResource(new DefaultResourceSpec(
-                        "bar",
-                        Protos.Value.newBuilder()
-                                .setType(Protos.Value.Type.SCALAR)
-                                .setScalar(Protos.Value.Scalar.newBuilder().setValue(1.0).build())
-                                .build(),
-                        TestConstants.ROLE,
-                        TestConstants.PRINCIPAL));
-
-        TestTaskSpecification newTaskSpecification = new TestTaskSpecification(TestPodFactory.getTaskSpec())
-                .addResource(new DefaultResourceSpec(
-                        "bar",
-                        Protos.Value.newBuilder()
-                                .setType(Protos.Value.Type.SCALAR)
-                                .setScalar(Protos.Value.Scalar.newBuilder().setValue(1.0).build())
-                                .build(),
-                        TestConstants.ROLE,
-                        TestConstants.PRINCIPAL));
->>>>>>> f2388f13
 
         Assert.assertFalse(TaskUtils.areDifferent(oldTaskSpecification, newTaskSpecification));
     }
 
-<<<<<<< HEAD
     @Test
     public void testAreDifferentTaskSpecificationsConfigsLength() {
         TaskSpec oldTaskSpecification = TestPodFactory.getTaskSpec();
@@ -220,155 +157,52 @@
                 TestPodFactory.CMD.getValue(),
                 TestPodFactory.getResourceSet(TestConstants.RESOURCE_SET_ID, 1, 2, 3),
                 Arrays.asList(
-                        new DefaultConfigFileSpecification("../relative/path/to/config", "this is a config template")));
-=======
-    @Test(expected=IllegalArgumentException.class)
-    public void testAreDifferentTaskSpecificationsConfigsSamePathFailsValidation() {
-        TaskSpecification oldTaskSpecification = TestPodFactory.getTaskSpec();
-        TestTaskSpecification newTaskSpecification = new TestTaskSpecification(TestPodFactory.getTaskSpec())
-                .addConfigFile(new DefaultConfigFileSpec(
-                        "../relative/path/to/config",
-                        "this is a config template"))
-                .addConfigFile(new DefaultConfigFileSpec(
-                        "../relative/path/to/config",
-                        "two configs with same path should fail validation"));
-        TaskUtils.areDifferent(oldTaskSpecification, newTaskSpecification);
-    }
-
-    @Test
-    public void testAreDifferentTaskSpecificationsConfigsLength() {
-        TaskSpecification oldTaskSpecification = TestPodFactory.getTaskSpec();
-        TestTaskSpecification newTaskSpecification = new TestTaskSpecification(TestPodFactory.getTaskSpec())
-                .addConfigFile(new DefaultConfigFileSpec(
-                        "../relative/path/to/config",
-                        "this is a config template"));
->>>>>>> f2388f13
+                        new DefaultConfigFileSpec("../relative/path/to/config", "this is a config template")));
 
         Assert.assertTrue(TaskUtils.areDifferent(oldTaskSpecification, newTaskSpecification));
     }
 
     @Test
     public void testAreDifferentTaskSpecificationsNoConfigOverlap() {
-<<<<<<< HEAD
-        TaskSpec oldTaskSpecification = TestPodFactory.getTaskSpec(
-                TestConstants.TASK_NAME,
-                TestPodFactory.CMD.getValue(),
-                TestPodFactory.getResourceSet(TestConstants.RESOURCE_SET_ID, 1, 2, 3),
-                Arrays.asList(
-                        new DefaultConfigFileSpecification("../relative/path/to/config", "this is a config template"),
-                        new DefaultConfigFileSpecification("../relative/path/to/config2", "second config")));
-
-        TaskSpec newTaskSpecification = TestPodFactory.getTaskSpec(
-                TestConstants.TASK_NAME,
-                TestPodFactory.CMD.getValue(),
-                TestPodFactory.getResourceSet(TestConstants.RESOURCE_SET_ID, 1, 2, 3),
-                Arrays.asList(
-                        new DefaultConfigFileSpecification("../diff/path/to/config", "this is a diff config template"),
-                        new DefaultConfigFileSpecification("../diff/path/to/config2", "diff second config")));
-=======
-        TestTaskSpecification oldTaskSpecification = new TestTaskSpecification(TestPodFactory.getTaskSpec())
-                .addConfigFile(new DefaultConfigFileSpec(
-                        "../relative/path/to/config",
-                        "this is a config template"))
-                .addConfigFile(new DefaultConfigFileSpec(
-                        "../relative/path/to/config2",
-                        "this is a second config template"));
-
-        TestTaskSpecification newTaskSpecification = new TestTaskSpecification(TestPodFactory.getTaskSpec())
-                .addConfigFile(new DefaultConfigFileSpec(
-                        "../different/path/to/config",
-                        "different path to a different template"))
-                .addConfigFile(new DefaultConfigFileSpec(
-                        "../relative/path/to/config2",
-                        "this is a second config template"));
->>>>>>> f2388f13
+        TaskSpec oldTaskSpecification = TestPodFactory.getTaskSpec(
+                TestConstants.TASK_NAME,
+                TestPodFactory.CMD.getValue(),
+                TestPodFactory.getResourceSet(TestConstants.RESOURCE_SET_ID, 1, 2, 3),
+                Arrays.asList(
+                        new DefaultConfigFileSpec("../relative/path/to/config", "this is a config template"),
+                        new DefaultConfigFileSpec("../relative/path/to/config2", "second config")));
+
+        TaskSpec newTaskSpecification = TestPodFactory.getTaskSpec(
+                TestConstants.TASK_NAME,
+                TestPodFactory.CMD.getValue(),
+                TestPodFactory.getResourceSet(TestConstants.RESOURCE_SET_ID, 1, 2, 3),
+                Arrays.asList(
+                        new DefaultConfigFileSpec("../diff/path/to/config", "this is a diff config template"),
+                        new DefaultConfigFileSpec("../diff/path/to/config2", "diff second config")));
 
         Assert.assertTrue(TaskUtils.areDifferent(oldTaskSpecification, newTaskSpecification));
     }
 
     @Test
     public void testAreNotDifferentTaskSpecificationsConfigMatch() {
-<<<<<<< HEAD
-        TaskSpec oldTaskSpecification = TestPodFactory.getTaskSpec(
-                TestConstants.TASK_NAME,
-                TestPodFactory.CMD.getValue(),
-                TestPodFactory.getResourceSet(TestConstants.RESOURCE_SET_ID, 1, 2, 3),
-                Arrays.asList(
-                        new DefaultConfigFileSpecification("../relative/path/to/config", "this is a config template"),
-                        new DefaultConfigFileSpecification("../relative/path/to/config2", "second config")));
-
-        TaskSpec newTaskSpecification = TestPodFactory.getTaskSpec(
-                TestConstants.TASK_NAME,
-                TestPodFactory.CMD.getValue(),
-                TestPodFactory.getResourceSet(TestConstants.RESOURCE_SET_ID, 1, 2, 3),
-                Arrays.asList(
-                        new DefaultConfigFileSpecification("../relative/path/to/config", "this is a config template"),
-                        new DefaultConfigFileSpecification("../relative/path/to/config2", "second config")));
+        TaskSpec oldTaskSpecification = TestPodFactory.getTaskSpec(
+                TestConstants.TASK_NAME,
+                TestPodFactory.CMD.getValue(),
+                TestPodFactory.getResourceSet(TestConstants.RESOURCE_SET_ID, 1, 2, 3),
+                Arrays.asList(
+                        new DefaultConfigFileSpec("../relative/path/to/config", "this is a config template"),
+                        new DefaultConfigFileSpec("../relative/path/to/config2", "second config")));
+
+        TaskSpec newTaskSpecification = TestPodFactory.getTaskSpec(
+                TestConstants.TASK_NAME,
+                TestPodFactory.CMD.getValue(),
+                TestPodFactory.getResourceSet(TestConstants.RESOURCE_SET_ID, 1, 2, 3),
+                Arrays.asList(
+                        new DefaultConfigFileSpec("../relative/path/to/config", "this is a config template"),
+                        new DefaultConfigFileSpec("../relative/path/to/config2", "second config")));
 
         Assert.assertFalse(TaskUtils.areDifferent(oldTaskSpecification, newTaskSpecification));
     }
-=======
-        TestTaskSpecification oldTaskSpecification = new TestTaskSpecification(TestPodFactory.getTaskSpec())
-                .addConfigFile(new DefaultConfigFileSpec(
-                        "../relative/path/to/config",
-                        "this is a config template"))
-                .addConfigFile(new DefaultConfigFileSpec(
-                        "../relative/path/to/config2",
-                        "this is a second config template"));
-
-        TestTaskSpecification newTaskSpecification = new TestTaskSpecification(TestPodFactory.getTaskSpec())
-                .addConfigFile(new DefaultConfigFileSpec(
-                        "../relative/path/to/config",
-                        "this is a config template"))
-                .addConfigFile(new DefaultConfigFileSpec(
-                        "../relative/path/to/config2",
-                        "this is a second config template"));
-
-        Assert.assertFalse(TaskUtils.areDifferent(oldTaskSpecification, newTaskSpecification));
-    }
-    */
-
-    @Test
-    public void testSetGetConfigTemplates() throws InvalidProtocolBufferException {
-        Protos.TaskInfo.Builder taskBuilder = getTestTaskInfo().toBuilder();
-        Collection<ConfigFileSpec> configs = Arrays.asList(
-                new DefaultConfigFileSpec("../relative/path/to/config", "this is a config template"),
-                new DefaultConfigFileSpec("../relative/path/to/config2", "this is a second config template"));
-        CommonTaskUtils.setConfigFiles(taskBuilder, configs);
-        Assert.assertEquals(configs, CommonTaskUtils.getConfigFiles(taskBuilder.build()));
-    }
-
-    @Test(expected = IllegalStateException.class)
-    public void testSetTemplatesTooBig() throws InvalidProtocolBufferException {
-        Protos.TaskInfo.Builder taskBuilder = getTestTaskInfo().toBuilder();
-        StringBuilder sb = new StringBuilder();
-        for (int i = 0; i < 256 * 1024; ++i) {
-            sb.append('a');
-        }
-        Collection<ConfigFileSpec> configs = Arrays.asList(
-                new DefaultConfigFileSpec("../relative/path/to/config", sb.toString()),
-                new DefaultConfigFileSpec("../relative/path/to/config2", sb.toString()),
-                new DefaultConfigFileSpec("../relative/path/to/config3", "a"));
-        CommonTaskUtils.setConfigFiles(taskBuilder, configs);
-    }
-
-    @Test
-    public void testSetGetOfferAttributes() {
-        Protos.Offer.Builder offerBuilder = OfferTestUtils.getEmptyOfferBuilder();
-        Protos.Attribute.Builder attrBuilder =
-                offerBuilder.addAttributesBuilder().setName("1").setType(Protos.Value.Type.RANGES);
-        attrBuilder.getRangesBuilder().addRangeBuilder().setBegin(5).setEnd(6);
-        attrBuilder.getRangesBuilder().addRangeBuilder().setBegin(10).setEnd(12);
-        attrBuilder = offerBuilder.addAttributesBuilder().setName("2").setType(Protos.Value.Type.SCALAR);
-        attrBuilder.getScalarBuilder().setValue(123.4567);
-        attrBuilder = offerBuilder.addAttributesBuilder().setName("3").setType(Protos.Value.Type.SET);
-        attrBuilder.getSetBuilder().addItem("foo").addItem("bar").addItem("baz");
-        attrBuilder = offerBuilder.addAttributesBuilder().setName("4").setType(Protos.Value.Type.RANGES);
-        attrBuilder.getRangesBuilder().addRangeBuilder().setBegin(7).setEnd(8);
-        attrBuilder.getRangesBuilder().addRangeBuilder().setBegin(10).setEnd(12);
-
-        Assert.assertTrue(CommonTaskUtils.getOfferAttributeStrings(getTestTaskInfo()).isEmpty());
->>>>>>> f2388f13
 
     @Test(expected=ValidationException.class)
     public void testConfigsSamePathFailsValidation() {
@@ -377,8 +211,8 @@
                 TestPodFactory.CMD.getValue(),
                 TestPodFactory.getResourceSet(TestConstants.RESOURCE_SET_ID, 1, 2, 3),
                 Arrays.asList(
-                        new DefaultConfigFileSpecification("../relative/path/to/config", "this is a config template"),
-                        new DefaultConfigFileSpecification("../relative/path/to/config", "same path should fail")));
+                        new DefaultConfigFileSpec("../relative/path/to/config", "this is a config template"),
+                        new DefaultConfigFileSpec("../relative/path/to/config", "same path should fail")));
     }
 
     private static Protos.TaskID getTaskId(String value) {
