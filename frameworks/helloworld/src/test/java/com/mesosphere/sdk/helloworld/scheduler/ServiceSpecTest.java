package com.mesosphere.sdk.helloworld.scheduler;

<<<<<<< HEAD
import com.mesosphere.sdk.dcos.Capabilities;
import org.apache.curator.test.TestingServer;
import org.apache.mesos.SchedulerDriver;
import com.mesosphere.sdk.scheduler.DefaultScheduler;
import com.mesosphere.sdk.specification.DefaultServiceSpec;
import com.mesosphere.sdk.specification.yaml.RawServiceSpec;
import com.mesosphere.sdk.state.StateStoreCache;
import com.mesosphere.sdk.testutils.TestConstants;

import org.junit.*;
import org.junit.contrib.java.lang.system.EnvironmentVariables;
import org.mockito.Mock;
import org.mockito.MockitoAnnotations;

import java.io.File;
import java.util.Collections;

import static com.mesosphere.sdk.specification.yaml.YAMLServiceSpecFactory.*;
import static org.mockito.Mockito.mock;
import static org.mockito.Mockito.when;

public class ServiceSpecTest {

    @ClassRule
    public static final EnvironmentVariables environmentVariables = new EnvironmentVariables();

    @Mock
    private SchedulerDriver mockSchedulerDriver;

    @BeforeClass
    public static void beforeAll() {
        environmentVariables.set("PORT_API", String.valueOf(TestConstants.PORT_API_VALUE));
        environmentVariables.set("EXECUTOR_URI", "");
        environmentVariables.set("LIBMESOS_URI", "");

        environmentVariables.set("SLEEP_DURATION", "1000");
        environmentVariables.set("HELLO_COUNT", "2");
        environmentVariables.set("HELLO_PORT", "4444");
        environmentVariables.set("HELLO_VIP_NAME", "helloworld");
        environmentVariables.set("HELLO_VIP_PORT", "9999");
        environmentVariables.set("HELLO_CPUS", "0.1");
        environmentVariables.set("HELLO_MEM", "512");
        environmentVariables.set("HELLO_DISK", "5000");

        environmentVariables.set("WORLD_COUNT", "3");
        environmentVariables.set("WORLD_CPUS", "0.2");
        environmentVariables.set("WORLD_MEM", "1024");
        environmentVariables.set("WORLD_FAILS", "3");
        environmentVariables.set("WORLD_DISK", "5000");
    }

    @Before
    public void beforeEach() {
        MockitoAnnotations.initMocks(this);
=======
import com.mesosphere.sdk.testing.BaseServiceSpecTest;
import org.junit.BeforeClass;
import org.junit.Test;

public class ServiceSpecTest extends BaseServiceSpecTest {

    @BeforeClass
    public static void beforeAll() {
        ENV_VARS.set("EXECUTOR_URI", "");
        ENV_VARS.set("LIBMESOS_URI", "");
        ENV_VARS.set("PORT0", "8080");

        ENV_VARS.set("SLEEP_DURATION", "1000");
        ENV_VARS.set("HELLO_COUNT", "2");
        ENV_VARS.set("HELLO_PORT", "4444");
        ENV_VARS.set("HELLO_VIP_NAME", "helloworld");
        ENV_VARS.set("HELLO_VIP_PORT", "9999");
        ENV_VARS.set("HELLO_CPUS", "0.1");
        ENV_VARS.set("HELLO_MEM", "512");
        ENV_VARS.set("HELLO_DISK", "5000");

        ENV_VARS.set("WORLD_COUNT", "3");
        ENV_VARS.set("WORLD_CPUS", "0.2");
        ENV_VARS.set("WORLD_MEM", "1024");
        ENV_VARS.set("WORLD_FAILS", "3");
        ENV_VARS.set("WORLD_DISK", "5000");
>>>>>>> 787c2343
    }

    @Test
    public void testYmlBase() throws Exception {
        testYaml("svc.yml");
    }

    @Test
    public void testYmlSimple() throws Exception {
        testYaml("examples/simple.yml");
    }

    @Test
    public void testYmlPlan() throws Exception {
        testYaml("examples/plan.yml");
    }

    @Test
    public void testYmlSidecar() throws Exception {
        testYaml("examples/sidecar.yml");
    }

    @Test
    public void testYmlTaskcfg() throws Exception {
        testYaml("examples/taskcfg.yml");
    }

    @Test
    public void testYmlUri() throws Exception {
        testYaml("examples/uri.yml");
    }

    @Test
    public void testYmlWebUrl() throws Exception {
<<<<<<< HEAD
        deserializeServiceSpec("examples/web-url.yml");
        validateServiceSpec("examples/web-url.yml");
    }

    private void deserializeServiceSpec(String fileName) throws Exception {
        File file = new File(getClass().getClassLoader().getResource(fileName).getFile());
        DefaultServiceSpec serviceSpec = generateServiceSpec(generateRawSpecFromYAML(file));
        Assert.assertNotNull(serviceSpec);
        Assert.assertEquals(8080, serviceSpec.getApiPort());
        DefaultServiceSpec.getFactory(serviceSpec, Collections.emptyList());
    }

    private void validateServiceSpec(String fileName) throws Exception {
        File file = new File(getClass().getClassLoader().getResource(fileName).getFile());
        RawServiceSpec rawSpec = generateRawSpecFromYAML(file);
        DefaultServiceSpec serviceSpec = generateServiceSpec(rawSpec);

        TestingServer testingServer = new TestingServer();
        StateStoreCache.resetInstanceForTests();

        Capabilities capabilities = mock(Capabilities.class);
        when(capabilities.supportsNamedVips()).thenReturn(true);
        when(capabilities.supportsRLimits()).thenReturn(true);

        DefaultScheduler.newBuilder(serviceSpec)
                .setStateStore(DefaultScheduler.createStateStore(serviceSpec, testingServer.getConnectString()))
                .setConfigStore(DefaultScheduler.createConfigStore(serviceSpec, testingServer.getConnectString()))
                .setCapabilities(capabilities)
                .setPlansFrom(rawSpec)
                .build();
        testingServer.close();
=======
        testYaml("examples/web-url.yml");
>>>>>>> 787c2343
    }
}<|MERGE_RESOLUTION|>--- conflicted
+++ resolved
@@ -1,61 +1,5 @@
 package com.mesosphere.sdk.helloworld.scheduler;
 
-<<<<<<< HEAD
-import com.mesosphere.sdk.dcos.Capabilities;
-import org.apache.curator.test.TestingServer;
-import org.apache.mesos.SchedulerDriver;
-import com.mesosphere.sdk.scheduler.DefaultScheduler;
-import com.mesosphere.sdk.specification.DefaultServiceSpec;
-import com.mesosphere.sdk.specification.yaml.RawServiceSpec;
-import com.mesosphere.sdk.state.StateStoreCache;
-import com.mesosphere.sdk.testutils.TestConstants;
-
-import org.junit.*;
-import org.junit.contrib.java.lang.system.EnvironmentVariables;
-import org.mockito.Mock;
-import org.mockito.MockitoAnnotations;
-
-import java.io.File;
-import java.util.Collections;
-
-import static com.mesosphere.sdk.specification.yaml.YAMLServiceSpecFactory.*;
-import static org.mockito.Mockito.mock;
-import static org.mockito.Mockito.when;
-
-public class ServiceSpecTest {
-
-    @ClassRule
-    public static final EnvironmentVariables environmentVariables = new EnvironmentVariables();
-
-    @Mock
-    private SchedulerDriver mockSchedulerDriver;
-
-    @BeforeClass
-    public static void beforeAll() {
-        environmentVariables.set("PORT_API", String.valueOf(TestConstants.PORT_API_VALUE));
-        environmentVariables.set("EXECUTOR_URI", "");
-        environmentVariables.set("LIBMESOS_URI", "");
-
-        environmentVariables.set("SLEEP_DURATION", "1000");
-        environmentVariables.set("HELLO_COUNT", "2");
-        environmentVariables.set("HELLO_PORT", "4444");
-        environmentVariables.set("HELLO_VIP_NAME", "helloworld");
-        environmentVariables.set("HELLO_VIP_PORT", "9999");
-        environmentVariables.set("HELLO_CPUS", "0.1");
-        environmentVariables.set("HELLO_MEM", "512");
-        environmentVariables.set("HELLO_DISK", "5000");
-
-        environmentVariables.set("WORLD_COUNT", "3");
-        environmentVariables.set("WORLD_CPUS", "0.2");
-        environmentVariables.set("WORLD_MEM", "1024");
-        environmentVariables.set("WORLD_FAILS", "3");
-        environmentVariables.set("WORLD_DISK", "5000");
-    }
-
-    @Before
-    public void beforeEach() {
-        MockitoAnnotations.initMocks(this);
-=======
 import com.mesosphere.sdk.testing.BaseServiceSpecTest;
 import org.junit.BeforeClass;
 import org.junit.Test;
@@ -66,7 +10,7 @@
     public static void beforeAll() {
         ENV_VARS.set("EXECUTOR_URI", "");
         ENV_VARS.set("LIBMESOS_URI", "");
-        ENV_VARS.set("PORT0", "8080");
+        ENV_VARS.set("PORT_API", "8080");
 
         ENV_VARS.set("SLEEP_DURATION", "1000");
         ENV_VARS.set("HELLO_COUNT", "2");
@@ -82,7 +26,6 @@
         ENV_VARS.set("WORLD_MEM", "1024");
         ENV_VARS.set("WORLD_FAILS", "3");
         ENV_VARS.set("WORLD_DISK", "5000");
->>>>>>> 787c2343
     }
 
     @Test
@@ -117,40 +60,6 @@
 
     @Test
     public void testYmlWebUrl() throws Exception {
-<<<<<<< HEAD
-        deserializeServiceSpec("examples/web-url.yml");
-        validateServiceSpec("examples/web-url.yml");
-    }
-
-    private void deserializeServiceSpec(String fileName) throws Exception {
-        File file = new File(getClass().getClassLoader().getResource(fileName).getFile());
-        DefaultServiceSpec serviceSpec = generateServiceSpec(generateRawSpecFromYAML(file));
-        Assert.assertNotNull(serviceSpec);
-        Assert.assertEquals(8080, serviceSpec.getApiPort());
-        DefaultServiceSpec.getFactory(serviceSpec, Collections.emptyList());
-    }
-
-    private void validateServiceSpec(String fileName) throws Exception {
-        File file = new File(getClass().getClassLoader().getResource(fileName).getFile());
-        RawServiceSpec rawSpec = generateRawSpecFromYAML(file);
-        DefaultServiceSpec serviceSpec = generateServiceSpec(rawSpec);
-
-        TestingServer testingServer = new TestingServer();
-        StateStoreCache.resetInstanceForTests();
-
-        Capabilities capabilities = mock(Capabilities.class);
-        when(capabilities.supportsNamedVips()).thenReturn(true);
-        when(capabilities.supportsRLimits()).thenReturn(true);
-
-        DefaultScheduler.newBuilder(serviceSpec)
-                .setStateStore(DefaultScheduler.createStateStore(serviceSpec, testingServer.getConnectString()))
-                .setConfigStore(DefaultScheduler.createConfigStore(serviceSpec, testingServer.getConnectString()))
-                .setCapabilities(capabilities)
-                .setPlansFrom(rawSpec)
-                .build();
-        testingServer.close();
-=======
         testYaml("examples/web-url.yml");
->>>>>>> 787c2343
     }
 }