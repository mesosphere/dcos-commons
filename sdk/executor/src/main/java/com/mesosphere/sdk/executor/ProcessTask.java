package com.mesosphere.sdk.executor;

<<<<<<< HEAD
import org.apache.commons.lang3.SerializationUtils;
import org.apache.mesos.ExecutorDriver;
import org.apache.mesos.Protos;
import org.apache.mesos.Protos.TaskInfo;

import com.github.mustachejava.DefaultMustacheFactory;
import com.github.mustachejava.Mustache;
import com.github.mustachejava.MustacheFactory;
import com.mesosphere.sdk.offer.CommonTaskUtils;
import com.mesosphere.sdk.specification.ConfigFileSpecification;
import org.slf4j.Logger;
import org.slf4j.LoggerFactory;

import java.io.BufferedWriter;
import java.io.File;
import java.io.FileOutputStream;
import java.io.IOException;
import java.io.OutputStreamWriter;
import java.io.StringReader;
import java.io.Writer;
import java.nio.charset.StandardCharsets;
=======
import com.mesosphere.sdk.offer.CommonTaskUtils;
import com.mesosphere.sdk.offer.TaskException;
import org.apache.mesos.ExecutorDriver;
import org.apache.mesos.Protos;
import org.slf4j.Logger;
import org.slf4j.LoggerFactory;

>>>>>>> b7be1a4d
import java.time.Duration;
import java.util.Map;
import java.util.TreeMap;
import java.util.concurrent.*;

/**
 * Generic process task, that can be spawned using {@code CustomExecutor}.
 */
public class ProcessTask implements ExecutorTask {
    private static final Logger LOGGER = LoggerFactory.getLogger(ProcessTask.class);
    private final ProcessBuilder processBuilder;
    private final ExecutorDriver driver;
    private final Protos.TaskInfo taskInfo;
    private final CompletableFuture<Boolean> initialized =
            new CompletableFuture<>();
    private final CompletableFuture<Integer> exit =
            new CompletableFuture<>();
    private volatile Process process;

    private boolean exitOnTermination;

    // TODO(mohit): Remove this when KillPolicy is available.
    private static final Duration TERMINATE_TIMEOUT = Duration.ofSeconds(10);

    public static ProcessTask create(ExecutorDriver executorDriver, Protos.TaskInfo taskInfo) {
        return create(executorDriver, taskInfo, true);
    }

    public static ProcessTask create(
            ExecutorDriver executorDriver,
            Protos.TaskInfo taskInfo,
            boolean exitOnTermination) {
        return create(executorDriver, taskInfo, CommonTaskUtils.getProcess(taskInfo), exitOnTermination);
    }

    public static ProcessTask create(
            ExecutorDriver executorDriver,
            Protos.TaskInfo taskInfo,
            ProcessBuilder processBuilder) {
        return create(executorDriver, taskInfo, processBuilder, true);
    }

    public static ProcessTask create(
            ExecutorDriver executorDriver,
            Protos.TaskInfo taskInfo,
            ProcessBuilder processBuilder,
            boolean exitOnTermination) {
        return new ProcessTask(executorDriver, taskInfo, processBuilder, exitOnTermination);
    }

    public ProcessBuilder getProcessBuilder() {
        return processBuilder;
    }

    protected ProcessTask(
            ExecutorDriver executorDriver,
            Protos.TaskInfo taskInfo,
            ProcessBuilder processBuilder,
            boolean exitOnTermination) {
        this.driver = executorDriver;
        this.taskInfo = taskInfo;
        this.processBuilder = processBuilder;
        this.exitOnTermination = exitOnTermination;

<<<<<<< HEAD
        setupConfigFiles(taskInfo);
=======
>>>>>>> b7be1a4d
    }

    public void preStart() {
        // NOOP
    }

    @Override
    public void run() {
        try {

            CommonTaskUtils.setupConfigFiles(taskInfo);

            preStart();

            LOGGER.info("Executing command: {}", processBuilder.command());
            LOGGER.info("With Environment: {}", processBuilder.environment());

            this.process = processBuilder.start();

            final String startMessage = "Launching Task: " + taskInfo.getName();
            CommonTaskUtils.sendStatus(
                    driver,
                    Protos.TaskState.TASK_RUNNING,
                    taskInfo.getTaskId(),
                    taskInfo.getSlaveId(),
                    taskInfo.getExecutor().getExecutorId(),
                    startMessage);
            initialized.complete(true);

            LOGGER.info(startMessage);
            waitUninterruptably(process);
            final int exitValue = process.exitValue();
            String exitMessage = String.format("Task: %s exited with code: %s", taskInfo.getTaskId(), exitValue);
            exit.complete(exitValue);
            Protos.TaskState taskState;

            if (exitValue == 0) {
                taskState = Protos.TaskState.TASK_FINISHED;
                exitMessage += exitValue;
            } else if (exitValue > 128) {
                taskState = Protos.TaskState.TASK_KILLED;
                exitMessage += (exitValue - 128);
            } else {
                taskState = Protos.TaskState.TASK_ERROR;
                exitMessage += exitValue;
            }

            CommonTaskUtils.sendStatus(
                    driver,
                    taskState,
                    taskInfo.getTaskId(),
                    taskInfo.getSlaveId(),
                    taskInfo.getExecutor().getExecutorId(),
                    exitMessage);

            LOGGER.info(exitMessage);
            if (exitOnTermination) {
                LOGGER.info("Executor is exiting because exitOnTermination: " + exitOnTermination);
                if (exitValue == 0) {
                    driver.stop();
                } else {
                    driver.abort();
                }
            }
        } catch (Throwable e) {
            LOGGER.error("Process task failed.", e);
            initialized.complete(false);
            exit.complete(1);
            CommonTaskUtils.sendStatus(
                    driver,
                    Protos.TaskState.TASK_FAILED,
                    taskInfo.getTaskId(),
                    taskInfo.getSlaveId(),
                    taskInfo.getExecutor().getExecutorId(),
                    e.getMessage());
            if (exitOnTermination) {
                driver.abort();
            }
        }
    }

    @Override
    public void stop(Future<?> future) {
        if (process != null) {
            LOGGER.info("Terminating process: task = {}", taskInfo);

            if (terminate(TERMINATE_TIMEOUT)) {
                LOGGER.info("Terminated process: task = {}", taskInfo.getTaskId());
            } else {
                LOGGER.warn("Failed to terminate process: task = {}",
                        taskInfo.getTaskId());
                LOGGER.info("Killing process task = {}", taskInfo.getTaskId());
                kill();
            }
        }
    }

    protected static void waitUninterruptably(final Process process) {
        while (true) {
            try {
                process.waitFor();
                return;
            } catch (InterruptedException ex) {
            }
        }
    }

    protected boolean isAlive() {
        return process != null && process.isAlive();
    }

    protected void sigTerm() {
        if (isAlive()) {
            LOGGER.info("Sending SIGTERM");
            process.destroy();
        }
    }

    protected void sigKill() {
        if (isAlive()) {
            LOGGER.info("Sending SIGKILL");
            process.destroyForcibly();
        }
    }

    private boolean waitInit() {
        while (true) {
            try {
                return initialized.get();
            } catch (InterruptedException | ExecutionException e) {
                LOGGER.warn("Not yet initialized.", e);
            }
        }
    }

    public boolean terminate(Duration timeout) {
        LOGGER.info("Terminating process");
        if (waitInit() && isAlive()) {
            sigTerm();
        }
        return waitExit(timeout);
    }

    public int kill() {
        LOGGER.info("Killing process: name = {}", taskInfo.getName());
        if (waitInit() && isAlive()) {
            sigKill();
        }
        return waitExit();
    }

    private int waitExit() {
        while (true) {
            try {
                return exit.get();
            } catch (InterruptedException | ExecutionException e) {
                LOGGER.warn("Not exited yet.", e);
            }
        }
    }

    private boolean waitExit(final Duration timeout) {
        while (true) {
            try {
                exit.get(timeout.toMillis(), TimeUnit.MILLISECONDS);
                return true;
            } catch (InterruptedException | ExecutionException e) {
                LOGGER.warn("Not exited yet and timeout didn't expire.", e);
            } catch (TimeoutException e) {
                return false;
            }
        }
    }

    /**
     * Sets up the config files on the executor side.
     *
     * @param taskInfo The {@link TaskInfo} to extract the config file data from
     * @throws IOException if the data in the taskInfo is not valid or the config can't be written to disk
     */
    private static void setupConfigFiles(TaskInfo taskInfo) throws IOException {
        // When populating config template, use taskinfo env + container env (taskinfo gets priority)
        final Map<String, String> environment = new TreeMap<>();
        environment.putAll(System.getenv());
        environment.putAll(CommonTaskUtils.fromEnvironmentToMap(taskInfo.getCommand().getEnvironment()));
        for (ConfigFileSpecification configFileSpecification : CommonTaskUtils.getConfigFiles(taskInfo)) {
            writeConfigFile(
                    configFileSpecification.getRelativePath(),
                    configFileSpecification.getTemplateContent(),
                    environment);
        }
    }

    /**
     * Injects the proper data into the given config template and writes the populated template to disk.
     *
     * @param relativePath    The path to write the file
     * @param templateContent The content of the config template
     * @param environment     The environment from which to extract the injection data
     * @throws IOException if the data can't be written to disk
     */
    private static void writeConfigFile(
            String relativePath,
            String templateContent,
            Map<String, String> environment) throws IOException {
        LOGGER.info("Writing config file: {} ({} bytes)", relativePath, templateContent.length());

        File configFile = new File(relativePath);
        if (!configFile.exists()) {
            try {
                configFile.createNewFile();
            } catch (IOException e) {
                throw new IOException(String.format("Can't create config file %s: %s", relativePath, e));
            }
        }

        Writer writer = null;
        try {
            writer = new BufferedWriter(new OutputStreamWriter(
                    new FileOutputStream(relativePath), StandardCharsets.UTF_8));
            MustacheFactory mf = new DefaultMustacheFactory();
            Mustache mustache = mf.compile(new StringReader(templateContent), "configTemplate");
            mustache.execute(writer, environment);
            writer.close();
        } catch (IOException e) {
            if (writer != null) {
                writer.close();
            }
            throw new IOException(String.format("Can't write to file %s: %s", relativePath, e));
        }
    }
}<|MERGE_RESOLUTION|>--- conflicted
+++ resolved
@@ -1,7 +1,5 @@
 package com.mesosphere.sdk.executor;
 
-<<<<<<< HEAD
-import org.apache.commons.lang3.SerializationUtils;
 import org.apache.mesos.ExecutorDriver;
 import org.apache.mesos.Protos;
 import org.apache.mesos.Protos.TaskInfo;
@@ -22,15 +20,7 @@
 import java.io.StringReader;
 import java.io.Writer;
 import java.nio.charset.StandardCharsets;
-=======
-import com.mesosphere.sdk.offer.CommonTaskUtils;
-import com.mesosphere.sdk.offer.TaskException;
-import org.apache.mesos.ExecutorDriver;
-import org.apache.mesos.Protos;
-import org.slf4j.Logger;
-import org.slf4j.LoggerFactory;
-
->>>>>>> b7be1a4d
+
 import java.time.Duration;
 import java.util.Map;
 import java.util.TreeMap;
@@ -94,11 +84,6 @@
         this.taskInfo = taskInfo;
         this.processBuilder = processBuilder;
         this.exitOnTermination = exitOnTermination;
-
-<<<<<<< HEAD
-        setupConfigFiles(taskInfo);
-=======
->>>>>>> b7be1a4d
     }
 
     public void preStart() {
@@ -109,7 +94,7 @@
     public void run() {
         try {
 
-            CommonTaskUtils.setupConfigFiles(taskInfo);
+            setupConfigFiles(taskInfo);
 
             preStart();
 
