--- conflicted
+++ resolved
@@ -36,16 +36,11 @@
 @pytest.mark.overlay
 @pytest.mark.dcos_min_version("1.9")
 def test_service_overlay_health():
-<<<<<<< HEAD
     node_tasks = (
         "node-0-server",
         "node-1-server",
         "node-2-server",
     )
-=======
-    shakedown.service_healthy(config.SERVICE_NAME)
-    node_tasks = ("node-0-server", "node-1-server", "node-2-server")
->>>>>>> f101c86d
     for task in node_tasks:
         sdk_networks.check_task_network(task)
 
