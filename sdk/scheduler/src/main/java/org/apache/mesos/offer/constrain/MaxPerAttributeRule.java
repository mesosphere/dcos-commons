package org.apache.mesos.offer.constrain;

import java.util.Collection;
import java.util.HashMap;
import java.util.HashSet;
import java.util.Map;
import java.util.Set;

import org.apache.commons.lang3.builder.EqualsBuilder;
import org.apache.commons.lang3.builder.HashCodeBuilder;
import org.apache.mesos.Protos.Attribute;
import org.apache.mesos.Protos.Offer;
import org.apache.mesos.Protos.TaskInfo;
import org.apache.mesos.offer.AttributeStringUtils;
import org.apache.mesos.offer.OfferRequirement;
import org.apache.mesos.offer.TaskUtils;

import com.fasterxml.jackson.annotation.JsonCreator;
import com.fasterxml.jackson.annotation.JsonProperty;

/**
 * Ensures that the given Offer’s attributes each have no more than N instances of tasks running on
 * them.
 *
 * For example, this can ensure that no more than N tasks are running against the 'rack:foo'
 * attribute (exact match), or it can ensure that no distinct 'rack:.*' value has more than N tasks
 * running against it (wildcarded grouping).
 *
 * To illustrate, let's look at a deployment scenario of 5 agents with 3 distinct 'rack' values:
 *
 *  agent |  attr  | # tasks
 * -------+--------+---------
 *    1   | rack:a |   3
 *    2   | rack:b |   2
 *    3   | rack:c |   1
 *    4   | rack:a |   2
 *    5   | rack:b |   2
 *
 * In this example, let's assume a {@link MaxPerAttributeRule} with a limit of 5 and a regex of
 * 'rack:.*':
 *
 * The regex of 'rack:.*' will result in internally grouping the task counts as follows:
 * - rack:a: 5 tasks
 * - rack:b: 4 tasks
 * - rack:c: 1 task
 *
 * After grouping the task counts according to the distinct values produced by the regex, we can now
 * enforce the limit value of 5. In this case, we see that rack:a is full but that rack:b and rack:c
 * still have room. Therefore the PlacementRule will allow deployments given an attribute of
 * 'rack:b' or 'rack:c', and will block deployments onto 'rack:a'.
 *
 * In addition, this enforcement can be selectively applied by task name. By default the rule will
 * look at ALL tasks in the service, but with a task matcher we can only count e.g. tasks named
 * 'index-.*'. This allows us to only enforce the rule against certain task types or task instances
 * within the service.
 */
public class MaxPerAttributeRule implements PlacementRule {

    private final int maxTasksPerSelectedAttribute;
    private final StringMatcher attributeMatcher;
    private final StringMatcher taskFilter;

    /**
     * Creates a new rule which will block deployment on tasks which already have N instances
     * running against a specified attribute, with no filtering on task names (all tasks across the
     * service are counted against the max).
     *
     * @param maxTasksPerSelectedAttribute the maximum number of tasks which may be run on an agent
     *     which has attributes matching the provided {@code matcher}
     * @param attributeMatcher the filter on which attributes should be counted and tallied
     */
    public MaxPerAttributeRule(
            int maxTasksPerSelectedAttribute,
            StringMatcher attributeMatcher) {
        this(maxTasksPerSelectedAttribute, attributeMatcher, null);
    }

    /**
     * Creates a new rule which will block deployment on tasks which already have N instances
     * running against a specified attribute, with the provided filtering on task names to be
     * counted against the maximum.
     *
     * @param maxTasksPerSelectedAttribute the maximum number of tasks which may be run on an agent
     *     which has attributes matching the provided {@code matcher}
     * @param attributeMatcher the filter on which attributes should be counted and tallied, for
     *     example only checking attributes which match a {@code rack:*} pattern
     * @param taskFilter a filter on task names to determine which tasks are included in the count,
     *     for example counting all tasks, or just counting tasks of a given type
     */
    @JsonCreator
    public MaxPerAttributeRule(
            @JsonProperty("max") int maxTasksPerSelectedAttribute,
            @JsonProperty("matcher") StringMatcher attributeMatcher,
            @JsonProperty("task_filter") StringMatcher taskFilter) {
        this.maxTasksPerSelectedAttribute = maxTasksPerSelectedAttribute;
        this.attributeMatcher = attributeMatcher;
        if (taskFilter == null) { // null when unspecified in serialized data
            taskFilter = AnyMatcher.create();
        }
        this.taskFilter = taskFilter;
    }

    @Override
    public Offer filter(Offer offer, OfferRequirement offerRequirement, Collection<TaskInfo> tasks) {
        // collect all the attribute values present in this offer:
        Set<String> offerAttributeStrings = new HashSet<>();
        for (Attribute attributeProto : offer.getAttributesList()) {
            offerAttributeStrings.add(AttributeStringUtils.toString(attributeProto));
        }
        if (offerAttributeStrings.isEmpty()) {
            // shortcut: offer has no attributes to enforce. offer accepted!
            return offer;
        }

        // map: enforced attribute in offer => # other tasks which were launched against attribute
        Map<String, Integer> offerAttrTaskCounts = new HashMap<>();
        for (TaskInfo task : tasks) {
            // only tally tasks which match the task matcher (eg 'index-.*')
<<<<<<< HEAD
            if (!taskFilter.match(task.getName())) {
=======
            if (!taskFilter.matches(task.getName())) {
>>>>>>> c4e4d86e
                continue;
            }
            if (PlacementUtils.areEquivalent(task, offerRequirement)) {
                // This is stale data for the same task that we're currently evaluating for
                // placement. Don't worry about counting its attribute usage. This occurs when we're
                // redeploying a given task with a new configuration (old data not deleted yet).
                continue;
            }
            for (String taskAttributeString : TaskUtils.getOfferAttributeStrings(task)) {
                // only tally attribute values that are actually present in the offer
                if (!offerAttributeStrings.contains(taskAttributeString)) {
                    continue;
                }
                // only tally attribute(s) that match the attribute matcher (eg 'rack:.*'):
<<<<<<< HEAD
                if (!attributeMatcher.match(taskAttributeString)) {
=======
                if (!attributeMatcher.matches(taskAttributeString)) {
>>>>>>> c4e4d86e
                    continue;
                }
                // increment the tally for this exact attribute value (eg 'rack:9'):
                Integer val = offerAttrTaskCounts.get(taskAttributeString);
                if (val == null) {
                    val = 0;
                }
                val++;
                if (val >= maxTasksPerSelectedAttribute) {
                    // this attribute value's usage meets or exceeds the limit, and it is
                    // present in this offer per the earlier check. offer denied!
                    return offer.toBuilder().clearResources().build();
                }
                offerAttrTaskCounts.put(taskAttributeString, val);
            }
        }
        // after scanning all the tasks for usage of attributes present in this offer, nothing
        // hit or exceeded the limit. offer accepted!
        return offer;
    }

    @JsonProperty("max")
    private int getMax() {
        return maxTasksPerSelectedAttribute;
    }

    @JsonProperty("matcher")
    private StringMatcher getAttributeMatcher() {
        return attributeMatcher;
    }

    @JsonProperty("task_filter")
    private StringMatcher getTaskFilter() {
        return taskFilter;
    }

    @Override
    public String toString() {
        return String.format("MaxPerAttributeRule{max=%s, matcher=%s, task_filter=%s}",
                maxTasksPerSelectedAttribute, attributeMatcher, taskFilter);
    }

    @Override
    public boolean equals(Object o) {
        return EqualsBuilder.reflectionEquals(this, o);
    }

    @Override
    public int hashCode() {
        return HashCodeBuilder.reflectionHashCode(this);
    }
}<|MERGE_RESOLUTION|>--- conflicted
+++ resolved
@@ -116,11 +116,7 @@
         Map<String, Integer> offerAttrTaskCounts = new HashMap<>();
         for (TaskInfo task : tasks) {
             // only tally tasks which match the task matcher (eg 'index-.*')
-<<<<<<< HEAD
-            if (!taskFilter.match(task.getName())) {
-=======
             if (!taskFilter.matches(task.getName())) {
->>>>>>> c4e4d86e
                 continue;
             }
             if (PlacementUtils.areEquivalent(task, offerRequirement)) {
@@ -135,11 +131,7 @@
                     continue;
                 }
                 // only tally attribute(s) that match the attribute matcher (eg 'rack:.*'):
-<<<<<<< HEAD
-                if (!attributeMatcher.match(taskAttributeString)) {
-=======
                 if (!attributeMatcher.matches(taskAttributeString)) {
->>>>>>> c4e4d86e
                     continue;
                 }
                 // increment the tally for this exact attribute value (eg 'rack:9'):
