--- conflicted
+++ resolved
@@ -8,14 +8,9 @@
 import com.mesosphere.sdk.specification.yaml.RawServiceSpec;
 import com.mesosphere.sdk.state.DefaultConfigStore;
 import com.mesosphere.sdk.state.DefaultStateStore;
-<<<<<<< HEAD
 import com.mesosphere.sdk.storage.MemPersister;
 import com.mesosphere.sdk.storage.Persister;
 
-=======
-import com.mesosphere.sdk.state.StateStoreCache;
-import org.apache.curator.test.TestingServer;
->>>>>>> 52664978
 import org.junit.Assert;
 import org.junit.Before;
 import org.junit.ClassRule;
@@ -77,21 +72,12 @@
         when(capabilities.supportsNamedVips()).thenReturn(true);
         when(capabilities.supportsRLimits()).thenReturn(true);
 
-<<<<<<< HEAD
         Persister persister = new MemPersister();
 
         DefaultScheduler.newBuilder(serviceSpec, mockFlags)
                 .setStateStore(new DefaultStateStore(persister))
                 .setConfigStore(
                         new DefaultConfigStore<>(DefaultServiceSpec.getConfigurationFactory(serviceSpec), persister))
-=======
-        CuratorPersister persister = CuratorPersister.newBuilder(testingServer.getConnectString()).build();
-
-        DefaultScheduler.newBuilder(serviceSpec, mockFlags)
-                .setStateStore(new DefaultStateStore(serviceSpec.getName(), persister))
-                .setConfigStore(new DefaultConfigStore<>(
-                        DefaultServiceSpec.getConfigurationFactory(serviceSpec), serviceSpec.getName(), persister))
->>>>>>> 52664978
                 .setCapabilities(capabilities)
                 .setPlansFrom(rawServiceSpec)
                 .build();
