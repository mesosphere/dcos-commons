--- conflicted
+++ resolved
@@ -4,11 +4,6 @@
 import sdk_auth
 import sdk_cmd
 import sdk_install
-<<<<<<< HEAD
-import sdk_utils
-=======
-import sdk_marathon
->>>>>>> eee1ada4
 import sdk_networks
 import sdk_utils
 
@@ -99,12 +94,6 @@
 @sdk_utils.dcos_ee_only
 @pytest.mark.sanity
 def test_client_can_read_and_write(kafka_client, kafka_server, kerberos):
-<<<<<<< HEAD
-=======
-    client_id = kafka_client["id"]
-
-    sdk_cmd.resolve_hosts(kafka_client["id"], kafka_client["brokers"])
->>>>>>> eee1ada4
 
     topic_name = "authn.test"
     sdk_cmd.svc_cli(kafka_server["package_name"], kafka_server["service"]["name"],
