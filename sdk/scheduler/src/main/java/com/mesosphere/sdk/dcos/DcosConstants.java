--- conflicted
+++ resolved
@@ -27,17 +27,6 @@
     // that a pod will ever exceed 1000 ports.
     public static final Integer OVERLAY_DYNAMIC_PORT_RANGE_START = 1025;
     public static final Integer OVERLAY_DYNAMIC_PORT_RANGE_END = 2025;
-<<<<<<< HEAD
-
-    /**
-     * This must never change, as it affects the path to the SchemaVersion object for a given
-     * framework name.
-     *
-     * @see com.mesosphere.sdk.state.DefaultSchemaVersionStore
-     */
-    public static final String SERVICE_ROOT_PATH_PREFIX = "/dcos-service-";
-=======
->>>>>>> 9b34dd15
 
     public static boolean networkSupportsPortMapping(String networkName) {
         boolean supportsPortMapping;
