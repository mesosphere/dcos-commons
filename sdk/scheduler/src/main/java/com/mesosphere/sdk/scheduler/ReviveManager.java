package com.mesosphere.sdk.scheduler;

import com.mesosphere.sdk.scheduler.plan.PodInstanceRequirement;
import com.mesosphere.sdk.scheduler.plan.Status;
import com.mesosphere.sdk.scheduler.plan.Step;
import org.apache.commons.lang3.builder.EqualsBuilder;
import org.apache.commons.lang3.builder.HashCodeBuilder;
import org.apache.mesos.SchedulerDriver;
import org.slf4j.Logger;
import org.slf4j.LoggerFactory;

import java.util.Collection;
import java.util.HashSet;
import java.util.Optional;
import java.util.Set;
import java.util.stream.Collectors;

/**
 * This class determines whether offers should be revived based on changes to the work being processed by the scheduler.
 */
public class ReviveManager {

    private final Logger logger = LoggerFactory.getLogger(getClass());
    private final SchedulerDriver driver;
<<<<<<< HEAD
    private final PlanCoordinator planCoordinator;
    private final ScheduledExecutorService monitor = Executors.newScheduledThreadPool(1);
    private final StateStore stateStore;
    private Set<PodInstanceRequirement> candidates;

    public ReviveManager(
            SchedulerDriver driver,
            StateStore stateStore,
            PlanCoordinator planCoordinator) {
        this(driver, stateStore, planCoordinator, REVIVE_DELAY_S, REVIVE_INTERVAL_S);
    }

    public ReviveManager(
            SchedulerDriver driver,
            StateStore stateStore,
            PlanCoordinator planCoordinator,
            int pollDelay,
            int pollInterval) {
        this.driver = driver;
        this.stateStore = stateStore;
        this.planCoordinator = planCoordinator;
        this.candidates = getRequirements(planCoordinator.getCandidates());
        monitor.scheduleAtFixedRate(
                new Runnable() {
                    @Override
                    public void run() {
                        revive();
                    }
                },
                pollDelay,
                pollInterval,
                TimeUnit.SECONDS);

        logger.info("Monitoring these plans for suppress/revive: {}",
                planCoordinator.getPlanManagers().stream()
                        .map(planManager -> planManager.getPlan().getName())
                        .collect(Collectors.toList()));
=======
    private final TokenBucket tokenBucket;
    private Set<WorkItem> candidates = new HashSet<>();

    public ReviveManager(SchedulerDriver driver) {
        this(driver, TokenBucket.newBuilder().build());
>>>>>>> 4cfd1c11
    }

    public ReviveManager(SchedulerDriver driver, TokenBucket tokenBucket) {
        this.driver = driver;
        this.tokenBucket = tokenBucket;
    }

    /**
     *
     * Instead of just suppressing offers when all work is complete, we set refuse seconds of 2 weeks
     * (a.k.a. forever) whenever we decline any offer.  When we see *new* work ({@link PodInstanceRequirement}`s) we
     * assume that the offers we've declined forever may be useful to that work, and so we revive offers.
     *
     * Pseudo-code algorithm is this:
     *
     *     // We always start out revived
     *     List<Requirement> oldRequirements = getRequirements();
     *
     *     while (true) {
     *         List<Requirement> currRequirements = getRequirements()
     *         List<Requirement> newRequirements = oldRequirements - currRequirements;
     *         if (newRequirements.isEmpty()) {
     *             print “No new work”;
     *         } else {
     *             oldRequirements = currRequirements;
     *             revive();
     *         }
     *     }
     *
     * The invariant maintained is that the oldRequirements have always had revive called for them at least once, giving
     * them access to offers.
     *
     * This case must work:
     *
     *     kafka-0-broker fails    @ 10:30, it's new work!
     *     kafka-0-broker recovers @ 10:35
     *     kafka-0-broker fails    @ 11:00, it's new work!
     *     ...
     */
    public void revive(Collection<Step> steps) {
        Set<WorkItem> currCandidates = getCandidates(steps);
        Set<WorkItem> newCandidates = new HashSet<>(currCandidates);
        newCandidates.removeAll(candidates);

        logger.info("Candidates, old: {}, current: {}, new:{}", candidates, currCandidates, newCandidates);

        if (!newCandidates.isEmpty()) {
            if (tokenBucket.tryAcquire()) {
                logger.info("Reviving offers.");
                driver.reviveOffers();
            } else {
                logger.warn("Revive attempt has been throttled.");
                return;
            }
        }

        candidates = currCandidates;
    }

    /**
     * Returns candidates which potentially need new offers.
     */
    private Set<WorkItem> getCandidates(Collection<Step> steps) {
        return steps.stream()
                .filter(step -> step.getStatus().equals(Status.PENDING) || step.getStatus().equals(Status.PREPARED))
                .map(step -> new WorkItem(step))
                .collect(Collectors.toSet());
    }

    /**
     * A WorkItem encapsulates the relevant elements of a {@link Step} for the purposes of determining whether reviving
     * offers is necessary.
     */
    private static class WorkItem {
        private final Optional<PodInstanceRequirement> podInstanceRequirement;
        private final String name;
        private final Status status;

        private WorkItem(Step step) {
            this.podInstanceRequirement = step.getPodInstanceRequirement();
            this.name = step.getName();
            this.status = step.getStatus();
        }

        @Override
        public boolean equals(Object o) {
            return EqualsBuilder.reflectionEquals(this, o);
        }

        @Override
        public int hashCode() {
            return HashCodeBuilder.reflectionHashCode(this);
        }

        @Override
        public String toString() {
            return String.format("%s [%s][%s]",
                    name,
                    status,
                    podInstanceRequirement.isPresent() ?
                            podInstanceRequirement.get().getRecoveryType() :
                            "N/A");
        }
    }
}<|MERGE_RESOLUTION|>--- conflicted
+++ resolved
@@ -22,51 +22,11 @@
 
     private final Logger logger = LoggerFactory.getLogger(getClass());
     private final SchedulerDriver driver;
-<<<<<<< HEAD
-    private final PlanCoordinator planCoordinator;
-    private final ScheduledExecutorService monitor = Executors.newScheduledThreadPool(1);
-    private final StateStore stateStore;
-    private Set<PodInstanceRequirement> candidates;
-
-    public ReviveManager(
-            SchedulerDriver driver,
-            StateStore stateStore,
-            PlanCoordinator planCoordinator) {
-        this(driver, stateStore, planCoordinator, REVIVE_DELAY_S, REVIVE_INTERVAL_S);
-    }
-
-    public ReviveManager(
-            SchedulerDriver driver,
-            StateStore stateStore,
-            PlanCoordinator planCoordinator,
-            int pollDelay,
-            int pollInterval) {
-        this.driver = driver;
-        this.stateStore = stateStore;
-        this.planCoordinator = planCoordinator;
-        this.candidates = getRequirements(planCoordinator.getCandidates());
-        monitor.scheduleAtFixedRate(
-                new Runnable() {
-                    @Override
-                    public void run() {
-                        revive();
-                    }
-                },
-                pollDelay,
-                pollInterval,
-                TimeUnit.SECONDS);
-
-        logger.info("Monitoring these plans for suppress/revive: {}",
-                planCoordinator.getPlanManagers().stream()
-                        .map(planManager -> planManager.getPlan().getName())
-                        .collect(Collectors.toList()));
-=======
     private final TokenBucket tokenBucket;
     private Set<WorkItem> candidates = new HashSet<>();
 
     public ReviveManager(SchedulerDriver driver) {
         this(driver, TokenBucket.newBuilder().build());
->>>>>>> 4cfd1c11
     }
 
     public ReviveManager(SchedulerDriver driver, TokenBucket tokenBucket) {
