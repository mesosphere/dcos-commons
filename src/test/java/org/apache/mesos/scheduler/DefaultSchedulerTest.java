package org.apache.mesos.scheduler;

import org.apache.curator.test.TestingServer;
import org.apache.mesos.Protos;
import org.apache.mesos.SchedulerDriver;
import org.apache.mesos.offer.ResourceUtils;
import org.apache.mesos.scheduler.plan.Block;
import org.apache.mesos.scheduler.plan.Phase;
import org.apache.mesos.scheduler.plan.Plan;
import org.apache.mesos.scheduler.plan.Status;
import org.apache.mesos.specification.ServiceSpecification;
import org.apache.mesos.specification.TaskSet;
import org.apache.mesos.specification.TestTaskSetFactory;
import org.apache.mesos.testing.CuratorTestUtils;
import org.apache.mesos.testutils.ResourceTestUtils;
import org.apache.mesos.testutils.TestConstants;
import org.awaitility.Awaitility;
import org.hamcrest.BaseMatcher;
import org.hamcrest.Description;
import org.hamcrest.Matcher;
import org.junit.*;
import org.mockito.ArgumentCaptor;
import org.mockito.Captor;
import org.mockito.Matchers;
import org.mockito.Mock;
import org.mockito.MockitoAnnotations;

import java.io.IOException;
import java.util.*;
import java.util.concurrent.TimeUnit;
import java.util.stream.Collectors;

import static org.awaitility.Awaitility.to;
import static org.hamcrest.collection.IsIterableContainingInOrder.contains;
import static org.hamcrest.core.IsEqual.equalTo;
import static org.mockito.Matchers.any;
import static org.mockito.Matchers.anyCollectionOf;
import static org.mockito.Mockito.*;

/**
 * This class tests the DefaultScheduler class.
 */
@SuppressWarnings("PMD.TooManyStaticImports")
public class DefaultSchedulerTest {
<<<<<<< HEAD
    @Mock private SchedulerDriver mockSchedulerDriver;
    @Captor private ArgumentCaptor<Collection<Protos.Offer.Operation>> operationsCaptor;
=======
    @edu.umd.cs.findbugs.annotations.SuppressWarnings("URF_UNREAD_PUBLIC_OR_PROTECTED_FIELD")
    @Rule
    public TestRule globalTimeout = new DisableOnDebug(new Timeout(10, TimeUnit.SECONDS));
    @Mock
    private SchedulerDriver mockSchedulerDriver;
>>>>>>> c091365a

    private static final String SERVICE_NAME = "test-service";
    private static final int TASK_A_COUNT = 1;
    private static final String TASK_A_NAME = "A";
    private static final double TASK_A_CPU = 1.0;
    private static final double TASK_A_MEM = 1000.0;
    private static final double TASK_A_DISK = 1500.0;
    private static final String TASK_A_CMD = "echo " + TASK_A_NAME;

    private static final int TASK_B_COUNT = 2;
    private static final String TASK_B_NAME = "B";
    private static final double TASK_B_CPU = 2.0;
    private static final double TASK_B_MEM = 2000.0;
    private static final double TASK_B_DISK = 2500.0;
    private static final String TASK_B_CMD = "echo " + TASK_B_NAME;

    private static TestingServer testingServer;
    private DefaultScheduler defaultScheduler;

    @BeforeClass
    public static void beforeAll() throws Exception {
        testingServer = new TestingServer();
    }

    @Before
    public void beforeEach() throws Exception {
        MockitoAnnotations.initMocks(this);
        CuratorTestUtils.clear(testingServer);
        ServiceSpecification serviceSpecification = new ServiceSpecification() {
            @Override
            public String getName() {
                return SERVICE_NAME;
            }

            @Override
            public List<TaskSet> getTaskSets() {
                return Arrays.asList(
                        TestTaskSetFactory.getTaskSet(
                                TASK_A_NAME,
                                TASK_A_COUNT,
                                TASK_A_CMD,
                                TASK_A_CPU,
                                TASK_A_MEM,
                                TASK_A_DISK),
                        TestTaskSetFactory.getTaskSet(
                                TASK_B_NAME,
                                TASK_B_COUNT,
                                TASK_B_CMD,
                                TASK_B_CPU,
                                TASK_B_MEM,
                                TASK_B_DISK));
            }
        };

        defaultScheduler = new DefaultScheduler(
                serviceSpecification,
                testingServer.getConnectString());
        register();
    }

    @Test
    public void testConstruction() {
        Assert.assertNotNull(defaultScheduler);
    }

    @Test
    public void testEmptyOffers() {
        defaultScheduler.resourceOffers(mockSchedulerDriver, Collections.emptyList());
        verify(mockSchedulerDriver, times(1)).reconcileTasks(any());
        verify(mockSchedulerDriver, times(0)).acceptOffers(any(), anyCollectionOf(Protos.Offer.Operation.class), any());
        verify(mockSchedulerDriver, times(0)).declineOffer(any(), any());
    }

    @Test
    public void testLaunchA() throws InterruptedException {
        // Get first Block associated with Task A-0
        Plan plan = defaultScheduler.getPlan();
        Block blockTaskA0 = plan.getPhases().get(0).getBlock(0);
        Assert.assertTrue(blockTaskA0.isPending());

        // Offer sufficient Resource and wait for its acceptance
        UUID offerId = UUID.randomUUID();
        defaultScheduler.resourceOffers(mockSchedulerDriver, Arrays.asList(getSufficientOfferForTaskA(offerId)));
        verify(mockSchedulerDriver, timeout(1000).times(1)).acceptOffers(
                collectionThat(contains(getOfferId(offerId))),
                operationsCaptor.capture(),
                any());

        // Verify 2 Reserve and 1 Launch Operations were executed
        Collection<Protos.Offer.Operation> operations = operationsCaptor.getValue();
        Assert.assertEquals(5, operations.size());
        Assert.assertEquals(3, countOperationType(Protos.Offer.Operation.Type.RESERVE, operations));
        Assert.assertEquals(1, countOperationType(Protos.Offer.Operation.Type.CREATE, operations));
        Assert.assertEquals(1, countOperationType(Protos.Offer.Operation.Type.LAUNCH, operations));
        Awaitility.await().atMost(1, TimeUnit.SECONDS).untilCall(to(blockTaskA0).isInProgress(), equalTo(true));

        // Sent TASK_RUNNING status
        Protos.TaskID launchedTaskId = getTaskId(operations);
        Protos.TaskStatus runningStatus = getTaskStatus(launchedTaskId, Protos.TaskState.TASK_RUNNING);
        defaultScheduler.statusUpdate(mockSchedulerDriver, runningStatus);

        // Wait for the Block to become Complete
        Awaitility.await().atMost(1, TimeUnit.SECONDS).untilCall(to(blockTaskA0).isComplete(), equalTo(true));
        Assert.assertEquals(Arrays.asList(Status.COMPLETE, Status.PENDING, Status.PENDING), getBlockStatuses(plan));
    }

    @Test
    public void testLaunchB() throws InterruptedException {
        Plan plan = defaultScheduler.getPlan();

        // Launch A-0
        testLaunchA();
        Block blockTaskA0 = plan.getPhases().get(0).getBlock(0);
        Assert.assertTrue(blockTaskA0.isComplete());

        // Get first Block of the second Phase associated with Task B-0
        Block blockTaskB0 = plan.getPhases().get(1).getBlock(0);
        Assert.assertTrue(blockTaskB0.isPending());

        // Offer sufficient Resource and wait for its acceptance
        UUID offerId = UUID.randomUUID();
        defaultScheduler.resourceOffers(mockSchedulerDriver, Arrays.asList(getSufficientOfferForTaskB(offerId)));
        verify(mockSchedulerDriver, timeout(1000).times(1)).acceptOffers(
                collectionThat(contains(getOfferId(offerId))),
                operationsCaptor.capture(),
                any());

        // Verify 2 Reserve and 1 Launch Operations were executed
        Collection<Protos.Offer.Operation> operations = operationsCaptor.getValue();
        Assert.assertEquals(5, operations.size());
        Assert.assertEquals(3, countOperationType(Protos.Offer.Operation.Type.RESERVE, operations));
        Assert.assertEquals(1, countOperationType(Protos.Offer.Operation.Type.CREATE, operations));
        Assert.assertEquals(1, countOperationType(Protos.Offer.Operation.Type.LAUNCH, operations));
        Awaitility.await().atMost(1, TimeUnit.SECONDS).untilCall(to(blockTaskB0).isInProgress(), equalTo(true));

        // Sent TASK_RUNNING status
        Protos.TaskID launchedTaskId = getTaskId(operations);
        Protos.TaskStatus runningStatus = getTaskStatus(launchedTaskId, Protos.TaskState.TASK_RUNNING);
        defaultScheduler.statusUpdate(mockSchedulerDriver, runningStatus);

        // Wait for the Block to become Complete
        Awaitility.await().atMost(1, TimeUnit.SECONDS).untilCall(to(blockTaskB0).isComplete(), equalTo(true));
        Assert.assertEquals(Arrays.asList(Status.COMPLETE, Status.COMPLETE, Status.PENDING), getBlockStatuses(plan));
    }

    @Test
    public void testFailLaunchA() throws InterruptedException {
        // Get first Block associated with Task A-0
        Plan plan = defaultScheduler.getPlan();
        Block blockTaskA0 = plan.getPhases().get(0).getBlock(0);
        Assert.assertTrue(blockTaskA0.isPending());

        // Offer sufficient Resource and wait for its acceptance
        UUID offerId = UUID.randomUUID();
        defaultScheduler.resourceOffers(mockSchedulerDriver, Arrays.asList(getInsufficientOfferForTaskA(offerId)));
        defaultScheduler.awaitTermination();
        Assert.assertEquals(Arrays.asList(Status.PENDING, Status.PENDING, Status.PENDING), getBlockStatuses(plan));
    }

    @Test
    public void updatePerTaskASpecification() throws InterruptedException, IOException {
        // Launch A and B in original configuration
        testLaunchB();
        defaultScheduler.awaitTermination();

        // Double TaskA cpu and mem requirements
        ServiceSpecification serviceSpecification = new ServiceSpecification() {
            @Override
            public String getName() {
                return SERVICE_NAME;
            }

            @Override
            public List<TaskSet> getTaskSets() {
                return Arrays.asList(
                        TestTaskSetFactory.getTaskSet(
                                TASK_A_NAME,
                                TASK_A_COUNT,
                                TASK_A_CMD,
                                TASK_A_CPU * 2.0,
                                TASK_A_MEM * 2.0,
                                TASK_A_DISK),
                        TestTaskSetFactory.getTaskSet(
                                TASK_B_NAME,
                                TASK_B_COUNT,
                                TASK_B_CMD,
                                TASK_B_CPU,
                                TASK_B_MEM,
                                TASK_B_DISK));
            }
        };

        defaultScheduler = new DefaultScheduler(serviceSpecification, testingServer.getConnectString());
        register();

        Plan plan = defaultScheduler.getPlan();
        Assert.assertEquals(Arrays.asList(Status.PENDING, Status.COMPLETE, Status.PENDING), getBlockStatuses(plan));
    }

    @Test
    public void updatePerTaskBSpecification() throws InterruptedException, IOException {
        // Launch A and B in original configuration
        testLaunchB();
        defaultScheduler.awaitTermination();

        // Double TaskB cpu and mem requirements
        ServiceSpecification serviceSpecification = new ServiceSpecification() {
            @Override
            public String getName() {
                return SERVICE_NAME;
            }

            @Override
            public List<TaskSet> getTaskSets() {
                return Arrays.asList(
                        TestTaskSetFactory.getTaskSet(
                                TASK_A_NAME,
                                TASK_A_COUNT,
                                TASK_A_CMD,
                                TASK_A_CPU,
                                TASK_A_MEM,
                                TASK_A_DISK),
                        TestTaskSetFactory.getTaskSet(
                                TASK_B_NAME,
                                TASK_B_COUNT,
                                TASK_B_CMD,
                                TASK_B_CPU * 2.0,
                                TASK_B_MEM * 2.0,
                                TASK_B_DISK));
            }
        };

        defaultScheduler = new DefaultScheduler(serviceSpecification, testingServer.getConnectString());
        register();

        Plan plan = defaultScheduler.getPlan();
        Assert.assertEquals(Arrays.asList(Status.COMPLETE, Status.PENDING, Status.PENDING), getBlockStatuses(plan));
    }

    @Test
    public void updateTaskBCpuSpecification() throws InterruptedException, IOException {
        // Launch A and B in original configuration
        testLaunchB();
        defaultScheduler.awaitTermination();

        // Double TaskB cpu and mem requirements
        ServiceSpecification serviceSpecification = new ServiceSpecification() {
            @Override
            public String getName() {
                return SERVICE_NAME;
            }

            @Override
            public List<TaskSet> getTaskSets() {
                return Arrays.asList(
                        TestTaskSetFactory.getTaskSet(
                                TASK_A_NAME,
                                TASK_A_COUNT,
                                TASK_A_CMD,
                                TASK_A_CPU,
                                TASK_A_MEM,
                                TASK_A_DISK),
                        TestTaskSetFactory.getTaskSet(
                                TASK_B_NAME,
                                TASK_B_COUNT,
                                TASK_B_CMD,
                                TASK_B_CPU * 2.0,
                                TASK_B_MEM,
                                TASK_B_DISK));
            }
        };

        defaultScheduler = new DefaultScheduler(serviceSpecification, testingServer.getConnectString());
        register();

        Plan plan = defaultScheduler.getPlan();
        Assert.assertEquals(Arrays.asList(Status.COMPLETE, Status.PENDING, Status.PENDING), getBlockStatuses(plan));
    }

    @Test
    public void updateTaskTypeASpecification() throws InterruptedException, IOException {
        // Launch A and B in original configuration
        testLaunchB();
        defaultScheduler.awaitTermination();

        // Increase count of TaskA tasks.
        ServiceSpecification serviceSpecification = new ServiceSpecification() {
            @Override
            public String getName() {
                return SERVICE_NAME;
            }

            @Override
            public List<TaskSet> getTaskSets() {
                return Arrays.asList(
                        TestTaskSetFactory.getTaskSet(
                                TASK_A_NAME,
                                TASK_A_COUNT + 1,
                                TASK_A_CMD,
                                TASK_A_CPU,
                                TASK_A_MEM,
                                TASK_A_DISK),
                        TestTaskSetFactory.getTaskSet(
                                TASK_B_NAME,
                                TASK_B_COUNT,
                                TASK_B_CMD,
                                TASK_B_CPU,
                                TASK_B_MEM,
                                TASK_B_DISK));
            }
        };

        defaultScheduler = new DefaultScheduler(serviceSpecification, testingServer.getConnectString());
        register();

        Plan plan = defaultScheduler.getPlan();
        Assert.assertEquals(Arrays.asList(Status.COMPLETE, Status.PENDING, Status.COMPLETE, Status.PENDING), getBlockStatuses(plan));
    }

    @Test
    public void testLaunchAndRecovery() throws Exception {
        // Get first Block associated with Task A-0
        Plan plan = defaultScheduler.getPlan();
        Block blockTaskA0 = plan.getPhases().get(0).getBlock(0);
        Assert.assertTrue(blockTaskA0.isPending());

        // Offer sufficient Resource and wait for its acceptance
        UUID offerId1 = UUID.randomUUID();
        defaultScheduler.resourceOffers(mockSchedulerDriver, Arrays.asList(getSufficientOfferForTaskA(offerId1)));
        verify(mockSchedulerDriver, timeout(1000).times(1)).acceptOffers(
<<<<<<< HEAD
                collectionThat(contains(getOfferId(offerId1))),
=======
                (Collection<Protos.OfferID>) Matchers.argThat(contains(getOfferId(offerId1))),
>>>>>>> c091365a
                operationsCaptor.capture(),
                any());

        Collection<Protos.Offer.Operation> operations = operationsCaptor.getValue();

        // Sent TASK_RUNNING status
        Protos.TaskID launchedTaskId = getTaskId(operations);
        Protos.TaskStatus runningStatus = getTaskStatus(launchedTaskId, Protos.TaskState.TASK_RUNNING);
        defaultScheduler.statusUpdate(mockSchedulerDriver, runningStatus);

        // Wait for the Block to become Complete
        Awaitility.await().atMost(1, TimeUnit.SECONDS).untilCall(to(blockTaskA0).isComplete(), equalTo(true));
        Assert.assertEquals(Arrays.asList(Status.COMPLETE, Status.PENDING, Status.PENDING), getBlockStatuses(plan));

        // Sent TASK_KILLED status
        runningStatus = getTaskStatus(launchedTaskId, Protos.TaskState.TASK_KILLED);
        defaultScheduler.statusUpdate(mockSchedulerDriver, runningStatus);

        reset(mockSchedulerDriver);

        // Make offers sufficient to recover Task A-0 and launch Task B-0,
        // and also have some unused reserved resources for cleaning, and verify that only one of those three happens.
        Protos.Resource cpus = ResourceTestUtils.getDesiredCpu(1.0);
        cpus = ResourceUtils.setResourceId(cpus, UUID.randomUUID().toString());
        Protos.Resource mem = ResourceTestUtils.getDesiredMem(1.0);
        mem = ResourceUtils.setResourceId(mem, UUID.randomUUID().toString());

        UUID offerIdA = UUID.randomUUID();
        Protos.Offer offerA = Protos.Offer.newBuilder(getSufficientOfferForTaskA(offerIdA))
                .addAllResources(operations.stream()
                        .filter(Protos.Offer.Operation::hasReserve)
                        .flatMap(operation -> operation.getReserve().getResourcesList().stream())
                        .collect(Collectors.toList()))
                .addResources(cpus)
                .addResources(mem)
                .build();
        UUID offerIdB = UUID.randomUUID();
        Protos.Offer offerB = Protos.Offer.newBuilder(getSufficientOfferForTaskB(offerIdB))
                .addAllResources(operations.stream()
                        .filter(Protos.Offer.Operation::hasReserve)
                        .flatMap(operation -> operation.getReserve().getResourcesList().stream())
                        .collect(Collectors.toList()))
                .addResources(cpus)
                .addResources(mem)
                .build();
        UUID offerIdC = UUID.randomUUID();
        Protos.Offer offerC = Protos.Offer.newBuilder(getSufficientOfferForTaskB(offerIdC))
                .addAllResources(operations.stream()
                        .filter(Protos.Offer.Operation::hasReserve)
                        .flatMap(operation -> operation.getReserve().getResourcesList().stream())
                        .collect(Collectors.toList()))
                .addResources(cpus)
                .addResources(mem)
                .build();

        defaultScheduler.resourceOffers(mockSchedulerDriver, Arrays.asList(offerA, offerB, offerC));
        defaultScheduler.awaitTermination();

        // Verify that acceptOffer is called thrice, once each for recovery, launch, and cleanup.
        operationsCaptor = ArgumentCaptor.forClass(Collection.class);
        verify(mockSchedulerDriver, times(3)).acceptOffers(
                any(),
                operationsCaptor.capture(),
                any());
        final List<Collection> allOperations = operationsCaptor.getAllValues();
        Assert.assertEquals(3, allOperations.size());
        boolean recovery = false;
        boolean launch = false;
        boolean unreserve = false;

        for (Collection operationSet : allOperations) {
            final int size = operationSet.size();
            switch (size) {
                case 1:
                    // One LAUNCH operation
                    if (((Protos.Offer.Operation) operationSet.iterator().next()).getType()
                            == Protos.Offer.Operation.Type.LAUNCH) {
                        recovery = true;
                    }
                    break;
                case 2:
                    // Two UNRESERVE operations
                    if (operationSet.stream().allMatch(object -> ((Protos.Offer.Operation) object).getType()
                            == Protos.Offer.Operation.Type.UNRESERVE)) {
                        recovery = true;
                    }
                    unreserve = true;
                    break;
                case 5:
                    // Three RESERVE, One CREATE and One LAUNCH operation
                    int reserveOp = 0;
                    int createOp = 0;
                    int launchOp = 0;
                    for (Object object : operationSet) {
                        if (((Protos.Offer.Operation) object).getType() == Protos.Offer.Operation.Type.RESERVE) {
                            reserveOp++;
                        } else if (((Protos.Offer.Operation) object).getType() == Protos.Offer.Operation.Type.CREATE) {
                            createOp++;
                        } else if (((Protos.Offer.Operation) object).getType() == Protos.Offer.Operation.Type.LAUNCH) {
                            launchOp++;
                        }
                    }
                    if (reserveOp == 3 && createOp == 1 && launchOp == 1) {
                        launch = true;
                    }
                    break;
                default:
                    break;
            }
        }

        Assert.assertTrue(recovery);
        Assert.assertTrue(launch);
        Assert.assertTrue(unreserve);
    }

    private int countOperationType(
            Protos.Offer.Operation.Type operationType,
            Collection<Protos.Offer.Operation> operations) {
        int count = 0;
        for (Protos.Offer.Operation operation : operations) {
            if (operation.getType().equals(operationType)) {
                count++;
            }
        }
        return count;
    }

    private Protos.TaskID getTaskId(Collection<Protos.Offer.Operation> operations) {
        for (Protos.Offer.Operation operation : operations) {
            if (operation.getType().equals(Protos.Offer.Operation.Type.LAUNCH)) {
                return operation.getLaunch().getTaskInfosList().get(0).getTaskId();
            }
        }

        return null;
    }

    private Protos.TaskStatus getTaskStatus(Protos.TaskID taskID, Protos.TaskState state) {
        return Protos.TaskStatus.newBuilder()
                .setTaskId(taskID)
                .setState(state)
                .build();
    }

    private void register() {
        defaultScheduler.registered(mockSchedulerDriver, TestConstants.FRAMEWORK_ID, TestConstants.MASTER_INFO);
    }

    private Protos.Offer getInsufficientOfferForTaskA(UUID offerId) {
        return Protos.Offer.newBuilder()
                .setId(Protos.OfferID.newBuilder().setValue(offerId.toString()).build())
                .setFrameworkId(TestConstants.FRAMEWORK_ID)
                .setSlaveId(TestConstants.AGENT_ID)
                .setHostname(TestConstants.HOSTNAME)
                .addAllResources(
                        Arrays.asList(
                                ResourceTestUtils.getUnreservedCpu(TASK_A_CPU / 2.0),
                                ResourceTestUtils.getUnreservedMem(TASK_A_MEM / 2.0)))
                .build();
    }

    private Protos.Offer getSufficientOfferForTaskA(UUID offerId) {
        return Protos.Offer.newBuilder()
                .setId(Protos.OfferID.newBuilder().setValue(offerId.toString()).build())
                .setFrameworkId(TestConstants.FRAMEWORK_ID)
                .setSlaveId(TestConstants.AGENT_ID)
                .setHostname(TestConstants.HOSTNAME)
                .addAllResources(
                        Arrays.asList(
                                ResourceTestUtils.getUnreservedCpu(TASK_A_CPU),
                                ResourceTestUtils.getUnreservedMem(TASK_A_MEM),
                                ResourceTestUtils.getUnreservedDisk(TASK_A_DISK)))
                .build();
    }

    private Protos.Offer getSufficientOfferForTaskB(UUID offerId) {
        return Protos.Offer.newBuilder()
                .setId(Protos.OfferID.newBuilder().setValue(offerId.toString()).build())
                .setFrameworkId(TestConstants.FRAMEWORK_ID)
                .setSlaveId(TestConstants.AGENT_ID)
                .setHostname(TestConstants.HOSTNAME)
                .addAllResources(
                        Arrays.asList(
                                ResourceTestUtils.getUnreservedCpu(TASK_B_CPU),
                                ResourceTestUtils.getUnreservedMem(TASK_B_MEM),
                                ResourceTestUtils.getUnreservedDisk(TASK_B_DISK)))
                .build();
    }

    private static Protos.OfferID getOfferId(UUID id) {
        return Protos.OfferID.newBuilder().setValue(id.toString()).build();
    }

    private static List<Status> getBlockStatuses(Plan plan) {
        List<Status> statuses = new ArrayList<>();
        for (Phase phase : plan.getPhases()) {
            for (Block block : phase.getBlocks()) {
                statuses.add(Block.getStatus(block));
            }
        }
        return statuses;
    }

    private static <T> Collection<T> collectionThat(final Matcher<Iterable<? extends T>> matcher) {
        return Matchers.argThat(new BaseMatcher<Collection<T>>() {
            @Override
            public boolean matches(Object item) {
                return matcher.matches(item);
            }

            @Override
            public void describeTo(Description description) {
                matcher.describeTo(description);
            }
        });
    }
}<|MERGE_RESOLUTION|>--- conflicted
+++ resolved
@@ -19,6 +19,9 @@
 import org.hamcrest.Description;
 import org.hamcrest.Matcher;
 import org.junit.*;
+import org.junit.rules.DisableOnDebug;
+import org.junit.rules.TestRule;
+import org.junit.rules.Timeout;
 import org.mockito.ArgumentCaptor;
 import org.mockito.Captor;
 import org.mockito.Matchers;
@@ -42,16 +45,11 @@
  */
 @SuppressWarnings("PMD.TooManyStaticImports")
 public class DefaultSchedulerTest {
-<<<<<<< HEAD
+    @edu.umd.cs.findbugs.annotations.SuppressWarnings("URF_UNREAD_PUBLIC_OR_PROTECTED_FIELD")
+    @Rule public TestRule globalTimeout = new DisableOnDebug(new Timeout(10, TimeUnit.SECONDS));
     @Mock private SchedulerDriver mockSchedulerDriver;
     @Captor private ArgumentCaptor<Collection<Protos.Offer.Operation>> operationsCaptor;
-=======
-    @edu.umd.cs.findbugs.annotations.SuppressWarnings("URF_UNREAD_PUBLIC_OR_PROTECTED_FIELD")
-    @Rule
-    public TestRule globalTimeout = new DisableOnDebug(new Timeout(10, TimeUnit.SECONDS));
-    @Mock
-    private SchedulerDriver mockSchedulerDriver;
->>>>>>> c091365a
+    @Captor private ArgumentCaptor<Collection<Protos.Offer.Operation>> operationsCaptor2;
 
     private static final String SERVICE_NAME = "test-service";
     private static final int TASK_A_COUNT = 1;
@@ -382,11 +380,7 @@
         UUID offerId1 = UUID.randomUUID();
         defaultScheduler.resourceOffers(mockSchedulerDriver, Arrays.asList(getSufficientOfferForTaskA(offerId1)));
         verify(mockSchedulerDriver, timeout(1000).times(1)).acceptOffers(
-<<<<<<< HEAD
                 collectionThat(contains(getOfferId(offerId1))),
-=======
-                (Collection<Protos.OfferID>) Matchers.argThat(contains(getOfferId(offerId1))),
->>>>>>> c091365a
                 operationsCaptor.capture(),
                 any());
 
@@ -446,20 +440,19 @@
         defaultScheduler.awaitTermination();
 
         // Verify that acceptOffer is called thrice, once each for recovery, launch, and cleanup.
-        operationsCaptor = ArgumentCaptor.forClass(Collection.class);
+        // Use a separate captor as the other one was already used against an acceptOffers call in this test case.
         verify(mockSchedulerDriver, times(3)).acceptOffers(
                 any(),
-                operationsCaptor.capture(),
+                operationsCaptor2.capture(),
                 any());
-        final List<Collection> allOperations = operationsCaptor.getAllValues();
+        final List<Collection<Protos.Offer.Operation>> allOperations = operationsCaptor2.getAllValues();
         Assert.assertEquals(3, allOperations.size());
         boolean recovery = false;
         boolean launch = false;
         boolean unreserve = false;
 
-        for (Collection operationSet : allOperations) {
-            final int size = operationSet.size();
-            switch (size) {
+        for (Collection<Protos.Offer.Operation> operationSet : allOperations) {
+            switch (operationSet.size()) {
                 case 1:
                     // One LAUNCH operation
                     if (((Protos.Offer.Operation) operationSet.iterator().next()).getType()
@@ -480,13 +473,19 @@
                     int reserveOp = 0;
                     int createOp = 0;
                     int launchOp = 0;
-                    for (Object object : operationSet) {
-                        if (((Protos.Offer.Operation) object).getType() == Protos.Offer.Operation.Type.RESERVE) {
-                            reserveOp++;
-                        } else if (((Protos.Offer.Operation) object).getType() == Protos.Offer.Operation.Type.CREATE) {
-                            createOp++;
-                        } else if (((Protos.Offer.Operation) object).getType() == Protos.Offer.Operation.Type.LAUNCH) {
-                            launchOp++;
+                    for (Protos.Offer.Operation operation : operationSet) {
+                        switch (operation.getType()) {
+                        case RESERVE:
+                            ++reserveOp;
+                            break;
+                        case CREATE:
+                            ++createOp;
+                            break;
+                        case LAUNCH:
+                            ++launchOp;
+                            break;
+                        default:
+                            Assert.assertTrue("Expected RESERVE, CREATE, or LAUNCH, got " + operation.getType(), false);
                         }
                     }
                     if (reserveOp == 3 && createOp == 1 && launchOp == 1) {
