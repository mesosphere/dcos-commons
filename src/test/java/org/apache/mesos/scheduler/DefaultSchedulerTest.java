--- conflicted
+++ resolved
@@ -5,7 +5,9 @@
 import org.apache.mesos.SchedulerDriver;
 import org.apache.mesos.curator.CuratorStateStore;
 import org.apache.mesos.offer.ResourceUtils;
-import org.apache.mesos.scheduler.plan.*;
+import org.apache.mesos.scheduler.plan.Block;
+import org.apache.mesos.scheduler.plan.Plan;
+import org.apache.mesos.scheduler.plan.Status;
 import org.apache.mesos.specification.ServiceSpecification;
 import org.apache.mesos.specification.TaskSet;
 import org.apache.mesos.specification.TestTaskSetFactory;
@@ -17,15 +19,11 @@
 import org.hamcrest.BaseMatcher;
 import org.hamcrest.Description;
 import org.hamcrest.Matcher;
-import org.junit.*;
-import org.junit.rules.DisableOnDebug;
-import org.junit.rules.TestRule;
-import org.junit.rules.Timeout;
-import org.mockito.ArgumentCaptor;
-import org.mockito.Captor;
-import org.mockito.Matchers;
-import org.mockito.Mock;
-import org.mockito.MockitoAnnotations;
+import org.junit.Assert;
+import org.junit.Before;
+import org.junit.BeforeClass;
+import org.junit.Test;
+import org.mockito.*;
 
 import java.io.IOException;
 import java.util.*;
@@ -45,7 +43,7 @@
 @SuppressWarnings("PMD.TooManyStaticImports")
 public class DefaultSchedulerTest {
     @edu.umd.cs.findbugs.annotations.SuppressWarnings("URF_UNREAD_PUBLIC_OR_PROTECTED_FIELD")
-    @Rule public TestRule globalTimeout = new DisableOnDebug(new Timeout(10, TimeUnit.SECONDS));
+    //@Rule public TestRule globalTimeout = new DisableOnDebug(new Timeout(10, TimeUnit.SECONDS));
     @Mock private SchedulerDriver mockSchedulerDriver;
     @Captor private ArgumentCaptor<Collection<Protos.Offer.Operation>> operationsCaptor;
     @Captor private ArgumentCaptor<Collection<Protos.Offer.Operation>> operationsCaptor2;
@@ -104,17 +102,8 @@
             }
         };
 
-<<<<<<< HEAD
+        stateStore = new CuratorStateStore(serviceSpecification.getName(), testingServer.getConnectString());
         defaultScheduler = DefaultScheduler.create(serviceSpecification, testingServer.getConnectString());
-=======
-        stateStore = new CuratorStateStore(
-                serviceSpecification.getName(),
-                testingServer.getConnectString());
-        defaultScheduler = new DefaultScheduler(
-                serviceSpecification,
-                testingServer.getConnectString(),
-                stateStore);
->>>>>>> ffd1d28a
         register();
     }
 
@@ -133,31 +122,7 @@
 
     @Test
     public void testLaunchA() throws InterruptedException {
-<<<<<<< HEAD
-        // Get first Block associated with Task A-0
-        Plan plan = defaultScheduler.getPlan();
-        Block blockTaskA0 = (Block) plan.getChildren().get(0).getChildren().get(0);
-        Assert.assertTrue(blockTaskA0.isPending());
-
-        // Offer sufficient Resource and wait for its acceptance
-        UUID offerId = UUID.randomUUID();
-        defaultScheduler.resourceOffers(mockSchedulerDriver, Arrays.asList(getSufficientOfferForTaskA(offerId)));
-        ArgumentCaptor<Collection> operationsCaptor = ArgumentCaptor.forClass(Collection.class);
-        verify(mockSchedulerDriver, timeout(1000).times(1)).acceptOffers(
-                (Collection<Protos.OfferID>) Matchers.argThat(contains(getOfferId(offerId))),
-                operationsCaptor.capture(),
-                any());
-
-        // Verify 2 Reserve and 1 Launch Operations were executed
-        Collection<Protos.Offer.Operation> operations = operationsCaptor.getValue();
-        Assert.assertEquals(5, operations.size());
-        Assert.assertEquals(3, countOperationType(Protos.Offer.Operation.Type.RESERVE, operations));
-        Assert.assertEquals(1, countOperationType(Protos.Offer.Operation.Type.CREATE, operations));
-        Assert.assertEquals(1, countOperationType(Protos.Offer.Operation.Type.LAUNCH, operations));
-        Awaitility.await().atMost(1, TimeUnit.SECONDS).untilCall(to(blockTaskA0).isInProgress(), equalTo(true));
-=======
         installBlock(0, 0, getSufficientOfferForTaskA());
->>>>>>> ffd1d28a
 
         Plan plan = defaultScheduler.getPlan();
         Assert.assertEquals(Arrays.asList(Status.COMPLETE, Status.PENDING, Status.PENDING), getBlockStatuses(plan));
@@ -167,35 +132,7 @@
     public void testLaunchB() throws InterruptedException {
         // Launch A-0
         testLaunchA();
-<<<<<<< HEAD
-        Phase phase0 = (Phase) plan.getChildren().get(0);
-        Block blockTaskA0 = (Block) phase0.getChildren().get(0);
-        Assert.assertTrue(blockTaskA0.isComplete());
-        Assert.assertTrue(phase0.isComplete());
-
-        // Get first Block of the second Phase associated with Task B-0
-        Block blockTaskB0 = (Block) plan.getChildren().get(1).getChildren().get(0);
-        Assert.assertTrue(blockTaskB0.isPending());
-
-        // Offer sufficient Resource and wait for its acceptance
-        UUID offerId = UUID.randomUUID();
-        defaultScheduler.resourceOffers(mockSchedulerDriver, Arrays.asList(getSufficientOfferForTaskB(offerId)));
-        ArgumentCaptor<Collection> operationsCaptor = ArgumentCaptor.forClass(Collection.class);
-        verify(mockSchedulerDriver, timeout(1000).times(1)).acceptOffers(
-                (Collection<Protos.OfferID>) Matchers.argThat(contains(getOfferId(offerId))),
-                operationsCaptor.capture(),
-                any());
-
-        // Verify 2 Reserve and 1 Launch Operations were executed
-        Collection<Protos.Offer.Operation> operations = operationsCaptor.getValue();
-        Assert.assertEquals(5, operations.size());
-        Assert.assertEquals(3, countOperationType(Protos.Offer.Operation.Type.RESERVE, operations));
-        Assert.assertEquals(1, countOperationType(Protos.Offer.Operation.Type.CREATE, operations));
-        Assert.assertEquals(1, countOperationType(Protos.Offer.Operation.Type.LAUNCH, operations));
-        Awaitility.await().atMost(1, TimeUnit.SECONDS).untilCall(to(blockTaskB0).isInProgress(), equalTo(true));
-=======
         installBlock(1, 0, getSufficientOfferForTaskB());
->>>>>>> ffd1d28a
 
         Plan plan = defaultScheduler.getPlan();
         Assert.assertEquals(Arrays.asList(Status.COMPLETE, Status.COMPLETE, Status.PENDING), getBlockStatuses(plan));
@@ -205,7 +142,7 @@
     public void testFailLaunchA() throws InterruptedException {
         // Get first Block associated with Task A-0
         Plan plan = defaultScheduler.getPlan();
-        Block blockTaskA0 = (Block) plan.getChildren().get(0).getChildren().get(0);
+        Block blockTaskA0 = plan.getChildren().get(0).getChildren().get(0);
         Assert.assertTrue(blockTaskA0.isPending());
 
         // Offer sufficient Resource and wait for its acceptance
@@ -248,11 +185,7 @@
             }
         };
 
-<<<<<<< HEAD
         defaultScheduler = DefaultScheduler.create(serviceSpecification, testingServer.getConnectString());
-=======
-        defaultScheduler = new DefaultScheduler(serviceSpecification, testingServer.getConnectString());
->>>>>>> ffd1d28a
         register();
 
         Plan plan = defaultScheduler.getPlan();
@@ -292,11 +225,7 @@
             }
         };
 
-<<<<<<< HEAD
         defaultScheduler = DefaultScheduler.create(serviceSpecification, testingServer.getConnectString());
-=======
-        defaultScheduler = new DefaultScheduler(serviceSpecification, testingServer.getConnectString());
->>>>>>> ffd1d28a
         register();
 
         Plan plan = defaultScheduler.getPlan();
@@ -336,11 +265,7 @@
             }
         };
 
-<<<<<<< HEAD
         defaultScheduler = DefaultScheduler.create(serviceSpecification, testingServer.getConnectString());
-=======
-        defaultScheduler = new DefaultScheduler(serviceSpecification, testingServer.getConnectString());
->>>>>>> ffd1d28a
         register();
 
         Plan plan = defaultScheduler.getPlan();
@@ -380,11 +305,7 @@
             }
         };
 
-<<<<<<< HEAD
         defaultScheduler = DefaultScheduler.create(serviceSpecification, testingServer.getConnectString());
-=======
-        defaultScheduler = new DefaultScheduler(serviceSpecification, testingServer.getConnectString());
->>>>>>> ffd1d28a
         register();
 
         Plan plan = defaultScheduler.getPlan();
@@ -395,7 +316,7 @@
     public void testLaunchAndRecovery() throws Exception {
         // Get first Block associated with Task A-0
         Plan plan = defaultScheduler.getPlan();
-        Block blockTaskA0 = (Block) plan.getChildren().get(0).getChildren().get(0);
+        Block blockTaskA0 = plan.getChildren().get(0).getChildren().get(0);
         Assert.assertTrue(blockTaskA0.isPending());
 
         // Offer sufficient Resource and wait for its acceptance
@@ -493,17 +414,17 @@
                     int launchOp = 0;
                     for (Protos.Offer.Operation operation : operationSet) {
                         switch (operation.getType()) {
-                        case RESERVE:
-                            ++reserveOp;
-                            break;
-                        case CREATE:
-                            ++createOp;
-                            break;
-                        case LAUNCH:
-                            ++launchOp;
-                            break;
-                        default:
-                            Assert.assertTrue("Expected RESERVE, CREATE, or LAUNCH, got " + operation.getType(), false);
+                            case RESERVE:
+                                ++reserveOp;
+                                break;
+                            case CREATE:
+                                ++createOp;
+                                break;
+                            case LAUNCH:
+                                ++launchOp;
+                                break;
+                            default:
+                                Assert.assertTrue("Expected RESERVE, CREATE, or LAUNCH, got " + operation.getType(), false);
                         }
                     }
                     if (reserveOp == 3 && createOp == 1 && launchOp == 1) {
@@ -611,52 +532,11 @@
                 .build();
     }
 
-<<<<<<< HEAD
-    private Protos.OfferID getOfferId(UUID id) {
-        return Protos.OfferID.newBuilder().setValue(id.toString()).build();
-    }
-
-    private boolean inExpectedState(Plan plan, List<Status> statuses) {
-        if (countBlocks(plan) != statuses.size()) {
-            return false;
-        }
-
-        int i = 0;
-        for (Element phaseElement : plan.getChildren()) {
-            Phase phase = (Phase) phaseElement;
-            for (Element blockElement : phase.getChildren()) {
-                Block block = (Block) blockElement;
-                switch (statuses.get(i)) {
-                    case PENDING:
-                        if (!block.isPending()) {
-                            return false;
-                        }
-                        break;
-                    case IN_PROGRESS:
-                        if (!block.isInProgress()) {
-                            return false;
-                        }
-                        break;
-                    case COMPLETE:
-                        if (!block.isComplete()) {
-                            return false;
-                        }
-                        break;
-                    default:
-                        return false;
-                }
-
-                i++;
-=======
     private static List<Status> getBlockStatuses(Plan plan) {
-        List<Status> statuses = new ArrayList<>();
-        for (Phase phase : plan.getPhases()) {
-            for (Block block : phase.getBlocks()) {
-                statuses.add(Block.getStatus(block));
->>>>>>> ffd1d28a
-            }
-        }
-        return statuses;
+        return plan.getChildren().stream()
+                .flatMap(phase -> phase.getChildren().stream())
+                .map(block -> block.getStatus())
+                .collect(Collectors.toList());
     }
 
     private static <T> Collection<T> collectionThat(final Matcher<Iterable<? extends T>> matcher) {
@@ -673,20 +553,12 @@
         });
     }
 
-<<<<<<< HEAD
-    private int countBlocks(Plan plan) {
-        int i = 0;
-
-        for (Element Element : plan.getChildren()) {
-            i += Element.getChildren().size();
-        }
-=======
     private Protos.TaskID installBlock(int phaseIndex, int blockIndex, Protos.Offer offer) {
         // Get first Block associated with Task A-0
         Plan plan = defaultScheduler.getPlan();
         List<Protos.Offer> offers = Arrays.asList(offer);
         Protos.OfferID offerId = offer.getId();
-        Block block = plan.getPhases().get(phaseIndex).getBlock(blockIndex);
+        Block block = plan.getChildren().get(phaseIndex).getChildren().get(blockIndex);
         Assert.assertTrue(block.isPending());
 
         // Offer sufficient Resource and wait for its acceptance
@@ -725,14 +597,13 @@
     private List<Protos.TaskID> install() {
         List<Protos.TaskID> taskIds = new ArrayList<>();
 
+        Plan plan = defaultScheduler.getPlan();
         taskIds.add(installBlock(0, 0, getSufficientOfferForTaskA()));
         taskIds.add(installBlock(1, 0, getSufficientOfferForTaskB()));
         taskIds.add(installBlock(1, 1, getSufficientOfferForTaskB()));
 
-        Plan plan = defaultScheduler.getPlan();
         Assert.assertEquals(Arrays.asList(Status.COMPLETE, Status.COMPLETE, Status.COMPLETE), getBlockStatuses(plan));
         Assert.assertTrue(stateStore.isSuppressed());
->>>>>>> ffd1d28a
 
         return taskIds;
     }
