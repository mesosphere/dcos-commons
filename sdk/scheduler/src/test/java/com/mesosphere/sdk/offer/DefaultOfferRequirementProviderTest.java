package com.mesosphere.sdk.offer;

import com.mesosphere.sdk.dcos.DcosConstants;
import com.mesosphere.sdk.offer.evaluate.EvaluationOutcome;
import com.mesosphere.sdk.offer.evaluate.PortsRequirement;
import com.mesosphere.sdk.offer.evaluate.placement.PlacementRule;
import com.mesosphere.sdk.offer.taskdata.EnvUtils;
import com.mesosphere.sdk.scheduler.SchedulerFlags;
import com.mesosphere.sdk.scheduler.plan.DefaultPodInstance;
import com.mesosphere.sdk.scheduler.plan.PodInstanceRequirement;
import com.mesosphere.sdk.specification.*;
import com.mesosphere.sdk.state.StateStore;
import com.mesosphere.sdk.testutils.*;
import org.apache.mesos.Protos;
import org.apache.mesos.Protos.CommandInfo;
import org.apache.mesos.Protos.CommandInfo.URI;
import org.apache.mesos.Protos.Offer;
import org.apache.mesos.Protos.TaskInfo;
import org.junit.Assert;
import org.junit.Before;
import org.junit.Test;
import org.mockito.Mock;
import org.mockito.MockitoAnnotations;

import java.util.*;
import java.util.stream.Collectors;

import static com.mesosphere.sdk.specification.yaml.YAMLServiceSpecFactory.*;
import static org.mockito.Mockito.when;

/**
 * This class tests the DefaultOfferRequirementProvider.
 */
public class DefaultOfferRequirementProviderTest {
    private static final SchedulerFlags flags = OfferRequirementTestUtils.getTestSchedulerFlags();
    private static final double CPU = 1.0;
    private static final PlacementRule ALLOW_ALL = new PlacementRule() {
        @Override
        public EvaluationOutcome filter(Offer offer, OfferRequirement offerRequirement, Collection<TaskInfo> tasks) {
            return EvaluationOutcome.pass(this, "pass for test");
        }
    };

    private DefaultOfferRequirementProvider provider;

    @Mock private StateStore stateStore;
    @Mock private FileReader mockFileReader;
    private UUID uuid;
    private PodInstance podInstance;

    @Before
    public void beforeEach() throws Exception {
        MockitoAnnotations.initMocks(this);

        when(mockFileReader.read("config-one.conf.mustache")).thenReturn("hello");
        when(mockFileReader.read("config-two.xml.mustache")).thenReturn("hey");
        podInstance = getPodInstance("valid-minimal-health-configfile.yml");

        uuid = UUID.randomUUID();
        provider = new DefaultOfferRequirementProvider(stateStore, TestConstants.SERVICE_NAME, uuid, flags);
    }

    private DefaultPodInstance getPodInstance(String serviceSpecFileName) throws Exception {
        DefaultServiceSpec serviceSpec =
                ServiceSpecTestUtils.getPodInstance(serviceSpecFileName, mockFileReader, flags);

        PodSpec podSpec = DefaultPodSpec.newBuilder(serviceSpec.getPods().get(0))
                .placementRule(ALLOW_ALL)
                .build();

        serviceSpec = DefaultServiceSpec.newBuilder(serviceSpec)
                .pods(Arrays.asList(podSpec))
                .build();

        return new DefaultPodInstance(serviceSpec.getPods().get(0), 0);
    }

    private List<String> getTasksToLaunch(PodInstance podInst) {
        return podInst.getPod().getTasks().stream()
                .filter(taskSpec -> taskSpec.getGoal().equals(GoalState.RUNNING))
                .map(TaskSpec::getName)
                .collect(Collectors.toList());
    }

    @Test
    public void testPlacementPassthru() throws InvalidRequirementException {
        List<String> tasksToLaunch = TaskUtils.getTaskNames(podInstance);
        OfferRequirement offerRequirement = provider.getNewOfferRequirement(
                PodInstanceRequirement.newBuilder(podInstance, tasksToLaunch).build());
        Assert.assertNotNull(offerRequirement);
        Assert.assertTrue(offerRequirement.getPlacementRuleOptional().isPresent());
    }

    private void finishNewOfferTest(OfferRequirement offerRequirement, List<String> tasksToLaunch,
                                    PodInstance podInstance) throws InvalidRequirementException {
        TaskRequirement taskRequirement = offerRequirement.getTaskRequirements().stream().findFirst().get();
        TaskInfo taskInfo = taskRequirement.getTaskInfo();
        Assert.assertEquals(TestConstants.HEALTH_CHECK_CMD, taskInfo.getHealthCheck().getCommand().getValue());

        Assert.assertTrue(taskInfo.hasContainer());
        Assert.assertTrue(taskInfo.hasCommand());

        Assert.assertEquals(taskInfo.getDiscovery().getVisibility(), Protos.DiscoveryInfo.Visibility.CLUSTER);
        Assert.assertEquals(taskInfo.getDiscovery().getName(), "meta-data-0");

        // Task command: what to run and envvars
        CommandInfo taskCommand = taskInfo.getCommand();
        Assert.assertEquals(TestConstants.TASK_CMD, taskCommand.getValue());

        Map<String, String> taskEnv = EnvUtils.toMap(taskCommand.getEnvironment());
        Assert.assertEquals(taskEnv.toString(), 6, taskEnv.size());
        Assert.assertEquals(TestConstants.SERVICE_NAME, taskEnv.get("FRAMEWORK_NAME"));
        Assert.assertEquals(taskInfo.getName(), taskEnv.get("TASK_NAME"));
        Assert.assertEquals("true", taskEnv.get(taskInfo.getName()));
        Assert.assertEquals("0", taskEnv.get("POD_INSTANCE_INDEX"));
        Assert.assertEquals("config-templates/config-one,conf/config-one.conf",
                taskEnv.get("CONFIG_TEMPLATE_CONFIG_ONE"));
        Assert.assertEquals("config-templates/config-two,../other/conf/config-two.xml",
                taskEnv.get("CONFIG_TEMPLATE_CONFIG_TWO"));

        // Executor command: uris
        CommandInfo executorCommand =
                offerRequirement.getExecutorRequirementOptional().get().getExecutorInfo().getCommand();
        List<URI> uris = executorCommand.getUrisList();
        Assert.assertEquals(5, uris.size());
        Assert.assertEquals("test-executor-uri", uris.get(2).getValue());
        Assert.assertEquals("test-libmesos-uri", uris.get(0).getValue());
        Assert.assertEquals("test-java-uri", uris.get(1).getValue());
        String artifactDirUrl = String.format("http://api.%s.marathon.%s/v1/artifacts/template/%s/%s/%s/",
                TestConstants.SERVICE_NAME,
                Constants.VIP_HOST_TLD,
                uuid.toString(),
                podInstance.getPod().getType(),
                tasksToLaunch.get(0));
        Assert.assertEquals(artifactDirUrl + "config-one", uris.get(3).getValue());
        Assert.assertEquals("config-templates/config-one", uris.get(3).getOutputFile());
        Assert.assertEquals(artifactDirUrl + "config-two", uris.get(4).getValue());
        Assert.assertEquals("config-templates/config-two", uris.get(4).getOutputFile());
    }

    private void testOfferRequirementHasCorrectNetworkInfo(OfferRequirement offerRequirement,
                                                           boolean checkPortMapping, String expectedNetworkName) {
        if (offerRequirement.getExecutorRequirementOptional().isPresent()) {
            // Check for exactly 1 NetworkInfo
            Assert.assertEquals(1,
                    offerRequirement.getExecutorRequirementOptional().get()
                            .getExecutorInfo().getContainer().getNetworkInfosCount());
            Protos.NetworkInfo networkInfo = offerRequirement
                    .getExecutorRequirementOptional().get()
                    .getExecutorInfo().getContainer()
                    .getNetworkInfos(0);
            Assert.assertEquals(expectedNetworkName, networkInfo.getName());
            if (checkPortMapping) {
                Assert.assertTrue(DcosConstants.networkSupportsPortMapping(expectedNetworkName));
                Assert.assertEquals(TestConstants.NUMBER_OF_PORT_MAPPINGS, networkInfo.getPortMappingsCount());
                Assert.assertEquals(TestConstants.HOST_PORT, networkInfo.getPortMappings(0).getHostPort());
                Assert.assertEquals(TestConstants.CONTAINER_PORT, networkInfo
                        .getPortMappings(0).getContainerPort());
            } else {
                if (DcosConstants.networkSupportsPortMapping(expectedNetworkName)) {
                    // same as above (with mapping) except that the container port should me mapped to the same port on
                    // the host
                    Assert.assertEquals(networkInfo.getPortMappingsCount(), TestConstants.NUMBER_OF_PORT_MAPPINGS);
                    Assert.assertEquals(networkInfo.getPortMappings(0).getHostPort(), TestConstants.CONTAINER_PORT);
                    Assert.assertEquals(networkInfo.getPortMappings(0).getHostPort(),
                            networkInfo.getPortMappings(0).getContainerPort());
                } else {
                    // we don't map the ports if the overlay network doesn't explicitly allow it.
                    Assert.assertTrue(networkInfo.getPortMappingsCount() == 0);
                }
            }
       } else {
            Assert.fail();
        }
    }

    @Test
    public void testNewOfferRequirement() throws InvalidRequirementException {
        List<String> tasksToLaunch = getTasksToLaunch(podInstance);

        OfferRequirement offerRequirement = provider.getNewOfferRequirement(
                PodInstanceRequirement.newBuilder(podInstance, tasksToLaunch).build());
        Assert.assertNotNull(offerRequirement);
        Assert.assertEquals(TestConstants.POD_TYPE, offerRequirement.getType());
        Assert.assertEquals(1, offerRequirement.getTaskRequirements().size());
        finishNewOfferTest(offerRequirement, tasksToLaunch, podInstance);
    }

    @Test
<<<<<<< HEAD
    public void testNewOfferRequirementHasCorrectHostPortFlag() throws Exception {
        PodInstance podInstance = getPodInstance("valid-minimal-ports.yml");
        List<String> tasksToLaunch = getTasksToLaunch(podInstance);
        OfferRequirement offerRequirement = provider.getNewOfferRequirement(
                PodInstanceRequirement.newBuilder(podInstance, tasksToLaunch).build());
        Assert.assertNotNull(offerRequirement);  // check that everything loaded ok
        Assert.assertEquals(TestConstants.POD_TYPE, offerRequirement.getType());
        Assert.assertEquals(1, offerRequirement.getTaskRequirements().size());
        TaskRequirement taskRequirement = offerRequirement.getTaskRequirements().iterator().next();
        List<? extends ResourceRequirement> portsResources = taskRequirement.getResourceRequirements().stream()
                .filter(resource -> resource.getName() == Constants.PORTS_RESOURCE_TYPE)
                .collect(Collectors.toList());
        Assert.assertEquals(1, portsResources.size());
        PortsRequirement portsRequirement = (PortsRequirement ) portsResources.get(0);
        // Check the portRequirement
        PortRequirement portRequirement = (PortRequirement ) portsRequirement.getPortRequirements().iterator().next();
        Assert.assertEquals("http", portRequirement.getPortName());
        Assert.assertEquals(TestConstants.CONTAINER_PORT, portRequirement.getPort());
        Assert.assertTrue(portRequirement.usingHostPorts());

        // Check the MesosResource
        Protos.Resource resource = portRequirement.getResource();
        Assert.assertEquals(Constants.PORTS_RESOURCE_TYPE, resource.getName());
        Assert.assertEquals(Protos.Value.Type.RANGES, resource.getType());
        Assert.assertEquals(TestConstants.CONTAINER_PORT,
                resource.getRanges().getRange(0).getBegin());

        finishNewOfferTest(offerRequirement, tasksToLaunch, podInstance);
    }

    @Test
    public void testNewOfferRequirementOnOverlayNetwork() throws Exception {
        PodInstance podInstance = getPodInstance("valid-minimal-overlay.yml");
        List<String> tasksToLaunch = getTasksToLaunch(podInstance);
        OfferRequirement offerRequirement = provider.getNewOfferRequirement(
                PodInstanceRequirement.newBuilder(podInstance, tasksToLaunch).build());
        Assert.assertNotNull(offerRequirement);  // check that everything loaded ok
        Assert.assertEquals(TestConstants.POD_TYPE, offerRequirement.getType());
        Assert.assertEquals(1, offerRequirement.getTaskRequirements().size());
        TaskRequirement taskRequirement = offerRequirement.getTaskRequirements().iterator().next();
        List<? extends ResourceRequirement> portsResources = taskRequirement.getResourceRequirements().stream()
                .filter(resource -> resource.getName() == Constants.PORTS_RESOURCE_TYPE)
                .collect(Collectors.toList());
        Assert.assertEquals(1, portsResources.size());
        PortsRequirement portsRequirement = (PortsRequirement ) portsResources.get(0);
        // Check the portRequirement
        PortRequirement portRequirement = (PortRequirement ) portsRequirement.getPortRequirements().iterator().next();
        Assert.assertEquals("http", portRequirement.getPortName());
        Assert.assertEquals(TestConstants.CONTAINER_PORT, portRequirement.getPort());
        Assert.assertFalse(portRequirement.usingHostPorts());

        // Check the MesosResource
        Protos.Resource resource = portRequirement.getResource();
        Assert.assertEquals(Constants.PORTS_RESOURCE_TYPE, resource.getName());
        Assert.assertEquals(Protos.Value.Type.RANGES, resource.getType());
        Assert.assertEquals(TestConstants.CONTAINER_PORT,
                resource.getRanges().getRange(0).getBegin());

=======
    public void testNewOfferRequirementOnOverlayNetwork() throws Exception {
        PodInstance podInstance = getPodInstance("valid-minimal-overlay.yml");
        List<String> tasksToLaunch = getTasksToLaunch(podInstance);
        OfferRequirement offerRequirement = provider.getNewOfferRequirement(
                PodInstanceRequirement.newBuilder(podInstance, tasksToLaunch).build());
        Assert.assertNotNull(offerRequirement);  // check that everything loaded ok
        Assert.assertEquals(TestConstants.POD_TYPE, offerRequirement.getType());
        Assert.assertEquals(1, offerRequirement.getTaskRequirements().size());
>>>>>>> 82338dd1
        testOfferRequirementHasCorrectNetworkInfo(offerRequirement, false,
                DcosConstants.DEFAULT_OVERLAY_NETWORK);
        finishNewOfferTest(offerRequirement, tasksToLaunch, podInstance);
    }

    @Test
    public void testNewOfferRequirementOverlayNetworkWithPortForwarding() throws Exception {
        PodInstance networkPodInstance = getPodInstance("valid-networks-port-mapping.yml");
        List<String> tasksToLaunch = getTasksToLaunch(networkPodInstance);
        OfferRequirement offerRequirement = provider.getNewOfferRequirement(
                PodInstanceRequirement.newBuilder(networkPodInstance, tasksToLaunch).build());

        Assert.assertNotNull(offerRequirement);  // check that everything loaded ok
        Assert.assertEquals(TestConstants.POD_TYPE, offerRequirement.getType());
        Assert.assertEquals(1, offerRequirement.getTaskRequirements().size());
        testOfferRequirementHasCorrectNetworkInfo(offerRequirement, true, "mesos-bridge");
        finishNewOfferTest(offerRequirement, tasksToLaunch, networkPodInstance);
    }

    @Test
    public void testNewOfferRequiremenOverlayNetworkWithDocker() throws Exception {
        PodInstance dockerNetworkPodInstance = getPodInstance("valid-minimal-networks-docker.yml");
        List<String> tasksToLaunch = getTasksToLaunch(dockerNetworkPodInstance);
        OfferRequirement offerRequirement = provider.getNewOfferRequirement(
                PodInstanceRequirement.newBuilder(dockerNetworkPodInstance, tasksToLaunch).build());

        Assert.assertNotNull(offerRequirement);
        Assert.assertEquals(TestConstants.POD_TYPE, offerRequirement.getType());
        Assert.assertEquals(1, offerRequirement.getTaskRequirements().size());
        testOfferRequirementHasCorrectNetworkInfo(offerRequirement, false,
                DcosConstants.DEFAULT_OVERLAY_NETWORK);
        Protos.ContainerInfo containerInfo = offerRequirement
                .getExecutorRequirementOptional().get().getExecutorInfo().getContainer();
        Assert.assertEquals(containerInfo.getType(), Protos.ContainerInfo.Type.MESOS);
        Assert.assertEquals(containerInfo.getMesos().getImage().getDocker().getName(), "group/image");
        finishNewOfferTest(offerRequirement, tasksToLaunch, dockerNetworkPodInstance);
    }

    @Test
    public void testNewOfferRequirementDocker() throws Exception {
        PodInstance dockerPodInstance = getPodInstance("valid-image.yml");

        OfferRequirement offerRequirement = provider.getNewOfferRequirement(
                PodInstanceRequirement.newBuilder(
                        dockerPodInstance,
                        TaskUtils.getTaskNames(dockerPodInstance)).build());

        Assert.assertNotNull(offerRequirement);
        Assert.assertEquals("server", offerRequirement.getType());
        Assert.assertEquals(1, offerRequirement.getTaskRequirements().size());

        TaskRequirement taskRequirement = offerRequirement.getTaskRequirements().stream().findFirst().get();
        TaskInfo taskInfo = taskRequirement.getTaskInfo();

        Protos.ContainerInfo containerInfo =
                offerRequirement.getExecutorRequirementOptional().get().getExecutorInfo().getContainer();
        Assert.assertEquals(containerInfo.getType(), Protos.ContainerInfo.Type.MESOS);
        Assert.assertEquals(containerInfo.getMesos().getImage().getDocker().getName(), "group/image");

        Assert.assertTrue(taskInfo.hasContainer());
        Assert.assertTrue(taskInfo.hasCommand());

        Assert.assertEquals("cmd", taskInfo.getCommand().getValue());

        Assert.assertTrue(taskInfo.getCommand().getUrisList().isEmpty());

        Map<String, String> envvars = EnvUtils.toMap(taskInfo.getCommand().getEnvironment());
        Assert.assertEquals(envvars.toString(), 4, envvars.size());
        Assert.assertEquals(TestConstants.SERVICE_NAME, envvars.get("FRAMEWORK_NAME"));
        Assert.assertEquals(taskInfo.getName(), envvars.get("TASK_NAME"));
        Assert.assertEquals("true", envvars.get(taskInfo.getName()));
        Assert.assertEquals("0", envvars.get("POD_INSTANCE_INDEX"));
    }

    @Test
    public void testEnvironmentVariablesAddedToNewOfferRequirement() throws Exception {
        PodInstance dockerPodInstance = getPodInstance("valid-image.yml");
        Map<String, String> parameters = new HashMap<>();
        parameters.put("PARAM0", "value0");

        PodInstanceRequirement podInstanceRequirement =
                PodInstanceRequirement.newBuilder(
                        dockerPodInstance,
                        TaskUtils.getTaskNames(dockerPodInstance)).build();
        OfferRequirement offerRequirement = provider.getNewOfferRequirement(podInstanceRequirement);

        TaskRequirement taskRequirement = offerRequirement.getTaskRequirements().stream().findFirst().get();
        TaskInfo taskInfo = taskRequirement.getTaskInfo();

        Map<String, String> envvars = EnvUtils.toMap(taskInfo.getCommand().getEnvironment());
        Assert.assertEquals(envvars.toString(), 4, envvars.size());
        Assert.assertEquals(null, envvars.get("PARAM0"));

        offerRequirement = provider.getNewOfferRequirement(
                PodInstanceRequirement.newBuilder(podInstanceRequirement)
                        .environment(parameters)
                        .build());

        taskRequirement = offerRequirement.getTaskRequirements().stream().findFirst().get();
        taskInfo = taskRequirement.getTaskInfo();

        envvars = EnvUtils.toMap(taskInfo.getCommand().getEnvironment());
        Assert.assertEquals(envvars.toString(), 5, envvars.size());
        Assert.assertEquals("value0", envvars.get("PARAM0"));
    }

    @Test
    public void testExistingOfferRequirement() throws InvalidRequirementException {
        List<String> tasksToLaunch = podInstance.getPod().getTasks().stream()
                .filter(taskSpec -> taskSpec.getGoal().equals(GoalState.RUNNING))
                .map(taskSpec -> taskSpec.getName())
                .collect(Collectors.toList());

        Protos.Resource cpu = ResourceTestUtils.getExpectedCpu(CPU);
        Protos.TaskInfo taskInfo = TaskTestUtils.getTaskInfo(Arrays.asList(cpu));
        String taskName = TaskSpec.getInstanceName(podInstance, podInstance.getPod().getTasks().get(0));
        when(stateStore.fetchTask(taskName)).thenReturn(Optional.of(taskInfo));
        OfferRequirement offerRequirement =
                provider.getExistingOfferRequirement(
                        PodInstanceRequirement.newBuilder(podInstance, tasksToLaunch).build());
        Assert.assertNotNull(offerRequirement);
    }

    @Test
    public void testEnvironmentVariablesAddedToExistingOfferRequirement() throws Exception {
        List<String> tasksToLaunch = podInstance.getPod().getTasks().stream()
                .filter(taskSpec -> taskSpec.getGoal().equals(GoalState.RUNNING))
                .map(taskSpec -> taskSpec.getName())
                .collect(Collectors.toList());

        Protos.Resource cpu = ResourceTestUtils.getExpectedCpu(CPU);
        Protos.TaskInfo taskInfo = TaskTestUtils.getTaskInfo(Arrays.asList(cpu));
        String taskName = TaskSpec.getInstanceName(podInstance, podInstance.getPod().getTasks().get(0));
        when(stateStore.fetchTask(taskName)).thenReturn(Optional.of(taskInfo));

        Map<String, String> parameters = new HashMap<>();
        parameters.put("PARAM0", "value0");
        PodInstanceRequirement podInstanceRequirement =
                PodInstanceRequirement.newBuilder(podInstance, tasksToLaunch).build();
        OfferRequirement offerRequirement = provider.getExistingOfferRequirement(podInstanceRequirement);

        TaskRequirement taskRequirement = offerRequirement.getTaskRequirements().stream().findFirst().get();
        taskInfo = taskRequirement.getTaskInfo();

        Map<String, String> envvars = EnvUtils.toMap(taskInfo.getCommand().getEnvironment());
        Assert.assertEquals(null, envvars.get("PARAM0"));

        offerRequirement = provider.getExistingOfferRequirement(
                PodInstanceRequirement.newBuilder(podInstanceRequirement)
                        .environment(parameters)
                        .build());

        taskRequirement = offerRequirement.getTaskRequirements().stream().findFirst().get();
        taskInfo = taskRequirement.getTaskInfo();

        envvars = EnvUtils.toMap(taskInfo.getCommand().getEnvironment());
        Assert.assertEquals("value0", envvars.get("PARAM0"));
    }
}<|MERGE_RESOLUTION|>--- conflicted
+++ resolved
@@ -2,7 +2,6 @@
 
 import com.mesosphere.sdk.dcos.DcosConstants;
 import com.mesosphere.sdk.offer.evaluate.EvaluationOutcome;
-import com.mesosphere.sdk.offer.evaluate.PortsRequirement;
 import com.mesosphere.sdk.offer.evaluate.placement.PlacementRule;
 import com.mesosphere.sdk.offer.taskdata.EnvUtils;
 import com.mesosphere.sdk.scheduler.SchedulerFlags;
@@ -186,76 +185,15 @@
         finishNewOfferTest(offerRequirement, tasksToLaunch, podInstance);
     }
 
-    @Test
-<<<<<<< HEAD
-    public void testNewOfferRequirementHasCorrectHostPortFlag() throws Exception {
-        PodInstance podInstance = getPodInstance("valid-minimal-ports.yml");
+
+    public void testNewOfferRequirementOnOverlayNetwork() throws Exception {
+        PodInstance podInstance = getPodInstance("valid-minimal-overlay.yml");
         List<String> tasksToLaunch = getTasksToLaunch(podInstance);
         OfferRequirement offerRequirement = provider.getNewOfferRequirement(
                 PodInstanceRequirement.newBuilder(podInstance, tasksToLaunch).build());
         Assert.assertNotNull(offerRequirement);  // check that everything loaded ok
         Assert.assertEquals(TestConstants.POD_TYPE, offerRequirement.getType());
         Assert.assertEquals(1, offerRequirement.getTaskRequirements().size());
-        TaskRequirement taskRequirement = offerRequirement.getTaskRequirements().iterator().next();
-        List<? extends ResourceRequirement> portsResources = taskRequirement.getResourceRequirements().stream()
-                .filter(resource -> resource.getName() == Constants.PORTS_RESOURCE_TYPE)
-                .collect(Collectors.toList());
-        Assert.assertEquals(1, portsResources.size());
-        PortsRequirement portsRequirement = (PortsRequirement ) portsResources.get(0);
-        // Check the portRequirement
-        PortRequirement portRequirement = (PortRequirement ) portsRequirement.getPortRequirements().iterator().next();
-        Assert.assertEquals("http", portRequirement.getPortName());
-        Assert.assertEquals(TestConstants.CONTAINER_PORT, portRequirement.getPort());
-        Assert.assertTrue(portRequirement.usingHostPorts());
-
-        // Check the MesosResource
-        Protos.Resource resource = portRequirement.getResource();
-        Assert.assertEquals(Constants.PORTS_RESOURCE_TYPE, resource.getName());
-        Assert.assertEquals(Protos.Value.Type.RANGES, resource.getType());
-        Assert.assertEquals(TestConstants.CONTAINER_PORT,
-                resource.getRanges().getRange(0).getBegin());
-
-        finishNewOfferTest(offerRequirement, tasksToLaunch, podInstance);
-    }
-
-    @Test
-    public void testNewOfferRequirementOnOverlayNetwork() throws Exception {
-        PodInstance podInstance = getPodInstance("valid-minimal-overlay.yml");
-        List<String> tasksToLaunch = getTasksToLaunch(podInstance);
-        OfferRequirement offerRequirement = provider.getNewOfferRequirement(
-                PodInstanceRequirement.newBuilder(podInstance, tasksToLaunch).build());
-        Assert.assertNotNull(offerRequirement);  // check that everything loaded ok
-        Assert.assertEquals(TestConstants.POD_TYPE, offerRequirement.getType());
-        Assert.assertEquals(1, offerRequirement.getTaskRequirements().size());
-        TaskRequirement taskRequirement = offerRequirement.getTaskRequirements().iterator().next();
-        List<? extends ResourceRequirement> portsResources = taskRequirement.getResourceRequirements().stream()
-                .filter(resource -> resource.getName() == Constants.PORTS_RESOURCE_TYPE)
-                .collect(Collectors.toList());
-        Assert.assertEquals(1, portsResources.size());
-        PortsRequirement portsRequirement = (PortsRequirement ) portsResources.get(0);
-        // Check the portRequirement
-        PortRequirement portRequirement = (PortRequirement ) portsRequirement.getPortRequirements().iterator().next();
-        Assert.assertEquals("http", portRequirement.getPortName());
-        Assert.assertEquals(TestConstants.CONTAINER_PORT, portRequirement.getPort());
-        Assert.assertFalse(portRequirement.usingHostPorts());
-
-        // Check the MesosResource
-        Protos.Resource resource = portRequirement.getResource();
-        Assert.assertEquals(Constants.PORTS_RESOURCE_TYPE, resource.getName());
-        Assert.assertEquals(Protos.Value.Type.RANGES, resource.getType());
-        Assert.assertEquals(TestConstants.CONTAINER_PORT,
-                resource.getRanges().getRange(0).getBegin());
-
-=======
-    public void testNewOfferRequirementOnOverlayNetwork() throws Exception {
-        PodInstance podInstance = getPodInstance("valid-minimal-overlay.yml");
-        List<String> tasksToLaunch = getTasksToLaunch(podInstance);
-        OfferRequirement offerRequirement = provider.getNewOfferRequirement(
-                PodInstanceRequirement.newBuilder(podInstance, tasksToLaunch).build());
-        Assert.assertNotNull(offerRequirement);  // check that everything loaded ok
-        Assert.assertEquals(TestConstants.POD_TYPE, offerRequirement.getType());
-        Assert.assertEquals(1, offerRequirement.getTaskRequirements().size());
->>>>>>> 82338dd1
         testOfferRequirementHasCorrectNetworkInfo(offerRequirement, false,
                 DcosConstants.DEFAULT_OVERLAY_NETWORK);
         finishNewOfferTest(offerRequirement, tasksToLaunch, podInstance);
