--- conflicted
+++ resolved
@@ -2,26 +2,15 @@
 import logging
 
 import pytest
-<<<<<<< HEAD
-
-from shakedown.dcos.spinner import TimeoutExpired
-import shakedown
 
 import sdk_api
 import sdk_cmd
-=======
-import sdk_api
->>>>>>> 83ba2b6b
 import sdk_hosts
 import sdk_install
 import sdk_networks
 import sdk_plan
 import sdk_utils
-<<<<<<< HEAD
-
-=======
 import shakedown
->>>>>>> 83ba2b6b
 from dcos.http import DCOSHTTPException
 from shakedown.dcos.spinner import TimeoutExpired
 from tests import config
@@ -32,26 +21,16 @@
 @pytest.fixture(scope='module', autouse=True)
 def configure_package(configure_security):
     try:
-<<<<<<< HEAD
-        sdk_install.uninstall(PACKAGE_NAME, SERVICE_NAME)
-        sdk_install.install(
-            PACKAGE_NAME,
-            SERVICE_NAME,
-=======
-        sdk_install.uninstall(config.PACKAGE_NAME)
+        sdk_install.uninstall(config.PACKAGE_NAME, config.SERVICE_NAME)
         sdk_install.install(
             config.PACKAGE_NAME,
->>>>>>> 83ba2b6b
+            config.SERVICE_NAME,
             1,
             additional_options={ "service": { "spec_file": "examples/overlay.yml" } })
 
         yield # let the test session execute
     finally:
-<<<<<<< HEAD
-        sdk_install.uninstall(PACKAGE_NAME, SERVICE_NAME)
-=======
-        sdk_install.uninstall(config.PACKAGE_NAME)
->>>>>>> 83ba2b6b
+        sdk_install.uninstall(config.PACKAGE_NAME, config.SERVICE_NAME)
 
 
 # test suite constants
@@ -75,11 +54,7 @@
 def test_overlay_network():
     """Verify that the current deploy plan matches the expected plan from the spec."""
 
-<<<<<<< HEAD
-    deployment_plan = sdk_plan.wait_for_completed_deployment(SERVICE_NAME)
-=======
-    deployment_plan = sdk_plan.wait_for_completed_deployment(config.PACKAGE_NAME)
->>>>>>> 83ba2b6b
+    deployment_plan = sdk_plan.wait_for_completed_deployment(config.SERVICE_NAME)
     log.info("deployment_plan: " + str(deployment_plan))
 
     # test that the deployment plan is correct
@@ -98,22 +73,13 @@
     # Due to DNS resolution flakiness, some of the deployed tasks can fail. If so,
     # we wait for them to redeploy, but if they don't fail we still want to proceed.
     try:
-<<<<<<< HEAD
-        sdk_plan.wait_for_in_progress_recovery(SERVICE_NAME, timeout_seconds=60)
-        sdk_plan.wait_for_completed_recovery(SERVICE_NAME, timeout_seconds=60)
-=======
-        sdk_plan.wait_for_in_progress_recovery(config.PACKAGE_NAME, timeout_seconds=60)
-        sdk_plan.wait_for_completed_recovery(config.PACKAGE_NAME, timeout_seconds=60)
->>>>>>> 83ba2b6b
+        sdk_plan.wait_for_in_progress_recovery(config.SERVICE_NAME, timeout_seconds=60)
+        sdk_plan.wait_for_completed_recovery(config.SERVICE_NAME, timeout_seconds=60)
     except TimeoutExpired:
         pass
 
     # test that the tasks are all up, which tests the overlay DNS
-<<<<<<< HEAD
-    framework_tasks = [task for task in shakedown.get_service_tasks(SERVICE_NAME, completed=False)]
-=======
-    framework_tasks = [task for task in shakedown.get_service_tasks(config.PACKAGE_NAME, completed=False)]
->>>>>>> 83ba2b6b
+    framework_tasks = [task for task in shakedown.get_service_tasks(config.SERVICE_NAME, completed=False)]
     framework_task_names = [t["name"] for t in framework_tasks]
 
     for expected_task in EXPECTED_TASKS:
@@ -134,21 +100,10 @@
     sdk_networks.check_task_network("hello-host-0-server", expected_network_name=None)
     sdk_networks.check_task_network("hello-host-vip-0-server", expected_network_name=None)
 
-<<<<<<< HEAD
-    endpoints_result = sdk_cmd.svc_cli(PACKAGE_NAME, SERVICE_NAME, 'endpoints', json=True)
+    endpoints_result = sdk_cmd.svc_cli(config.PACKAGE_NAME, config.SERVICE_NAME, 'endpoints', json=True)
     assert len(endpoints_result) == 2, "Wrong number of endpoints got {} should be 2".format(len(endpoints_result))
 
-    overlay_endpoints_result = sdk_cmd.svc_cli(PACKAGE_NAME, SERVICE_NAME, 'endpoints overlay-vip', json=True)
-=======
-    endpoints_result, _, rc = shakedown.run_dcos_command("{pkg} endpoints".format(pkg=config.PACKAGE_NAME))
-    endpoints_result = json.loads(endpoints_result)
-    assert rc == 0, "Getting endpoints failed"
-    assert len(endpoints_result) == 2, "Wrong number of endpoints got {} should be 2".format(len(endpoints_result))
-
-    overlay_endpoints_result, _, rc = shakedown.run_dcos_command("{pkg} endpoints overlay-vip".format(pkg=config.PACKAGE_NAME))
-    assert rc == 0, "Getting overlay endpoints failed"
-    overlay_endpoints_result = json.loads(overlay_endpoints_result)
->>>>>>> 83ba2b6b
+    overlay_endpoints_result = sdk_cmd.svc_cli(config.PACKAGE_NAME, config.SERVICE_NAME, 'endpoints overlay-vip', json=True)
     assert "address" in overlay_endpoints_result.keys(), "overlay endpoints missing 'address'"\
            "{}".format(overlay_endpoints_result)
     assert len(overlay_endpoints_result["address"]) == 1
@@ -157,17 +112,9 @@
     assert overlay_port == "4044"
     assert "dns" in overlay_endpoints_result.keys()
     assert len(overlay_endpoints_result["dns"]) == 1
-<<<<<<< HEAD
-    assert overlay_endpoints_result["dns"][0] == sdk_hosts.autoip_host(SERVICE_NAME, "hello-overlay-vip-0-server", 4044)
+    assert overlay_endpoints_result["dns"][0] == sdk_hosts.autoip_host(config.SERVICE_NAME, "hello-overlay-vip-0-server", 4044)
 
-    host_endpoints_result = sdk_cmd.svc_cli(PACKAGE_NAME, SERVICE_NAME, 'endpoints host-vip', json=True)
-=======
-    assert overlay_endpoints_result["dns"][0] == sdk_hosts.autoip_host(config.PACKAGE_NAME, "hello-overlay-vip-0-server", 4044)
-
-    host_endpoints_result, _, rc = shakedown.run_dcos_command("{pkg} endpoints host-vip".format(pkg=config.PACKAGE_NAME))
-    assert rc == 0, "Getting host endpoints failed"
-    host_endpoints_result = json.loads(host_endpoints_result)
->>>>>>> 83ba2b6b
+    host_endpoints_result = sdk_cmd.svc_cli(config.PACKAGE_NAME, config.SERVICE_NAME, 'endpoints host-vip', json=True)
     assert "address" in host_endpoints_result.keys(), "overlay endpoints missing 'address'"\
            "{}".format(host_endpoints_result)
     assert len(host_endpoints_result["address"]) == 1
@@ -176,11 +123,7 @@
     assert host_port == "4044"
     assert "dns" in host_endpoints_result.keys()
     assert len(host_endpoints_result["dns"]) == 1
-<<<<<<< HEAD
-    assert host_endpoints_result["dns"][0] == sdk_hosts.autoip_host(SERVICE_NAME, "hello-host-vip-0-server", 4044)
-=======
-    assert host_endpoints_result["dns"][0] == sdk_hosts.autoip_host(config.PACKAGE_NAME, "hello-host-vip-0-server", 4044)
->>>>>>> 83ba2b6b
+    assert host_endpoints_result["dns"][0] == sdk_hosts.autoip_host(config.SERVICE_NAME, "hello-host-vip-0-server", 4044)
 
 
 @pytest.mark.sanity
@@ -194,11 +137,7 @@
         assert v == EXPECTED_NETWORK_LABELS[k], "Value {obs} isn't correct, should be " \
                                                 "{exp}".format(obs=v, exp=EXPECTED_NETWORK_LABELS[k])
 
-<<<<<<< HEAD
-    r = sdk_api.get(SERVICE_NAME, "v1/pod/hello-overlay-vip-0/info").json()
-=======
-    r = sdk_api.get(config.PACKAGE_NAME, "v1/pod/hello-overlay-vip-0/info").json()
->>>>>>> 83ba2b6b
+    r = sdk_api.get(config.SERVICE_NAME, "v1/pod/hello-overlay-vip-0/info").json()
     assert len(r) == 1, "Got multiple responses from v1/pod/hello-overlay-vip-0/info"
     try:
         cni_labels = r[0]["info"]["executor"]["container"]["networkInfos"][0]["labels"]["labels"]
@@ -219,11 +158,7 @@
     def check_task_ports(task_name, expected_port_count, expected_port_names):
         endpoint = "/v1/tasks/info/{}".format(task_name)
         try:
-<<<<<<< HEAD
-            r = sdk_api.get(SERVICE_NAME, endpoint).json()
-=======
-            r = sdk_api.get(config.PACKAGE_NAME, endpoint).json()
->>>>>>> 83ba2b6b
+            r = sdk_api.get(config.SERVICE_NAME, endpoint).json()
         except DCOSHTTPException:
             return False, "Failed to get API endpoint {}".format(endpoint)
         sdk_networks.check_port_names(r, expected_port_count, expected_port_names)
@@ -246,11 +181,7 @@
             "Missing SRV record for {} (prefix={}) in task {}:\nmatching={}\nall={}".format(
                 record_name, record_name_prefix, task_name, matching_records, task_records)
 
-<<<<<<< HEAD
-    fmk_srvs = sdk_networks.get_framework_srv_records(SERVICE_NAME)
-=======
-    fmk_srvs = sdk_networks.get_framework_srv_records(config.PACKAGE_NAME)
->>>>>>> 83ba2b6b
+    fmk_srvs = sdk_networks.get_framework_srv_records(config.SERVICE_NAME)
     for task in TASKS_WITH_PORTS:
         task_records = sdk_networks.get_task_record(task, fmk_srvs)
         if task == "hello-overlay-0-server":
