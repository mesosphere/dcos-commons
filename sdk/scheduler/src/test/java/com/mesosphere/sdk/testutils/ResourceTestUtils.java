package com.mesosphere.sdk.testutils;

<<<<<<< HEAD
import com.mesosphere.sdk.dcos.Capabilities;
import com.mesosphere.sdk.offer.Constants;
=======
>>>>>>> c6b16770
import com.mesosphere.sdk.offer.ResourceBuilder;
import com.mesosphere.sdk.specification.DefaultVolumeSpec;
import com.mesosphere.sdk.specification.VolumeSpec;
import org.apache.mesos.Protos.Label;
import org.apache.mesos.Protos.Labels;
import org.apache.mesos.Protos.Resource;
import org.apache.mesos.Protos.Value;
import org.apache.mesos.Protos.Volume;
import org.apache.mesos.Protos.Resource.DiskInfo;
import org.apache.mesos.Protos.Resource.ReservationInfo;
import org.apache.mesos.Protos.Resource.DiskInfo.Persistence;
import org.apache.mesos.Protos.Resource.DiskInfo.Source;
import org.apache.mesos.Protos.Value.Range;

import com.mesosphere.sdk.offer.MesosResource;
import com.mesosphere.sdk.offer.ResourceUtils;
import java.util.Arrays;
import java.util.List;
import java.util.Optional;

/**
 * Utility methods for creating {@link Resource} protobufs in tests.
 */
public class ResourceTestUtils {

    private ResourceTestUtils() {
        // do not instantiate
    }

    private static Resource getUnreservedResource(String name, Value value) {
        Value.Type type = value.getType();
        Resource.Builder resBuilder = Resource.newBuilder()
                .setRole("*")
                .setName(name)
                .setType(type);
        switch (type) {
            case SCALAR:
                return resBuilder.setScalar(value.getScalar()).build();
            case RANGES:
                return resBuilder.setRanges(value.getRanges()).build();
            case SET:
                return resBuilder.setSet(value.getSet()).build();
            default:
                return null;
        }
    }

    public static Resource getExpectedMountVolume(
            double diskSize,
            String resourceId,
            String role,
            String principal,
            String mountRoot,
            String containerPath,
            String persistenceId) {
        Value diskValue = Value.newBuilder()
                .setType(Value.Type.SCALAR)
                .setScalar(Value.Scalar.newBuilder().setValue(diskSize))
                .build();
        DiskInfo mountVolumeDiskInfo = DiskInfo.newBuilder(getUnreservedMountVolumeDiskInfo(mountRoot))
                .setPersistence(Persistence.newBuilder()
                        .setId(persistenceId)
                        .setPrincipal(principal)
                        .build())
                .setVolume(Volume.newBuilder()
                        .setContainerPath(containerPath)
                        .setMode(Volume.Mode.RW)
                        .build())
                .build();
<<<<<<< HEAD
        return addReservation(
                Resource.newBuilder(getUnreservedResource("disk", diskValue)).setDisk(mountVolumeDiskInfo),
                resourceId,
                role,
                principal).build();
=======
        return Resource.newBuilder(getUnreservedResource("disk", diskValue))
                .setDisk(mountVolumeDiskInfo)
                .setReservation(getExpectedReservationInfo(resourceId, role, principal))
                .build();
>>>>>>> c6b16770
    }

    public static Resource getUnreservedRootVolume(double diskSize) {
        Value diskValue = Value.newBuilder()
                .setType(Value.Type.SCALAR)
                .setScalar(Value.Scalar.newBuilder().setValue(diskSize))
                .build();
        return Resource.newBuilder(getUnreservedResource("disk", diskValue))
                .setRole("*")
                .build();
    }

<<<<<<< HEAD
=======
    public static Resource getDesiredRootVolume(String role, String principal, double diskSize, String containerPath) {
        Value diskValue = Value.newBuilder()
                .setType(Value.Type.SCALAR)
                .setScalar(Value.Scalar.newBuilder().setValue(diskSize))
                .build();
        DiskInfo rootVolumeDiskInfo = DiskInfo.newBuilder()
                .setPersistence(Persistence.newBuilder()
                        .setId("")
                        .setPrincipal(principal)
                        .build())
                .setVolume(Volume.newBuilder()
                        .setContainerPath(containerPath)
                        .setMode(Volume.Mode.RW)
                        .build())
                .build();
        return Resource.newBuilder(getUnreservedResource("disk", diskValue))
                .setRole(role)
                .setDisk(rootVolumeDiskInfo)
                .build();
    }

>>>>>>> c6b16770
    public static Resource getExpectedRootVolume(
            double diskSize,
            String resourceId,
            String containerPath,
            String role,
            String principal,
            String persistenceId) {
        VolumeSpec volumeSpec = new DefaultVolumeSpec(
                diskSize,
                VolumeSpec.Type.ROOT,
                containerPath,
                role,
<<<<<<< HEAD
                Constants.ANY_ROLE,
=======
>>>>>>> c6b16770
                principal,
                ""); // env-key isn't used
        return ResourceBuilder.fromSpec(
                volumeSpec,
                Optional.of(resourceId),
                Optional.of(persistenceId),
                Optional.empty())
<<<<<<< HEAD
=======
                .build();
    }

    private static Resource getExpectedResource(String role, String principal, String name, Value value) {
        return Resource.newBuilder(getUnreservedResource(name, value))
                .setRole(role)
                .setReservation(getExpectedReservationInfo("", role, principal))
>>>>>>> c6b16770
                .build();
    }

    public static Resource getUnreservedScalar(String name, double value) {
        Value val = Value.newBuilder()
                .setType(Value.Type.SCALAR)
                .setScalar(Value.Scalar.newBuilder().setValue(value))
                .build();
        return Resource.newBuilder(getUnreservedResource(name, val))
                .setRole("*")
                .build();
    }

<<<<<<< HEAD
=======
    public static Resource getExpectedScalar(
            String name,
            double value,
            String resourceId,
            String role,
            String principal) {
        Value val = Value.newBuilder()
                .setType(Value.Type.SCALAR)
                .setScalar(Value.Scalar.newBuilder().setValue(value))
                .build();
        return Resource.newBuilder(getUnreservedResource(name, val))
                .setReservation(getExpectedReservationInfo(resourceId, role, principal))
                .build();
    }

    public static Resource getDesiredScalar(String role, String principal, String name, double value) {
        Value val = Value.newBuilder()
                .setType(Value.Type.SCALAR)
                .setScalar(Value.Scalar.newBuilder().setValue(value))
                .build();
        return getExpectedResource(role, principal, name, val);
    }

>>>>>>> c6b16770
    public static Resource getUnreservedRanges(String name, List<Range> ranges) {
        Value val = Value.newBuilder()
                .setType(Value.Type.RANGES)
                .setRanges(Value.Ranges.newBuilder().addAllRange(ranges))
                .build();
        return Resource.newBuilder(getUnreservedResource(name, val))
                .setRole("*")
                .build();
    }

    public static Resource getExpectedRanges(
            String name,
            List<Range> ranges,
            String resourceId,
            String role,
            String principal) {

        Value val = Value.newBuilder()
                .setType(Value.Type.RANGES)
                .setRanges(Value.Ranges.newBuilder().addAllRange(ranges))
                .build();
<<<<<<< HEAD
        return addReservation(
                Resource.newBuilder(getUnreservedResource(name, val)),
                resourceId,
                role,
                principal).build();
=======
        return Resource.newBuilder(getUnreservedResource(name, val))
                .setReservation(getExpectedReservationInfo(resourceId, role, principal))
                .build();
>>>>>>> c6b16770
    }

    public static Resource setResourceId(Resource resource, String resourceId) {
        Resource.Builder builder = Resource.newBuilder(resource);
        Labels.Builder newLabels = Labels.newBuilder();
        for (Label label : builder.getReservationBuilder().getLabels().getLabelsList()) {
            if (!label.getKey().equals(MesosResource.RESOURCE_ID_KEY)) {
                newLabels.addLabels(label);
            }
        }
        newLabels.addLabelsBuilder()
                .setKey(MesosResource.RESOURCE_ID_KEY)
                .setValue(resourceId);
        builder.getReservationBuilder().setLabels(newLabels);
        return builder.build();
    }

    public static String getResourceId(Resource resource) {
        return ResourceUtils.getResourceId(resource).orElse(null);
    }

    public static String getPersistenceId(Resource diskResource) {
<<<<<<< HEAD
        return ResourceCollectionUtils.getPersistenceId(diskResource).get();
=======
        return ResourceUtils.getPersistenceId(diskResource).get();
    }

    private static ReservationInfo getExpectedReservationInfo(String resourceId, String role, String principal) {
        return ReservationInfo.newBuilder()
                .setPrincipal(principal)
                .setLabels(Labels.newBuilder()
                        .addLabels(Label.newBuilder()
                                .setKey(MesosResource.RESOURCE_ID_KEY)
                                .setValue(resourceId)
                                .build())
                        .build())
                .build();
>>>>>>> c6b16770
    }

    private static DiskInfo getUnreservedMountVolumeDiskInfo(String mountRoot) {
        return DiskInfo.newBuilder()
                .setSource(Source.newBuilder()
                        .setType(Source.Type.MOUNT)
                        .setMount(Source.Mount.newBuilder()
                                .setRoot(mountRoot)
                                .build())
                        .build())
                .build();
    }

    public static Resource setLabel(Resource resource, String key, String value) {
        Resource.Builder builder = resource.toBuilder();
        builder.getReservationBuilder().getLabelsBuilder().addLabelsBuilder().setKey(key).setValue(value);

        return builder.build();
    }

    static String getLabel(Resource resource, String key) {
        for (Label l : resource.getReservation().getLabels().getLabelsList()) {
            if (l.getKey().equals(key)) {
                return l.getValue();
            }
        }

        return null;
    }

    static Resource removeLabel(Resource resource, String key) {
        Resource.Builder builder = resource.toBuilder();
        builder.getReservationBuilder().clearLabels();
        for (Label l : resource.getReservation().getLabels().getLabelsList()) {
            if (!l.getKey().equals(key)) {
                builder.getReservationBuilder().getLabelsBuilder().addLabels(l);
            }
        }

        return builder.build();
    }

<<<<<<< HEAD
=======
    public static Resource getDesiredMountVolume(double diskSize) {
        Value diskValue = Value.newBuilder()
                .setType(Value.Type.SCALAR)
                .setScalar(Value.Scalar.newBuilder().setValue(diskSize))
                .build();
        DiskInfo mountVolumeDiskInfo = DiskInfo.newBuilder()
                .setPersistence(Persistence.newBuilder()
                        .setId("")
                        .setPrincipal(TestConstants.PRINCIPAL)
                        .build())
                .setSource(Source.newBuilder().setType(Source.Type.MOUNT).build())
                .setVolume(Volume.newBuilder()
                        .setContainerPath(TestConstants.CONTAINER_PATH)
                        .setMode(Volume.Mode.RW)
                        .build())
                .build();
        return Resource.newBuilder(getUnreservedResource("disk", diskValue))
                .setRole(TestConstants.ROLE)
                .setDisk(mountVolumeDiskInfo)
                .build();
    }

>>>>>>> c6b16770
    public static Resource getUnreservedMountVolume(double diskSize) {
        Value diskValue = Value.newBuilder()
                .setType(Value.Type.SCALAR)
                .setScalar(Value.Scalar.newBuilder().setValue(diskSize))
                .build();
        return Resource.newBuilder(getUnreservedResource("disk", diskValue))
                .setRole("*")
                .setDisk(getUnreservedMountVolumeDiskInfo(TestConstants.MOUNT_ROOT))
                .build();
    }

    public static Resource getExpectedMountVolume(double diskSize) {
        return getExpectedMountVolume(diskSize, TestConstants.RESOURCE_ID, TestConstants.PERSISTENCE_ID);
    }

    public static Resource getExpectedMountVolume(double diskSize, String resourceId, String persistenceId) {
        return getExpectedMountVolume(
                diskSize,
                resourceId,
                TestConstants.ROLE,
                TestConstants.PRINCIPAL,
                TestConstants.MOUNT_ROOT,
                TestConstants.CONTAINER_PATH,
                persistenceId);
    }

    public static Resource getExpectedRootVolume(double diskSize) {
        return getExpectedRootVolume(diskSize, TestConstants.RESOURCE_ID);
    }

    public static Resource getExpectedRootVolume(double diskSize, String resourceId) {
        return getExpectedRootVolume(diskSize, resourceId, TestConstants.PERSISTENCE_ID);
    }

    public static Resource getExpectedRootVolume(double diskSize, String resourceId, String persistenceId) {
        return getExpectedRootVolume(
                diskSize,
                resourceId,
                TestConstants.CONTAINER_PATH,
                TestConstants.ROLE,
                TestConstants.PRINCIPAL,
                persistenceId);
    }

    public static Resource getExpectedScalar(String name, double value, String resourceId) {
        return getExpectedScalar(
                name,
                value,
                resourceId,
                TestConstants.ROLE,
                TestConstants.PRINCIPAL);
    }

    public static Resource getExpectedScalar(
            String name,
            double value,
            String resourceId,
            String role,
            String principal) {
        Value val = Value.newBuilder()
                .setType(Value.Type.SCALAR)
                .setScalar(Value.Scalar.newBuilder().setValue(value))
                .build();
        return addReservation(
                Resource.newBuilder(getUnreservedResource(name, val)),
                resourceId,
                role,
                principal).build();
    }

    private static Resource.Builder addReservation(
            Resource.Builder builder,
            String resourceId,
            String role,
            String principal) {
        if (Capabilities.getInstance().supportsPreReservedResources()) {
            builder.addReservations(ReservationInfo.newBuilder()
                    .setRole(role)
                    .setPrincipal(principal)
                    .setLabels(Labels.newBuilder()
                            .addLabels(Label.newBuilder()
                                    .setKey(MesosResource.RESOURCE_ID_KEY)
                                    .setValue(resourceId)
                                    .build())
                            .build())
                    .build());
        } else {
            builder.setRole(role);
            builder.setReservation(ReservationInfo.newBuilder()
                    .setPrincipal(principal)
                    .setLabels(Labels.newBuilder()
                            .addLabels(Label.newBuilder()
                                    .setKey(MesosResource.RESOURCE_ID_KEY)
                                    .setValue(resourceId)
                                    .build())
                            .build())
                    .build());

        }

        return  builder;
    }

    public static final Resource getExpectedRanges(String name, long begin, long end, String resourceId) {
        return getExpectedRanges(
                name,
                Arrays.asList(Value.Range.newBuilder().setBegin(begin).setEnd(end).build()),
                resourceId,
                TestConstants.ROLE,
                TestConstants.PRINCIPAL);
    }

    public static Resource getUnreservedCpu(double cpus) {
        return getUnreservedScalar("cpus", cpus);
    }

    public static Resource getUnreservedMem(double mem) {
        return getUnreservedScalar("mem", mem);
    }

    public static Resource getUnreservedDisk(double disk) {
        return getUnreservedScalar("disk", disk);
    }

    public static Resource getUnreservedPorts(int begin, int end) {
        return getUnreservedRanges(
                "ports",
                Arrays.asList(Value.Range.newBuilder()
                        .setBegin(begin)
                        .setEnd(end)
                        .build()));
    }

    public static Resource getExpectedCpu(double cpus) {
        return ResourceTestUtils.getExpectedScalar("cpus", cpus, TestConstants.RESOURCE_ID);
    }
}<|MERGE_RESOLUTION|>--- conflicted
+++ resolved
@@ -1,10 +1,7 @@
 package com.mesosphere.sdk.testutils;
 
-<<<<<<< HEAD
 import com.mesosphere.sdk.dcos.Capabilities;
 import com.mesosphere.sdk.offer.Constants;
-=======
->>>>>>> c6b16770
 import com.mesosphere.sdk.offer.ResourceBuilder;
 import com.mesosphere.sdk.specification.DefaultVolumeSpec;
 import com.mesosphere.sdk.specification.VolumeSpec;
@@ -74,18 +71,11 @@
                         .setMode(Volume.Mode.RW)
                         .build())
                 .build();
-<<<<<<< HEAD
         return addReservation(
                 Resource.newBuilder(getUnreservedResource("disk", diskValue)).setDisk(mountVolumeDiskInfo),
                 resourceId,
                 role,
                 principal).build();
-=======
-        return Resource.newBuilder(getUnreservedResource("disk", diskValue))
-                .setDisk(mountVolumeDiskInfo)
-                .setReservation(getExpectedReservationInfo(resourceId, role, principal))
-                .build();
->>>>>>> c6b16770
     }
 
     public static Resource getUnreservedRootVolume(double diskSize) {
@@ -98,30 +88,6 @@
                 .build();
     }
 
-<<<<<<< HEAD
-=======
-    public static Resource getDesiredRootVolume(String role, String principal, double diskSize, String containerPath) {
-        Value diskValue = Value.newBuilder()
-                .setType(Value.Type.SCALAR)
-                .setScalar(Value.Scalar.newBuilder().setValue(diskSize))
-                .build();
-        DiskInfo rootVolumeDiskInfo = DiskInfo.newBuilder()
-                .setPersistence(Persistence.newBuilder()
-                        .setId("")
-                        .setPrincipal(principal)
-                        .build())
-                .setVolume(Volume.newBuilder()
-                        .setContainerPath(containerPath)
-                        .setMode(Volume.Mode.RW)
-                        .build())
-                .build();
-        return Resource.newBuilder(getUnreservedResource("disk", diskValue))
-                .setRole(role)
-                .setDisk(rootVolumeDiskInfo)
-                .build();
-    }
-
->>>>>>> c6b16770
     public static Resource getExpectedRootVolume(
             double diskSize,
             String resourceId,
@@ -134,10 +100,7 @@
                 VolumeSpec.Type.ROOT,
                 containerPath,
                 role,
-<<<<<<< HEAD
                 Constants.ANY_ROLE,
-=======
->>>>>>> c6b16770
                 principal,
                 ""); // env-key isn't used
         return ResourceBuilder.fromSpec(
@@ -145,16 +108,6 @@
                 Optional.of(resourceId),
                 Optional.of(persistenceId),
                 Optional.empty())
-<<<<<<< HEAD
-=======
-                .build();
-    }
-
-    private static Resource getExpectedResource(String role, String principal, String name, Value value) {
-        return Resource.newBuilder(getUnreservedResource(name, value))
-                .setRole(role)
-                .setReservation(getExpectedReservationInfo("", role, principal))
->>>>>>> c6b16770
                 .build();
     }
 
@@ -168,32 +121,6 @@
                 .build();
     }
 
-<<<<<<< HEAD
-=======
-    public static Resource getExpectedScalar(
-            String name,
-            double value,
-            String resourceId,
-            String role,
-            String principal) {
-        Value val = Value.newBuilder()
-                .setType(Value.Type.SCALAR)
-                .setScalar(Value.Scalar.newBuilder().setValue(value))
-                .build();
-        return Resource.newBuilder(getUnreservedResource(name, val))
-                .setReservation(getExpectedReservationInfo(resourceId, role, principal))
-                .build();
-    }
-
-    public static Resource getDesiredScalar(String role, String principal, String name, double value) {
-        Value val = Value.newBuilder()
-                .setType(Value.Type.SCALAR)
-                .setScalar(Value.Scalar.newBuilder().setValue(value))
-                .build();
-        return getExpectedResource(role, principal, name, val);
-    }
-
->>>>>>> c6b16770
     public static Resource getUnreservedRanges(String name, List<Range> ranges) {
         Value val = Value.newBuilder()
                 .setType(Value.Type.RANGES)
@@ -215,17 +142,11 @@
                 .setType(Value.Type.RANGES)
                 .setRanges(Value.Ranges.newBuilder().addAllRange(ranges))
                 .build();
-<<<<<<< HEAD
         return addReservation(
                 Resource.newBuilder(getUnreservedResource(name, val)),
                 resourceId,
                 role,
                 principal).build();
-=======
-        return Resource.newBuilder(getUnreservedResource(name, val))
-                .setReservation(getExpectedReservationInfo(resourceId, role, principal))
-                .build();
->>>>>>> c6b16770
     }
 
     public static Resource setResourceId(Resource resource, String resourceId) {
@@ -248,23 +169,7 @@
     }
 
     public static String getPersistenceId(Resource diskResource) {
-<<<<<<< HEAD
-        return ResourceCollectionUtils.getPersistenceId(diskResource).get();
-=======
         return ResourceUtils.getPersistenceId(diskResource).get();
-    }
-
-    private static ReservationInfo getExpectedReservationInfo(String resourceId, String role, String principal) {
-        return ReservationInfo.newBuilder()
-                .setPrincipal(principal)
-                .setLabels(Labels.newBuilder()
-                        .addLabels(Label.newBuilder()
-                                .setKey(MesosResource.RESOURCE_ID_KEY)
-                                .setValue(resourceId)
-                                .build())
-                        .build())
-                .build();
->>>>>>> c6b16770
     }
 
     private static DiskInfo getUnreservedMountVolumeDiskInfo(String mountRoot) {
@@ -307,31 +212,6 @@
         return builder.build();
     }
 
-<<<<<<< HEAD
-=======
-    public static Resource getDesiredMountVolume(double diskSize) {
-        Value diskValue = Value.newBuilder()
-                .setType(Value.Type.SCALAR)
-                .setScalar(Value.Scalar.newBuilder().setValue(diskSize))
-                .build();
-        DiskInfo mountVolumeDiskInfo = DiskInfo.newBuilder()
-                .setPersistence(Persistence.newBuilder()
-                        .setId("")
-                        .setPrincipal(TestConstants.PRINCIPAL)
-                        .build())
-                .setSource(Source.newBuilder().setType(Source.Type.MOUNT).build())
-                .setVolume(Volume.newBuilder()
-                        .setContainerPath(TestConstants.CONTAINER_PATH)
-                        .setMode(Volume.Mode.RW)
-                        .build())
-                .build();
-        return Resource.newBuilder(getUnreservedResource("disk", diskValue))
-                .setRole(TestConstants.ROLE)
-                .setDisk(mountVolumeDiskInfo)
-                .build();
-    }
-
->>>>>>> c6b16770
     public static Resource getUnreservedMountVolume(double diskSize) {
         Value diskValue = Value.newBuilder()
                 .setType(Value.Type.SCALAR)
