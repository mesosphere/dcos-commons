package com.mesosphere.sdk.scheduler;

import com.google.common.annotations.VisibleForTesting;
import com.google.protobuf.TextFormat;
import com.mesosphere.sdk.api.*;
import com.mesosphere.sdk.api.types.EndpointProducer;
import com.mesosphere.sdk.api.types.RestartHook;
import com.mesosphere.sdk.api.types.StringPropertyDeserializer;
import com.mesosphere.sdk.config.ConfigStore;
import com.mesosphere.sdk.config.ConfigStoreException;
import com.mesosphere.sdk.config.ConfigurationUpdater;
import com.mesosphere.sdk.config.DefaultConfigurationUpdater;
import com.mesosphere.sdk.config.validate.*;
import com.mesosphere.sdk.curator.CuratorPersister;
import com.mesosphere.sdk.offer.*;
import com.mesosphere.sdk.offer.evaluate.OfferEvaluator;
import com.mesosphere.sdk.scheduler.plan.*;
import com.mesosphere.sdk.scheduler.recovery.*;
import com.mesosphere.sdk.scheduler.recovery.constrain.LaunchConstrainer;
import com.mesosphere.sdk.scheduler.recovery.constrain.TimedLaunchConstrainer;
import com.mesosphere.sdk.scheduler.recovery.constrain.UnconstrainedLaunchConstrainer;
import com.mesosphere.sdk.scheduler.recovery.monitor.FailureMonitor;
import com.mesosphere.sdk.scheduler.recovery.monitor.NeverFailureMonitor;
import com.mesosphere.sdk.scheduler.recovery.monitor.TimedFailureMonitor;
import com.mesosphere.sdk.specification.DefaultPlanGenerator;
import com.mesosphere.sdk.specification.DefaultServiceSpec;
import com.mesosphere.sdk.specification.ReplacementFailurePolicy;
import com.mesosphere.sdk.specification.ServiceSpec;
import com.mesosphere.sdk.specification.validation.CapabilityValidator;
import com.mesosphere.sdk.specification.yaml.RawPlan;
import com.mesosphere.sdk.specification.yaml.RawServiceSpec;
import com.mesosphere.sdk.state.*;
import com.mesosphere.sdk.storage.Persister;
import com.mesosphere.sdk.storage.PersisterCache;
import com.mesosphere.sdk.storage.PersisterException;
import org.apache.mesos.Protos;
import org.apache.mesos.SchedulerDriver;
import org.slf4j.Logger;
import org.slf4j.LoggerFactory;

import java.time.Duration;
import java.util.*;
import java.util.stream.Collectors;

/**
 * This scheduler when provided with a ServiceSpec will deploy the service and recover from encountered faults
 * when possible.  Changes to the ServiceSpec will result in rolling configuration updates, or the creation of
 * new Tasks where applicable.
 */
public class DefaultScheduler extends AbstractScheduler implements Observer {

    /**
     * Time to wait for the executor thread to terminate. Only used by unit tests.
     *
     * Default: 10 seconds
     */
    private static final Integer AWAIT_TERMINATION_TIMEOUT_MS = 10 * 1000;

    private static final Logger LOGGER = LoggerFactory.getLogger(DefaultScheduler.class);

    protected final ServiceSpec serviceSpec;
    protected final SchedulerFlags schedulerFlags;
    protected final Collection<Plan> plans;
    protected final ConfigStore<ServiceSpec> configStore;
    final Optional<RecoveryPlanOverriderFactory> recoveryPlanOverriderFactory;
    private final Optional<ReplacementFailurePolicy> failurePolicyOptional;
    private final ConfigurationUpdater.UpdateResult updateResult;
    protected Map<String, EndpointProducer> customEndpointProducers;
    protected Optional<RestartHook> customRestartHook;
    protected TaskFailureListener taskFailureListener;
    protected TaskKiller taskKiller;
    protected OfferAccepter offerAccepter;
    protected PlanScheduler planScheduler;
    protected PlanManager deploymentPlanManager;
    protected PlanManager recoveryPlanManager;
    protected PlanCoordinator planCoordinator;
    protected Collection<Object> resources;
    private SchedulerApiServer schedulerApiServer;

    /**
     * Creates a new DefaultScheduler. See information about parameters in {@link Builder}.
     */
    public static class Builder {
        private ServiceSpec serviceSpec;
        private final SchedulerFlags schedulerFlags;
        private final Persister persister;

        // When these optionals are unset, we use default values:
        private Optional<StateStore> stateStoreOptional = Optional.empty();
        private Optional<ConfigStore<ServiceSpec>> configStoreOptional = Optional.empty();
        private Optional<RestartHook> restartHookOptional = Optional.empty();

        // When these collections are empty, we don't do anything extra:
        private final List<Plan> manualPlans = new ArrayList<>();
        private final Map<String, RawPlan> yamlPlans = new HashMap<>();
        private final Map<String, EndpointProducer> endpointProducers = new HashMap<>();
        private Collection<ConfigValidator<ServiceSpec>> customConfigValidators = new ArrayList<>();
        private Collection<Object> customResources = new ArrayList<>();
        private RecoveryPlanOverriderFactory recoveryPlanOverriderFactory;

        private Builder(ServiceSpec serviceSpec, SchedulerFlags schedulerFlags) throws PersisterException {
            this(
                    serviceSpec,
                    schedulerFlags,
                    schedulerFlags.isStateCacheEnabled() ?
                            new PersisterCache(CuratorPersister.newBuilder(serviceSpec).build()) :
                            CuratorPersister.newBuilder(serviceSpec).build());
        }

        private Builder(ServiceSpec serviceSpec, SchedulerFlags schedulerFlags, Persister persister) {
            this.serviceSpec = serviceSpec;
            this.schedulerFlags = schedulerFlags;
            this.persister = persister;
        }

        /**
         * Returns the {@link ServiceSpec} which was provided via the constructor.
         */
        public ServiceSpec getServiceSpec() {
            return serviceSpec;
        }

        /**
         * Returns the {@link SchedulerFlags} object which was provided via the constructor.
         */
        public SchedulerFlags getSchedulerFlags() {
            return schedulerFlags;
        }

        /**
         * Specifies a custom {@link StateStore}, otherwise the return value of
         * {@link DefaultScheduler#createStateStore(ServiceSpec, SchedulerFlags)} will be used.
         *
         * The state store persists copies of task information and task status for all tasks running in the service.
         *
         * @throws IllegalStateException if the state store is already set, via a previous call to either
         * {@link #setStateStore(StateStore)} or to {@link #getStateStore()}
         */
        public Builder setStateStore(StateStore stateStore) {
            if (stateStoreOptional.isPresent()) {
                // Any customization of the state store must be applied BEFORE getStateStore() is ever called.
                throw new IllegalStateException("State store is already set. Was getStateStore() invoked before this?");
            }
            this.stateStoreOptional = Optional.ofNullable(stateStore);
            return this;
        }

        /**
         * Returns the {@link StateStore} provided via {@link #setStateStore(StateStore)}, or a reasonable default
         * created via {@link DefaultScheduler#createStateStore(ServiceSpec, SchedulerFlags)}.
         *
         * In order to avoid cohesiveness issues between this setting and the {@link #build()} step,
         * {@link #setStateStore(StateStore)} may not be invoked after this has been called.
         */
        public StateStore getStateStore() {
            if (!stateStoreOptional.isPresent()) {
                setStateStore(new DefaultStateStore(persister));
            }
            return stateStoreOptional.get();
        }

        /**
         * Specifies a custom {@link ConfigStore}.
         *
         * The config store persists a copy of the current configuration ('target' configuration),
         * while also storing historical configurations.
         */
        public Builder setConfigStore(ConfigStore<ServiceSpec> configStore) {
            if (configStoreOptional.isPresent()) {
                // Any customization of the state store must be applied BEFORE getConfigStore() is ever called.
                throw new IllegalStateException(
                        "Config store is already set. Was getConfigStore() invoked before this?");
            }
            this.configStoreOptional = Optional.ofNullable(configStore);
            return this;
        }

        /**
         * Returns the {@link ConfigStore} provided via {@link #setConfigStore(ConfigStore)}, or a reasonable default
         * created via {@link DefaultScheduler#createConfigStore(ServiceSpec, Collection)}.
         *
         * In order to avoid cohesiveness issues between this setting and the {@link #build()} step,
         * {@link #setConfigStore(ConfigStore)} may not be invoked after this has been called.
         */
        public ConfigStore<ServiceSpec> getConfigStore() {
            if (!configStoreOptional.isPresent()) {
                try {
                    setConfigStore(createConfigStore(serviceSpec, Collections.emptyList(), persister));
                } catch (ConfigStoreException e) {
                    throw new IllegalStateException("Failed to create default config store", e);
                }
            }
            return configStoreOptional.get();
        }

        /**
         * Specifies custom endpoint resources which should be exposed through the scheduler's API server, in addition
         * to the defaults.
         */
        public Builder setCustomResources(Collection<Object> customResources) {
            this.customResources = customResources;
            return this;
        }

        /**
         * Specifies a custom list of configuration validators to be run when updating to a new target configuration,
         * or otherwise uses the default validators returned by {@link DefaultScheduler#defaultConfigValidators()}.
         */
        public Builder setCustomConfigValidators(Collection<ConfigValidator<ServiceSpec>> customConfigValidators) {
            this.customConfigValidators = customConfigValidators;
            return this;
        }

        /**
         * Specifies a custom {@link RestartHook} to be added to the /pods/<name>/restart and /pods/<name>/replace APIs.
         * This may be used to define any custom teardown behavior which should be invoked before a task is restarted
         * and/or replaced.
         */
        public Builder setRestartHook(RestartHook restartHook) {
            this.restartHookOptional = Optional.ofNullable(restartHook);
            return this;
        }

        /**
         * Specifies a custom {@link EndpointProducer} to be added to the /endpoints API. This may be used by services
         * which wish to expose custom endpoint information via that API.
         *
         * @param name the name of the endpoint to be exposed
         * @param endpointProducer the producer to be invoked when the provided endpoint name is requested
         */
        public Builder setEndpointProducer(String name, EndpointProducer endpointProducer) {
            endpointProducers.put(name, endpointProducer);
            return this;
        }

        /**
         * Sets the {@link Plan}s from the provided {@link RawServiceSpec} to this instance, using a
         * {@link DefaultPlanGenerator} to handle conversion. This is overridden by any plans manually provided by
         * {@link #setPlans(Collection)}.
         *
         * @throws ConfigStoreException if creating a default config store fails
         * @throws IllegalStateException if the plans were already set either via this call or via
         * {@link #setPlans(Collection)}
         */
        public Builder setPlansFrom(RawServiceSpec rawServiceSpec) throws ConfigStoreException {
            if (rawServiceSpec.getPlans() != null) {
                this.yamlPlans.clear();
                this.yamlPlans.putAll(rawServiceSpec.getPlans());
            }
            return this;
        }

        /**
         * Sets the provided {@link Plan}s to this instance. This may be used when no {@link RawServiceSpec} is
         * available, and overrides any calls to {@link #setPlansFrom(RawServiceSpec)}.
         *
         * @throws IllegalStateException if the plans were already set either via this call or via
         * {@link #setPlansFrom(RawServiceSpec)}
         */
        public Builder setPlans(Collection<Plan> plans) {
            this.manualPlans.clear();
            this.manualPlans.addAll(plans);
            return this;
        }

        /**
         * Sets the provided {@link PlanManager} to be the plan manager used for recovery.
         * @param recoveryPlanOverriderFactory the factory whcih generates the custom recovery plan manager
         */
        public Builder setRecoveryManagerFactory(RecoveryPlanOverriderFactory recoveryPlanOverriderFactory) {
            this.recoveryPlanOverriderFactory = recoveryPlanOverriderFactory;
            return this;
        }

        /**
         * Gets or generate plans against the given service spec.
         *
         * @param stateStore The state store to use for plan generation.
         * @param configStore The config store to use for plan generation.
         * @return a collection of plans
         */
        public Collection<Plan> getPlans(StateStore stateStore, ConfigStore<ServiceSpec> configStore) {
            LOGGER.info("Getting plans");
            Collection<Plan> plans;
            if (!manualPlans.isEmpty()) {
                LOGGER.info("Using manual plans");
                plans = new ArrayList<>(manualPlans);
            } else if (!yamlPlans.isEmpty()) {
                LOGGER.info("Using YAML plans");
                // Note: Any internal Plan generation must only be AFTER updating/validating the config. Otherwise plans
                // may look at the old config and mistakenly think they're COMPLETE.
                DefaultPlanGenerator planGenerator = new DefaultPlanGenerator(configStore, stateStore);
                plans = yamlPlans.entrySet().stream()
                        .map(e -> planGenerator.generate(e.getValue(), e.getKey(), serviceSpec.getPods()))
                        .collect(Collectors.toList());
            } else {
                LOGGER.info("Generating plans");
                try {
                    if (!configStore.list().isEmpty()) {
                        LOGGER.info("Generating default deploy plan.");
                        plans = Arrays.asList(
                                new DeployPlanFactory(
                                        new DefaultPhaseFactory(
                                                new DefaultStepFactory(configStore, stateStore)))
                                        .getPlan(configStore.fetch(configStore.getTargetConfig())));
                    } else {
                        plans = Collections.emptyList();
                    }
                } catch (ConfigStoreException e) {
                    LOGGER.error("Failed to generate a deploy plan.");
                    throw new IllegalStateException(e);
                }
            }

            LOGGER.info("Got plans: {}", plans.stream().map(plan -> plan.getName()).collect(Collectors.toList()));
            return plans;
        }

        /**
         * Detects whether or not the previous deployment's type was set or not and if not, sets it.
         *
         * @param stateStore The stateStore to get last deployment type from.
         * @param configStore The configStore to get plans from.
         */
        public void fixLastDeploymentType(StateStore stateStore, ConfigStore<ServiceSpec> configStore) {
            LOGGER.info("Fixing last deployment type");
            ConfigurationUpdater.UpdateResult.DeploymentType lastDeploymentType =
                    StateStoreUtils.getLastCompletedUpdateType(stateStore);
            if (lastDeploymentType.equals(ConfigurationUpdater.UpdateResult.DeploymentType.NONE)) {
                Collection<Plan> plans = getPlans(stateStore, configStore);
                Optional<Plan> deployPlan = getDeployPlan(plans);

                if (deployPlan.isPresent() && deployPlan.get().isComplete()) {
                    StateStoreUtils.setLastCompletedUpdateType(
                            stateStore,
                            ConfigurationUpdater.UpdateResult.DeploymentType.DEPLOY);
                }
            }
        }

        /**
         * Creates a new scheduler instance with the provided values or their defaults.
         *
         * @return a new scheduler instance
         * @throws IllegalStateException if config validation failed when updating the target config.
         */
        public DefaultScheduler build() {
            try {
                new CapabilityValidator().validate(serviceSpec);
            } catch (CapabilityValidator.CapabilityValidationException e) {
                throw new IllegalStateException("Failed to validate provided ServiceSpec", e);
            }

            // Get custom or default config and state stores (defaults handled by getStateStore()/getConfigStore()):
            final StateStore stateStore = getStateStore();
            final ConfigStore<ServiceSpec> configStore = getConfigStore();
            fixLastDeploymentType(stateStore, configStore);

            // Update/validate config as needed to reflect the new service spec:
            Collection<ConfigValidator<ServiceSpec>> configValidators = new ArrayList<>();
            configValidators.addAll(defaultConfigValidators());
            configValidators.addAll(customConfigValidators);

            final ConfigurationUpdater.UpdateResult configUpdateResult =
                    updateConfig(serviceSpec, stateStore, configStore, configValidators);

            if (!configUpdateResult.getErrors().isEmpty()) {
                LOGGER.warn("Failed to update configuration due to errors with configuration {}: {}",
                        configUpdateResult.getTargetId(), configUpdateResult.getErrors());
                try {
                    // If there were errors maintain the last accepted target configuration.
                    serviceSpec = configStore.fetch(configStore.getTargetConfig());
                } catch (ConfigStoreException e) {
                    LOGGER.error("Failed to maintain pervious target configuration.");
                    throw new IllegalStateException(e);
                }
            }

            Collection<Plan> plans = getPlans(stateStore, configStore);
            plans = overrideDeployPlan(plans, configUpdateResult);
            Optional<Plan> deployOptional = getDeployPlan(plans);
            if (!deployOptional.isPresent()) {
                throw new IllegalStateException("No deploy plan provided.");
            }

            List<String> errors = configUpdateResult.getErrors().stream()
                    .map(ConfigValidationError::toString)
                    .collect(Collectors.toList());
            plans = updateDeployPlan(plans, errors);

            return new DefaultScheduler(
                    serviceSpec,
                    getSchedulerFlags(),
                    customResources,
                    plans,
                    stateStore,
                    configStore,
                    endpointProducers,
                    restartHookOptional,
                    Optional.ofNullable(recoveryPlanOverriderFactory),
                    configUpdateResult);
        }

        /**
         * Given the plans specified and the update scenario, the deploy plan may be overriden by a specified update
         * plan.
         */
        public static Collection<Plan> overrideDeployPlan(
                Collection<Plan> plans,
                ConfigurationUpdater.UpdateResult updateResult) {

            Optional<Plan> updatePlanOptional = plans.stream()
                    .filter(plan -> plan.getName().equals(Constants.UPDATE_PLAN_NAME))
                    .findFirst();

            LOGGER.info(String.format("Update type: '%s', Found update plan: '%s'",
                    updateResult.getDeploymentType().name(),
                    updatePlanOptional.isPresent()));

            if (updateResult.getDeploymentType().equals(ConfigurationUpdater.UpdateResult.DeploymentType.UPDATE)
                    && updatePlanOptional.isPresent()) {
                LOGGER.info("Overriding deploy plan with update plan.");

                Plan updatePlan = updatePlanOptional.get();
                Plan deployPlan = new DefaultPlan(
                        Constants.DEPLOY_PLAN_NAME,
                        updatePlan.getChildren(),
                        updatePlan.getStrategy(),
                        Collections.emptyList());

                plans = new ArrayList<>(
                        plans.stream()
                                .filter(plan -> !plan.getName().equals(Constants.DEPLOY_PLAN_NAME))
                                .filter(plan -> !plan.getName().equals(Constants.UPDATE_PLAN_NAME))
                                .collect(Collectors.toList()));

                plans.add(deployPlan);
            }

            return plans;
        }
    }

    /**
     * Creates a new {@link Builder} based on the provided {@link ServiceSpec} describing the service, including
     * details such as the service name, the pods/tasks to be deployed, and the plans describing how the deployment
     * should be organized.
     */
    public static Builder newBuilder(ServiceSpec serviceSpec, SchedulerFlags schedulerFlags) throws PersisterException {
        return new Builder(serviceSpec, schedulerFlags);
    }

    /**
     * Creates a new {@link Builder} based on the provided {@link ServiceSpec} describing the service, including
     * details such as the service name, the pods/tasks to be deployed, and the plans describing how the deployment
     * should be organized.
     */
<<<<<<< HEAD
    @VisibleForTesting
    public static Builder newBuilder(
            ServiceSpec serviceSpec,
            SchedulerFlags schedulerFlags,
            Persister persister) throws PersisterException {
        return new Builder(serviceSpec, schedulerFlags, persister);
=======
    public static ConfigStore<ServiceSpec> createConfigStore(
            ServiceSpec serviceSpec, Collection<Class<?>> customDeserializationSubtypes) throws ConfigStoreException {
        // Note: We don't bother using a cache here as we don't expect configs to be accessed frequently
        return createConfigStore(
                serviceSpec, customDeserializationSubtypes,
                CuratorPersister.newBuilder(serviceSpec).build());
>>>>>>> b1f92b6b
    }

    /**
     * Version of {@link #createConfigStore(ServiceSpec, Collection)} which allows passing a custom {@link Persister}
     * object. Exposed for unit tests.
     */
    @VisibleForTesting
    static ConfigStore<ServiceSpec> createConfigStore(
            ServiceSpec serviceSpec, Collection<Class<?>> customDeserializationSubtypes, Persister persister)
                    throws ConfigStoreException {
        return new DefaultConfigStore<>(
                DefaultServiceSpec.getConfigurationFactory(serviceSpec, customDeserializationSubtypes),
                persister);
    }

    /**
     * Returns the default configuration validators used by {@link DefaultScheduler} instances. Additional custom
     * validators may be added to this list using {@link Builder#setCustomConfigValidators(Collection)}.
     */
    public static List<ConfigValidator<ServiceSpec>> defaultConfigValidators() {
        // Return a list to allow direct append by the caller.
        return Arrays.asList(
                new ServiceNameCannotContainDoubleUnderscores(),
                new PodSpecsCannotShrink(),
                new TaskVolumesCannotChange(),
                new PodSpecsCannotChangeNetworkRegime(),
                new PreReservationCannotChange(),
                new UserCannotChange());
    }

    /**
     * Updates the configuration target to reflect the provided {@code serviceSpec} using the provided
     * {@code configValidators}, or stays with the previous configuration if there were validation errors.
     *
     * @param serviceSpec the service specification to use
     * @param stateStore the state store to pass to the updater
     * @param configStore the config store to pass to the updater
     * @param configValidators the list of config validators, see {@link #defaultConfigValidators()} for reasonable
     *     defaults
     * @return the config update result, which may contain one or more validation errors produced by
     *     {@code configValidators}
     */
    public static ConfigurationUpdater.UpdateResult updateConfig(
            ServiceSpec serviceSpec,
            StateStore stateStore,
            ConfigStore<ServiceSpec> configStore,
            Collection<ConfigValidator<ServiceSpec>> configValidators) {
        LOGGER.info("Updating config with {} validators...", configValidators.size());
        ConfigurationUpdater<ServiceSpec> configurationUpdater = new DefaultConfigurationUpdater(
                stateStore, configStore, DefaultServiceSpec.getComparatorInstance(), configValidators);
        try {
            return configurationUpdater.updateConfiguration(serviceSpec);
        } catch (ConfigStoreException e) {
            LOGGER.error("Fatal error when performing configuration update. Service exiting.", e);
            throw new IllegalStateException(e);
        }
    }

    private static Optional<Plan> getDeployPlan(Collection<Plan> plans) {
        List<Plan> deployPlans = plans.stream().filter(Plan::isDeployPlan).collect(Collectors.toList());

        if (deployPlans.size() == 1) {
            return Optional.of(deployPlans.get(0));
        } else if (deployPlans.size() == 0) {
            return Optional.empty();
        } else {
            String errMsg = String.format("Found multiple deploy plans: %s", deployPlans);
            LOGGER.error(errMsg);
            throw new IllegalStateException(errMsg);
        }
    }

    private Plan getDeployPlan() {
        return getDeployPlan(plans).get();
    }

    private static Collection<Plan> updateDeployPlan(Collection<Plan> plans, List<String> errors) {
        if (errors.isEmpty()) {
            return plans;
        }

        Collection<Plan> updatedPlans = new ArrayList<>();
        Plan deployPlan = getDeployPlan(plans).get();
        deployPlan = new DefaultPlan(
                deployPlan.getName(),
                deployPlan.getChildren(),
                deployPlan.getStrategy(),
                errors);

        updatedPlans.add(deployPlan);
        for (Plan plan : plans) {
            if (!plan.isDeployPlan()) {
                updatedPlans.add(plan);
            }
        }

        return updatedPlans;
    }

    /**
     * Creates a new DefaultScheduler. See information about parameters in {@link Builder}.
     */
    protected DefaultScheduler(
            ServiceSpec serviceSpec,
            SchedulerFlags schedulerFlags,
            Collection<Object> customResources,
            Collection<Plan> plans,
            StateStore stateStore,
            ConfigStore<ServiceSpec> configStore,
            Map<String, EndpointProducer> customEndpointProducers,
            Optional<RestartHook> restartHookOptional,
            Optional<RecoveryPlanOverriderFactory> recoveryPlanOverriderFactory,
            ConfigurationUpdater.UpdateResult updateResult) {
        super(stateStore);
        this.serviceSpec = serviceSpec;
        this.schedulerFlags = schedulerFlags;
        this.resources = new ArrayList<>();
        this.resources.addAll(customResources);
        this.plans = plans;
        this.configStore = configStore;
        this.customEndpointProducers = customEndpointProducers;
        this.customRestartHook = restartHookOptional;
        this.recoveryPlanOverriderFactory = recoveryPlanOverriderFactory;
        this.failurePolicyOptional = serviceSpec.getReplacementFailurePolicy();
        this.updateResult = updateResult;

<<<<<<< HEAD
    }
=======
>>>>>>> b1f92b6b


    protected void initialize(SchedulerDriver driver) throws InterruptedException {
        LOGGER.info("Initializing...");
        // NOTE: We wait until this point to perform any work using configStore/stateStore.
        // We specifically avoid writing any data to ZK before registered() has been called.
        try {
            initializeGlobals(driver);
        } catch (ConfigStoreException e) {
            LOGGER.error("Failed to initialize globals.", e);
            SchedulerUtils.hardExit(SchedulerErrorCode.SCHEDULER_INITIALIZATION_FAILURE);
        }
        initializeDeploymentPlanManager();
        initializeRecoveryPlanManager();
        initializePlanCoordinator();
        initializeResources();
        initializeApiServer();
        planCoordinator.subscribe(this);
        LOGGER.info("Done initializing.");
    }

    private Collection<PlanManager> getOtherPlanManagers() {
        return plans.stream()
                .filter(plan -> !plan.isDeployPlan())
                .map(DefaultPlanManager::new)
                .collect(Collectors.toList());
    }

    private void initializeGlobals(SchedulerDriver driver) throws ConfigStoreException {
        LOGGER.info("Initializing globals...");
        taskFailureListener = new DefaultTaskFailureListener(stateStore, configStore);
        taskKiller = new DefaultTaskKiller(taskFailureListener, driver);
        offerAccepter = new OfferAccepter(Collections.singletonList(new PersistentLaunchRecorder(stateStore,
                serviceSpec)));
        planScheduler = new DefaultPlanScheduler(
                offerAccepter,
                new OfferEvaluator(
                        stateStore,
                        serviceSpec.getName(),
                        configStore.getTargetConfig(),
                        schedulerFlags),
                stateStore,
                taskKiller);
    }

    /**
     * Override this function to inject your own deployment plan manager.
     */
    protected void initializeDeploymentPlanManager() {
        LOGGER.info("Initializing deployment plan manager...");
        deploymentPlanManager = new DefaultPlanManager(getDeployPlan());

        // All plans are initially created with an interrupted strategy. We generally don't want the deployment plan to
        // start out interrupted. CanaryStrategy is an exception which explicitly indicates that the deployment plan
        // should start out interrupted, but CanaryStrategies are only applied to individual Phases, not the Plan as a
        // whole.
        deploymentPlanManager.getPlan().proceed();
    }

    /**
     * Override this function to inject your own recovery plan manager.
     */
    protected void initializeRecoveryPlanManager() {
        LOGGER.info("Initializing recovery plan...");
        LaunchConstrainer launchConstrainer;
        FailureMonitor failureMonitor;

        if (failurePolicyOptional.isPresent()) {
            ReplacementFailurePolicy failurePolicy = failurePolicyOptional.get();
            launchConstrainer = new TimedLaunchConstrainer(
                    Duration.ofMinutes(failurePolicy.getMinReplaceDelayMin()));
            failureMonitor = new TimedFailureMonitor(
                    Duration.ofMinutes(failurePolicy.getPermanentFailureTimoutMin()),
                    stateStore,
                    configStore);
        } else {
            launchConstrainer = new UnconstrainedLaunchConstrainer();
            failureMonitor = new NeverFailureMonitor();
        }

        List<RecoveryPlanOverrider> overrideRecoveryPlanManagers = new ArrayList<>();
        if (recoveryPlanOverriderFactory.isPresent()) {
            LOGGER.info("Adding overriding recovery plan manager.");
            overrideRecoveryPlanManagers.add(recoveryPlanOverriderFactory.get().create(stateStore, plans));
        }

        this.recoveryPlanManager = new DefaultRecoveryPlanManager(
                stateStore,
                configStore,
                launchConstrainer,
                failureMonitor,
                overrideRecoveryPlanManagers);
    }

    protected void initializePlanCoordinator() {
        final List<PlanManager> planManagers = new ArrayList<>();
        planManagers.add(deploymentPlanManager);
        planManagers.add(recoveryPlanManager);
        planManagers.addAll(getOtherPlanManagers());
        planCoordinator = new DefaultPlanCoordinator(planManagers, planScheduler);
    }

    private void initializeResources() throws InterruptedException {
        LOGGER.info("Initializing resources...");
        resources.add(new ArtifactResource(configStore));
        resources.add(new ConfigResource<>(configStore));
        EndpointsResource endpointsResource = new EndpointsResource(stateStore, serviceSpec.getName());
        for (Map.Entry<String, EndpointProducer> entry : customEndpointProducers.entrySet()) {
            endpointsResource.setCustomEndpoint(entry.getKey(), entry.getValue());
        }
        resources.add(endpointsResource);
        resources.add(new PlansResource(planCoordinator));
        if (customRestartHook.isPresent()) {
            resources.add(new PodsResource(taskKiller, stateStore, customRestartHook.get()));
        } else {
            resources.add(new PodsResource(taskKiller, stateStore));
        }
        resources.add(new StateResource(stateStore, new StringPropertyDeserializer()));
    }

    private void initializeApiServer() {
        schedulerApiServer = new SchedulerApiServer(
                schedulerFlags.getApiServerPort(),
                resources,
                schedulerFlags.getApiServerInitTimeout());
        new Thread(schedulerApiServer).start();
    }

    private Optional<ResourceCleanerScheduler> getCleanerScheduler() {
        try {
            ResourceCleaner cleaner = new DefaultResourceCleaner(stateStore);
            return Optional.of(new ResourceCleanerScheduler(cleaner, offerAccepter));
        } catch (Exception ex) {
            LOGGER.error("Failed to construct ResourceCleaner", ex);
            return Optional.empty();
        }
    }

    /**
     * Receive updates from plan element state changes.  In particular on plan state changes a decision to suppress
     * or revive offers should be made.
     */
    @Override
    public void update(Observable observable) {
        if (observable == planCoordinator) {
            suppressOrRevive();
            completeDeploy();
        }
    }

    private void completeDeploy() {
        if (!planCoordinator.hasOperations()) {
            StateStoreUtils.setLastCompletedUpdateType(stateStore, updateResult.getDeploymentType());
        }
    }

    protected void processOfferSet(List<Protos.Offer> offers) {
        List<Protos.Offer> localOffers = new ArrayList<>(offers);
        LOGGER.info("Processing {} {}:", localOffers.size(), localOffers.size() == 1 ? "offer" : "offers");
        for (int i = 0; i < localOffers.size(); ++i) {
<<<<<<< HEAD
            LOGGER.info("  {}: {}", i + 1, TextFormat.shortDebugString(localOffers.get(i)));
=======
            LOGGER.info("  {}: {}",
                    i + 1,
                    TextFormat.shortDebugString(localOffers.get(i)));
>>>>>>> b1f92b6b
        }

        // Coordinate amongst all the plans via PlanCoordinator.
        final List<Protos.OfferID> acceptedOffers = new ArrayList<>();
        acceptedOffers.addAll(planCoordinator.processOffers(driver, localOffers));
<<<<<<< HEAD

        List<Protos.Offer> unusedOffers = OfferUtils.filterOutAcceptedOffers(localOffers, acceptedOffers);
        localOffers.clear();
        localOffers.addAll(unusedOffers);
=======
        LOGGER.info(
                "Offers accepted by plan coordinator: {}",
                acceptedOffers.stream().map(Protos.OfferID::getValue).collect(Collectors.toList()));

        List<Protos.Offer> unusedOffers = OfferUtils.filterOutAcceptedOffers(localOffers, acceptedOffers);
>>>>>>> b1f92b6b

        // Resource Cleaning:
        // A ResourceCleaner ensures that reserved Resources are not leaked.  It is possible that an Agent may
        // become inoperable for long enough that Tasks resident there were relocated.  However, this Agent may
        // return at a later point and begin offering reserved Resources again.  To ensure that these unexpected
        // reserved Resources are returned to the Mesos Cluster, the Resource Cleaner performs all necessary
        // UNRESERVE and DESTROY (in the case of persistent volumes) Operations.
        // Note: If there are unused reserved resources on a dirtied offer, then it will be cleaned in the next
        // offer cycle.
        final Optional<ResourceCleanerScheduler> cleanerScheduler = getCleanerScheduler();
<<<<<<< HEAD
        cleanerScheduler.ifPresent(resourceCleanerScheduler -> acceptedOffers.addAll(
                resourceCleanerScheduler.resourceOffers(driver, localOffers)));

        unusedOffers = OfferUtils.filterOutAcceptedOffers(localOffers, acceptedOffers);
=======
        if (cleanerScheduler.isPresent()) {
            List<Protos.OfferID> cleanedOffers = cleanerScheduler.get().resourceOffers(driver, unusedOffers);
            LOGGER.info("Offers accepted by resource cleaner: {}", cleanedOffers);
            acceptedOffers.addAll(cleanedOffers);
        }

        LOGGER.info(
                "Total accepted offers: {}",
                acceptedOffers.stream().map(Protos.OfferID::getValue).collect(Collectors.toList()));

        unusedOffers = OfferUtils.filterOutAcceptedOffers(localOffers, acceptedOffers);
        LOGGER.info(
                "Unused offers to be declined: {}",
                unusedOffers.stream().map(offer -> offer.getId().getValue()).collect(Collectors.toList()));
>>>>>>> b1f92b6b

        // Decline remaining offers.
        OfferUtils.declineOffers(driver, unusedOffers);
    }

    public boolean apiServerReady() {
        return schedulerApiServer.ready();
    }

    @Override
    public void statusUpdate(SchedulerDriver driver, Protos.TaskStatus status) {
        statusExecutor.execute(() -> {
            LOGGER.info("Received status update for taskId={} state={} message='{}'",
                    status.getTaskId().getValue(),
                    status.getState().toString(),
                    status.getMessage());

            // Store status, then pass status to PlanManager => Plan => Steps
            try {
                stateStore.storeStatus(status);
                planCoordinator.getPlanManagers().forEach(planManager -> planManager.update(status));
                reconciler.update(status);

                if (StateStoreUtils.isSuppressed(stateStore)
                        && !StateStoreUtils.fetchTasksNeedingRecovery(stateStore, configStore).isEmpty()) {
                    revive();
                }

                // If the TaskStatus contains an IP Address, store it as a property in the StateStore.
                // We expect the TaskStatus to contain an IP address in both Host or CNI networking.
                // Currently, we are always _missing_ the IP Address on TASK_LOST. We always expect it
                // on TASK_RUNNINGs
                if (status.hasContainerStatus() &&
                        status.getContainerStatus().getNetworkInfosCount() > 0 &&
                        status.getContainerStatus().getNetworkInfosList().stream()
                                .anyMatch(networkInfo -> networkInfo.getIpAddressesCount() > 0)) {
                    // Map the TaskStatus to a TaskInfo. The map will throw a StateStoreException if no such
                    // TaskInfo exists.
                    try {
                        Protos.TaskInfo taskInfo = StateStoreUtils.getTaskInfo(stateStore, status);
                        StateStoreUtils.storeTaskStatusAsProperty(stateStore, taskInfo.getName(), status);
                    } catch (StateStoreException e) {
                        LOGGER.warn("Unable to store network info for status update: " + status, e);
                    }
                }
            } catch (Exception e) {
                LOGGER.warn("Failed to update TaskStatus received from Mesos. "
                        + "This may be expected if Mesos sent stale status information: " + status, e);
            }
        });
    }

    private void suppressOrRevive() {
        if (planCoordinator.hasOperations()) {
            if (StateStoreUtils.isSuppressed(stateStore)) {
                revive();
            } else {
                LOGGER.info("Already revived.");
            }
        } else {
            if (StateStoreUtils.isSuppressed(stateStore)) {
                LOGGER.info("Already suppressed.");
            } else {
                suppress();
            }
        }
    }
}<|MERGE_RESOLUTION|>--- conflicted
+++ resolved
@@ -455,21 +455,12 @@
      * details such as the service name, the pods/tasks to be deployed, and the plans describing how the deployment
      * should be organized.
      */
-<<<<<<< HEAD
     @VisibleForTesting
     public static Builder newBuilder(
             ServiceSpec serviceSpec,
             SchedulerFlags schedulerFlags,
             Persister persister) throws PersisterException {
         return new Builder(serviceSpec, schedulerFlags, persister);
-=======
-    public static ConfigStore<ServiceSpec> createConfigStore(
-            ServiceSpec serviceSpec, Collection<Class<?>> customDeserializationSubtypes) throws ConfigStoreException {
-        // Note: We don't bother using a cache here as we don't expect configs to be accessed frequently
-        return createConfigStore(
-                serviceSpec, customDeserializationSubtypes,
-                CuratorPersister.newBuilder(serviceSpec).build());
->>>>>>> b1f92b6b
     }
 
     /**
@@ -595,11 +586,7 @@
         this.recoveryPlanOverriderFactory = recoveryPlanOverriderFactory;
         this.failurePolicyOptional = serviceSpec.getReplacementFailurePolicy();
         this.updateResult = updateResult;
-
-<<<<<<< HEAD
-    }
-=======
->>>>>>> b1f92b6b
+    }
 
 
     protected void initialize(SchedulerDriver driver) throws InterruptedException {
@@ -760,30 +747,19 @@
         List<Protos.Offer> localOffers = new ArrayList<>(offers);
         LOGGER.info("Processing {} {}:", localOffers.size(), localOffers.size() == 1 ? "offer" : "offers");
         for (int i = 0; i < localOffers.size(); ++i) {
-<<<<<<< HEAD
-            LOGGER.info("  {}: {}", i + 1, TextFormat.shortDebugString(localOffers.get(i)));
-=======
             LOGGER.info("  {}: {}",
                     i + 1,
                     TextFormat.shortDebugString(localOffers.get(i)));
->>>>>>> b1f92b6b
         }
 
         // Coordinate amongst all the plans via PlanCoordinator.
         final List<Protos.OfferID> acceptedOffers = new ArrayList<>();
         acceptedOffers.addAll(planCoordinator.processOffers(driver, localOffers));
-<<<<<<< HEAD
-
-        List<Protos.Offer> unusedOffers = OfferUtils.filterOutAcceptedOffers(localOffers, acceptedOffers);
-        localOffers.clear();
-        localOffers.addAll(unusedOffers);
-=======
         LOGGER.info(
                 "Offers accepted by plan coordinator: {}",
                 acceptedOffers.stream().map(Protos.OfferID::getValue).collect(Collectors.toList()));
 
         List<Protos.Offer> unusedOffers = OfferUtils.filterOutAcceptedOffers(localOffers, acceptedOffers);
->>>>>>> b1f92b6b
 
         // Resource Cleaning:
         // A ResourceCleaner ensures that reserved Resources are not leaked.  It is possible that an Agent may
@@ -794,12 +770,6 @@
         // Note: If there are unused reserved resources on a dirtied offer, then it will be cleaned in the next
         // offer cycle.
         final Optional<ResourceCleanerScheduler> cleanerScheduler = getCleanerScheduler();
-<<<<<<< HEAD
-        cleanerScheduler.ifPresent(resourceCleanerScheduler -> acceptedOffers.addAll(
-                resourceCleanerScheduler.resourceOffers(driver, localOffers)));
-
-        unusedOffers = OfferUtils.filterOutAcceptedOffers(localOffers, acceptedOffers);
-=======
         if (cleanerScheduler.isPresent()) {
             List<Protos.OfferID> cleanedOffers = cleanerScheduler.get().resourceOffers(driver, unusedOffers);
             LOGGER.info("Offers accepted by resource cleaner: {}", cleanedOffers);
@@ -814,7 +784,6 @@
         LOGGER.info(
                 "Unused offers to be declined: {}",
                 unusedOffers.stream().map(offer -> offer.getId().getValue()).collect(Collectors.toList()));
->>>>>>> b1f92b6b
 
         // Decline remaining offers.
         OfferUtils.declineOffers(driver, unusedOffers);
