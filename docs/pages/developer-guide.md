---
title: SDK Developer Guide
menu_order: 1
redirect_from: "/dev-guide/developer-guide"
---

<!-- Generate TOC. Both of the following lines are required: https://kramdown.gettalong.org/converter/html.html#toc -->
* LOOKING FOR THE DEVELOPER GUIDE? [GO HERE](https://mesosphere.github.io/dcos-commons/developer-guide.html). (THIS LINE IS A STUB FOR RENDERING THE TOC AUTOMATICALLY)
{:toc}

<!-- {% raw %} disable mustache templating in this file: retain templated examples as-is -->

This developer guide explains how to create a stateful DC/OS service using the DC/OS SDK. The DC/OS SDK is a collection of tools, libraries, and documentation that facilitates the creation of DC/OS services. For information about running DC/OS SDK services in an operational context, look at the [Operations Guide](operations-guide.html).

# DC/OS Component Overview

The four major components are Mesos, Marathon, Universe, and ZooKeeper. These components have different responsibilities and must cooperate. To develop a service, you should have a high level understanding of these components and their responsibilities.

## Mesos

DC/OS is modeled on an operating system with Mesos as its kernel. Mesos provides an abstraction to enable consumption of the resources a datacenter provides.  In a typical case, these resources are CPU, memory, disk space, and ports. Tasks are launched in the datacenter and consume particular subsets of resources. The programs that can receive resource offers and launch tasks that consume are called **frameworks**. The component of a framework that receives offers and launches tasks is called the **scheduler**.

Mesos determines which frameworks should be offered resources at any given time. It sends update events regarding the status of those tasks. These events include *staging, running, failed*,* *etc.  To learn more about Mesos, consult the  "[Mesos Advanced Course](https://open.mesosphere.com/advanced-course/)".

## Marathon

The scheduler is the  entity that can launch tasks on DC/OS.  The role of Marathon is to launch Mesos tasks and to restart them if they crash.  In the context of the SDK, the tasks that Marathon launches are schedulers.  These schedulers in turn launch the tasks necessary for the operation of a DC/OS service. Therefore, if a scheduler crashes, it is Marathon’s responsibility to restart the scheduler.

If we consider Mesos to be DC/OS’ kernel, then Marathon is its init system. It launches and keeps up the software that should be running on the operating system.

Marathon is itself a Mesos framework. Some of the tasks it launches are the schedulers written with the SDK described here. Application and pod definitions are declarative JSON representations of a task or tasks that Marathon should run. To learn more, consult the [Marathon documentation](https://mesosphere.github.io/marathon/).

## Universe

A package specification provides a uniform way to define Marathon applications.  Those packages are stored in the Universe so end-users can easily install these DC/OS services in their datacenters..

Every DC/OS service must provide a package definition in the format expected by the Universe. [Learn more about creating Universe packages](https://github.com/mesosphere/universe).

## ZooKeeper

Several DC/OS components, including Mesos and Marathon, require a persistent metadata store. ZooKeeper fulfills this role for those components as well as for services written using the SDK. As noted previously, any service written using the SDK is a Mesos scheduler. In order to accurately communicate with Mesos, every scheduler must keep a record of the state of its tasks. ZooKeeper provides persistent storage for this information.

Although all SDK services written today store metadata in ZooKeeper, this is an implementation detail. The [ConfigStore](https://github.com/mesosphere/dcos-commons/blob/master/sdk/scheduler/src/main/java/com/mesosphere/sdk/config/ConfigStore.java) and [StateStore](https://github.com/mesosphere/dcos-commons/blob/master/sdk/scheduler/src/main/java/com/mesosphere/sdk/state/StateStore.java) interfaces are generic and unopinionated about the backing persistent metadata store.

They store the desired configuration of a service and all relevant information regarding Mesos tasks, respectively, but the precise format or location of the underlying data may be customized.  For example, the data may be stored in ZooKeeper, but in a different format, or the data may be stored in a different persistent storage like etcd.  The defaults should be reasonable for most developers, however. Support for optional customization via drop-in replacement is a common pattern throughout the SDK.

# Pre-requisites

1. `dcos-commmons` checked out locally on your machine.

  ```bash
  $ git clone git@github.com:mesosphere/dcos-commons.git
  $ cd dcos-commons
  ```

1. Access to a DC/OS 1.8 (or newer) cluster.

1. The DC/OS CLI [installed](https://docs.mesosphere.com/latest/cli/install/) and [configured](https://docs.mesosphere.com/latest/cli/configure/) to point to your cluster.

1. [Required AWS credentials set in your environment](https://github.com/mesosphere/dcos-commons/blob/master/tools/README.md#environment-variables).

1. The [AWS CLI](https://aws.amazon.com/cli/) and [Go (1.8 or newer)](https://golang.org/dl/) installed.

# Getting Started


1. Create your framework.

   ```bash
   $ ./new-framework.sh frameworks/myframework
   $ cd frameworks/myframework
   ```

   `new-framework.sh` creates a skeleton framework.  You will extend
   this skeleton.

1. View `svc.yml`.

   Take a look at `src/main/dist/svc.yml`.  This is the YAML file that defines your framework.  You will be editing this file.

1. View `Main.java`.

   Take a look at `src/main/java/com/mesosphere/sdk/myframework/scheduler/Main.java`.  This is the main method for your scheduler, which will be run in DC/OS via Marathon.  It reads `svc.yml`, which defines its behavior.  If you need any advanced functionality not provided by YAML, such as complex deployment plans, you will write it here.

1. Build a [package](#packaging). You must run the build.sh that is within `frameworks/myframework` directory that was just generated.

   ```bash
   $ ./build.sh aws
   ```

   You will deploy your framework to DC/OS as a
   [package](#packaging).  `build.sh` creates this package and uploads it to an AWS S3 bucket that is used to make it available to a DC/OS cluster.

1. Install your package.

   `build.sh` prints instructions for installing the package that look something like this:

   ```bash
   $ dcos package repo remove myframework-aws
   $ dcos package repo add --index=0 myframework-aws https://mybucket.s3.amazonaws.com/stub-universe-myframework.zip
   $ dcos package install --yes myframework
   ```

   Navigate to the [DC/OS Services UI](https://docs.mesosphere.com/latest/gui/#services) to view the deployment.

1. Uninstall your package.

   ```
   $ dcos package uninstall myframework
   $ dcos node ssh --master-proxy --leader "docker run mesosphere/janitor /janitor.py -r myframework-role -p myframework-principal -z dcos-service-myframework
   ```

   The second command above runs the **janitor** script.  The janitor
   script runs inside the DC/OS cluster, cleaning up ZooKeeper state
   and resource reservations made by a framework.  DC/OS will soon
   support uninstall hooks so this can happen automatically, but for
   now, you must manually run the janitor script as shown above.

# Introduction to DC/OS Service Definitions

At the highest level of abstraction, a DC/OS service breaks down into *which* tasks to launch and *how* to launch them. The [ServiceSpec](https://github.com/mesosphere/dcos-commons/blob/master/sdk/scheduler/src/main/java/com/mesosphere/sdk/specification/ServiceSpec.java) defines what a service is and [Plan](#plans)[s] define how to control it in deployment, update, and failure scenarios. The [ServiceSpec](https://github.com/mesosphere/dcos-commons/blob/master/sdk/scheduler/src/main/java/com/mesosphere/sdk/specification/ServiceSpec.java) and [Plan](#plans)[s] are [packaged](#packaging) so that the service can be deployed on a DC/OS cluster from Universe.

<a name="service-spec"></a>
## ServiceSpec

There are two ways to generate a valid `ServiceSpec`: creating a YAML file or writing Java code. Both produce a valid implementation of the Java `ServiceSpec` interface.  A `ServiceSpec` may be used to launch one or more instances of the same service within a DC/OS cluster.

For example, one could write a `ServiceSpec` that describes a DC/OS service that deploys a Kafka cluster. One could then install one or more instances of a Kafka cluster in a DC/OS cluster. A `ServiceSpec` is in this sense similar to a class definition, which may be used to create many objects that are instances of the class.

### Annotated Example of a `ServiceSpec`

This simple YAML definition of a DC/OS service that prints "hello world" to stdout in a container sandbox every 1000 seconds.

```yaml
name: "hello-world"
scheduler:
  service_account: "hello-world-principal"
  api-port: {{PORT_API}}
  user: {{SERVICE_USER}}
pods:
  hello-world-pod:
    count: 1
    tasks:
      hello-world-task:
        goal: RUNNING
        cmd: "echo hello world && sleep 1000"
        cpus: 0.1
        memory: 512
```

* **name**:  This is the name of an instance of a DC/OS service. No two instances of any service may have the same name in the same cluster.

* **scheduler**: The Scheduler manages the service and keeps it running. This section contains settings which apply to the Scheduler. The `scheduler` section may be omitted to use reasonable defaults for all of these settings.

<<<<<<< HEAD
    * **principal**: This is the DC/OS service account used when registering the framework. In secure Enterprise clusters, this account must have the necessary permission to perform the actions of a scheduler. This setting may be omitted in which case it defaults to `<svcname>-principal`.
=======
    * **service_account**: This is the DC/OS service account used when registering the framework. In secure Enterprise clusters, this account must have the necessary permission to perform the actions of a scheduler. This setting may be omitted in which case it defaults to `<svcname>-principal`.
>>>>>>> 9bc3249d

    * **api-port**: By default, a DC/OS service written with the SDK provides a number of REST API endpoints that may be used to examine the state of a service as well as alter its operation. In order to expose the endpoints, you must define on which port the HTTP server providing those endpoints should listen. You can also add custom service-specific endpoints.  Learn more in the [Defining a Target Configuration](#defining-a-target-configuration) section. This setting may be omitted in which case it defaults to the `PORT_API` envvar provided by Marathon.

    * **user** This is the account used when running the processes on the host.  The recommended default is `nobody`.

* **Pods**: A pod is simply a set of tasks.

* **hello-world-pod**: This is the name of a type of a pod. You can choose any name for a pod type  In this example, we have one kind of pod defined and its name is `hello-world-pod`.

* **count**: The number of instances of the pod.

* **tasks**: The list of tasks in the pod.

* **hello-world-task**: In this example, the single pod definition is composed of a single task. The name of this task is "hello-world-task".

* **goal**: Every task must have a goal state. There are two possible goal states: `RUNNING` and `FINISHED`. `RUNNING` indicates that a task should always be running, so if it exits, it should be restarted. `FINISHED` indicates that if a task finishes successfully it does not need to be restarted.

* **cmd**: The command to run to start a task. Here, the task will print "hello world" to stdout and sleep for 1000 seconds. Because its goal state is `RUNNING`, it will be started again upon exit.

* **cpus**: This entry defines how many CPUs will be allocated to the task’s container.  For discussion of how resources are isolated and allocate [see the Mesos documentation here](http://mesos.apache.org/documentation/latest/containerizer/).

* **memory**: This entry defines how much memory will be allocated to the task’s container.

For a full listing of available fields and what they mean, see the [YAML Reference](reference/yaml-reference.html).

### Summary

A set of pods defines *what* your service is. Pods are composed of task definitions.

In the example, we have only defined types of pods and tasks. When the service is deployed and instantiated into instances of these types, we get a Mesos task like the following:

<table>
  <tr>
    <td>Task Name</td>
    <td>Task ID</td>
    <td>Task Status</td>
  </tr>
  <tr>
    <td>hello-world-pod-0-hello-world-task</td>
    <td>hello-world-pod-0-hello-world-task__c111c97e-7236-4fea-b06f-0216c93b853b</td>
    <td>TASK_RUNNING</td>
  </tr>
</table>


Since a single pod instance was requested via the *count* element, only a single task was launched. Its index (0) was injected into the task name and ID. If we had defined a count higher than one, more tasks with incremental indices would have been launched.

## Plans

In the simple example above, it is obvious *how* to deploy this service.  It consists of a single task that launches . For more complex services with multiple pods, the SDK allows the definition of *plans* to orchestrate the deployment of tasks. You can learn more about the full capabilities of plans [here](#plan-execution) and [here](#custom-plans-java).

### Default Deployment Plan

The example below defines a service with two types of pods, each of which deploys two instances.

```yaml
name: "hello-world"
pods:
  hello-pod:
    count: 2
    tasks:
      hello-task:
        goal: RUNNING
        cmd: "echo hello && sleep 1000"
        cpus: 0.1
        memory: 512
  world-pod:
    count: 2
    tasks:
      world-task:
        goal: RUNNING
        cmd: "echo world && sleep 1000"
        cpus: 0.1
        memory: 512
```

There are a number of possible deployment strategies: In parallel or serially, and with or without one pod type waiting for the other’s successful deployment before deploying.

By default, the SDK will deploy all instances of pods serially.  In the example above, the default deployment order would be:

1. `hello-pod-0-hello-task`
1. `hello-pod-1-hello-task`
1. `world-pod-0-world-task`
1. `world-pod-1-world-task`

Each pod’s task must reach its goal of `RUNNING` before the next pod is launched. This is the simplest and safest possible approach as a default deployment strategy.

However, this default deployment strategy does not provide the flexibility you need to write rich services. The SDK therefore also allows you to define *plans* that orchestrate task deployment.

In this section we focus on using plans to define the initial deployment of a service. However, you can also use plans to orchestrate configuration updates, software upgrades, and recovery from complex, service-specific failure scenarios.

As an example, let’s consider the scenario where we wish to deploy the hello-pods in parallel, wait for them to reach a `RUNNING` state and then deploy the world-pods serially.  We could amend our YAML file to look like the following:

```yaml
name: "hello-world"
pods:
  hello-pod:
    count: 2
    tasks:
      hello-task:
        goal: RUNNING
        cmd: "echo hello && sleep 1000"
        cpus: 0.1
        memory: 512
  world-pod:
    count: 2
    tasks:
      hello-task:
        goal: RUNNING
        cmd: "echo world && sleep 1000"
        cpus: 0.1
        memory: 512
plans:
  deploy:
    strategy: serial
    phases:
      hello-phase:
        strategy: parallel
        pod: hello-pod
      world-phase:
        strategy: serial
        pod: world-pod
```

A plan is a simple three layer hierarchical structure.  A plan is composed of phases, which in turn are composed of steps.  Each layer may define a strategy for how to deploy its constituent elements. The strategy at the highest layer defines how to deploy phases. Each phase’s strategy defines how to deploy steps. The default strategy if none is specified is serial.

![plans vs services](img/dev-guide-plans-vs-services.png)

A phase encapsulates a pod type and a step encapsulates an instance of a pod.  So in this case we have two phases: hello-phase and world-phase.  They are clearly associated with their particular pod definitions from the ServiceSpec. In the example above, we do not need to specifically define steps to accomplish our deployment strategy goal, so they are omitted.

The hello-phase of the example has two elements: a strategy and a pod.

```yaml
plans:
  deploy:
    strategy: serial
    phases:
      hello-phase:
        strategy: parallel
        pod: hello-pod
      world-phase:
        strategy: serial
        pod: world-pod
```

The pod parameter references the pod definition earlier in the `ServiceSpec`. The strategy declares how to deploy the instances of the pod. Here, they will be deployed in parallel. The world-phase section is identical, except that its elements will be deployed serially.

The strategy associated with the deployment plan as a whole is serial, so the phases should be deployed one at a time. This dependency graph illustrates the deployment.

![deployment steps](img/dev-guide-deployment-steps.png)

The dependency of the `world-pod` phase on the `hello-pod` phase serializes those two phases as described at the top level strategy element. Since both `hello` steps depend on a the` hello-pod` phase, and not each other, they are executed in parallel. The second `world-pod` instance depends on the first, so they are launched serially.

### Custom Deployment Plan

More powerful custom plans can also be written. Consider the case in which a pod requires an initialization step to be run before the main task of a pod is run. One could define the tasks for such a pod as follows:

```yaml
name: "hello-world"
pods:
  hello:
    count: 2
    resource-sets:
      hello-resources:
        cpus: 1.0
        memory: 256
        volume:
          path: hello-data
          size: 5000
          type: ROOT
    tasks:
      init:
        goal: FINISHED
        cmd: "./init"
        resource-set: hello-resources
      main:
        goal: RUNNING
        cmd: "./main"
        resource-set: hello-resources
```

By default, the plan generated from such a service definition would only deploy the `main` task because when the `init` task should be run is undefined.  In order to run the init task and then the main task for each instance of the `hello` pod one could write a plan as follows:

```yaml
pods:
  hello:
    [...]
    tasks:
      init:
        [...]
      main:
        [...]
plans:
  deploy:
    strategy: serial
    phases:
      hello-phase:
        strategy: serial
        pod: hello
        steps:
          - default: [[init], [main]]
```

This plan indicates that by default, every instance of the hello pod should have two steps generated: one representing the `init` task and another representing the `main` task. The ServiceSpec indicates that two `hello` pods should be launched so the following tasks would be launched by steps serially:

1. `hello-0-init`
1. `hello-0-main`
1. `hello-1-init`
1. `hello-1-main`

Consider the case where the init task should only occur once for the first pod, and all subsequent pods should just launch their `main` task. Such a plan could be written as follows:

```yaml
pods:
  hello:
    [...]
    tasks:
      init:
        [...]
      main:
        [...]
plans:
  deploy:
    strategy: serial
    phases:
      hello-phase:
        strategy: serial
        pod: hello
        steps:
          - 0: [[init], [main]]
          - default: [[main]]
```

This plan would result in steps generating the following tasks:

1. `hello-0-init`
1. `hello-0-main`
1. `hello-1-main`

### Custom Update Plans

When a configuration change is being rolled out, the Scheduler will by default use the current Deploy plan, whether that's a custom plan named `deploy` or the default deployment plan. Some services require additional logic when performing configuration or software updates, in which case a plan named `update` may be provided. The `update` plan, if defined, will be used instead of the `deploy` plan when rolling out a configuration change. It's otherwise functionally similar to the custom `deploy` logic described above.

### Custom Auxiliary Plans

Finally, you may define entirely custom plans which are meant to be invoked by operators. These may define the steps required to perform a backup or restore operation of the service. They may even take additional parameters as input. For example, here is an example plan which will back up a data store to S3:

```yaml
pods:
  node:
    [...]
    tasks:
      [...]
      backup-schema:
        [...]
      snapshot:
        [...]
      upload-s3:
        [...]
      cleanup-snapshot:
        [...]
plans:
  [...]
  backup-s3:
    strategy: serial
    phases:
      backup-schema:
        strategy: serial
        pod: node
        steps:
          - default: [[backup-schema]]
      create-snapshots:
        strategy: parallel
        pod: node
        steps:
          - default: [[snapshot]]
      upload-backups:
        strategy: serial
        pod: node
        steps:
          - default: [[upload-s3]]
      cleanup-snapshots:
        strategy: serial
        pod: node
        steps:
          - default: [[cleanup-snapshot]]
```

In this example, four Tasks were defined in the `node` pod to perform the four steps necessary to back up this service. These tasks were named `backup-schema`, `snapshot`, `upload-s3`, and `cleanup-snapshot`. These Tasks are then listed in the `backup-s3` Plan as Steps. Each of the Tasks has a shell script which performs the work, optionally using environment variables provided by the operator. The operator invokes the `backup-s3` plan and provides any such parameters via repeated `-p` arguments:

```
$ dcos myservice plan start backup-s3 \
    -p BACKUP_NAME=mybackup \
    -p BACKUP_TABLES=criticaldata \
    -p AWS_ACCESS_KEY_ID=$AWS_ACCESS_KEY_ID \
    -p AWS_SECRET_ACCESS_KEY=$AWS_SECRET_ACCESS_KEY \
    -p AWS_REGION=$AWS_REGION \
    -p S3_BUCKET_NAME=$S3_BUCKET_NAME
```

Any parameters passed via `-p` are automatically passed though to the invoked Tasks as environment variables. Service developers must separately document any such parameters so that users know what to provide.

## Packaging

A DC/OS service must provide a package definition in order to be installed on a DC/OS cluster. At a minimum, a package definition is composed of four files: `marathon.json.mustache`, `config.json`, `resource.json`, and `package.json`. [Examples of all these files](https://github.com/mesosphere/dcos-commons/tree/master/frameworks/helloworld/universe) are provided in the example helloworld DC/OS service.  A detailed explanation of the format and purpose of each of these files is [available here](https://github.com/mesosphere/universe#creating-a-package).

### Universe Package Files At-a-Glance

For a fully detailed explanation of service packaging [see here](https://dcos.io/docs/1.8/development/create-package/); below we provide a brief introduction to the required files.

* `marathon.json.mustache` - A mustache-templated file that provides a Marathon application definition.  Its mustache elements are rendered by the values present in the config.json and resource.json files.

* `resource.json` - A list of URIs of all downloaded elements.This list allows your service to be deployed in datacenters without Internet access.

* `command.json` - This file contains elements specific to a CLI for your service if you want to provide one.

* `package.json` - This file contains metadata of interest to the Universe, including the minimum version of DC/OS on which the service may be deployed.

The SDK provides utilities for building a package definition and deploying it to a DC/OS cluster for development purposes.  An example build.sh script constructs a package and provides instructions for the deployment.  The helloworld framework’s build.sh script provides the following output:

```bash
$ ./build.sh aws
<snip>
Install your package using the following commands:
dcos package repo remove hello-world-aws
dcos package repo add --index=0 hello-world-aws https://infinity-artifacts.s3.amazonaws.com/autodelete7d/hello-world/20161212-160559-ATLFk70vPlo45X4a/stub-universe-hello-world.zip
dcos package install --yes hello-world
```

The build.sh script takes an optional argument of aws or local:

* `./build.sh aws`: The package definition and build artifacts are uploaded to an S3 bucket in AWS. If you would like to override the S3 bucket location where the packages are uploaded, please add S3_BUCKET environment variable with the bucket name. For example:

```bash
$ export S3_BUCKET=my_universe_s3_bucket
```

* `./build.sh local`: The package definition and build artifacts are served by a local HTTP server.

Executing the final command, `dcos package install --yes hello-world` deploys the service to a DC/OS cluster.

# Basic Operations

You can perform three fundamental operations on any instance of a DC/OS service: install, update, and uninstall.  With the exception of uninstall, they all follow a fundamental design principle.

All services written with the SDK determine what actions to take based on a target configuration they are trying to reach.  The `ServiceSpec` defines the target configuration. When installing for the first time, a service is going from nothing to the target configuration. When performing a configuration update, a service is going from the current configuration to the target configuration. A software update is identical to a configuration update except that that the software artifacts to be deployed are changed, not just the configuration. The path a service takes to a new target configuration is always defined by a plan.

The following events occur to select a target configuration and move a service from its current configuration to the target.

1. Define a target configuration
    a. Deploy a Marathon application definition for your service’s scheduler.
    b. The scheduler renders the `ServiceSpec` and Plan definitions in the service’s YAML definition.
1. Plan Execution
    a. The scheduler compares previous and current `ServiceSpec`s:
        i. Validate the `ServiceSpec`.
        ii. Determine scenario (install, update or no change).
    b. The plan is chosen and executed.

These steps are discussed in more detail below.

## Defining a Target Configuration

We previously described how a DC/OS service’s scheduler is a Marathon application.  Marathon applications define a particular declarative application definition, and DC/OS services constructed with the SDK define another, the `ServiceSpec`s and plans.

This nested structure of declarative interfaces requires two layers of template rendering. First, the Marathon application definition must be rendered at initial install time from the combination of the marathon.json.mustache, config.json, and resource.json files. Then, the service’s YAML template is rendered using the environment variables presented to the scheduler. Let’s walk through the [checked-in helloworld example](https://github.com/mesosphere/dcos-commons/tree/master/frameworks/helloworld).  Pay particular attention to the templated values surrounded in curly braces, as in `{{value}}`.

helloworld has a [marathon.json.mustache template](https://github.com/mesosphere/dcos-commons/blob/master/frameworks/helloworld/universe/marathon.json.mustache) which, in part, looks as follows:

```
{
    "env": {
        "FRAMEWORK_NAME": "{{service.name}}",
        "HELLO_COUNT": "{{hello.count}}",
        "HELLO_CPUS": "{{hello.cpus}}",
        "...": "..."
    },
    "uris": [
        "{{resource.assets.uris.scheduler-zip}}",
        "..."
    ],
    "portDefinitions": [
        {
            "port": 0,
            "protocol": "tcp",
            "name": "api",
            "labels": { "VIP_0": "/api.{{service.name}}:80" }
        }
    ],
    "...": "..."
}
```

The [config.json](https://github.com/mesosphere/dcos-commons/blob/master/frameworks/helloworld/universe/config.json) file is in part:

```
{
    "type":"object",
    "properties":{
        "service":{
            "type":"object",
            "description": "DC/OS service configuration properties",
            "properties":{
                "name" : {
                    "description":"The name of the service instance",
                    "type":"string",
                    "default":"hello-world"
                },
                "...": "..."
            }
        },
        "hello":{
            "type":"object",
            "description":"Hello Pod configuration properties",
            "properties":{
                "cpus":{
                    "description":"Hello Pod cpu requirements",
                    "type":"number",
                    "default":0.1
                },
                "count":{
                    "description":"Number of Hello Pods to run",
                    "type":"integer",
                    "default":1
                },
                "...": "..."
            }
        }
    }
}
```

The [resource.json](https://github.com/mesosphere/dcos-commons/blob/master/frameworks/helloworld/universe/resource.json) file is in part:

```
{
  "assets": {
    "uris": {
      "scheduler-zip": "{{artifact-dir}}/hello-world-scheduler.zip",
      "...": "..."
    }
  },
  "...": "..."
}
```

The `marathon.json.mustache` template pulls values from `config.json` and `resource.json` and creates an initial Marathon application definition. This application definition can be deployed on Marathon, which installs a DC/OS service’s scheduler. You can [override the initial config.json values when installing via the command line](https://docs.mesosphere.com/1.9/deploying-services/config-universe-service/).

**Important:** The environment variable field of the Marathon application definition defines values specific to the helloworld service.

The following is the typical flow of configuration values as represented by environment variables:

![configuration values across files](img/dev-guide-configuration-values-across-files.png)

Once Marathon deploys your scheduler, the service’s YAML specification can be rendered by the environment variables you provided. The helloworld’s service definition is in part:

```yaml
// ...
pods:
    hello:
        count: {{HELLO_COUNT}}
        tasks:
            server:
                // ...
                cpus: {{HELLO_CPUS}}
                // ...
```

The port definition in `marathon.json.mustache` makes the `PORT0` environment variables available to the scheduler. The `HELLO_COUNT` and `HELLO_CPUS` environment variables are provided by the env field of the Marathon application definition, which is provided by the rendered `marathon.json.mustache` template.

<a name="rendered-spec"></a>
The final rendered `ServiceSpec` is:

```yaml
name: "hello-world"
pods:
  hello:
    count: 1
    tasks:
      server:
        goal: RUNNING
        cmd: "echo hello >> hello-container-path/output && sleep 1000"
        cpus: 0.1
        memory: 256
        volume:
          path: "hello-container-path"
          type: ROOT
          size: 50
```

## Plan Execution

### Plan Acceptance or Rejection

Once a proposed target configuration has been defined in the form of a `ServiceSpec`, and, optionally, a deployment plan, the scheduler must decide  what course of action to take. At the outset, a scheduler may choose to accept or reject a proposed target configuration. When a scheduler rejections a proposed target configuration the target configuration does  not change and the previous target configuration remains the target. The scheduler may reject a target configuration because it is malformed, or violates a business logic or other constraint.

### Executing a Plan

Once a proposed target configuration is accepted as the target configuration, the scheduler must determine which plan to execute to reach the target. By default, if no overriding deployment plan is provided, the pods defined in the `ServiceSpec` will be rolled out serially.

There are two fundamental plan execution scenarios: **install** and **update**.  Let’s first walk through the deployment of the [hello world service](https://github.com/mesosphere/dcos-commons/blob/master/frameworks/helloworld/src/main/dist/svc.yml) in the install case.

### Install

Recall the [rendered `ServiceSpec` from above](#rendered-spec). A single pod containing a single task is defined generating the following plan:

```
{
    "phases": [{
        "id": "8ee5b023-066e-4ef7-a2c9-5fdfc00a50e5",
        "name": "hello",
        "steps": [{
            "id": "2e3dde39-3ea3-408b-8e00-3346bef93054",
            "status": "COMPLETE",
            "name": "hello-0:[server]",
            "message": "'hello-0:[server]' has status: 'COMPLETE'."
        }],
        "status": "COMPLETE"
    }],
    "errors": [],
    "status": "COMPLETE"
}
```

Each pod is deployed with a phase, so we have a single phase named after the pod "hello".  Each instance of a pod is deployed with a step within that phase. Since there is a single pod instance, we have a single step named “hello-0:[server]”.  The name of the step indicates that it is deploying instance 0 of the pod “hello” with a single task named “server”.

Every element of the plan has an associated status with the following possible values: PENDING, PREPARED, STARTING, COMPLETE, WAITING, and ERROR.

Normally, steps progress through statuses in the following order:

PENDING → PREPARED → STARTING → COMPLETE

The status of a phase or a plan is determined by examination of the step elements.  A step may enter an ERROR state when its construction is malformed or whenever the service author determines it to be appropriate. The WAITING state occurs when the operator of the service indicates that an element should be paused. An operator might want to pause a deployment for a multitude of reasons, including unexpected failures during an update.

### Update

In the update case, a scheduler goes from one target configuration to the next. The two examples below show how pods are only restarted to consume new configuration information when that information is relevant to the pod.

#### Vertical Scale Example

This example updates the target configuration we defined in the install above. The new target configuration below increases the amount of CPU consumed by the server task.

In the marathon.json.mustache template we defined an environment variable named HELLO_CPUS. Below, we update this value in Marathon from 0.1 to 0.2.

```
{
    "id": "/hello-world",
    "env": {
        "HELLO_CPUS": "0.2",
        "HELLO_COUNT": "1",
        "SLEEP_DURATION": "1000",
        "...": "..."
    },
    "...": "..."
}
```

This will result in restarting the scheduler and re-rendering the `ServiceSpec` template. The new template is shown below. Note that the value of `cpus` has changed to 0.2.

```yaml
name: "hello-world"
pods:
  hello:
    count: 1
    tasks:
      server:
        goal: RUNNING
        cmd: "echo hello >> hello-container-path/output && sleep 1000"
        cpus: 0.2
        memory: 256
        volume:
          path: "hello-container-path"
          type: ROOT
          size: 50
```

A new plan is then generated and execution begins:

```
{
    "phases": [{
        "id": "ce7bf2e6-857d-4188-a21c-6469c2db92fb",
        "name": "hello",
        "steps": [{
            "id": "c47bf620-9cd7-4bae-b9d0-f56ca00e26ce",
            "status": "STARTING",
            "name": "hello-0:[server]",
            "message": "'hello-0:[server]' has status: 'STARTING'."
        }],
        "status": "STARTING"
    }],
    "errors": [],
    "status": "STARTING"
}
```

In this case, we have changed the resources consumed for a running task. In order for it to consume new resources, the task must be killed and restarted consuming more resources. When in the PREPARED state, the task has been killed and will be restarted as soon as appropriate resources are available.

#### Horizontal Scale Example

In the previous example, the change in target configuration affected currently running tasks, so they had to be restarted. In this example, we are changing the number of pod instances to be launched, which should have no effect on currently running pods and therefore will not trigger a restart. The example below changes HELLO_COUNT to 2, adding an additional instance of the hello pod.

```
{
    "id": "/hello-world",
    "env": {
        "HELLO_CPUS": "0.2",
        "HELLO_COUNT": "2",
        "SLEEP_DURATION": "1000",
        "...": "..."
    },
    "...": "..."
}
```

This generates the following Plan:

```
{
    "phases": [{
        "id": "25e741c8-a775-481e-9247-d9073002bb3d",
        "name": "hello",
        "steps": [{
            "id": "6780372e-9154-419b-91c4-e0347ca961af",
            "status": "COMPLETE",
            "name": "hello-0:[server]",
            "message": "'hello-0:[server]' has status: 'COMPLETE'."
        }, {
            "id": "6e519f31-8e2d-41ea-955d-85fdd7e1d624",
            "status": "PENDING",
            "name": "hello-1:[server]",
            "message": "'hello-1:[server]' has status: 'PENDING'."
        }],
        "status": "STARTING"
    }],
    "errors": [],
    "status": "STARTING"
}
```

The step associated with instance 0 of the hello pod is never restarted and its step is initialized as COMPLETE.  Another step has been generated for instance 1. Once it has completed, the service will have transitioned from its previous configuration to the new target configuration.

### Rollback

A special rollback operation is not defined. To roll back a given deployment, deploy the previous configuration as the new target.

### Software Upgrade

Like rollback, a special software upgrade operation is not defined. To perform an upgrade, just specify a new target configuration. When performing an upgrade, you are probably creating a target configuration that refers to new URIs with new software to launch tasks. This target configuration change is rolled out like any other update.

### API

#### View

You can view the deployment plan via a REST endpoint your scheduler provides. The plans shown in the examples above were accessed by:

```bash
$ curl -k -H "Authorization: token=$AUTH_TOKEN" http://<dcos_url>/service/hello-world/v1/plans/deploy
```

#### Interrupt

You can interrupt the execution of a plan by issuing a `POST` request to the appropriate endpoint:

```bash
$ curl -k -X POST -H "Authorization: token=$AUTH_TOKEN" http://<dcos_url>/service/hello-world/v1/plans/deploy/interrupt
```

Interrupting a plan stops any steps that were not being processed from being processed in the future. Any steps that were actively being processed at the time of an interrupt call will continue.

The interrupt may also be issued against a specific phase within the plan:

```bash
$ curl -k -X POST -H "Authorization: token=$AUTH_TOKEN" http://<dcos_url>/service/hello-world/v1/plans/deploy/interrupt?phase=data-nodes
```

Interrupting a phase of a plan only stops the steps within that phase, without affecting other phases.

#### Continue

Continue plan execution by issuing a `POST` request to the continue endpoint:

```bash
$ curl -k -X POST -H "Authorization: token=$AUTH_TOKEN" http://<dcos_url>/service/hello-world/v1/plans/deploy/continue
```

Continue may also be issued on a per-phase basis:

```bash
$ curl -k -X POST -H "Authorization: token=$AUTH_TOKEN" http://<dcos_url>/service/hello-world/v1/plans/deploy/continue?phase=data-nodes
```

# Service Discovery

There are two service discovery options that are relevant to the SDK: mesos-dns and VIPs.  Mesos-dns provides a stable, predictable address for individual Mesos tasks.  VIPs provide a load balancing mechanism across multiple instances of a class of tasks.

## [Mesos-DNS](https://github.com/mesosphere/mesos-dns)

All tasks launched in DC/OS receive a DNS address. It is of the form:

```
<task-name>.<framework-name>.autoip.dcos.thisdcos.directory
```

So a service defined as follows:

```yaml
name: "hello-world"
pods:
  hello:
    count: 1
    tasks:
      server:
        goal: RUNNING
        cmd: "echo hello >> hello-container-path/output && sleep 1000"
        cpus: 0.2
        memory: 256
        volume:
          path: "hello-container-path"
          type: ROOT
          size: 50
```

would generate a single task named "hello-0-server".  The framework’s name is "hello-world".  The Mesos-DNS address for this task would be "hello-0-server.hello-world.autoip.dcos.thisdcos.directory". Tasks may also specify their own prefixes for the first component of their mesos-dns names using the `discovery` section in each task definition. In the following example, two tasks within the same pod share a prefix:

```yaml
name: "hello-world"
pods:
  hello:
    count: 1
    resource-sets:
      pod-resources:
        cpus: 0.2
        memory: 256
        volume:
          path: "hello-container-path"
          type: ROOT
          size: 50
    tasks:
      init:
        goal: FINISHED
        resource-set: pod-resources
        cmd: "echo init >> hello-container-path/output && sleep 1000"
        discovery:
          prefix: hello
      server:
        goal: RUNNING
        resource-set: pod-resources
        cmd: "echo hello >> hello-container-path/output && sleep 1000"
        discovery:
          prefix: hello
```

In this case, while running, both the `init` and `server` tasks would be addressable at "hello-0.hello-world.autoip.dcos.thisdcos.directory", with the "-0" being added automatically to indicate which pod instance to route to. Tasks belonging to different pods may not share the same prefix, and YAML validation will fail if this is found to be the case.

**Important:** As with resource sets, only a single process at point in time may use a given prefix, meaning that `init` may not run at the same time as `server`. A complete service definition would have a deploy plan that ensures this.

## [VIP](https://github.com/dcos/minuteman)

You can also perform service discovery by defining named virtual IP addresses. VIPs load balance, so every task associated with the same prefix and external port pair will be part of a load-balanced set of tasks.

```yaml
name: "hello-world"
pods:
  hello:
    count: 1
    tasks:
      server:
        goal: RUNNING
        cmd: "echo hello >> hello-container-path/output && sleep 1000"
        cpus: 0.2
        memory: 256
        ports:
            http:
                port: 8080
                advertise: true
                vip:
                    prefix: server-lb
                    port: 80
```

Defining a VIP is additional information that can be applied to a port. VIPs are defined by a prefix, an internal port, and an external port. The internal port in this example is 8080 and the external port is 80. The prefix is automatically expanded to become an address of the form:

```
<prefix>.<framework-name>.l4lb.thisdcos.directory
```

In the example above, a server task can be accessed through the address:

```
server-lb.hello-world.l4lb.thisdcos.directory:80
```

## Virtual networks

The SDK allows pods to join virtual networks, with the `dcos` virtual network available by defualt. You can specify that a pod should join the virtual network by adding the following to your service spec YAML:

```yaml
pods:
  pod-on-virtual-network:
    count: {{COUNT}}
    # join the 'dcos' virtual network
    networks:
      dcos:
    tasks:
      ...
  pod-on-host:
    count: {{COUNT}}
    tasks:
      ...
```

You can also pass arguments when invoking CNI plugins, by adding labels in your virtual network definition. These labels are are free-form key-value pairs that are passed in the format of `key0:value0,key1:value1`. Refer to [Mesos CNI Configuration](http://mesos.apache.org/documentation/latest/cni/#mesos-meta-data-to-cni-plugins) for more information about CNI labels. Here is a sample YAML definition with labels:

```yaml
pods:
  pod-on-virtual-network:
    count: {{COUNT}}
    # join the 'dcos' virtual network
    networks:
      dcos:
        labels: "key0:val0, key1:val1"
    tasks:
      ...
  pod-on-host:
    count: {{COUNT}}
    tasks:
      ...
```

When a pod is on a virtual network such as the `dcos`:
  * Every pod gets its own IP address and its own array of ports.
  * Pods do not use the ports on the host machine.
  * Pod IP addresses can be resolved with the DNS: `<task_name>.<service_name>.autoip.dcos.thisdcos.directory`.
  * You can pass network labels to CNI plugins.

Specifying that pods join a virtual network has the following indirect effects:
  * The `ports` resource requirements in the service spec will be ignored as resource requirements, as each pod has their own dedicated IP namespace.
    * This was done so that you do not have to remove all of the port resource requirements just to deploy a service on the virtual network.
  * A caveat of this is that the SDK does not allow the configuation of a pod to change from the virtual network to the host network or vice-versa.


# Secrets

Enterprise DC/OS provides a secrets store to enable access to sensitive data such as database passwords, private keys, and API tokens. DC/OS manages secure transportation of secret data, access control and authorization, and secure storage of secret content.

**Note:** The SDK supports secrets in Enterprise DC/OS 1.10 onwards (not in Enterprise DC/OS 1.9). [Learn more about the secrets store](https://docs.mesosphere.com/1.10/security/secrets/).

The SDK allows secrets to be exposed to pods as a file and/or as an environment variable. The content of a secret is copied and made available within the pod.

You can reference the secret as a file if your service needs to read secrets from files mounted in the container. Referencing a file-based secret can be particularly useful for:
* Kerberos keytabs or other credential files.
* SSL certificates.
* Configuration files with sensitive data.

For the following example, a file with path `data/somePath/Secret_FilePath1` relative to the sandbox will be created. Also, the value of the environment variable `Secret_Environment_Key1` will be set to the content of this secret. Secrets are referenced with a path, i.e. `secret-svc/SecretPath1`, as shown below.

```yaml
name: secret-svc/instance1
pods:
  pod-with-secret:
    count: {{COUNT}}
    # add secret file to pod's sandbox
    secrets:
      secret_name1:
        secret: secret-svc/Secret_Path1
        env-key: Secret_Environment_Key
        file: data/somePath/Secret_FilePath1
      secret_name2:
        secret: secret-svc/instance1/Secret_Path2
        file: data/somePath/Secret_FilePath2
      secret_name3:
        secret: secret-svc/Secret_Path3
        env-key: Secret_Environment_Key2
    tasks:
      ....
```

All tasks defined in the pod will have access to secret data. If the content of the secret is changed, the relevant pod needs to be restarted so that it can get updated content from the secret store.

`env-key` or `file` can be left empty. The secret file is a tmpfs file; it disappears when the executor exits. The secret content is copied securely by Mesos if it is referenced in the pod definition as shown above. You can make a secret available as an environment variable, as a file in the sandbox, or you can use both.

**Note:** Secrets are available only in Enterprise DC/OS, not in OSS DC/OS.

Refer to the [Secrets Tutorial](tutorials/secrets-tutorial.md) for an
SDK-based example service using DC/OS secrets.

### Authorization for Secrets

The path of a secret defines which service IDs can have access to it. You can think of secret paths as namespaces. _Only_ services that are under the same namespace can read the content of the secret.

For the example given above, the secret with path `secret-svc/Secret_Path1` can only be accessed by a services with ID `/secret-svc` or any service with  ID under `/secret-svc/`. Servicess with IDs `/secret-serv/dev1` and `/secret-svc/instance2/dev2` all have access to this secret, because they are under `/secret-svc/`.

On the other hand, the secret with path `secret-svc/instance1/Secret_Path2` cannot be accessed by a service with ID `/secret-svc` because it is not _under_ this secret's namespace, which is `/secret-svc/instance1`. `secret-svc/instance1/Secret_Path2` can be accessed by a service with ID `/secret-svc/instance1` or any service with ID under `/secret-svc/instance1/`, for example `/secret-svc/instance1/dev3` and `/secret-svc/instance1/someDir/dev4`.


| Secret                               | Service ID                          | Can service access secret? |
|--------------------------------------|-------------------------------------|----------------------------|
| `secret-svc/Secret_Path1`            | `/user`                             | No                         |
| `secret-svc/Secret_Path1`            | `/user/dev1`                        | No                         |
| `secret-svc/Secret_Path1`            | `/secret-svc`                       | Yes                        |
| `secret-svc/Secret_Path1`            | `/secret-svc/dev1`                  | Yes                        |
| `secret-svc/Secret_Path1`            | `/secret-svc/instance2/dev2`        | Yes                        |
| `secret-svc/Secret_Path1`            | `/secret-svc/a/b/c/dev3`            | Yes                        |
| `secret-svc/instance1/Secret_Path2`  | `/secret-svc/dev1`                  | No                         |
| `secret-svc/instance1/Secret_Path2`  | `/secret-svc/instance2/dev3`        | No                         |
| `secret-svc/instance1/Secret_Path2`  | `/secret-svc/instance1`             | Yes                        |
| `secret-svc/instance1/Secret_Path2`  | `/secret-svc/instance1/dev3`        | Yes                        |
| `secret-svc/instance1/Secret_Path2`  | `/secret-svc/instance1/someDir/dev3`| Yes                        |



**Note:** Absolute paths (paths with a leading slash) to secrets are not supported. The file path for a secret must be relative to the sandbox.

Below is a valid secret definition with a Docker `image-name`. The `$MESOS_SANDBOX/etc/keys` and `$MESOS_SANDBOX/data/keys/keyset` directories will be created if they do not exist.
  * Supported: `etc/keys/Secret_FilePath1`
  * Not supported: `/etc/keys/Secret_FilePath1`

```yaml
name: secret-svc/instance2
pods:
  pod-with-image:
    count: {{COUNT}}
    container:
      image-name: ubuntu:14.04
    user: nobody
    secrets:
      secret_name4:
        secret: secret-svc/Secret_Path1
        env-key: Secret_Environment_Key
        file: etc/keys/Secret_FilePath1
      secret_name5:
        secret: secret-svc/instance1/Secret_Path2
        file: data/keys/keyset/Secret_FilePath2
    tasks:
      ....
```


# TLS

**This feature works only on Mesosphere DC/OS Enterprise and is not supported on Open Source DC/OS.**

The SDK provides an automated way of provisioning X.509 certificates and private keys for tasks. These TLS artifacts can be consumed by tasks to create encrypted TLS connections.

One or more TLS artifacts can be requested by adding the `transport-encryption` key to the `task` level YAML definition.

```yaml
name: "hello-world"
pods:
  hello:
    count: 1
    tasks:
      server:
        goal: RUNNING
        cmd: "./service-with-tls --private-key=server.key --certificate=server.crt --ca-bundle=server.ca"
        cpus: 0.2
        memory: 256
        transport-encryption:
          - name: server
            type: TLS
        ports:
            http:
                port: 8080
                vip:
                    prefix: server-lb
                    port: 80
```

Every item under `transport-encryption` must have a unique `name`. The `type` field defines the serialization format with which the private key and certificate will be delivered into the task sandbox. Currently, there are two supported formats - `TLS` and `KEYSTORE`. Each item will result in a unique private key and the corresponding certificate.

The TLS artifacts within a single task will be unique for a task instance and won't be shared across all instances of the pod task. Different tasks can request TLS artficats with the same name, but each task will get unique private key and certificate, and they won't get shared across different tasks.

In the above example, the `$MESOS_SANDBOX` directory would contain following files:

```
$MESOS_SANDBOX/
               ...
               server.key
               server.crt
               server.ca
               ...
```

Here, the file `server.crt` contains an end-entity certificate in the OpenSSL PEM format (if applicable, this file also includes corresponding intermediate CA certificates). The `server.key` contains the private key corresponding to the end-entity certificate, in the PKCS#8 PEM format. The file `server.ca` contains the root CA certificate in the OpenSSL PEM format.

## Provisioning

TLS artifacts are provisioned by the **scheduler** based on the service configuration. Generated artifacts are stored as secrets in the `default` secrets store. The scheduler stores each artifact (private key, certificate, CA bundle, keystore, and truststore) as a separate secret under the task's `DCOS_SPACE` path. This approach ensures that tasks launched by the scheduler [will get access](operations-guide.html#authorization-for-secrets) to all necessary secrets. If the secret exists for a single artifact, then it is **not** overwritten and the existing value is used. Currently there is no exposed automated way of regenerating TLS artifacts. The operator can delete secrets from DC/OS secret store which will trigger generating new TLS artifacts.

The scheduler will generate and store TLS artfiacts for both possible formats (`TLS`, `KEYSTORE`). Changing the format will not create a new private key.

Generated artifacts are stored as secrets with the following naming scheme:

```
[DCOS_SPACE]/[hash]__[pod-index-taskname]__[transport-encryption-name]__[artifact-type]
```

The `[hash]` represents a `SHA1` hash of all Subject Alternative Names that the certificate contains concatenated by `;` character. This hash will change every time if operator changes ports `vip` or `discovery` task configuration. See the [certificate details](#x509.certificate) section.

Example of secrets that would get created based on YAML configuration above:

```
hello-world/c099361a4cf931ed3a7532a6d7bf9194f35a981e__hello-0-server__server__certificate
hello-world/c099361a4cf931ed3a7532a6d7bf9194f35a981e__hello-0-server__server__private-key
hello-world/c099361a4cf931ed3a7532a6d7bf9194f35a981e__hello-0-server__server__root-ca-certificate
hello-world/c099361a4cf931ed3a7532a6d7bf9194f35a981e__hello-0-server__server__keystore
hello-world/c099361a4cf931ed3a7532a6d7bf9194f35a981e__hello-0-server__server__truststore
```

### Lifetime of secrets containing the TLS artifacts

When a `transport-encryption` item is removed from the service configuration (i.e. YAML file), it is **not** removed from the secret store. If the same `transport-encryption` configuration is added back to the service configuration, the existing TLS artifact will be used.

The `UninstallScheduler` responsible for cleaning up service installation will try to remove all TLS artifact secrets previously provisioned by the scheduler.

### Task artifacts access

Each task that requests one or more TLS artifacts will get artifacts delivered to the task sandbox directory (`$MESOS_SANDBOX`) as a file-based secret. This feature ensures that data aren't stored on disk and are held only in memory on the virtual filesystem. The secret appears as a normal file that can be used by an application. A task will only get TLS artifacts that are declared in the service configuration file.

## Private key and certificate details

The scheduler provisions the *private key* and `X.509` *certificate* and exposes them to the task in various serialization formats.

### Private key

The private key is generated by using Java [`KeyPairGenerator`](https://docs.oracle.com/javase/7/docs/api/java/security/KeyPairGenerator.html) initialized with `RSA` algorithm. The `RSA` key is generated with `2048` bit size based on [NIST recommnedations](https://www.keylength.com/en/4/).

### X.509 certificate

An `X.509` end-entity certificate corresponding to the private key is generated with the help of the [DC/OS certificate authority](https://docs.mesosphere.com/1.9/networking/tls-ssl/ca-api/) by sending it a certificate signing request (CSR, built from the public key). The returned end-entity certificate is signed with the private key corresponding to the signing CA certificate that the DC/OS CA is configured with. That signing CA certificate can either be a root CA certificate automatically created during DC/OS cluster installation or a user-provided (custom) CA certificate.

A certificate has the following subject information:

```
CN=[pod-index-task].[service-name]
O=Mesosphere, Inc
L=San Francisco
ST=CA
C=US
```

Additional X.509 `Subject Alternative Names`, based on the pod `discovery` and `vip` confiagurations, are encoded into the certificate. If no `discovery` or port exposed over VIP is configured, the single the certificate comes with a single SAN.

```
DNSName([pod-index-task].[service-name].autoip.dcos.thisdcos.directory)
```

Each VIP-exposed port creates in a new SAN entry:

```
DNSName([port-0-vip-prefix].[service-name].l4lb.thisdcos.directory)
DNSName([port-1-vip-prefix].[service-name].l4lb.thisdcos.directory)
```

Providing a custom `prefix` under the `discovery` replaces the default SAN `DNSName([pod-index-task].[service-name].autoip.dcos.thisdcos.directory)` with the configured name and pod index, i.e.:

```
DNSName([discovery-prefix-index].[service-name].autoip.dcos.thisdcos.directory)
```

This certificate configuration allows the client to run proper TLS hostname verification when the task is accessed by one of the [internal DNS names](https://docs.mesosphere.com/1.9/networking/dns-overview/).

Each certificate is valid for **10 years**.

### Artifacts format

TLS artifacts can be provided to a task in two different formats:

#### PEM

Standard [PEM encoded](https://en.wikipedia.org/wiki/Privacy-enhanced_Electronic_Mail) certificate, private key and root CA certificate. Based on a file extension name it is possible to tell which artifact is in the file.

A certificate file with **.crt** extension contains an end-entity certificate with optional chain of certificates leading to the root CA certificate. The root CA certificate is not part of end-entity certificate file.

A **.key** file contains the PEM encoded private key.

A file with **.crt** extension contains the root CA certificate without the certificate chain.

#### Java Keystore

The [Java Keystore (JKS)](https://en.wikipedia.org/wiki/Keystore) is a repository of various certificates and private keys. When a private key and certificate is requested, a task will get 2 JKS format files.

A **.keystore** is a JKS file that contains a private key with an end-entity certificate and a complete certificate chain, including the root CA certificate. The certificate is stored under the alias name **`default`**. The keystore and key are protected by the password **`notsecure`**.

A **.truststore** is a JKS file that contains the DC/OS root CA certificate stored as a trust certificate. The certificte is stored under alias **`dcos-root`**. The keystore is protected by **`notsecure`** password.

The password **`notsecure`** that protects both JKS files (containing an end-entity certificate with private key and root CA certificate) has been selected because most Java tools and libraries require a password. It is not to meant to provide any additional protection. Security of both files is achieved by using DC/OS secrets store with file-based in-memory secrets. No other schedulers or tasks can access TLS artifacts provisioned by a scheduler.

## Installation requirements

To enable TLS support a `Mesosphere DC/OS Enterprise` cluster must be installed in `permissive` or `strict` security mode.

A scheduler must run with a `service account` that has permission to access:

- `DC/OS CA` - requires `full` permission to [`dcos:adminrouter:ops:ca:rw`](https://docs.mesosphere.com/1.9/security/perms-reference/#admin-router) resource

- Secrets store - requires `full` permission [`dcos:secrets:default:<service-name>/`](https://docs.mesosphere.com/1.9/security/perms-reference/#secrets) and `full` permission on `dcos:secrets:list:default:<service-name>`

  The secrets store authorizer supports only permissions on explicit secrets paths. Since SDK provisions many secrets for TLS artifacts it is necessary to give a `service account` broad `dcos:superuser`.

  This is a known limitation and it will get addressed in the future releases of the DC/OS.

# Testing

The SDK provides assistance for writing both unit and integration tests.

## Unit tests

Unit tests enable you to make sure that changes to your dependencies do not result in breaking changes to your frameworks. The SDK uses the standard JUnit testing system. The hello-world framework provides [some example unit tests](https://github.com/mesosphere/dcos-commons/blob/master/frameworks/helloworld/src/test/java/com/mesosphere/sdk/helloworld/scheduler/ServiceSpecTest.java).

**Important:** In order to avoid unintentional execution of other framework tests, you must include [a test filter similar to the one defined by the hello-world framework](https://github.com/mesosphere/dcos-commons/blob/master/frameworks/helloworld/build.gradle#L40-L45).

Unit tests that follow the pattern described above will be automatically run on all pull requests, and test failures will block merges. Unit tests can be manually executed either through standard IDE test integrations or through standard gradle commands.

* All tests: `gradlew check`

* Individual framework: `gradlew check -p frameworks/<framework-name>`

## Integration tests

Within the context of the SDK, integration tests validate expected service behavior in a DC/OS cluster. The library that provides the majority of the functionality required to write such tests is called [shakedown](https://github.com/dcos/shakedown). Shakedown provides capabilities that make it easy to perform service operations such as install, uninstall, configuration update, software upgrade, rollback, and pod restart. As with unit tests, these tests are run against every pull request and failures blocks merges. The hello-world framework provides [some example integration tests](https://github.com/mesosphere/dcos-commons/blob/master/frameworks/helloworld/tests/test_sanity.py).

You can run integration tests manually using `py.test`.  The
integration tests assume you have a running DC/OS cluster, and have
installed the
[DC/OS CLI](https://docs.mesosphere.com/1.8/usage/cli/install/).

Here's an example of running the tests for the `helloworld` framework:

```bash
$ tools/venvutil.py create venv
$ source venv/bin/activate
$ py.test frameworks/helloworld/
```

# Advanced DC/OS Service Definition

## `ServiceSpec` (YAML)

The most basic set of features present in the YAML representation of the `ServiceSpec` are [presented above](#service-spec). The remaining features are introduced below.

### Containers

Each pod runs inside a single container. The `ServiceSpec` specifies the following:
  * We can specify the `image` that we want to use, for example, a Docker image. The image is run in the Mesos [Universal Container Runtime](https://dcos.io/docs/latest/deploying-services/containerizers/ucr/).
  * The `networks` field specifies the virtual networks to join. For a container to have its own IP address, it must join a virtual network. One example of a supported virtual network is the `dcos` overlay network.
  * The `rlimits` field allows you to set POSIX resource limits for every task that runs inside the container.

The example `ServiceSpec` below specifies:
  * The `ubuntu` container image.
  * The soft limit for number of open file descriptors for any task in the `hello` pod as 1024, and the hard limit to 2048.
  * That the pod should join the `dcos` virtual network.


In the example below, we're specifying that we want to run the `ubuntu` image, the soft limit for number of open file descriptors for any task in the "hello" pod is set to 1024, the hard limit to 2048 and we're specifying that the pod joins the `dcos` virtual network:

```yaml
name: "hello-world"
pods:
  hello:
    count: 1
    image: ubuntu
    networks:
      dcos:
    rlimits:
      RLIMIT_NOFILE:
        soft: 1024
        hard: 2048
    tasks:
      server:
        goal: RUNNING
        cmd: "echo hello"
        cpus: 1.0
        memory: 256
```

For a full list of which rlimits are supported, refer to [the Mesos documentation on rlimits](https://github.com/apache/mesos/blob/master/docs/posix_rlimits.md).

**Virtual networks**
The SDK supports having pods join virtual neworks (including the `dcos` overlay network). For an in-depth explanation of how virtual networks work on DC/OS see the [documentation](https://docs.mesosphere.com/latest/networking/virtual-networks/#virtual-network-service-dns). When a pod joins a virtual network it gets its own IP address and has access to its own array of ports. Therefore when a pod specifies that it is joining `dcos` we ignore the `ports` resource requirements, because the pod will not consume the ports on the host machine. The DNS for pods on this virtual network is `<task_name>.<framework_name>.autoip.dcos.thisdcos.directory`. Note that this DNS will also work for pods on the host network. **Because the `ports` resources are not used when a pod is on the virtual network, we do not allow a pod to be moved from a virtual network to the host network or vice-versa**. This is to prevent potential starvation of the task when the host with the reserved resources for the task does not have the available ports required to launch the task.

### Placement Rules

Pods specifications may be configured with placement rules which describe where and how those pods may be deployed in the cluster. This setting supports all [Marathon-style placement operators](https://mesosphere.github.io/marathon/docs/constraints.html), using either of the following formats: `["field", "operator"[, "parameter"]]`, or `field:operator[:parameter]`. If you require placement logic that isn’t offered by the default Marathon-style placement operators, you should consider using [PlacementRules in Java](#placement-rules).

We recommend exposing placement constraints as templated out configuration settings, so that they may be easily customized by end-users. For example, your YAML specification may contain the following:

```yaml
name: "hello-world"
pods:
  hello:
    count: 3
    placement: {{HELLO_PLACEMENT}}
    tasks:
      server:
        goal: RUNNING
        cmd: "echo hello"
        cpus: 1.0
        memory: 256
```


In this example your configuration would expose a `HELLO_PLACEMENT` configuration setting with some default value. You may then provide a default value for that setting, such as `"hostname:UNIQUE"` to ensure that no two hello instances are on the same agent at a time, or `“rack_id:LIKE:rack-foo-.*”` to ensure that hello instances are only placed on agents with a `rack_id` that starts with `“rack-foo-”`. Multiple placement rules may be ANDed together by separating them with a comma, e.g. `“hostname:UNIQUE,rack_id:LIKE:rack-foo-.*”`.

### Resource Sets

A Mesos task is always a process that consumes some resources. In the example below, the server task is a command that prints "hello" to a file while consuming 1.0 CPUs, 256 MB of memory, and 50 MB of disk space for its volume.

```yaml
name: "hello-world"
pods:
  hello:
    count: 1
    tasks:
      server:
        goal: RUNNING
        cmd: "echo hello >> hello-container-path/output && sleep 1000"
        cpus: 1.0
        memory: 256
        volume:
          path: "hello-container-path"
          type: ROOT
          size: 50
```

An equivalent way to define the same task is as follows:

```yaml
name: "hello-world"
pods:
  hello:
    count: 1
    resource-sets:
      hello-resources:
        cpus: 1.0
        memory: 256
        volume:
          path: "hello-container-path"
          type: ROOT
          size: 50
    tasks:
      server:
        goal: RUNNING
        cmd: "echo hello >> hello-container-path/output && sleep 1000"
        resource-set: hello-resources/
```

In this case, the resources are declared separately from the server task in a resource set named `hello-resources`. They are referenced by a `resource-set` element in the task definition. A task continues to be defined as the combination of a process to run and resources to consume. This alternate formulation provides you with increased  flexibility:  you can now define multiple processes that can consume the same resources.

Pods can also define volumes at the pod level, allowing volumes to be shared between every task in a pod. Although volumes defined on individual tasks are currently visible between tasks in a pod, this will change with the introduction of pods based on [Mesos Task Groups](https://github.com/apache/mesos/blob/master/docs/nested-container-and-task-group.md). Once this change is made, pods will need to define volumes at the pod level if they are intended to be shared across tasks, as in the following example:

```yaml
name: "hello-world"
pods:
  hello:
    count: 1
    volume:
      path: "shared-container-path"
      type: ROOT
      size: 50
    tasks:
      server:
        goal: RUNNING
        cmd: "echo hello >> shared-container-path/output && sleep 1000"
        cpus: 1.0
        memory: 256
```

**Important:** At any given point in time, only a single process may be consuming a given set of resources. **Resources may never be shared simultaneously by multiple tasks**.  Any attempt to launch a task consuming an already consumed resource-set will result in the killing of the task which is currently running and the launch of the new task.

This alternative formulation of tasks is useful when several tasks should be sequenced in the same container and have a cumulative effect on data in a volume. For example, if you want to initialize something before running the long running server task, you could write the following:

```yaml
name: "hello-world"
pods:
  hello:
    count: 1
    resource-sets:
      hello-resources:
        cpus: 1.0
        memory: 256
        volume:
          path: "hello-container-path"
          type: ROOT
          size: 50
    tasks:
      initialize:
        goal: FINISHED
        cmd: "echo initialize >> hello-container-path/output"
        resource-set: hello-resources
      server:
        goal: RUNNING
        cmd: "echo hello >> hello-container-path/output && sleep 1000"
        resource-set: hello-resources
```

Both tasks now refer to the same resource set. However, since they cannot consume this resource simultaneously we must impose an ordering. We want to run the initialize task, allow it to finish, and then start the long running server task, which produces the following output in the hello-container-path/output file:

```
initialize
hello
```

Provide an ordering by specifying a custom deployment plan. The final YAML file would be:

```yaml
name: "hello-world"
pods:
  hello:
    count: 1
    resource-sets:
      hello-resources:
        cpus: 1.0
        memory: 256
        volume:
          path: "hello-container-path"
          type: ROOT
          size: 50
    tasks:
      initialize:
        goal: FINISHED
        cmd: "echo initialize >> hello-container-path/output"
        resource-set: hello-resources
      server:
        goal: RUNNING
        cmd: "echo hello >> hello-container-path/output && sleep 1000"
        resource-set: hello-resources
plans:
  deploy:
    strategy: serial
    phases:
      hello-deploy:
        strategy: serial
        pod: hello
        steps:
          - default: [[initialize], [server]]
```

The plan defined above, the instance of the hello pod with index 0 should first have the initialize task run, followed by the server task. Because they refer to the same resource set and their commands print to the same file in the same volume, the sequencing of tasks has a cumulative effect on the container context. For a fully featured practical example of this pattern, [see the HDFS service here](https://github.com/mesosphere/dcos-commons/blob/master/frameworks/hdfs/src/main/dist/hdfs_svc.yml).

### Sidecar Plans

You can include arbitrary additional plans beyond the deploy plan.  These may be executed at runtime to perform, for example, maintenance operations like backup.  Below we have an example describing how to declare a sidecar plan.

```yaml
name: "hello-world"
pods:
  hello:
    count: 1
    resource-sets:
      hello-resources:
        cpus: 1
        memory: 256
      sidecar-resources:
        cpus: 0.1
        memory: 256
    tasks:
      server:
        goal: RUNNING
        cmd: "echo hello >> output && sleep $SLEEP_DURATION"
        resource-set: hello-resources
        env:
          SLEEP_DURATION: 1000
      sidecar:
        goal: FINISHED
        cmd: "echo $PLAN_PARAMETER1 $PLAN_PARAMETER2 >> output"
        resource-set: sidecar-resources
plans:
  sidecar-example:
    strategy: serial
    phases:
      sidecar-deploy:
        strategy: parallel
        pod: hello
        steps:
          - default: [[sidecar]]
```

The command definition for the sidecar task includes environment variables, `PLAN_PARAMETER1` and `PLAN_PARAMETER2`, that are not defined elsewhere in the service definition. You can supply these parameters when the plan is initiated.  The parameters will be propagated to the environment of every task launched by the plan.

To initiate the plan, execute an HTTP POST request against the `/v1/plans/sidecar-example/start` endpoint with the header `Content-Type: application/json` set and a JSON body consisting of environment variable name/value pairs. For example:

```bash
$ curl -k -X POST -H "Authorization: token=$AUTH_TOKEN" -H "Content-Type: application/json" --data '{"PLAN_PARAMETER1": "sidecar", "PLAN_PARAMETER2": "plan"}' http://<dcos_url>/service/hello-world/v1/plans/sidecar-example/start
```

You can also use the DC/OS CLI:
```bash
$ dcos $FRAMEWORK_NAME plan start sidecar-example -p PLAN_PARAMETER1=sidecar -p PLAN_PARAMETER2=plan
```

When no parameters are specified, the body of the POST request must be an empty JSON object (`{}`). Supply default values with standard Bash syntax. In the above case, you can declare the default value of `PLAN_PARAMETER1` to be `sidecar` by changing the task's command string to `echo ${PLAN_PARAMETER1:-sidecar} >> output`.

Monitor sidecar plan progress like any other plan: by issuing GET requests against the `/v1/plans/sidecar-example` endpoint.

Because the sidecar task is defined inside the hello pod, it will run inside the hello pod when the sidecar-example plan is started.  This gives it access to all the resources in the hello pod, including any persistent volumes that may be present.  In this way, a backup plan could be constructed and executed on demand.

### URIs

You can include an arbitrary list of URIs to download before launching a task or before launching a pod. The Mesos fetcher automatically extracts and caches the URIs. To attach URIs to the context of a task, modify the YAML as below:

```yaml
name: "hello-world"
pods:
  hello:
    count: 1
    tasks:
      server:
        goal: RUNNING
        cmd: "echo hello"
        cpus: 1.0
        memory: 256
        uris:
          - https://foo.bar.com/package.tar.gz
          - https://foo.bar.com/bundle.tar.gz
```

To add URIs to a pod, modify the YAML as below:

```yaml
name: "hello-world"
pods:
  hello:
    count: 1
    uris:
      - https://foo.bar.com/package.tar.gz
      - https://foo.bar.com/bundle.tar.gz
    tasks:
      server:
        goal: RUNNING
        cmd: "echo hello"
        cpus: 1.0
        memory: 256
```

URIs included in a pod are accessible to all its tasks.

### Configuration Templates

It is common for a service to require configuration files to be present in the context of a task.  The SDK provides a method for defining and placing task-specific configuration files. A configuration file is template that can be dynamically rendered by environment variables. Add a configuration file to a task in the following way:

```yaml
name: "hello-world"
pods:
  hello:
    count: 1
    tasks:
      server:
        goal: RUNNING
        cmd: "echo hello && sleep 1000"
        cpus: 0.1
        memory: 256
        configs:
          config.xml:
            template: config.xml.mustache
            dest: etc/config.xml
```

The template content may be templated using the [mustache format](https://mustache.github.io/mustache.5.html). Any templated parameters in the file may be automatically populated with environment variables _from within the task_, by including the `bootstrap` utility in your tasks. See [Bootstrap Tool](#task-bootstrap) for more information. at the beginning of the task.

For example, say you had a container with the following environment variables:

```bash
PORT_FOO=1984
FRAMEWORK_NAME=mysvc
```

And a `config.xml.mustache` template like this:

```xml
<config>
  <port>{{PORT_FOO}}</port>
  <service>{{FRAMEWORK_NAME}}</service>
  <!-- ... -->
</config>
```

When the `bootstrap` helper is run, it would automatically create a populated version of that file in `etc/config.xml`:

```xml
<config>
  <port>1984</port>
  <game>mysvc</game>
  <!-- ... -->
<config>
```

To be clear, the config templating provided by the `bootstrap` tool may be applied to _any text format_, not just XML as in this example. This makes it a powerful tool for handling any config files your service may need. Read more about setting this up in the [Bootstrap Tool](#bootstrap) section.

### Task Environment

While some environment variables are included by default in each task as a convenience, you may also specify custom environment variables yourself.

You can define the environment of a task in a few different ways. In the YML `ServiceSpec`, it can be defined in the following way.

```yaml
name: "hello-world"
pods:
  hello:
    count: 1
    tasks:
      server:
        goal: RUNNING
        cmd: "echo hello && sleep 1000"
        cpus: 0.1
        memory: 256
        env:
          FOO: bar
          BAZ: {{BAZ}}
```

As in any other case, environment variables may be templated values. Schedulers written using the SDK also detect particular formats of environment. To inject a common set of environment variables into the contexts of all tasks, you can add environment variables to the scheduler’s context in the form below:

    TASKCFG_ALL_<KEY>: <VALUE>

For example:

    TASKCFG_ALL_FOO: BAR → FOO: BAR

To inject environment variables into the contexts of all instances of a particular pod type, define environment variables of the form below to the scheduler’s context.

    TASKCFG_<POD-NAME>_<KEY>: <VALUE>

For example:

    TASKCFG_HELLO_BAZ: BAZ → BAZ: BAZ

### Task Bootstrap

The `cmd` in each task defines what's run for the lifetime of that task. A common problem when defining tasks is providing some sort of initial configuration, waiting for hosts to resolve, and other up-front work.

The `bootstrap` utility executable is available for running at the start of your tasks to perform these common task operations, including:

- Logging `env` (useful for debugging)
- Rendering any `configs` provided in the task definition and writing the result to the configured `dest`s.
- Waiting for the task's own hostname to be resolvable, or optionally wait for other custom hostnames to be resolvable, before exiting

These operations may be enabled, disabled, and customized via `bootstrap`s commandline arguments in your `cmd`. See the [source code](https://github.com/mesosphere/dcos-commons/blob/master/sdk/bootstrap/main.go) for more details on what specific options are available.

Including `bootstrap` in your tasks is a manual but straightforward operation. First, you should to add it to the package definition (`resources.json` and `marathon.json.mustache`), then include it in the service definition (`svc.yml`):

`resources.json`:

```json
{
  "assets": {
    "uris": {
      "...": "...",
      "bootstrap-zip": "{{artifact-dir}}/bootstrap.zip",
      "...": "..."
    }
  }
}
```

`marathon.json.mustache`:

```json
{
  "id": "{{service.name}}",
  "cpus": 1.0,
  "mem": 2048,
  "env": {
    "BOOTSTRAP_URI": "{{resource.assets.uris.bootstrap-zip}}",
    "...": "..."
  }
}
```

`svc.yml`:

```yaml
name: "hello-world"
pods:
  hello:
    count: 1
    uris:
      - {{BOOTSTRAP_URI}} # fetch/unpack bootstrap.zip into this pod
    tasks:
      server:
        goal: RUNNING
        cmd: "./bootstrap && echo hello && sleep 1000" # run 'bootstrap' before 'hello'
        cpus: 0.1
        memory: 256
        configs:
          config.xml:
            template: "config.xml.mustache"
            dest: etc/config.xml
```

Now the `bootstrap` executable will automatically be run at the start of `hello` tasks. By default it will first print the `env`, then will handle rendering the `config.xml.mustache` template to `etc/config.xml`, then wait for the hello task's hostname to be locally resolvable.

### Health Checks

If a task is unhealthy, the scheduler will kill and restart it.  You may define a health check for a task by adding a `health-check` parameter to its `TaskSpec`:

```yaml
name: "hello-world"
pods:
  hello:
    count: 1
    tasks:
      server:
        goal: RUNNING
        cmd: "echo hello && sleep 1000"
        cpus: 0.1
        memory: 256
        health-check:
          cmd: "./check-up"
          interval: 5
          grace-period: 30
          max-consecutive-failures: 3
          delay: 0
          timeout: 10
```

The interval, grace-period, delay, and timeout elements are denominated in seconds. If the maximum consecutive number of failures is exceeded, the task will be killed.

### Readiness Checks

Use a readiness check when a task must perform some initialization before subsequent steps run.  By default, a [step](#plans) will be `COMPLETE` when its task reaches its goal state (`RUNNING` or `COMPLETED`), but if the task has a **readiness check**, its step won't be `COMPLETE` until its readiness check passes.  You may define a readiness check for a task by adding a `readiness-check` parameter to its `TaskSpec`:

```yaml
name: "hello-world"
pods:
  hello:
    count: 1
    tasks:
      server:
        goal: RUNNING
        cmd: "echo hello && sleep 1000"
        cpus: 0.1
        memory: 256
        readiness-check:
          cmd: "./readiness-check"
          interval: 5
          delay: 0
          timeout: 10
```

The interval, delay, and timeout elements are denominated in seconds.

### Volumes

Persistent volumes allow data to be stored on disks and survive.

```yaml
name: "hello-world"
pods:
  hello:
    count: 3
    tasks:
      server:
        goal: RUNNING
        cmd: "echo hello >> hello-container-path/output && sleep $SLEEP_DURATION"
        cpus: 1.0
        memory: 256
        volume:
          path: "hello-container-path"
          type: ROOT
          size: 5000
```

The path is relative to the sandbox path if not preceded by a leading "/". The sandbox path is always available in the environment variable MESOS_SANDBOX.  The different between ROOT and MOUNT volumes is [documented here](http://mesos.apache.org/documentation/latest/multiple-disk/). The PATH type is not currently supported.

### Proxy Fallback

Applications may not work properly behind adminrouter. In that case, one may use [Repoxy](https://gist.github.com/nlsun/877411115f7e3b885b5e9daa8821722f).

## `ServiceSpec` (Java)

The YAML-based `ServiceSpec` is flexible and powerful, but once a service moves beyond purely declarative requirements, its static nature becomes a barrier to development. The `ServiceSpec` as defined in YAML is actually just a convenience for generating a Java implementation of the [`ServiceSpec` interface](https://github.com/mesosphere/dcos-commons/blob/master/sdk/scheduler/src/main/java/com/mesosphere/sdk/specification/ServiceSpec.java), which is arbitrarily modifiable by users of the SDK.

All of the interfaces of the `ServiceSpec` have default implementations. For example, the `ServiceSpec` interface is implemented by the [`DefaultServiceSpec`](https://github.com/mesosphere/dcos-commons/blob/master/sdk/scheduler/src/main/java/com/mesosphere/sdk/specification/DefaultServiceSpec.java). The default interface implementations also provide convenient fluent style construction. For example a `DefaultServiceSpec` can be constructed in the following way:

```java
DefaultServiceSpec.newBuilder()
    .name(FRAMEWORK_NAME)
    .role(ROLE)
    .principal(PRINCIPAL)
    .zookeeperConnection("foo.bar.com")
    .pods(Arrays.asList(pods))
    .build();
```

The same pattern holds for all components of the `ServiceSpec`. [Resource sets](#resource-sets) are one area of difference between Java and YAML `ServiceSpec` definitions. While the YAML interface allows specification with implicitly defined resource sets, the Java interface is more strict and requires explicit use of resource sets when implementing a [TaskSpec](https://github.com/mesosphere/dcos-commons/blob/master/sdk/scheduler/src/main/java/com/mesosphere/sdk/specification/TaskSpec.java).

### Placement Rules

The physical location of tasks in Mesos clusters has important implications for the availability and robustness to data loss of stateful services. You can control the placement of pods by adding placement rules to PodSpecs.

You can add placement constraints to a PodSpec that has already been defined either through YAML or Java. This Java interface allows full customization of placement logic, whereas the [YAML interface](#placement-rules) only supports specifying Marathon-style constraints. Note that the two will automatically be ANDed together if they are both provided. This allows users to specify their own deployment constraints on top of any hardcoded service constraints.

One common placement constraint is to avoid placing pods of the same type together in order to avoid correlated failures. If, for example, you want to deploy all pods of type "hello" on different Mesos agents, extend the PodSpec as follows:

```java
PodSpec helloPodSpec = DefaultPodSpec.newBuilder(helloPodSpec)
        .placementRule(TaskTypeRule.avoid("hello"))
        .build();
```

This is equivalent to specifying a "hostname:UNIQUE" Marathon constraint in your YAML specification. Let’s look at a more complicated placement rule and how multiple rules may be composed. If, for example, pods of type “hello” should avoid both pods of the same type and colocate with those of “world” type, this could be expressed as:


```java
PodSpec helloPodSpec = DefaultPodSpec.newBuilder(helloPodSpec)
        .placementRule(
                new AndRule(
                        TaskTypeRule.avoid("hello"),
                        TaskTypeRule.colocateWith("world")))
        .build();
```

In addition to the AndRule, OrRule and NotRule are also available to complete the necessary suite of boolean operators. Many placement rules for common scenarios are already provided by the SDK. Consult the com.mesosphere.sdk.offer.constrain package to find the list of placement rules currently available. [A practical example is also available in the HDFS framework](https://github.com/mesosphere/dcos-commons/blob/50e54727/frameworks/hdfs/src/main/java/com/mesosphere/sdk/hdfs/scheduler/Main.java#L52-L69).

## Custom Plans (Java)

The YAML-based definition of plans is limited to defining custom deployment plans. You can use of the appropriate [Java plan interface](https://github.com/mesosphere/dcos-commons/blob/master/sdk/scheduler/src/main/java/com/mesosphere/sdk/scheduler/plan/Plan.java) for arbitrary flexibility in plan construction, be it for service deployment or any other purpose by [s](https://github.com/mesosphere/dcos-commons/blob/master/sdk/scheduler/src/main/java/com/mesosphere/sdk/scheduler/plan/Plan.java). Default implementations of all interfaces are provided. [DefaultPlan](https://github.com/mesosphere/dcos-commons/blob/master/sdk/scheduler/src/main/java/com/mesosphere/sdk/scheduler/plan/DefaultPlan.java), [DefaultPhase](https://github.com/mesosphere/dcos-commons/blob/master/sdk/scheduler/src/main/java/com/mesosphere/sdk/scheduler/plan/DefaultPhase.java), and [DeploymentStep](https://github.com/mesosphere/dcos-commons/blob/master/sdk/scheduler/src/main/java/com/mesosphere/sdk/scheduler/plan/DeploymentStep.java) will be of interest to advanced service authors.

### Internals

Understanding plan execution can help you take advantage of the full capabilities of creating custom plans.

![plans and the offer cycle](img/dev-guide-plans-and-the-offer-cycle.png)

There are at least two plans defined at any given time for a scheduler: a deploy plan and a recovery plan.

**Plan Managers** determine what steps in a plan should be executed.

A **Plan Coordinator** passes relevant information between plan managers so they understand what work other plan managers are doing to avoid contention. The output of the plan coordinator is a set of steps that are candidates for execution.

The **Plan Scheduler** attempts to match offers from Mesos with the needs of each candidate step. If a step’s requirements are met, Mesos operations are performed. The operations performed are also reported to the steps so they can determine what state transitions to make.

The state transitions of steps determine the overall progress of plans as they are the leaf elements of the Plan → Phase → Step hierarchy.

<table>
  <tr>
    <td>State</td>
    <td>Meaning</td>
  </tr>
  <tr>
    <td>Pending</td>
    <td>No operations have been performed.</td>
  </tr>
  <tr>
    <td>Prepared</td>
    <td>Any tasks/pods that needed to be killed have been killed.</td>
  </tr>
  <tr>
    <td>Starting</td>
    <td>Operations have been performed, but their status has not yet been reported by Mesos.</td>
  </tr>
  <tr>
    <td>Complete</td>
    <td>The desired work has been accomplished.</td>
  </tr>
  <tr>
    <td>Waiting</td>
    <td>Outside intervention has occurred blocking processing.</td>
  </tr>
  <tr>
    <td>Error</td>
    <td>An error has occurred in construction or execution.</td>
  </tr>
</table>

Typically, a step transitions through states as follows: Pending → Prepared → Starting → Complete. There are no enforced restrictions on state transitions. However, there are conventional meanings to states that determine the behavior of plan execution. The most important concept here is the InProgress meta-state. By default, if a step is prepared or starting, it is determined to be InProgress. This state is the core of the anti-contention mechanism between plans. If a step is in progress, by default, no other plan will attempt to execute steps pertaining to the same pod instance

Steps in the pending or prepared states undergo offer evaluation. That is, matching against Mesos offers is attempted. There is no need for offer evaluation in any of the other states.

### Strategy

Fundamentally, the execution of a plan is the execution of steps in some order. The component that determines this ordering is a strategy. Every element of a plan has a strategy that determines the deployment order of its child elements. A plan has a strategy that determines the deployment order of phases. A phase, in turn, has has a strategy that determines the deployment order of steps.

### Example

In general, a step encapsulates an instance of a pod and the tasks to be launched in that pod.  We recommend using the DefaultStepFactory to generate steps. The DefaultStepFactory consults the ConfigStore and StateStore and creates a step with the appropriate initial status. For example, if a pod instance has never been launched before, the step will start in a pending state. However, if a pod instance is already running and its goal state is RUNNING, its initial status will be COMPLETE.

You could generate three steps in the following way:

```java
StepFactory stepFactory = new DefaultStepFactory(configStore, stateStore);

List<Step> steps = new ArrayList<>();
steps.add(stepFactory.getStep(podInstance0, tasksToLaunch0));
steps.add(stepFactory.getStep(podInstance1, tasksToLaunch1));
steps.add(stepFactory.getStep(podInstance2, tasksToLaunch2));
```

Then steps can be grouped in a phase with an accompanying strategy.

```java
Phase phase = new DefaultPhase(
        "phase-name",
        steps,
        new SerialStrategy<>(),
        Collections.emptyList()); // No errors
```

The phase defined above will execute its steps in a serial order. The phase can be added to a plan.

```java
Plan customPlan = new DefaultPlan(
        "plan-name",
        Arrays.asList(phase),
        new ParallelStrategy<>());
```

In the plan above, a parallel strategy is defined so all phases will be executed simultaneously. There is only one phase in this case. Once a plan is defined, it must be added to the PlanCoordinator/PlanManager system [described above](#internals).

The easiest way to do this is to extend the DefaultService provided by the SDK.

```java
public class CustomService extends DefaultService {
    public CustomService(File yamlFile, Plan customPlan) throws Exception {
        RawServiceSpecification rawServiceSpecification =
                YAMLServiceSpecFactory.generateRawSpecFromYAML(yamlFile);
        DefaultServiceSpec defaultServiceSpec =
                YAMLServiceSpecFactory.generateServiceSpec(rawServiceSpecification);

        serviceSpec = defaultServiceSpec;
        init();
        plans = generatePlansFromRawSpec(rawServiceSpecification);
        plans.add(customPlan);

        register(serviceSpec, plans);
    }
}
```

All plans provided in the register call will be executed.<|MERGE_RESOLUTION|>--- conflicted
+++ resolved
@@ -152,11 +152,7 @@
 
 * **scheduler**: The Scheduler manages the service and keeps it running. This section contains settings which apply to the Scheduler. The `scheduler` section may be omitted to use reasonable defaults for all of these settings.
 
-<<<<<<< HEAD
     * **principal**: This is the DC/OS service account used when registering the framework. In secure Enterprise clusters, this account must have the necessary permission to perform the actions of a scheduler. This setting may be omitted in which case it defaults to `<svcname>-principal`.
-=======
-    * **service_account**: This is the DC/OS service account used when registering the framework. In secure Enterprise clusters, this account must have the necessary permission to perform the actions of a scheduler. This setting may be omitted in which case it defaults to `<svcname>-principal`.
->>>>>>> 9bc3249d
 
     * **api-port**: By default, a DC/OS service written with the SDK provides a number of REST API endpoints that may be used to examine the state of a service as well as alter its operation. In order to expose the endpoints, you must define on which port the HTTP server providing those endpoints should listen. You can also add custom service-specific endpoints.  Learn more in the [Defining a Target Configuration](#defining-a-target-configuration) section. This setting may be omitted in which case it defaults to the `PORT_API` envvar provided by Marathon.
 
