--- conflicted
+++ resolved
@@ -1,11 +1,6 @@
 package com.mesosphere.sdk.offer.evaluate;
 
-<<<<<<< HEAD
-import com.mesosphere.sdk.offer.ResourceUtils;
-=======
 import com.mesosphere.sdk.offer.Constants;
-import com.mesosphere.sdk.offer.OfferRequirement;
->>>>>>> d71ad6d3
 
 import java.util.Optional;
 import java.util.UUID;
@@ -40,64 +35,28 @@
     protected void setProtos(PodInfoBuilder podInfoBuilder, Protos.Resource resource) {
         super.setProtos(podInfoBuilder, resource);
 
-<<<<<<< HEAD
         // If the VIP is already set, we don't have to do anything.
         boolean didUpdate = maybeUpdateVIP(podInfoBuilder.getTaskBuilder(getTaskName().get()));
         if (!didUpdate) {
-            // Add a new VIP entry to the TaskInfo.
+            // Set the VIP on the TaskInfo.
             Protos.TaskInfo.Builder taskBuilder = podInfoBuilder.getTaskBuilder(getTaskName().get());
-            ResourceUtils.addVIP(taskBuilder, vipName, vipPort, protocol, visibility, resource);
-=======
-        // If this is an existing TaskInfo or ExecutorInfo with the VIP already set, we don't have to do anything.
-        if (getTaskName().isPresent()) {
-            boolean didUpdate = maybeUpdateVIP(podInfoBuilder.getTaskBuilder(getTaskName().get()));
-
-            if (!didUpdate) {
-                // Set the VIP on the TaskInfo.
-                Protos.TaskInfo.Builder taskBuilder = podInfoBuilder.getTaskBuilder(getTaskName().get());
-                if (taskBuilder.hasDiscovery()) {
-                    addVIP(
-                            taskBuilder.getDiscoveryBuilder(),
-                            vipName,
-                            protocol,
-                            visibility,
-                            vipPort,
-                            (int) resource.getRanges().getRange(0).getBegin());
-                } else {
-                    taskBuilder.setDiscovery(getVIPDiscoveryInfo(
-                            taskBuilder.getName(),
-                            vipName,
-                            vipPort,
-                            protocol,
-                            visibility,
-                            resource));
-                }
+            if (taskBuilder.hasDiscovery()) {
+                addVIP(
+                        taskBuilder.getDiscoveryBuilder(),
+                        vipName,
+                        protocol,
+                        visibility,
+                        vipPort,
+                        (int) resource.getRanges().getRange(0).getBegin());
+            } else {
+                taskBuilder.setDiscovery(getVIPDiscoveryInfo(
+                        taskBuilder.getName(),
+                        vipName,
+                        vipPort,
+                        protocol,
+                        visibility,
+                        resource));
             }
-        } else if (podInfoBuilder.getExecutorBuilder().isPresent()) {
-            boolean didUpdate = maybeUpdateVIP(podInfoBuilder.getExecutorBuilder().get());
-
-            if (!didUpdate) {
-                // Set the VIP on the ExecutorInfo.
-                Protos.ExecutorInfo.Builder executorBuilder = podInfoBuilder.getExecutorBuilder().get();
-                if (executorBuilder.hasDiscovery()) {
-                    addVIP(
-                            executorBuilder.getDiscoveryBuilder(),
-                            vipName,
-                            protocol,
-                            visibility,
-                            vipPort,
-                            (int) resource.getRanges().getRange(0).getBegin());
-                } else {
-                    executorBuilder.setDiscovery(getVIPDiscoveryInfo(
-                            executorBuilder.getName(),
-                            vipName,
-                            vipPort,
-                            protocol,
-                            visibility,
-                            resource));
-                }
-            }
->>>>>>> d71ad6d3
         }
     }
 
@@ -126,7 +85,7 @@
             String vipName,
             String protocol,
             DiscoveryInfo.Visibility visibility,
-            Integer vipPort,
+            long vipPort,
             int destPort) {
         builder.getPortsBuilder()
                 .addPortsBuilder()
@@ -145,7 +104,7 @@
     private static DiscoveryInfo getVIPDiscoveryInfo(
             String taskName,
             String vipName,
-            Integer vipPort,
+            long vipPort,
             String protocol,
             DiscoveryInfo.Visibility visibility,
             Resource r) {
@@ -163,7 +122,7 @@
         return discoveryInfoBuilder.build();
     }
 
-    private static Label getVIPLabel(String vipName, Integer vipPort) {
+    private static Label getVIPLabel(String vipName, long vipPort) {
         return Label.newBuilder()
                 .setKey(String.format("%s%s", Constants.VIP_PREFIX, UUID.randomUUID().toString()))
                 .setValue(String.format("%s:%d", vipName, vipPort))
