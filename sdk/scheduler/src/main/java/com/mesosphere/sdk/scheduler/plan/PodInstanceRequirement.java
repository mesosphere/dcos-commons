package com.mesosphere.sdk.scheduler.plan;

import com.mesosphere.sdk.specification.PodInstance;

import java.util.Collection;

/**
 * A PodInstanceRequirement encapsulates a {@link PodInstance} and the names of tasks that should be launched in it.
 */
public class PodInstanceRequirement {
    private final PodInstance podInstance;
    private final Collection<String> tasksToLaunch;
    private final boolean isPermanentReplacement;

    /**
     * Creates a new instance which isn't marked as a permanent replacement.
     */
    public static PodInstanceRequirement create(
            PodInstance podInstance,
            Collection<String> tasksToLaunch) {
        return new PodInstanceRequirement(podInstance, tasksToLaunch, false);
    }

    /**
     * Creates a new instance which is marked as a permanent replacement.
     */
    public static PodInstanceRequirement createPermanentReplacement(
            PodInstance podInstance,
            Collection<String> tasksToLaunch) {
        return new PodInstanceRequirement(podInstance, tasksToLaunch, true);
    }

    /**
     * Creates a new instance with the provided permanent replacement setting.
     */
    private PodInstanceRequirement(
            PodInstance podInstance,
            Collection<String> tasksToLaunch,
            boolean isPermanentReplacement) {
        this.podInstance = podInstance;
        this.tasksToLaunch = tasksToLaunch;
        this.isPermanentReplacement = isPermanentReplacement;
    }

    /**
     * Returns the definition of the pod instance to be created.
     */
    public PodInstance getPodInstance() {
        return podInstance;
    }

    /**
<<<<<<< HEAD
     * The list of tasks to be launched within this pod. This doesn't necessarily match the tasks listed in the
=======
     * Returns the list of tasks to be launched within this pod. This doesn't necessarily match the tasks listed in the
>>>>>>> 1048b2ef
     * {@link PodInstance}.
     */
    public Collection<String> getTasksToLaunch() {
        return tasksToLaunch;
    }

    /**
     * Returns whether this pod is replacing a previous instance that failed permanently. In this case new resources
     * should be created, even though (now failed) TaskInfos are still present in the StateStore.
     */
    public boolean isPermanentReplacement() {
        return isPermanentReplacement;
    }
}<|MERGE_RESOLUTION|>--- conflicted
+++ resolved
@@ -50,11 +50,7 @@
     }
 
     /**
-<<<<<<< HEAD
-     * The list of tasks to be launched within this pod. This doesn't necessarily match the tasks listed in the
-=======
      * Returns the list of tasks to be launched within this pod. This doesn't necessarily match the tasks listed in the
->>>>>>> 1048b2ef
      * {@link PodInstance}.
      */
     public Collection<String> getTasksToLaunch() {
