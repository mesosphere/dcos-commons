package com.mesosphere.sdk.offer.taskdata;

/**
 * Environment variables to be set inside launched tasks themselves
 * These are accessible to the tasks themselves via the container environment.
 */
public class EnvConstants {

    private EnvConstants() {
        // do not instantiate
    }

    /** Provides the Task/Pod index of the instance, starting at 0. */
    public static final String POD_INSTANCE_INDEX_TASKENV = "POD_INSTANCE_INDEX";
    /** Prefix used for port environment variables which advertise reserved ports by their name. */
    public static final String PORT_NAME_TASKENV_PREFIX = "PORT_";
    /** Provides the configured name of the framework/service. */
    public static final String FRAMEWORK_NAME_TASKENV = "FRAMEWORK_NAME";
    /** Provides the name of the pod/task within the service. */
    public static final String TASK_NAME_TASKENV = "TASK_NAME";
<<<<<<< HEAD
    /** Provides the host domain of the service. Pods within the service would be accessed as subdomains under this
     *  domain. For example, <TASK_NAME>.<FRAMEWORK_HOST> => pod hostname. **/
    public static final String FRAMEWORK_HOST_TASKENV = "FRAMEWORK_HOST";
    /** Provides top-level-domain suffix for Mesos-DNS (only reflects task IP when the task is on the host network). */
=======
    /** Provides top-level-domain suffix for DNS with Navstar (uses overlay network and the host network). **/
    public static final String FRAMEWORK_TLD_TASKENV = "FRAMEWORK_TLD";
    /** Provides top-level-domain suffix for Mesos-DNS (only reflects task IP when the task is on the
     *  host network). */
>>>>>>> 5071258c
    public static final String MESOS_TLD_TASKENV = "MESOS_DNS_TLD";

}<|MERGE_RESOLUTION|>--- conflicted
+++ resolved
@@ -18,17 +18,9 @@
     public static final String FRAMEWORK_NAME_TASKENV = "FRAMEWORK_NAME";
     /** Provides the name of the pod/task within the service. */
     public static final String TASK_NAME_TASKENV = "TASK_NAME";
-<<<<<<< HEAD
     /** Provides the host domain of the service. Pods within the service would be accessed as subdomains under this
      *  domain. For example, <TASK_NAME>.<FRAMEWORK_HOST> => pod hostname. **/
     public static final String FRAMEWORK_HOST_TASKENV = "FRAMEWORK_HOST";
     /** Provides top-level-domain suffix for Mesos-DNS (only reflects task IP when the task is on the host network). */
-=======
-    /** Provides top-level-domain suffix for DNS with Navstar (uses overlay network and the host network). **/
-    public static final String FRAMEWORK_TLD_TASKENV = "FRAMEWORK_TLD";
-    /** Provides top-level-domain suffix for Mesos-DNS (only reflects task IP when the task is on the
-     *  host network). */
->>>>>>> 5071258c
     public static final String MESOS_TLD_TASKENV = "MESOS_DNS_TLD";
-
 }