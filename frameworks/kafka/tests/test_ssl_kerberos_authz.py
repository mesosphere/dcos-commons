import logging
import pytest

import sdk_auth
import sdk_cmd
import sdk_install
import sdk_utils


from security import transport_encryption


from tests import auth
from tests import client
from tests import config


log = logging.getLogger(__name__)


<<<<<<< HEAD
pytestmark = sdk_utils.dcos_ee_only
=======
pytestmark = pytest.mark.skipif(
    sdk_utils.is_open_dcos(), reason="Feature only supported in DC/OS EE"
)
>>>>>>> f101c86d


@pytest.fixture(scope="module", autouse=True)
def service_account(configure_security):
    """
    Sets up a service account for use with TLS.
    """
    try:
        name = config.SERVICE_NAME
        service_account_info = transport_encryption.setup_service_account(name)

        yield service_account_info
    finally:
        transport_encryption.cleanup_service_account(config.SERVICE_NAME, service_account_info)


@pytest.fixture(scope="module", autouse=True)
def kerberos(configure_security):
    try:
        kerberos_env = sdk_auth.KerberosEnvironment()

        principals = auth.get_service_principals(config.SERVICE_NAME, kerberos_env.get_realm())
        kerberos_env.add_principals(principals)
        kerberos_env.finalize()

        yield kerberos_env

    finally:
        kerberos_env.cleanup()


@pytest.fixture(scope="module", autouse=True)
def kafka_client(kerberos):
    try:
        kafka_client = client.KafkaClient("kafka-client")
        kafka_client.install(kerberos)

        # TODO: This flag should be set correctly.
        kafka_client._is_tls = True

        yield kafka_client
    finally:
        kafka_client.uninstall()


@pytest.fixture(scope="module", autouse=True)
def setup_principals(kafka_client: client.KafkaClient):
    client_id = kafka_client.get_id()

    transport_encryption.create_tls_artifacts(cn="client", marathon_task=client_id)
    transport_encryption.create_tls_artifacts(cn="authorized", marathon_task=client_id)
    transport_encryption.create_tls_artifacts(cn="unauthorized", marathon_task=client_id)
    transport_encryption.create_tls_artifacts(cn="super", marathon_task=client_id)


@pytest.mark.dcos_min_version("1.10")
@sdk_utils.dcos_ee_only
@pytest.mark.sanity
def test_authz_acls_required(
    kafka_client: client.KafkaClient, kerberos, service_account, setup_principals
):
    try:
        sdk_install.uninstall(config.PACKAGE_NAME, config.SERVICE_NAME)
        service_options = {
            "service": {
                "name": config.SERVICE_NAME,
                "service_account": service_account["name"],
                "service_account_secret": service_account["secret"],
                "security": {
                    "kerberos": {
                        "enabled": True,
                        "kdc": {"hostname": kerberos.get_host(), "port": int(kerberos.get_port())},
                        "realm": kerberos.get_realm(),
                        "keytab_secret": kerberos.get_keytab_path(),
                    },
                    "transport_encryption": {"enabled": True},
                    "authorization": {"enabled": True, "super_users": "User:{}".format("super")},
                },
            }
        }
        config.install(
            config.PACKAGE_NAME,
            config.SERVICE_NAME,
            config.DEFAULT_BROKER_COUNT,
            additional_options=service_options,
        )

        kafka_server = {**service_options, **{"package_name": config.PACKAGE_NAME}}

        topic_name = "authz.test"
        sdk_cmd.svc_cli(
            kafka_server["package_name"],
            kafka_server["service"]["name"],
            "topic create {}".format(topic_name),
            json=True,
        )

        kafka_client.connect(kafka_server)

        # Clear the ACLs
        kafka_client.remove_acls("authorized", kafka_server, topic_name)

        # Since no ACLs are specified, only the super user can read and write
        for user in ["super"]:
            log.info("Checking write / read permissions for user=%s", user)
            write_success, read_successes, _ = kafka_client.can_write_and_read(
                user, kafka_server, topic_name, kerberos
            )
            assert write_success, "Write failed (user={})".format(user)
            assert read_successes, (
                "Read failed (user={}): "
                "MESSAGES={} "
                "read_successes={}".format(user, kafka_client.MESSAGES, read_successes)
            )

        for user in ["authorized", "unauthorized"]:
            log.info("Checking lack of write / read permissions for user=%s", user)
            write_success, _, read_messages = kafka_client.can_write_and_read(
                user, kafka_server, topic_name, kerberos
            )
            assert not write_success, "Write not expected to succeed (user={})".format(user)
            assert auth.is_not_authorized(read_messages), "Unauthorized expected (user={}".format(
                user
            )

        log.info("Writing and reading: Adding acl for authorized user")
        kafka_client.add_acls("authorized", kafka_server, topic_name)

        # After adding ACLs the authorized user and super user should still have access to the topic.
        for user in ["authorized", "super"]:
            log.info("Checking write / read permissions for user=%s", user)
            write_success, read_successes, _ = kafka_client.can_write_and_read(
                user, kafka_server, topic_name, kerberos
            )
            assert write_success, "Write failed (user={})".format(user)
            assert read_successes, (
                "Read failed (user={}): "
                "MESSAGES={} "
                "read_successes={}".format(user, kafka_client.MESSAGES, read_successes)
            )

        for user in ["unauthorized"]:
            log.info("Checking lack of write / read permissions for user=%s", user)
            write_success, _, read_messages = kafka_client.can_write_and_read(
                user, kafka_server, topic_name, kerberos
            )
            assert not write_success, "Write not expected to succeed (user={})".format(user)
            assert auth.is_not_authorized(read_messages), "Unauthorized expected (user={}".format(
                user
            )

    finally:
        sdk_install.uninstall(config.PACKAGE_NAME, config.SERVICE_NAME)


@pytest.mark.dcos_min_version("1.10")
@pytest.mark.ee_only
@pytest.mark.sanity
def test_authz_acls_not_required(
    kafka_client: client.KafkaClient, kerberos, service_account, setup_principals
):
    try:
        sdk_install.uninstall(config.PACKAGE_NAME, config.SERVICE_NAME)
        service_options = {
            "service": {
                "name": config.SERVICE_NAME,
                "service_account": service_account["name"],
                "service_account_secret": service_account["secret"],
                "security": {
                    "kerberos": {
                        "enabled": True,
                        "kdc": {"hostname": kerberos.get_host(), "port": int(kerberos.get_port())},
                        "realm": kerberos.get_realm(),
                        "keytab_secret": kerberos.get_keytab_path(),
                    },
                    "transport_encryption": {"enabled": True},
                    "authorization": {
                        "enabled": True,
                        "super_users": "User:{}".format("super"),
                        "allow_everyone_if_no_acl_found": True,
                    },
                },
            }
        }

        config.install(
            config.PACKAGE_NAME,
            config.SERVICE_NAME,
            config.DEFAULT_BROKER_COUNT,
            additional_options=service_options,
        )

        kafka_server = {**service_options, **{"package_name": config.PACKAGE_NAME}}

        topic_name = "authz.test"
        sdk_cmd.svc_cli(
            kafka_server["package_name"],
            kafka_server["service"]["name"],
            "topic create {}".format(topic_name),
            json=True,
        )

        kafka_client.connect(kafka_server)

        # Clear the ACLs
        kafka_client.remove_acls("authorized", kafka_server, topic_name)

        # Since no ACLs are specified, all users can read and write.
        for user in ["authorized", "unauthorized", "super"]:
            log.info("Checking write / read permissions for user=%s", user)
            write_success, read_successes, _ = kafka_client.can_write_and_read(
                user, kafka_server, topic_name, kerberos
            )
            assert write_success, "Write failed (user={})".format(user)
            assert read_successes, (
                "Read failed (user={}): "
                "MESSAGES={} "
                "read_successes={}".format(user, kafka_client.MESSAGES, read_successes)
            )

        log.info("Writing and reading: Adding acl for authorized user")
        kafka_client.add_acls("authorized", kafka_server, topic_name)

        # After adding ACLs the authorized user and super user should still have access to the topic.
        for user in ["authorized", "super"]:
            log.info("Checking write / read permissions for user=%s", user)
            write_success, read_successes, _ = kafka_client.can_write_and_read(
                user, kafka_server, topic_name, kerberos
            )
            assert write_success, "Write failed (user={})".format(user)
            assert read_successes, (
                "Read failed (user={}): "
                "MESSAGES={} "
                "read_successes={}".format(user, kafka_client.MESSAGES, read_successes)
            )

        for user in ["unauthorized"]:
            log.info("Checking lack of write / read permissions for user=%s", user)
            write_success, _, read_messages = kafka_client.can_write_and_read(
                user, kafka_server, topic_name, kerberos
            )
            assert not write_success, "Write not expected to succeed (user={})".format(user)
            assert auth.is_not_authorized(read_messages), "Unauthorized expected (user={}".format(
                user
            )

    finally:
        sdk_install.uninstall(config.PACKAGE_NAME, config.SERVICE_NAME)<|MERGE_RESOLUTION|>--- conflicted
+++ resolved
@@ -18,13 +18,7 @@
 log = logging.getLogger(__name__)
 
 
-<<<<<<< HEAD
 pytestmark = sdk_utils.dcos_ee_only
-=======
-pytestmark = pytest.mark.skipif(
-    sdk_utils.is_open_dcos(), reason="Feature only supported in DC/OS EE"
-)
->>>>>>> f101c86d
 
 
 @pytest.fixture(scope="module", autouse=True)
