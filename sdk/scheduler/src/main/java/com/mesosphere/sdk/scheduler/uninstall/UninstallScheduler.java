package com.mesosphere.sdk.scheduler.uninstall;

import com.mesosphere.sdk.config.SerializationUtils;
import com.mesosphere.sdk.dcos.clients.SecretsClient;
import com.mesosphere.sdk.http.endpoints.DeprecatedPlanResource;
import com.mesosphere.sdk.http.endpoints.HealthResource;
import com.mesosphere.sdk.http.endpoints.PlansResource;
import com.mesosphere.sdk.http.types.EndpointProducer;
import com.mesosphere.sdk.http.types.PlanInfo;
import com.mesosphere.sdk.offer.LoggingUtils;
import com.mesosphere.sdk.offer.ResourceUtils;
import com.mesosphere.sdk.scheduler.AbstractScheduler;
import com.mesosphere.sdk.scheduler.OfferResources;
import com.mesosphere.sdk.scheduler.SchedulerConfig;
import com.mesosphere.sdk.scheduler.plan.DefaultPlanManager;
import com.mesosphere.sdk.scheduler.plan.Element;
import com.mesosphere.sdk.scheduler.plan.Plan;
import com.mesosphere.sdk.scheduler.plan.PlanCoordinator;
import com.mesosphere.sdk.scheduler.plan.PlanCustomizer;
import com.mesosphere.sdk.scheduler.plan.PlanManager;
import com.mesosphere.sdk.scheduler.plan.Step;
import com.mesosphere.sdk.specification.ServiceSpec;
import com.mesosphere.sdk.state.ConfigStore;
import com.mesosphere.sdk.state.FrameworkStore;
import com.mesosphere.sdk.state.StateStore;
import com.mesosphere.sdk.state.StateStoreUtils;

import com.google.common.annotations.VisibleForTesting;
import org.apache.mesos.Protos;
import org.slf4j.Logger;

import java.io.IOException;
import java.util.ArrayList;
import java.util.Arrays;
import java.util.Collection;
import java.util.Collections;
import java.util.List;
import java.util.Map;
import java.util.Optional;
import java.util.stream.Collectors;

/**
 * This scheduler uninstalls a service and releases all of its resources.
 */
@SuppressWarnings({
    "checkstyle:MagicNumber",
    "checkstyle:IllegalCatch"
})
public class UninstallScheduler extends AbstractScheduler {

  private final Logger logger;

  private final ConfigStore<ServiceSpec> configStore;

  private final UninstallRecorder recorder;

  // This step is used in the deploy plan to represent the unregister operation that's handled in FrameworkRunner.
  // We want to ensure that the deploy plan is only marked complete after deregistration has been completed.
  private final DeregisterStep deregisterStubStep;

  private final PlanManager uninstallPlanManager;

  // If an uninstall timeout is enabled, keep track of when the service should have finished uninstalling. This is
  // only enabled in multi-service cases where the service is being removed from an otherwise active scheduler. It is
  // not enabled if the scheduler itself is being uninstalled, to avoid leaking resources without user intervention.
  private final TimeFetcher timeFetcher;

  private final Optional<Long> uninstallDeadlineMillis;

  private final long uninstallTimeoutSecs;

  private final SchedulerConfig schedulerConfig;

<<<<<<< HEAD
  private final FrameworkStore frameworkStore;
=======
  private final Collection<ResourceCleanupStep> allResouceCleanupSteps;
>>>>>>> dadac499

  /**
   * Creates a new {@link UninstallScheduler} using the provided components. The {@link UninstallScheduler} builds an
   * uninstall {@link Plan} which will clean up the service's reservations, TLS artifacts, zookeeper data, and any
   * other artifacts from running the service.
   */
  public UninstallScheduler(
      ServiceSpec serviceSpec,
      StateStore stateStore,
      ConfigStore<ServiceSpec> configStore,
      SchedulerConfig schedulerConfig,
      Optional<PlanCustomizer> planCustomizer,
      Optional<String> namespace,
      FrameworkStore frameworkStore)
  {
    this(
        serviceSpec,
        stateStore,
        configStore,
        schedulerConfig,
        planCustomizer,
        namespace,
        Optional.empty(),
        new TimeFetcher(),
        frameworkStore);
  }

  @VisibleForTesting
  protected UninstallScheduler(
      ServiceSpec serviceSpec,
      StateStore stateStore,
      ConfigStore<ServiceSpec> configStore,
      SchedulerConfig schedulerConfig,
      Optional<PlanCustomizer> planCustomizer,
      Optional<String> namespace,
      Optional<SecretsClient> customSecretsClientForTests,
      TimeFetcher timeFetcher,
      FrameworkStore frameworkStore)
  {
    super(serviceSpec, schedulerConfig, stateStore, null, planCustomizer, namespace);
    this.logger = LoggingUtils.getLogger(getClass(), namespace);
    this.configStore = configStore;
    this.schedulerConfig = schedulerConfig;
    this.frameworkStore = frameworkStore;

    if (!StateStoreUtils.isUninstalling(stateStore)) {
      logger.info("Service has been told to uninstall. Marking this in the " +
          "persistent state store. " +
          "Uninstall cannot be canceled once triggered.");
      StateStoreUtils.setUninstalling(stateStore);
    }

    // Construct a plan for uninstalling any remaining resources
    UninstallPlanFactory planFactory = new UninstallPlanFactory(
        serviceSpec, stateStore, schedulerConfig, namespace, customSecretsClientForTests);
    this.allResouceCleanupSteps = planFactory.getResourceCleanupSteps();
    this.recorder = new UninstallRecorder(stateStore, planFactory.getResourceCleanupSteps());
    this.deregisterStubStep = planFactory.getDeregisterStep();

    this.uninstallPlanManager = DefaultPlanManager.createProceeding(planFactory.getPlan());
    try {
      logger.info("Uninstall plan set to: {}",
          SerializationUtils.toJsonString(PlanInfo.forPlan(planFactory.getPlan())));
    } catch (IOException e) {
      logger.error("Failed to deserialize uninstall plan.");
    }

    this.timeFetcher = timeFetcher;
    if (schedulerConfig.isUninstallEnabled()) {
      // No timeout when whole scheduler is uninstalling, make user see what's up:
      this.uninstallTimeoutSecs = -1;
      this.uninstallDeadlineMillis = Optional.empty();
    } else {
      // Use uninstall timeout, unless disabled in SchedulerConfig with negative or zero value
      this.uninstallTimeoutSecs = schedulerConfig.getMultiServiceRemovalTimeout().getSeconds();
      this.uninstallDeadlineMillis = uninstallTimeoutSecs <= 0
          ? Optional.empty()
          : Optional.of(timeFetcher.getCurrentTimeMillis() + (uninstallTimeoutSecs * 1000));
    }

    customizePlans();
  }

  @Override
  public Collection<Object> getHTTPEndpoints() {
    PlansResource plansResource =
        new PlansResource(Collections.singletonList(uninstallPlanManager));
    return Arrays.asList(
        plansResource,
        new DeprecatedPlanResource(plansResource),
        new HealthResource(getPlanCoordinator(), Optional.empty()));
  }

  @Override
  public PlanCoordinator getPlanCoordinator() {
    // Return a stub coordinator which only does work against the sole plan manager.
    return new PlanCoordinator() {
      @Override
      public List<Step> getCandidates() {
        return new ArrayList<>(uninstallPlanManager.getCandidates(Collections.emptyList()));
      }

      @Override
      public Collection<PlanManager> getPlanManagers() {
        return Collections.singletonList(uninstallPlanManager);
      }
    };
  }

  @Override
  public Map<String, EndpointProducer> getCustomEndpoints() {
    return Collections.emptyMap();
  }

  @Override
  public ConfigStore<ServiceSpec> getConfigStore() {
    return configStore;
  }

  @Override
  protected void registeredWithMesos() {
    logger.info("Uninstall scheduler registered with Mesos");
  }

  @Override
  public void unregistered() {
    // Mark the the last step of the uninstall plan as complete.
    // Cosmos will then see that the plan is complete and remove us from Marathon.
    deregisterStubStep.setComplete();
  }

  @Override
  protected ClientStatusResponse getStatus() {
    if (deregisterStubStep.isRunning() || deregisterStubStep.isComplete()) {
      // The service resources have been deleted and all that's left is the final deregister operation. After we
      // return uninstalled(), upstream will finish the uninstall by doing one of the following:
      // - Single-service: Upstream will stop/remove the framework, then unregistered() will be called.
      // - Multi-service: Upstream will remove us from the list of services without calling unregistered().
      return ClientStatusResponse.readyToRemove();
    } else if (uninstallDeadlineMillis.isPresent()
        && timeFetcher.getCurrentTimeMillis() > uninstallDeadlineMillis.get())
    {
      // Configured uninstall timeout has passed, and we're still uninstalling. Tell upstream that we're "done".
      Optional<Plan> deployPlan = getPlans().stream()
          .filter(plan -> plan.isDeployPlan())
          .findAny();
      logger.error("Failed to complete uninstall within {}s timeout, " +
              "forcing cleanup. Deploy plan was: {}",
          uninstallTimeoutSecs, deployPlan.isPresent() ? deployPlan.get().toString() : "UNKNOWN");
      return ClientStatusResponse.readyToRemove();
    } else {
      // Still uninstalling, and no timeout has passed.
      // Note: We return launching() instead of footprint() because we aren't growing footprint.
      return ClientStatusResponse.launching(workSetTracker.hasNewWork());
    }
  }

  @Override
  protected OfferResponse processOffers(Collection<Protos.Offer> offers, Collection<Step> steps) {
    // Get candidate steps to be scheduled
    if (!steps.isEmpty()) {
      logger.info("Attempting to process {} candidates from uninstall plan: {}",
          steps.size(), steps.stream().map(Element::getName).collect(Collectors.toList()));
      steps.forEach(Step::start);
    }

    // No recommendations. Upstream should invoke the cleaner against any unexpected resources in unclaimed
    // offers (including the ones that apply to our service), and then notify us via clean() so that we can
    // record the ones that apply to us.
    return OfferResponse.processed(Collections.emptyList());
  }

  /**
   * Returns the resources which are not expected by this service. When uninstalling, all resources are unexpected.
   * The {@link UninstallScheduler} just keeps track of them on its 'checklist' as they are removed.
   */
  @Override
  public UnexpectedResourcesResponse getUnexpectedResources(Collection<Protos.Offer> unusedOffers) {

    /*
     * Pre  DC/OS 2.0 the SDK framework generated its own roles based on the name of the service.
     * Post DC/OS 2.0 the SDK framework can share its role with many other services.
     *
     * Pre DC/OS 2.0 it was sufficient to remove all resources offered with a ResourceId since the service name
     * and correspondingly the service-role used ot subscribe to MESOS with was unique.
     *
     * Post DC/OS 2.0 this can lead to a severe bug where a SDK framework can DESTORY & UNRESERVE resources
     * that belong in the same same role which *do not belong* to framework under uninstall.
     *
     * To prevent this scenario, we filter out any ResourceIds that do not belong to this frameowork.
     */

    Collection<String> allResourceCleanupIds = allResouceCleanupSteps.stream()
        .map(step -> step.getResourceId()).collect(Collectors.toSet());

    Collection<OfferResources> unexpected = unusedOffers.stream()
        .map(offer -> new OfferResources(offer).addAll(offer.getResourcesList().stream()
            // Omit any unreserved resources, and any unrefined pre-reserved resources.
            // In addition, checking for a valid resource_id label is a good sanity check to avoid
            // potentially unreserving any resources that weren't originally created by the SDK.
            // This is in addition to separate filtering in FrameworkScheduler of reserved Marathon volumes.
            .filter(resource -> ResourceUtils.hasResourceId(resource))
            // Ensure we're only selecting ResourceId's that we own here.
            .filter(resource -> allResourceCleanupIds.contains(ResourceUtils.getResourceId(resource).get()))
            .collect(Collectors.toList())))
        .collect(Collectors.toList());
    try {
      recorder.recordCleanupOrUninstall(unexpected);
    } catch (Exception e) {
      // Failed to record the upcoming dereservation. Don't return the resources as unexpected until we can record
      // the dereservation.
      logger.error("Failed to record unexpected resources", e);
      return UnexpectedResourcesResponse.failed(Collections.emptyList());
    }
    return UnexpectedResourcesResponse.processed(unexpected);
  }

  @Override
  protected void processStatusUpdate(Protos.TaskStatus status) throws Exception {
    stateStore.storeStatus(StateStoreUtils.fetchTaskInfo(stateStore, status).getName(), status);
  }

  public DeregisterStep getDeregisterStep() {
    return deregisterStubStep;
  }

  /**
   * Time retrieval broken out into a separate object to allow overriding its behavior in tests.
   */
  @VisibleForTesting
  protected static class TimeFetcher {
    protected long getCurrentTimeMillis() {
      return System.currentTimeMillis();
    }
  }
}<|MERGE_RESOLUTION|>--- conflicted
+++ resolved
@@ -71,11 +71,9 @@
 
   private final SchedulerConfig schedulerConfig;
 
-<<<<<<< HEAD
   private final FrameworkStore frameworkStore;
-=======
+
   private final Collection<ResourceCleanupStep> allResouceCleanupSteps;
->>>>>>> dadac499
 
   /**
    * Creates a new {@link UninstallScheduler} using the provided components. The {@link UninstallScheduler} builds an
