--- conflicted
+++ resolved
@@ -149,7 +149,6 @@
             }
             // TODO(mrb): Also extract DiscoveryInfo from executor, when executors get the ability to specify resources
             DiscoveryInfo discoveryInfo = taskInfo.getDiscovery();
-            // Mesos DNS hostname:
             String mesosDnsHost = String.format("%s.%s.%s",
                     (taskInfo.hasDiscovery() && taskInfo.getDiscovery().hasName())
                     ? taskInfo.getDiscovery().getName()
@@ -159,10 +158,6 @@
             // Hostname of agent at offer time:
             String nativeHost = new SchedulerLabelReader(taskInfo).getHostname();
             List<String> ipAddresses = new ArrayList<>();
-<<<<<<< HEAD
-
-=======
->>>>>>> d1661794
             Protos.TaskStatus taskStatus = stateStore.fetchStatus(taskInfo.getName()).orElse(null);
             if (taskStatus != null && taskStatus.hasContainerStatus() &&
                     taskStatus.getContainerStatus().getNetworkInfosCount() > 0) {
@@ -170,20 +165,6 @@
                         .forEach(networkInfo -> networkInfo.getIpAddressesList()
                                 .forEach(ipAddress -> ipAddresses.add(ipAddress.getIpAddress())));
             }
-<<<<<<< HEAD
-
-            //if (stateStore.fetchStatus(taskInfo.getName()).isPresent()) {
-            //    // try and get the network status IP
-            //    Protos.TaskStatus taskStatus = stateStore.fetchStatus(taskInfo.getName()).get();
-            //    if (taskStatus.hasContainerStatus() && taskStatus.getContainerStatus().getNetworkInfosCount() > 0) {
-            //        for (Protos.NetworkInfo networkInfo : taskStatus.getContainerStatus().getNetworkInfosList()) {
-            //            String ipAddress = networkInfo.getIpAddresses(0).getIpAddress();
-            //            ipAddresses.add(ipAddress);
-            //        }
-            //    }
-            //}
-=======
->>>>>>> d1661794
             for (Port port : discoveryInfo.getPorts().getPortsList()) {
                 if (port.getVisibility() != YAMLToInternalMappers.PUBLIC_VIP_VISIBILITY) {
                     LOGGER.info(
