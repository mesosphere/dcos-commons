--- conflicted
+++ resolved
@@ -782,55 +782,6 @@
 
     @Override
     public void statusUpdate(SchedulerDriver driver, Protos.TaskStatus status) {
-<<<<<<< HEAD
-        statusExecutor.execute(() -> {
-            LOGGER.info("Received status update for taskId={} state={} message={} protobuf={}",
-                    status.getTaskId().getValue(),
-                    status.getState().toString(),
-                    status.getMessage(),
-                    TextFormat.shortDebugString(status));
-
-            // Store status, then pass status to PlanManager => Plan => Steps
-            try {
-                String taskName = StateStoreUtils.getTaskInfo(stateStore, status).getName();
-                Optional<Protos.TaskStatus> lastStatus = stateStore.fetchStatus(taskName);
-
-                stateStore.storeStatus(status);
-                planCoordinator.getPlanManagers().forEach(planManager -> planManager.update(status));
-                reconciler.update(status);
-
-                if (lastStatus.isPresent() &&
-                        AuxLabelAccess.isInitialLaunch(lastStatus.get()) &&
-                        TaskUtils.isRecoveryNeeded(status)) {
-                    // The initial launch of this task failed. Give up and try again with a clean slate.
-                    LOGGER.warn(
-                            "Task {} appears to have failed its initial launch. Marking pod for permanent recovery. " +
-                                    "Last status: {}",
-                            taskName, TextFormat.shortDebugString(lastStatus.get()));
-                    taskKiller.killTask(status.getTaskId(), RecoveryType.PERMANENT);
-                }
-
-                if (StateStoreUtils.isSuppressed(stateStore)
-                        && !StateStoreUtils.fetchTasksNeedingRecovery(stateStore, configStore).isEmpty()) {
-                    revive();
-                }
-
-                // If the TaskStatus contains an IP Address, store it as a property in the StateStore.
-                // We expect the TaskStatus to contain an IP address in both Host or CNI networking.
-                // Currently, we are always _missing_ the IP Address on TASK_LOST. We always expect it
-                // on TASK_RUNNINGs
-                if (status.hasContainerStatus() &&
-                        status.getContainerStatus().getNetworkInfosCount() > 0 &&
-                        status.getContainerStatus().getNetworkInfosList().stream()
-                                .anyMatch(networkInfo -> networkInfo.getIpAddressesCount() > 0)) {
-                    // Map the TaskStatus to a TaskInfo. The map will throw a StateStoreException if no such
-                    // TaskInfo exists.
-                    try {
-                        StateStoreUtils.storeTaskStatusAsProperty(stateStore, taskName, status);
-                    } catch (StateStoreException e) {
-                        LOGGER.warn("Unable to store network info for status update: " + status, e);
-                    }
-=======
         LOGGER.info("Received status update for taskId={} state={} message={} protobuf={}",
                 status.getTaskId().getValue(),
                 status.getState().toString(),
@@ -839,9 +790,23 @@
 
         // Store status, then pass status to PlanManager => Plan => Steps
         try {
+            String taskName = StateStoreUtils.getTaskInfo(stateStore, status).getName();
+            Optional<Protos.TaskStatus> lastStatus = stateStore.fetchStatus(taskName);
+
             stateStore.storeStatus(status);
             planCoordinator.getPlanManagers().forEach(planManager -> planManager.update(status));
             reconciler.update(status);
+
+            if (lastStatus.isPresent() &&
+                    AuxLabelAccess.isInitialLaunch(lastStatus.get()) &&
+                    TaskUtils.isRecoveryNeeded(status)) {
+                // The initial launch of this task failed. Give up and try again with a clean slate.
+                LOGGER.warn(
+                        "Task {} appears to have failed its initial launch. Marking pod for permanent recovery. " +
+                                "Last status: {}",
+                        taskName, TextFormat.shortDebugString(lastStatus.get()));
+                taskKiller.killTask(status.getTaskId(), RecoveryType.PERMANENT);
+            }
 
             if (StateStoreUtils.isSuppressed(stateStore)
                     && !StateStoreUtils.fetchTasksNeedingRecovery(stateStore, configStore).isEmpty()) {
@@ -859,11 +824,9 @@
                 // Map the TaskStatus to a TaskInfo. The map will throw a StateStoreException if no such
                 // TaskInfo exists.
                 try {
-                    Protos.TaskInfo taskInfo = StateStoreUtils.getTaskInfo(stateStore, status);
-                    StateStoreUtils.storeTaskStatusAsProperty(stateStore, taskInfo.getName(), status);
+                    StateStoreUtils.storeTaskStatusAsProperty(stateStore, taskName, status);
                 } catch (StateStoreException e) {
                     LOGGER.warn("Unable to store network info for status update: " + status, e);
->>>>>>> 8d7c6855
                 }
             }
         } catch (Exception e) {
