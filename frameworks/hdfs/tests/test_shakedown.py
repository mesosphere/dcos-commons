--- conflicted
+++ resolved
@@ -41,11 +41,9 @@
 @pytest.mark.data_integrity
 @pytest.mark.sanity
 def test_integrity_on_data_node_failure():
-<<<<<<< HEAD
-    shakedown.wait_for(lambda: write_data_to_hdfs("data-0-node.hdfs.mesos", TEST_FILE_1_NAME), timeout_seconds=HDFS_CMD_TIMEOUT_SEC)
-=======
-    shakedown.wait_for(lambda: write_data_to_hdfs("data-0-node.hdfs.autoip.dcos.thisdcos.directory", TEST_FILE_1_NAME), HDFS_CMD_TIMEOUT_SEC)
->>>>>>> 9b34dd15
+    shakedown.wait_for(
+        lambda: write_data_to_hdfs("data-0-node.hdfs.autoip.dcos.thisdcos.directory", TEST_FILE_1_NAME),
+        timeout_seconds=HDFS_CMD_TIMEOUT_SEC)
 
     # gives chance for write to succeed and replication to occur
     time.sleep(5)
@@ -54,11 +52,9 @@
     tasks.kill_task_with_pattern("DataNode", 'data-1-node.hdfs.autoip.dcos.thisdcos.directory')
     time.sleep(1)  # give DataNode a chance to die
 
-<<<<<<< HEAD
-    shakedown.wait_for(lambda: read_data_from_hdfs("data-2-node.hdfs.mesos", TEST_FILE_1_NAME), timeout_seconds=HDFS_CMD_TIMEOUT_SEC)
-=======
-    shakedown.wait_for(lambda: read_data_from_hdfs("data-2-node.hdfs.autoip.dcos.thisdcos.directory", TEST_FILE_1_NAME), HDFS_CMD_TIMEOUT_SEC)
->>>>>>> 9b34dd15
+    shakedown.wait_for(
+        lambda: read_data_from_hdfs("data-2-node.hdfs.autoip.dcos.thisdcos.directory", TEST_FILE_1_NAME),
+        timeout_seconds=HDFS_CMD_TIMEOUT_SEC)
 
     check_healthy()
 
@@ -74,15 +70,13 @@
     tasks.kill_task_with_pattern("NameNode", 'name-0-node.hdfs.autoip.dcos.thisdcos.directory')
     time.sleep(1)  # give NameNode a chance to die
 
-<<<<<<< HEAD
-    shakedown.wait_for(lambda: write_data_to_hdfs("data-0-node.hdfs.mesos", TEST_FILE_2_NAME), timeout_seconds=HDFS_CMD_TIMEOUT_SEC)
-
-    shakedown.wait_for(lambda: read_data_from_hdfs("data-2-node.hdfs.mesos", TEST_FILE_2_NAME), timeout_seconds=HDFS_CMD_TIMEOUT_SEC)
-=======
-    shakedown.wait_for(lambda: write_data_to_hdfs("data-0-node.hdfs.autoip.dcos.thisdcos.directory", TEST_FILE_2_NAME), HDFS_CMD_TIMEOUT_SEC)
-
-    shakedown.wait_for(lambda: read_data_from_hdfs("data-2-node.hdfs.autoip.dcos.thisdcos.directory", TEST_FILE_2_NAME), HDFS_CMD_TIMEOUT_SEC)
->>>>>>> 9b34dd15
+    shakedown.wait_for(
+        lambda: write_data_to_hdfs("data-0-node.hdfs.autoip.dcos.thisdcos.directory", TEST_FILE_2_NAME),
+        timeout_seconds=HDFS_CMD_TIMEOUT_SEC)
+
+    shakedown.wait_for(
+        lambda: read_data_from_hdfs("data-2-node.hdfs.autoip.dcos.thisdcos.directory", TEST_FILE_2_NAME),
+        timeout_seconds=HDFS_CMD_TIMEOUT_SEC)
 
     check_healthy()
 
