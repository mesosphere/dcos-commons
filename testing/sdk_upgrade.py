--- conflicted
+++ resolved
@@ -214,7 +214,6 @@
     if updated_config == initial_config:
         log.info("No config change detected. Tasks should not be restarted")
         sdk_tasks.check_tasks_not_updated(service_name, "", task_ids)
-<<<<<<< HEAD
     else:
         deployment_is_complete = sdk_plan.get_deployment_plan(service_name)["status"] == "COMPLETE"
         recovery_is_complete = sdk_plan.get_recovery_plan(service_name)["status"] == "COMPLETE"
@@ -224,8 +223,9 @@
         if not (deployment_is_complete and recovery_is_complete):
             log.info("Checking that all tasks have restarted")
             sdk_tasks.check_tasks_updated(service_name, "", task_ids)
-=======
->>>>>>> 400b06cf
+    else:
+        log.info("Checking that all tasks have restarted")
+        sdk_tasks.check_tasks_updated(service_name, "", task_ids)
 
     # this can take a while, default is 15 minutes. for example with HDFS, we can hit the expected
     # total task count via ONCE tasks, without actually completing deployment
