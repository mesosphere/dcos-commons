package com.mesosphere.sdk.offer.evaluate;

import com.google.common.annotations.VisibleForTesting;
<<<<<<< HEAD
import com.mesosphere.sdk.offer.*;
=======
import com.mesosphere.sdk.api.ArtifactResource;
import com.mesosphere.sdk.dcos.DcosConstants;
import com.mesosphere.sdk.offer.CommonIdUtils;
import com.mesosphere.sdk.offer.Constants;
import com.mesosphere.sdk.offer.InvalidRequirementException;
import com.mesosphere.sdk.offer.TaskException;
import com.mesosphere.sdk.offer.taskdata.EnvConstants;
import com.mesosphere.sdk.offer.taskdata.EnvUtils;
import com.mesosphere.sdk.offer.taskdata.SchedulerLabelReader;
import com.mesosphere.sdk.offer.taskdata.SchedulerLabelWriter;
import com.mesosphere.sdk.scheduler.SchedulerFlags;
import com.mesosphere.sdk.scheduler.plan.PodInstanceRequirement;
import com.mesosphere.sdk.specification.*;
import com.mesosphere.sdk.specification.util.RLimit;
import org.apache.commons.lang3.StringUtils;
import org.apache.commons.lang3.builder.ToStringBuilder;
>>>>>>> 9b34dd15
import org.apache.mesos.Protos;
import org.slf4j.Logger;
import org.slf4j.LoggerFactory;

<<<<<<< HEAD
=======
import java.net.URI;
>>>>>>> 9b34dd15
import java.util.*;
import java.util.stream.Collectors;


/**
 * A {@link PodInfoBuilder} encompasses a mutable group of {@link org.apache.mesos.Protos.TaskInfo.Builder}s and,
 * optionally, a {@link org.apache.mesos.Protos.ExecutorInfo.Builder}. This supports the modification of task infos
 * during the evaluation process, allowing e.g. dynamic ports to be represented as environment variables in the task
 * to which they are attached.
 */
public class PodInfoBuilder {
    private static final Logger LOGGER = LoggerFactory.getLogger(PodInfoBuilder.class);
    private static final String CONFIG_TEMPLATE_KEY_FORMAT = "CONFIG_TEMPLATE_%s";
    private static final String CONFIG_TEMPLATE_DOWNLOAD_PATH = "config-templates/";
    private Set<Long> assignedOverlayPorts = new HashSet<>();
    private final Map<String, Protos.TaskInfo.Builder> taskBuilders = new HashMap<>();
    private Protos.ExecutorInfo.Builder executorBuilder;
    private final PodInstance podInstance;
    private final Map<String, Map<String, String>> lastTaskEnvs;

    public PodInfoBuilder(
            PodInstanceRequirement podInstanceRequirement,
            String serviceName,
            UUID targetConfigId,
            SchedulerFlags schedulerFlags,
            Collection<Protos.TaskInfo> currentPodTasks)
                    throws InvalidRequirementException {
        PodInstance podInstance = podInstanceRequirement.getPodInstance();
        for (TaskSpec taskSpec : podInstance.getPod().getTasks()) {
            Protos.TaskInfo.Builder taskInfoBuilder =
                    getTaskInfo(
                            podInstance,
                            taskSpec,
                            podInstanceRequirement.getEnvironment(),
                            serviceName,
                            targetConfigId).toBuilder();
            // Store tasks against the task spec name 'node' instead of 'broker-0-node': the pod segment is redundant
            // as we're only looking at tasks within a given pod
            this.taskBuilders.put(taskSpec.getName(), taskInfoBuilder);

<<<<<<< HEAD
    private Set<Integer> assignedOverlayPorts = new HashSet<>();

    public PodInfoBuilder(OfferRequirement offerRequirement) {
        this.offerRequirement = offerRequirement;

        // add all of the port resource requirements to the assignedOverlayPorts to make sure that we don't dynamically
        // assign an overlay port that we're going to explicitly request later.
        offerRequirement.getTaskRequirements().forEach(taskRequirement ->
            taskRequirement.getResourceRequirements().stream()
                .filter(resourceRequirement -> resourceRequirement.getName().equals(Constants.PORTS_RESOURCE_TYPE))
                .collect(Collectors.toList())
                    .forEach(resourceRequirement ->
                        assignedOverlayPorts.add((int) resourceRequirement.getValue()
                            .getRanges().getRange(0).getBegin())));

        taskBuilders = offerRequirement.getTaskRequirements().stream()
                .map(r -> r.getTaskInfo())
                .collect(Collectors.toMap(t -> t.getName(), t -> clearResources(t.toBuilder())));
=======
            taskSpec.getResourceSet().getResources().stream()
                    .filter(resourceSpec -> resourceSpec.getName().equals(Constants.PORTS_RESOURCE_TYPE))
                    .filter(resourceSpec -> resourceSpec.getValue().getRanges().getRange(0).getBegin() > 0)
                    .forEach(resourceSpec -> assignedOverlayPorts
                            .add(resourceSpec.getValue().getRanges().getRange(0).getBegin()));
>>>>>>> 9b34dd15

        }

        this.executorBuilder =
                getExecutorInfo(podInstance.getPod(), serviceName, targetConfigId, schedulerFlags).toBuilder();

        this.podInstance = podInstance;

        this.lastTaskEnvs = new HashMap<>();
        for (Protos.TaskInfo currentTask : currentPodTasks) {
            // Just store against the full TaskInfo name ala 'broker-0-node'. The task spec name will be mapped to the
            // TaskInfo name in the getter function below. This is easier than extracting the task spec name from the
            // TaskInfo name.
            this.lastTaskEnvs.put(
                    currentTask.getName(), EnvUtils.toMap(currentTask.getCommand().getEnvironment()));
        }

        for (Protos.TaskInfo.Builder taskBuilder : taskBuilders.values()) {
            validateTaskInfo(taskBuilder);
        }
    }

    public Collection<Protos.TaskInfo.Builder> getTaskBuilders() {
        return taskBuilders.values();
    }

    public Protos.TaskInfo.Builder getTaskBuilder(String taskSpecName) {
        return taskBuilders.get(taskSpecName);
    }

    public Optional<Protos.ExecutorInfo.Builder> getExecutorBuilder() {
        return Optional.ofNullable(executorBuilder);
    }

    public void setExecutorBuilder(Protos.ExecutorInfo.Builder executorBuilder) {
        this.executorBuilder = executorBuilder;
    }

    public Optional<String> getLastTaskEnv(String taskSpecName, String envName) {
        Map<String, String> env = lastTaskEnvs.get(TaskSpec.getInstanceName(podInstance, taskSpecName));
        return (env == null)
            ? Optional.empty()
            : Optional.ofNullable(env.get(envName));
    }

    public Collection<Protos.Resource.Builder> getTaskResourceBuilders() {
        return taskBuilders.values().stream()
                .map(t -> t.getResourcesBuilderList())
                .flatMap(xs -> xs.stream())
                .collect(Collectors.toList());
    }

<<<<<<< HEAD
    public boolean isAssignedOverlayPort(Integer candidatePort) {
        return assignedOverlayPorts.contains(candidatePort);
    }

    public void addAssignedOverlayPort(int port) {
=======
    public Collection<Protos.Resource.Builder> getExecutorResourceBuilders() {
        return new ArrayList<>(executorBuilder.getResourcesBuilderList());
    }

    public boolean isAssignedOverlayPort(long candidatePort) {
        return assignedOverlayPorts.contains(candidatePort);
    }

    public void addAssignedOverlayPort(long port) {
>>>>>>> 9b34dd15
        assignedOverlayPorts.add(port);
    }

    @VisibleForTesting
<<<<<<< HEAD
    public Set<Integer> getAssignedOverlayPorts() {
        return assignedOverlayPorts;
    }

    private static Protos.TaskInfo.Builder clearResources(Protos.TaskInfo.Builder builder) {
        builder.clearResources();
=======
    public Set<Long> getAssignedOverlayPorts() {
        return assignedOverlayPorts;
    }

    private static Protos.TaskInfo getTaskInfo(
            PodInstance podInstance,
            TaskSpec taskSpec,
            Map<String, String> environment,
            String serviceName,
            UUID targetConfigurationId) throws InvalidRequirementException {
        Protos.TaskInfo.Builder taskInfoBuilder = Protos.TaskInfo.newBuilder()
                .setName(TaskSpec.getInstanceName(podInstance, taskSpec))
                .setTaskId(CommonIdUtils.emptyTaskId())
                .setContainer(Protos.ContainerInfo.newBuilder().setType(Protos.ContainerInfo.Type.MESOS))
                .setSlaveId(CommonIdUtils.emptyAgentId());

        // create default labels:
        taskInfoBuilder.setLabels(new SchedulerLabelWriter(taskInfoBuilder)
                .setTargetConfiguration(targetConfigurationId)
                .setGoalState(taskSpec.getGoal())
                .setType(podInstance.getPod().getType())
                .setIndex(podInstance.getIndex())
                .toProto());

        if (taskSpec.getCommand().isPresent()) {
            CommandSpec commandSpec = taskSpec.getCommand().get();
            taskInfoBuilder.getCommandBuilder()
                    .setValue(commandSpec.getValue())
                    .setEnvironment(getTaskEnvironment(serviceName, podInstance, taskSpec, commandSpec));
            setBootstrapConfigFileEnv(taskInfoBuilder.getCommandBuilder(), taskSpec);
            extendEnv(taskInfoBuilder.getCommandBuilder(), environment);
        }

        if (taskSpec.getDiscovery().isPresent()) {
            taskInfoBuilder.setDiscovery(getDiscoveryInfo(taskSpec.getDiscovery().get(), podInstance.getIndex()));
        }

        setHealthCheck(taskInfoBuilder, serviceName, podInstance, taskSpec, taskSpec.getCommand().get());
        setReadinessCheck(taskInfoBuilder, serviceName, podInstance, taskSpec, taskSpec.getCommand().get());

        return taskInfoBuilder.build();
    }

    private static Protos.ExecutorInfo getExecutorInfo(
            PodSpec podSpec,
            String serviceName,
            UUID targetConfigurationId,
            SchedulerFlags schedulerFlags) throws IllegalStateException {
        Protos.ExecutorInfo.Builder executorInfoBuilder = Protos.ExecutorInfo.newBuilder()
                .setName(podSpec.getType())
                .setExecutorId(Protos.ExecutorID.newBuilder().setValue("").build()); // Set later by ExecutorRequirement
        // Populate ContainerInfo with the appropriate information from PodSpec
        Protos.ContainerInfo containerInfo = getContainerInfo(podSpec);
        if (containerInfo != null) {
            executorInfoBuilder.setContainer(containerInfo);
        }

        // command and user:
        Protos.CommandInfo.Builder executorCommandBuilder = executorInfoBuilder.getCommandBuilder().setValue(
                "export LD_LIBRARY_PATH=$MESOS_SANDBOX/libmesos-bundle/lib:$LD_LIBRARY_PATH && " +
                        "export MESOS_NATIVE_JAVA_LIBRARY=$(ls $MESOS_SANDBOX/libmesos-bundle/lib/libmesos-*.so) && " +
                        "export JAVA_HOME=$(ls -d $MESOS_SANDBOX/jre*/) && " +
                        // Remove Xms/Xmx if +UseCGroupMemoryLimitForHeap or equivalent detects cgroups memory limit
                        "export JAVA_OPTS=\"-Xms128M -Xmx128M\" && " +
                        "$MESOS_SANDBOX/executor/bin/executor");

        if (podSpec.getUser().isPresent()) {
            executorCommandBuilder.setUser(podSpec.getUser().get());
        }

        // Required URIs from the scheduler environment:
        executorCommandBuilder.addUrisBuilder().setValue(schedulerFlags.getLibmesosURI());
        executorCommandBuilder.addUrisBuilder().setValue(schedulerFlags.getJavaURI());

        // Any URIs defined in PodSpec itself.
        for (URI uri : podSpec.getUris()) {
            executorCommandBuilder.addUrisBuilder().setValue(uri.toString());
        }

        // Add SECRET type environment variables to command info
        executorCommandBuilder.getEnvironmentBuilder()
                .addAllVariables(getExecutorInfoSecretVariables(podSpec.getSecrets()));

        // Finally any URIs for config templates defined in TaskSpecs.
        for (TaskSpec taskSpec : podSpec.getTasks()) {
            for (ConfigFileSpec config : taskSpec.getConfigFiles()) {
                executorCommandBuilder.addUrisBuilder()
                        .setValue(ArtifactResource.getTemplateUrl(
                                serviceName,
                                targetConfigurationId,
                                podSpec.getType(),
                                taskSpec.getName(),
                                config.getName()))
                        .setOutputFile(getConfigTemplateDownloadPath(config))
                        .setExtract(false);
            }
        }

        // Add SECRET volumes to container info
        for (Protos.Volume secretVolume : getExecutorInfoSecretVolumes(podSpec.getSecrets())) {
            if (!executorInfoBuilder.hasContainer()) {
                executorInfoBuilder.setContainer(executorInfoBuilder.getContainerBuilder()
                        .setType(Protos.ContainerInfo.Type.MESOS)
                        .addVolumes(secretVolume).build());
            } else {
                executorInfoBuilder.setContainer(executorInfoBuilder.getContainerBuilder()
                        .addVolumes(secretVolume)
                        .build());
            }
        }

        executorInfoBuilder.setLabels(executorInfoBuilder.getLabelsBuilder()
                .addLabels(Protos.Label.newBuilder().setKey("DCOS_SPACE").setValue(getDcosSpaceLabel())));


        return executorInfoBuilder.build();
    }

    private static Protos.Environment getTaskEnvironment(
            String serviceName, PodInstance podInstance, TaskSpec taskSpec, CommandSpec commandSpec) {
        Map<String, String> environment = new HashMap<>();

        // Task envvars from either of the following sources:
        // - ServiceSpec (provided by developer)
        // - TASKCFG_<podname>_* (provided by user, handled when parsing YAML, potentially overrides ServiceSpec)
        environment.putAll(commandSpec.getEnvironment());

        // Default envvars for use by executors/developers:

        // Inject Pod Instance Index
        environment.put(EnvConstants.POD_INSTANCE_INDEX_TASKENV, String.valueOf(podInstance.getIndex()));
        // Inject Framework Name
        environment.put(EnvConstants.FRAMEWORK_NAME_TASKENV, serviceName);
        // Inject TASK_NAME as KEY:VALUE
        environment.put(EnvConstants.TASK_NAME_TASKENV, TaskSpec.getInstanceName(podInstance, taskSpec));
        // Inject TASK_NAME as KEY for conditional mustache templating
        environment.put(TaskSpec.getInstanceName(podInstance, taskSpec), "true");

        return EnvUtils.toProto(environment);
    }

    private static void setBootstrapConfigFileEnv(Protos.CommandInfo.Builder commandInfoBuilder, TaskSpec taskSpec) {
        if (taskSpec.getConfigFiles() == null) {
            return;
        }
        for (ConfigFileSpec config : taskSpec.getConfigFiles()) {
            // For use by bootstrap process: an environment variable pointing to (comma-separated):
            // a. where the template file was downloaded (by the mesos fetcher)
            // b. where the rendered result should go
            commandInfoBuilder.setEnvironment(EnvUtils.withEnvVar(
                    commandInfoBuilder.getEnvironment(),
                    String.format(CONFIG_TEMPLATE_KEY_FORMAT, EnvUtils.toEnvName(config.getName())),
                    String.format("%s,%s", getConfigTemplateDownloadPath(config), config.getRelativePath())));
        }
    }

    private static void extendEnv(Protos.CommandInfo.Builder builder, Map<String, String> environment) {
        for (Map.Entry<String, String> entry : environment.entrySet()) {
            builder.getEnvironmentBuilder().addVariablesBuilder().setName(entry.getKey()).setValue(entry.getValue());
        }
    }

    private static Protos.DiscoveryInfo getDiscoveryInfo(DiscoverySpec discoverySpec, int index) {
        Protos.DiscoveryInfo.Builder builder = Protos.DiscoveryInfo.newBuilder();
        if (discoverySpec.getPrefix().isPresent()) {
            builder.setName(String.format("%s-%d", discoverySpec.getPrefix().get(), index));
        }
        if (discoverySpec.getVisibility().isPresent()) {
            builder.setVisibility(discoverySpec.getVisibility().get());
        } else {
            builder.setVisibility(Protos.DiscoveryInfo.Visibility.CLUSTER);
        }

        return builder.build();
    }

    private static void setHealthCheck(
            Protos.TaskInfo.Builder taskInfo,
            String serviceName,
            PodInstance podInstance,
            TaskSpec taskSpec,
            CommandSpec commandSpec) {
        if (!taskSpec.getHealthCheck().isPresent()) {
            LOGGER.debug("No health check defined for taskSpec: {}", taskSpec.getName());
            return;
        }

        HealthCheckSpec healthCheckSpec = taskSpec.getHealthCheck().get();
        Protos.HealthCheck.Builder healthCheckBuilder = taskInfo.getHealthCheckBuilder();
        healthCheckBuilder
                .setDelaySeconds(healthCheckSpec.getDelay())
                .setIntervalSeconds(healthCheckSpec.getInterval())
                .setTimeoutSeconds(healthCheckSpec.getTimeout())
                .setConsecutiveFailures(healthCheckSpec.getMaxConsecutiveFailures())
                .setGracePeriodSeconds(healthCheckSpec.getGracePeriod());

        Protos.CommandInfo.Builder healthCheckCommandBuilder = healthCheckBuilder.getCommandBuilder()
                .setValue(healthCheckSpec.getCommand());
        if (taskSpec.getCommand().isPresent()) {
            healthCheckCommandBuilder.setEnvironment(
                    getTaskEnvironment(serviceName, podInstance, taskSpec, commandSpec));
        }
    }

    private static void setReadinessCheck(
            Protos.TaskInfo.Builder taskInfoBuilder,
            String serviceName,
            PodInstance podInstance,
            TaskSpec taskSpec,
            CommandSpec commandSpec) {
        if (!taskSpec.getReadinessCheck().isPresent()) {
            LOGGER.debug("No readiness check defined for taskSpec: {}", taskSpec.getName());
            return;
        }

        ReadinessCheckSpec readinessCheckSpec = taskSpec.getReadinessCheck().get();
        Protos.HealthCheck.Builder builder = Protos.HealthCheck.newBuilder()
                .setDelaySeconds(readinessCheckSpec.getDelay())
                .setIntervalSeconds(readinessCheckSpec.getInterval())
                .setTimeoutSeconds(readinessCheckSpec.getTimeout())
                .setConsecutiveFailures(0)
                .setGracePeriodSeconds(0);

        Protos.CommandInfo.Builder readinessCheckCommandBuilder = builder.getCommandBuilder()
                .setValue(readinessCheckSpec.getCommand());
        if (taskSpec.getCommand().isPresent()) {
            readinessCheckCommandBuilder.setEnvironment(
                    getTaskEnvironment(serviceName, podInstance, taskSpec, commandSpec));
        }

        taskInfoBuilder.setLabels(new SchedulerLabelWriter(taskInfoBuilder)
                .setReadinessCheck(builder.build())
                .toProto());
    }

    private static String getConfigTemplateDownloadPath(ConfigFileSpec config) {
        // Name is unique.
        return String.format("%s%s", CONFIG_TEMPLATE_DOWNLOAD_PATH, config.getName());
    }

    private static Protos.ContainerInfo getContainerInfo(PodSpec podSpec) {
        if (!podSpec.getImage().isPresent() && podSpec.getNetworks().isEmpty() && podSpec.getRLimits().isEmpty()) {
            return null;
        }

        Protos.ContainerInfo.Builder containerInfo = Protos.ContainerInfo.newBuilder()
                .setType(Protos.ContainerInfo.Type.MESOS);

        if (podSpec.getImage().isPresent()) {
            containerInfo.getMesosBuilder()
                    .setImage(Protos.Image.newBuilder()
                            .setType(Protos.Image.Type.DOCKER)
                            .setDocker(Protos.Image.Docker.newBuilder()
                                    .setName(podSpec.getImage().get())));
        }

        if (!podSpec.getNetworks().isEmpty()) {
            containerInfo.addAllNetworkInfos(
                    podSpec.getNetworks().stream().map(n -> getNetworkInfo(n)).collect(Collectors.toList()));
        }

        if (!podSpec.getRLimits().isEmpty()) {
            containerInfo.setRlimitInfo(getRLimitInfo(podSpec.getRLimits()));
        }

        return containerInfo.build();
    }

    private static Protos.NetworkInfo getNetworkInfo(NetworkSpec networkSpec) {
        LOGGER.info("Loading NetworkInfo for network named \"{}\"", networkSpec.getName());
        Protos.NetworkInfo.Builder netInfoBuilder = Protos.NetworkInfo.newBuilder();
        netInfoBuilder.setName(networkSpec.getName());

        if (!DcosConstants.isSupportedNetwork(networkSpec.getName())) {
            LOGGER.warn(String.format("Virtual network %s is not currently supported, you " +
                    "may experience unexpected behavior", networkSpec.getName()));
        }
>>>>>>> 9b34dd15

        if (!networkSpec.getPortMappings().isEmpty()) {
            for (Map.Entry<Integer, Integer> e : networkSpec.getPortMappings().entrySet()) {
                Integer hostPort = e.getKey();
                Integer containerPort = e.getValue();
                netInfoBuilder.addPortMappings(Protos.NetworkInfo.PortMapping.newBuilder()
                        .setHostPort(hostPort)
                        .setContainerPort(containerPort)
                        .build());
            }
        }

        if (!networkSpec.getLabels().isEmpty()) {
            throw new IllegalStateException("Network-labels is not implemented, yet");
        }

        return netInfoBuilder.build();
    }

    private static Protos.RLimitInfo getRLimitInfo(Collection<RLimit> rlimits) {
        Protos.RLimitInfo.Builder rLimitInfoBuilder = Protos.RLimitInfo.newBuilder();

        for (RLimit rLimit : rlimits) {
            Optional<Long> soft = rLimit.getSoft();
            Optional<Long> hard = rLimit.getHard();
            Protos.RLimitInfo.RLimit.Builder rLimitsBuilder = Protos.RLimitInfo.RLimit.newBuilder()
                    .setType(rLimit.getEnum());

            // RLimit itself validates that both or neither of these are present.
            if (soft.isPresent() && hard.isPresent()) {
                rLimitsBuilder.setSoft(soft.get()).setHard(hard.get());
            }
            rLimitInfoBuilder.addRlimits(rLimitsBuilder);
        }

        return rLimitInfoBuilder.build();
    }

    public String getType() {
        return podInstance.getPod().getType();
    }

    public int getIndex() {
        return podInstance.getIndex();
    }

    public PodInstance getPodInstance() {
        return podInstance;
    }

    /**
     * Checks that the TaskInfo is valid at the point of requirement construction, making it
     * easier for the framework developer to trace problems in their implementation. These checks
     * reflect requirements enforced elsewhere, eg in {@link com.mesosphere.sdk.state.StateStore}.
     */
    private static void validateTaskInfo(Protos.TaskInfo.Builder builder)
            throws InvalidRequirementException {
        if (!builder.hasName() || StringUtils.isEmpty(builder.getName())) {
            throw new InvalidRequirementException(String.format(
                    "TaskInfo must have a name: %s", builder));
        }

        if (builder.hasTaskId()
                && !StringUtils.isEmpty(builder.getTaskId().getValue())) {
            // Task ID may be included if this is replacing an existing task. In that case, we still
            // perform a sanity check to ensure that the original Task ID was formatted correctly.
            // We must allow Task ID to be present but empty because it is a required proto field.
            String taskName;
            try {
                taskName = CommonIdUtils.toTaskName(builder.getTaskId());
            } catch (TaskException e) {
                throw new InvalidRequirementException(String.format(
                        "When non-empty, TaskInfo.id must be a valid ID. "
                                + "Set to an empty string or leave existing valid value. %s %s",
                        builder, e));
            }
            if (!taskName.equals(builder.getName())) {
                throw new InvalidRequirementException(String.format(
                        "When non-empty, TaskInfo.id must align with TaskInfo.name. Use "
                                + "TaskUtils.toTaskId(): %s", builder));
            }
        }

        if (builder.hasExecutor()) {
            throw new InvalidRequirementException(String.format(
                    "TaskInfo must not contain ExecutorInfo. "
                            + "Use ExecutorRequirement for any Executor requirements: %s", builder));
        }

        SchedulerLabelReader labels = new SchedulerLabelReader(builder);

        try {
            labels.getType();
        } catch (TaskException e) {
            throw new InvalidRequirementException(e);
        }

        try {
            labels.getIndex();
        } catch (TaskException e) {
            throw new InvalidRequirementException(e);
        }
    }

    private static Protos.Secret getReferenceSecret(String secretPath) {
        return Protos.Secret.newBuilder()
                .setType(Protos.Secret.Type.REFERENCE)
                .setReference(Protos.Secret.Reference.newBuilder().setName(secretPath))
                .build();
    }

    private static Collection<Protos.Environment.Variable> getExecutorInfoSecretVariables(
            Collection<SecretSpec> secretSpecs) {
        Collection<Protos.Environment.Variable> variables = new ArrayList<>();

        for (SecretSpec secretSpec : secretSpecs) {
            if (secretSpec.getEnvKey().isPresent()) {
                variables.add(Protos.Environment.Variable.newBuilder()
                        .setName(secretSpec.getEnvKey().get())
                        .setType(Protos.Environment.Variable.Type.SECRET)
                        .setSecret(getReferenceSecret(secretSpec.getSecretPath()))
                        .build());
            }
        }
        return variables;
    }

    private static Collection<Protos.Volume> getExecutorInfoSecretVolumes(Collection<SecretSpec> secretSpecs) {
        Collection<Protos.Volume> volumes = new ArrayList<>();

        for (SecretSpec secretSpec: secretSpecs) {
            if (secretSpec.getFilePath().isPresent()) {
                volumes.add(Protos.Volume.newBuilder()
                        .setSource(Protos.Volume.Source.newBuilder()
                                .setType(Protos.Volume.Source.Type.SECRET)
                                .setSecret(getReferenceSecret(secretSpec.getSecretPath()))
                                .build())
                        .setContainerPath(secretSpec.getFilePath().get())
                        .setMode(Protos.Volume.Mode.RO)
                        .build());
            }
        }
        return volumes;
    }

    private static String getDcosSpaceLabel() {
        String labelString = System.getenv("DCOS_SPACE");
        if (labelString == null) {
            labelString = System.getenv("MARATHON_APP_ID");
        }
        if (labelString == null) {
            return "/"; // No Authorization for this framework
        }
        return labelString;
    }

    @Override
    public String toString() {
        return ToStringBuilder.reflectionToString(this);
    }

}<|MERGE_RESOLUTION|>--- conflicted
+++ resolved
@@ -1,9 +1,6 @@
 package com.mesosphere.sdk.offer.evaluate;
 
 import com.google.common.annotations.VisibleForTesting;
-<<<<<<< HEAD
-import com.mesosphere.sdk.offer.*;
-=======
 import com.mesosphere.sdk.api.ArtifactResource;
 import com.mesosphere.sdk.dcos.DcosConstants;
 import com.mesosphere.sdk.offer.CommonIdUtils;
@@ -20,15 +17,11 @@
 import com.mesosphere.sdk.specification.util.RLimit;
 import org.apache.commons.lang3.StringUtils;
 import org.apache.commons.lang3.builder.ToStringBuilder;
->>>>>>> 9b34dd15
 import org.apache.mesos.Protos;
 import org.slf4j.Logger;
 import org.slf4j.LoggerFactory;
 
-<<<<<<< HEAD
-=======
 import java.net.URI;
->>>>>>> 9b34dd15
 import java.util.*;
 import java.util.stream.Collectors;
 
@@ -69,32 +62,11 @@
             // as we're only looking at tasks within a given pod
             this.taskBuilders.put(taskSpec.getName(), taskInfoBuilder);
 
-<<<<<<< HEAD
-    private Set<Integer> assignedOverlayPorts = new HashSet<>();
-
-    public PodInfoBuilder(OfferRequirement offerRequirement) {
-        this.offerRequirement = offerRequirement;
-
-        // add all of the port resource requirements to the assignedOverlayPorts to make sure that we don't dynamically
-        // assign an overlay port that we're going to explicitly request later.
-        offerRequirement.getTaskRequirements().forEach(taskRequirement ->
-            taskRequirement.getResourceRequirements().stream()
-                .filter(resourceRequirement -> resourceRequirement.getName().equals(Constants.PORTS_RESOURCE_TYPE))
-                .collect(Collectors.toList())
-                    .forEach(resourceRequirement ->
-                        assignedOverlayPorts.add((int) resourceRequirement.getValue()
-                            .getRanges().getRange(0).getBegin())));
-
-        taskBuilders = offerRequirement.getTaskRequirements().stream()
-                .map(r -> r.getTaskInfo())
-                .collect(Collectors.toMap(t -> t.getName(), t -> clearResources(t.toBuilder())));
-=======
             taskSpec.getResourceSet().getResources().stream()
                     .filter(resourceSpec -> resourceSpec.getName().equals(Constants.PORTS_RESOURCE_TYPE))
                     .filter(resourceSpec -> resourceSpec.getValue().getRanges().getRange(0).getBegin() > 0)
                     .forEach(resourceSpec -> assignedOverlayPorts
                             .add(resourceSpec.getValue().getRanges().getRange(0).getBegin()));
->>>>>>> 9b34dd15
 
         }
 
@@ -147,13 +119,6 @@
                 .collect(Collectors.toList());
     }
 
-<<<<<<< HEAD
-    public boolean isAssignedOverlayPort(Integer candidatePort) {
-        return assignedOverlayPorts.contains(candidatePort);
-    }
-
-    public void addAssignedOverlayPort(int port) {
-=======
     public Collection<Protos.Resource.Builder> getExecutorResourceBuilders() {
         return new ArrayList<>(executorBuilder.getResourcesBuilderList());
     }
@@ -163,19 +128,10 @@
     }
 
     public void addAssignedOverlayPort(long port) {
->>>>>>> 9b34dd15
         assignedOverlayPorts.add(port);
     }
 
     @VisibleForTesting
-<<<<<<< HEAD
-    public Set<Integer> getAssignedOverlayPorts() {
-        return assignedOverlayPorts;
-    }
-
-    private static Protos.TaskInfo.Builder clearResources(Protos.TaskInfo.Builder builder) {
-        builder.clearResources();
-=======
     public Set<Long> getAssignedOverlayPorts() {
         return assignedOverlayPorts;
     }
@@ -453,7 +409,6 @@
             LOGGER.warn(String.format("Virtual network %s is not currently supported, you " +
                     "may experience unexpected behavior", networkSpec.getName()));
         }
->>>>>>> 9b34dd15
 
         if (!networkSpec.getPortMappings().isEmpty()) {
             for (Map.Entry<Integer, Integer> e : networkSpec.getPortMappings().entrySet()) {
