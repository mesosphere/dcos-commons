import datetime

<<<<<<< HEAD
import shakedown

import subprocess
=======
>>>>>>> d3e62adf
import pytest
import os
import re
import time
import json

import sdk_cmd
import sdk_install
import sdk_plan
import sdk_tasks
import sdk_utils

from tests import config
<<<<<<< HEAD

=======
>>>>>>> d3e62adf

BROKER_KILL_GRACE_PERIOD = int(os.environ.get('BROKER_KILL_GRACE_PERIOD', 30))
EXPECTED_KAFKA_STARTUP_SECONDS = os.environ.get('KAFKA_EXPECTED_STARTUP', 30)
EXPECTED_DCOS_STARTUP_SECONDS = os.environ.get('DCOS_EXPECTED_STARTUP', 30)
STARTUP_POLL_DELAY_SECONDS = os.environ.get('STARTUP_LOG_POLL_DELAY', 2)

def setup_module(module):
    options = {
        "brokers": {
            "kill_grace_period": BROKERS_KILL_GRACE_PERIOD
        }
    }

<<<<<<< HEAD
    sdk_install.uninstall(config.SERVICE_NAME, config.PACKAGE_NAME)

    sdk_install.install(
        config.PACKAGE_NAME,
        config.DEFAULT_BROKER_COUNT,
        service_name=config.SERVICE_NAME,
        additional_options=options)
    sdk_plan.wait_for_completed_deployment(config.PACKAGE_NAME)


def teardown_module(module):
    sdk_install.uninstall(config.SERVICE_NAME, config.PACKAGE_NAME)
=======
    sdk_install.uninstall(config.PACKAGE_NAME, config.SERVICE_NAME)

    sdk_install.install(
        config.PACKAGE_NAME,
        config.SERVICE_NAME,
        config.DEFAULT_BROKER_COUNT,
        additional_options=options)
    sdk_plan.wait_for_completed_deployment(config.SERVICE_NAME)


def teardown_module(module):
    sdk_install.uninstall(config.PACKAGE_NAME, config.SERVICE_NAME)
>>>>>>> d3e62adf


@pytest.mark.paegun
@pytest.mark.availability
@pytest.mark.soak_availability
@sdk_utils.dcos_1_9_or_higher
def test_service_startup_rapid():
    max_restart_seconds = EXPECTED_KAFKA_STARTUP_SECONDS
    startup_padding_seconds = EXPECTED_DCOS_STARTUP_SECONDS
    retry_delay_seconds = STARTUP_POLL_DELAY_SECONDS

    task_short_name = 'kafka-0'
<<<<<<< HEAD
    broker_task_id_0 = sdk_tasks.get_task_ids(config.PACKAGE_NAME, task_short_name)[0]
=======
    broker_task_id_0 = sdk_tasks.get_task_ids(config.SERVICE_NAME, task_short_name)[0]
>>>>>>> d3e62adf

    # the following 'dcos kafka topic ....' command has expected output as follows:
    # 'Output: 100 records sent ....'
    # but may fail, i.e. have output such as follows:
    # '...leader not available...'
    stdout = ''
    retries = 15
    while retries > 0:
<<<<<<< HEAD
        stdout = sdk_cmd.run_cli('{} topic producer_test test 100'.format(config.PACKAGE_NAME))
        if 'records sent' in stdout:
            break

    stdout = sdk_cmd.run_cli('{} pod restart {}'.format(config.PACKAGE_NAME, task_short_name))
    jsonobj = json.loads(stdout)
=======
        stdout = sdk_cmd.svc_cli(config.PACKAGE_NAME, config.SERVICE_NAME, 'topic producer_test test 100')
        if 'records sent' in stdout:
            break

    jsonobj = sdk_cmd.svc_cli(config.PACKAGE_NAME, config.SERVICE_NAME, 'pods restart {}'.format(task_short_name), json=True)
>>>>>>> d3e62adf
    assert len(jsonobj) == 2
    assert jsonobj['pod'] == task_short_name
    assert jsonobj['tasks'] == [ '{}-broker'.format(task_short_name) ]

    starting_fallback_time = datetime.datetime.now()

<<<<<<< HEAD
    sdk_tasks.check_tasks_updated(config.PACKAGE_NAME, '{}-'.format(config.DEFAULT_POD_TYPE), [ broker_task_id_0 ])
    sdk_tasks.check_running(config.SERVICE_NAME, config.DEFAULT_BROKER_COUNT)

    broker_task_id_1 = sdk_tasks.get_task_ids(config.PACKAGE_NAME, task_short_name)[0]
=======
    sdk_tasks.check_tasks_updated(config.SERVICE_NAME, '{}-'.format(config.DEFAULT_POD_TYPE), [ broker_task_id_0 ])
    sdk_tasks.check_running(config.SERVICE_NAME, config.DEFAULT_BROKER_COUNT)

    broker_task_id_1 = sdk_tasks.get_task_ids(config.SERVICE_NAME, task_short_name)[0]
>>>>>>> d3e62adf

    # extract starting and started lines from log
    starting_time = started_time = None
    retry_seconds_remaining = max_restart_seconds + startup_padding_seconds
    while retry_seconds_remaining > 0.0 and (starting_time is None or started_time is None):
        stdout = sdk_cmd.run_cli("task log --lines=1000 {}".format(broker_task_id_1))
        task_lines = stdout.split('\n')
        for log_line in reversed(task_lines):
            if starting_time is None and ' starting (kafka.server.KafkaServer)' in log_line:
                starting_time = log_line_ts(log_line)
            elif started_time is None and ' started (kafka.server.KafkaServer)' in log_line:
                started_time = log_line_ts(log_line)
        if starting_time is None or started_time is None:
            time.sleep(retry_delay_seconds)

    if started_time is None or starting_time is None:
        f = open('/tmp/kafka_startup_stdout', 'w')
        f.write(stdout)
        f.close()

    if starting_time is None:
        starting_time = starting_fallback_time

    assert starting_time is not None
    assert started_time is not None
    assert started_time >= starting_time
    assert (started_time - starting_time).total_seconds() <= max_restart_seconds


log_timestamp_re = re.compile('\[(\d{4}[-]\d{2}[-]\d{2}[ ]\d{2}[:]\d{2}[:]\d{2})')
def log_line_ts(log_line):
    m = log_timestamp_re.match(log_line)
    if m is None:
        return None
    else:
        ts = log_line[m.start() + 1:m.end()]
        # return parse(ts)
        return datetime.datetime(*tuple(map(lambda it: int(it), [ ts[0:4], ts[5:7], ts[8:10], ts[11:13], ts[14:16], ts[17:19] ] )))<|MERGE_RESOLUTION|>--- conflicted
+++ resolved
@@ -1,11 +1,5 @@
 import datetime
 
-<<<<<<< HEAD
-import shakedown
-
-import subprocess
-=======
->>>>>>> d3e62adf
 import pytest
 import os
 import re
@@ -19,10 +13,6 @@
 import sdk_utils
 
 from tests import config
-<<<<<<< HEAD
-
-=======
->>>>>>> d3e62adf
 
 BROKER_KILL_GRACE_PERIOD = int(os.environ.get('BROKER_KILL_GRACE_PERIOD', 30))
 EXPECTED_KAFKA_STARTUP_SECONDS = os.environ.get('KAFKA_EXPECTED_STARTUP', 30)
@@ -36,20 +26,6 @@
         }
     }
 
-<<<<<<< HEAD
-    sdk_install.uninstall(config.SERVICE_NAME, config.PACKAGE_NAME)
-
-    sdk_install.install(
-        config.PACKAGE_NAME,
-        config.DEFAULT_BROKER_COUNT,
-        service_name=config.SERVICE_NAME,
-        additional_options=options)
-    sdk_plan.wait_for_completed_deployment(config.PACKAGE_NAME)
-
-
-def teardown_module(module):
-    sdk_install.uninstall(config.SERVICE_NAME, config.PACKAGE_NAME)
-=======
     sdk_install.uninstall(config.PACKAGE_NAME, config.SERVICE_NAME)
 
     sdk_install.install(
@@ -62,7 +38,6 @@
 
 def teardown_module(module):
     sdk_install.uninstall(config.PACKAGE_NAME, config.SERVICE_NAME)
->>>>>>> d3e62adf
 
 
 @pytest.mark.paegun
@@ -75,11 +50,7 @@
     retry_delay_seconds = STARTUP_POLL_DELAY_SECONDS
 
     task_short_name = 'kafka-0'
-<<<<<<< HEAD
-    broker_task_id_0 = sdk_tasks.get_task_ids(config.PACKAGE_NAME, task_short_name)[0]
-=======
     broker_task_id_0 = sdk_tasks.get_task_ids(config.SERVICE_NAME, task_short_name)[0]
->>>>>>> d3e62adf
 
     # the following 'dcos kafka topic ....' command has expected output as follows:
     # 'Output: 100 records sent ....'
@@ -88,37 +59,21 @@
     stdout = ''
     retries = 15
     while retries > 0:
-<<<<<<< HEAD
-        stdout = sdk_cmd.run_cli('{} topic producer_test test 100'.format(config.PACKAGE_NAME))
-        if 'records sent' in stdout:
-            break
-
-    stdout = sdk_cmd.run_cli('{} pod restart {}'.format(config.PACKAGE_NAME, task_short_name))
-    jsonobj = json.loads(stdout)
-=======
         stdout = sdk_cmd.svc_cli(config.PACKAGE_NAME, config.SERVICE_NAME, 'topic producer_test test 100')
         if 'records sent' in stdout:
             break
 
     jsonobj = sdk_cmd.svc_cli(config.PACKAGE_NAME, config.SERVICE_NAME, 'pods restart {}'.format(task_short_name), json=True)
->>>>>>> d3e62adf
     assert len(jsonobj) == 2
     assert jsonobj['pod'] == task_short_name
     assert jsonobj['tasks'] == [ '{}-broker'.format(task_short_name) ]
 
     starting_fallback_time = datetime.datetime.now()
 
-<<<<<<< HEAD
-    sdk_tasks.check_tasks_updated(config.PACKAGE_NAME, '{}-'.format(config.DEFAULT_POD_TYPE), [ broker_task_id_0 ])
-    sdk_tasks.check_running(config.SERVICE_NAME, config.DEFAULT_BROKER_COUNT)
-
-    broker_task_id_1 = sdk_tasks.get_task_ids(config.PACKAGE_NAME, task_short_name)[0]
-=======
     sdk_tasks.check_tasks_updated(config.SERVICE_NAME, '{}-'.format(config.DEFAULT_POD_TYPE), [ broker_task_id_0 ])
     sdk_tasks.check_running(config.SERVICE_NAME, config.DEFAULT_BROKER_COUNT)
 
     broker_task_id_1 = sdk_tasks.get_task_ids(config.SERVICE_NAME, task_short_name)[0]
->>>>>>> d3e62adf
 
     # extract starting and started lines from log
     starting_time = started_time = None
