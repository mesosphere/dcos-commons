--- conflicted
+++ resolved
@@ -29,36 +29,6 @@
 })
 class TaskResourceMapper {
 
-<<<<<<< HEAD
-    private final Logger logger;
-    private final Optional<String> resourceNamespace;
-    private final Collection<String> taskSpecNames;
-    private final List<Protos.Resource> orphanedResources = new ArrayList<>();
-    private final Collection<ResourceSpec> resourceSpecs;
-    private final TaskPortLookup taskPortFinder;
-    private final Collection<Protos.Resource> resources;
-
-    private final List<OfferEvaluationStage> evaluationStages;
-
-    TaskResourceMapper(
-            Collection<String> taskSpecNames,
-            ResourceSet resourceSet,
-            Protos.TaskInfo taskInfo,
-            Optional<String> resourceNamespace) {
-        logger = LoggingUtils.getLogger(getClass(), resourceNamespace);
-        this.resourceNamespace = resourceNamespace;
-        // Multiple tasks may share a resource set. When a resource set is updated, we want to ensure that all tasks
-        // attached to the resource set receive the update.
-        this.taskSpecNames = taskSpecNames;
-        this.resourceSpecs = new ArrayList<>();
-        this.resourceSpecs.addAll(resourceSet.getResources());
-        this.resourceSpecs.addAll(resourceSet.getVolumes());
-        this.taskPortFinder = new TaskPortLookup(taskInfo);
-        this.resources = taskInfo.getResourcesList();
-
-        // ONLY call this AFTER initializing all members above:
-        this.evaluationStages = getEvaluationStagesInternal();
-=======
   private final Logger logger;
 
   private final Optional<String> resourceNamespace;
@@ -138,7 +108,6 @@
       } else {
         orphanedResources.add(taskResource);
       }
->>>>>>> cebb9359
     }
 
     List<OfferEvaluationStage> stages = new ArrayList<>();
@@ -149,65 +118,6 @@
               .collect(Collectors.toList()));
     }
 
-<<<<<<< HEAD
-    private List<OfferEvaluationStage> getEvaluationStagesInternal() {
-        // These are taskinfo resources which weren't found in the resourcespecs. Likely need dereservations.
-        List<ResourceSpec> remainingResourceSpecs = new ArrayList<>(resourceSpecs);
-
-        // These are resourcespecs which were matched with taskinfo resources. May need updates.
-        List<ResourceLabels> matchingResources = new ArrayList<>();
-        for (Protos.Resource taskResource : resources) {
-            Optional<ResourceLabels> matchingResource;
-            switch (taskResource.getName()) {
-                case Constants.DISK_RESOURCE_TYPE:
-                    matchingResource = ResourceMapperUtils.findMatchingDiskSpec(
-                            taskResource,
-                            remainingResourceSpecs,
-                            resourceNamespace);
-                    break;
-                case Constants.PORTS_RESOURCE_TYPE:
-                    matchingResource = findMatchingPortSpec(taskResource, remainingResourceSpecs);
-                    break;
-                default:
-                    matchingResource = ResourceMapperUtils.findMatchingResourceSpec(
-                            taskResource,
-                            remainingResourceSpecs,
-                            resourceNamespace);
-                    break;
-            }
-            if (matchingResource.isPresent()) {
-                if (!remainingResourceSpecs.remove(matchingResource.get().getOriginal())) {
-                    throw new IllegalStateException(String.format("Didn't find %s in %s",
-                            matchingResource.get().getOriginal(), remainingResourceSpecs));
-                }
-                matchingResources.add(matchingResource.get());
-            } else {
-                orphanedResources.add(taskResource);
-            }
-        }
-
-        List<OfferEvaluationStage> stages = new ArrayList<>();
-
-        if (!orphanedResources.isEmpty()) {
-            logger.info("Unreserving orphaned task resources no longer in TaskSpec: {}",
-                    orphanedResources.stream().map(TextFormat::shortDebugString).collect(Collectors.toList()));
-        }
-
-        if (!matchingResources.isEmpty()) {
-            logger.info("Matching task/TaskSpec resources: {}", matchingResources);
-            for (ResourceLabels resourceLabels : matchingResources) {
-                stages.add(newUpdateEvaluationStage(taskSpecNames, resourceLabels));
-            }
-        }
-
-        if (!remainingResourceSpecs.isEmpty()) {
-            logger.info("Missing TaskSpec resources not found in task: {}", remainingResourceSpecs);
-            for (ResourceSpec missingResource : remainingResourceSpecs) {
-                stages.add(newCreateEvaluationStage(taskSpecNames, missingResource));
-            }
-        }
-        return stages;
-=======
     if (!matchingResources.isEmpty()) {
       logger.info("Matching task/TaskSpec resources: {}", matchingResources);
       for (ResourceLabels resourceLabels : matchingResources) {
@@ -220,53 +130,10 @@
       for (ResourceSpec missingResource : remainingResourceSpecs) {
         stages.add(newCreateEvaluationStage(taskSpecNames, missingResource));
       }
->>>>>>> cebb9359
-    }
-
-<<<<<<< HEAD
-    private Optional<ResourceLabels> findMatchingPortSpec(
-            Protos.Resource taskResource, Collection<ResourceSpec> resourceSpecs) {
-        Protos.Value.Ranges ranges = taskResource.getRanges();
-        boolean hasMultiplePorts = ranges.getRangeCount() != 1
-                || ranges.getRange(0).getEnd() - ranges.getRange(0).getBegin() != 0;
-
-        if (hasMultiplePorts) {
-            return Optional.empty();
-        }
-
-        Optional<String> resourceId = ResourceUtils.getResourceId(taskResource);
-        if (!resourceId.isPresent()) {
-            logger.error("Failed to find resource ID for resource: {}", taskResource);
-            return Optional.empty();
-        }
-
-        for (ResourceSpec resourceSpec : resourceSpecs) {
-            if (!(resourceSpec instanceof PortSpec)) {
-                continue;
-            }
-            PortSpec portSpec = (PortSpec) resourceSpec;
-            if (portSpec.getPort() == 0) {
-                // For dynamic ports, we need to detect the port value that we had selected.
-                return taskPortFinder.getPriorPort(portSpec)
-                        .filter(priorTaskPort -> RangeUtils.isInAny(ranges.getRangeList(), priorTaskPort))
-                        .map(ignored -> new ResourceLabels(
-                                resourceSpec,
-                                resourceId.get(),
-                                ResourceMapperUtils.getNamespaceLabel(
-                                        ResourceUtils.getNamespace(taskResource),
-                                        resourceNamespace)));
-            } else if (RangeUtils.isInAny(ranges.getRangeList(), portSpec.getPort())) {
-                // For fixed ports, we can just check for a resource whose ranges include that port.
-                return Optional.of(new ResourceLabels(
-                        resourceSpec,
-                        resourceId.get(),
-                        ResourceMapperUtils.getNamespaceLabel(
-                                ResourceUtils.getNamespace(taskResource),
-                                resourceNamespace)));
-            }
-        }
-        return Optional.empty();
-=======
+    }
+    return stages;
+  }
+
   private Optional<ResourceLabels> findMatchingPortSpec(
       Protos.Resource taskResource, Collection<ResourceSpec> resourceSpecs)
   {
@@ -276,27 +143,14 @@
 
     if (hasMultiplePorts) {
       return Optional.empty();
->>>>>>> cebb9359
-    }
-
-    private OfferEvaluationStage newUpdateEvaluationStage(
-            Collection<String> taskSpecNames, ResourceLabels resourceLabels) {
-        return toEvaluationStage(
-                taskSpecNames,
-                resourceLabels.getUpdated(),
-                Optional.of(resourceLabels.getResourceId()),
-                resourceLabels.getResourceNamespace(),
-                resourceLabels.getPersistenceId(),
-                resourceLabels.getProviderId(),
-                resourceLabels.getDiskSource());
-    }
-
-<<<<<<< HEAD
-    private OfferEvaluationStage newCreateEvaluationStage(
-            Collection<String> taskSpecNames, ResourceSpec resourceSpec) {
-        return toEvaluationStage(
-                taskSpecNames,
-=======
+    }
+
+    Optional<String> resourceId = ResourceUtils.getResourceId(taskResource);
+    if (!resourceId.isPresent()) {
+      logger.error("Failed to find resource ID for resource: {}", taskResource);
+      return Optional.empty();
+    }
+
     for (ResourceSpec resourceSpec : resourceSpecs) {
       if (!(resourceSpec instanceof PortSpec)) {
         continue;
@@ -307,44 +161,10 @@
         return taskPortFinder.getPriorPort(portSpec)
             .filter(priorTaskPort -> RangeUtils.isInAny(ranges.getRangeList(), priorTaskPort))
             .map(ignored -> new ResourceLabels(
->>>>>>> cebb9359
                 resourceSpec,
                 resourceId.get(),
                 ResourceMapperUtils.getNamespaceLabel(
                     ResourceUtils.getNamespace(taskResource),
-<<<<<<< HEAD
-                    resourceNamespace)
-            )
-        );
-      }
-    }
-
-    private static OfferEvaluationStage toEvaluationStage(
-            Collection<String> taskSpecNames,
-            ResourceSpec resourceSpec,
-            Optional<String> resourceId,
-            Optional<String> resourceNamespace,
-            Optional<String> persistenceId,
-            Optional<Protos.ResourceProviderID> providerId,
-            Optional<Protos.Resource.DiskInfo.Source> diskSource) {
-        if (resourceSpec instanceof NamedVIPSpec) {
-            return new NamedVIPEvaluationStage(
-                    (NamedVIPSpec) resourceSpec, taskSpecNames, resourceId, resourceNamespace);
-        } else if (resourceSpec instanceof PortSpec) {
-            return new PortEvaluationStage((PortSpec) resourceSpec, taskSpecNames, resourceId, resourceNamespace);
-        } else if (resourceSpec instanceof VolumeSpec) {
-            return VolumeEvaluationStage.getExisting(
-                    (VolumeSpec) resourceSpec,
-                    taskSpecNames,
-                    resourceId,
-                    resourceNamespace,
-                    persistenceId,
-                    providerId,
-                    diskSource);
-        } else {
-            return new ResourceEvaluationStage(resourceSpec, taskSpecNames, resourceId, resourceNamespace);
-        }
-=======
                     resourceNamespace)));
       } else if (RangeUtils.isInAny(ranges.getRangeList(), portSpec.getPort())) {
         // For fixed ports, we can just check for a resource whose ranges include that port.
@@ -418,7 +238,6 @@
           taskSpecNames,
           resourceId,
           resourceNamespace);
->>>>>>> cebb9359
     }
   }
 }