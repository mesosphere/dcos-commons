package com.mesosphere.sdk.offer.evaluate;

import com.google.protobuf.TextFormat;
import com.mesosphere.sdk.offer.*;
import com.mesosphere.sdk.specification.VolumeSpec;
import org.apache.mesos.Protos.Resource;
import org.slf4j.Logger;
import org.slf4j.LoggerFactory;

import java.util.*;

import static com.mesosphere.sdk.offer.evaluate.EvaluationOutcome.fail;
import static com.mesosphere.sdk.offer.evaluate.EvaluationOutcome.pass;

/**
 * This class evaluates an offer against a given {@link com.mesosphere.sdk.scheduler.plan.PodInstanceRequirement},
 * ensuring that it contains an appropriately-sized volume, and creating any necessary instances of
 * {@link com.mesosphere.sdk.offer.ReserveOfferRecommendation} and
 * {@link com.mesosphere.sdk.offer.CreateOfferRecommendation} as necessary.
 */
public class VolumeEvaluationStage implements OfferEvaluationStage {
    private static final Logger logger = LoggerFactory.getLogger(VolumeEvaluationStage.class);
    private final VolumeSpec volumeSpec;
    private final Optional<String> persistenceId;
    private final String taskName;
    private Optional<String> resourceId;

    public VolumeEvaluationStage(
            VolumeSpec volumeSpec,
            String taskName,
            Optional<String> resourceId,
            Optional<String> persistenceId) {
        this.volumeSpec = volumeSpec;
        this.taskName = taskName;
        this.resourceId = resourceId;
        this.persistenceId = persistenceId;
    }

    private boolean createsVolume() {
        return !persistenceId.isPresent();
    }

    @Override
    public EvaluationOutcome evaluate(MesosResourcePool mesosResourcePool, PodInfoBuilder podInfoBuilder) {
        List<OfferRecommendation> offerRecommendations = new ArrayList<>();

        Resource resource;
        MesosResource mesosResource;
        if (volumeSpec.getType().equals(VolumeSpec.Type.ROOT)) {
<<<<<<< HEAD
            EvaluationOutcome evaluationOutcome = OfferEvaluationUtils.evaluateSimpleResource(
                    this,
                    resourceSpec,
                    resourceId,
                    mesosResourcePool);
=======
            OfferEvaluationUtils.ReserveEvaluationOutcome reserveEvaluationOutcome =
                    OfferEvaluationUtils.evaluateSimpleResource(
                            this,
                            volumeSpec,
                            resourceId,
                            mesosResourcePool);
            EvaluationOutcome evaluationOutcome = reserveEvaluationOutcome.getEvaluationOutcome();
>>>>>>> c6b16770
            if (!evaluationOutcome.isPassing()) {
                return evaluationOutcome;
            }

<<<<<<< HEAD
            offerRecommendations.addAll(evaluationOutcome.getOfferRecommendations());
            mesosResource = evaluationOutcome.getMesosResource().get();
            resource = ResourceBuilder.fromSpec(volumeSpec, resourceId, persistenceId, Optional.empty())
                    .setMesosResource(mesosResource)
                    .build();
=======
            resourceId = reserveEvaluationOutcome.getResourceId();

            offerRecommendations.addAll(evaluationOutcome.getOfferRecommendations());
            resource = ResourceBuilder.fromSpec(volumeSpec, resourceId, persistenceId, Optional.empty()).build();
>>>>>>> c6b16770
        } else {
            Optional<MesosResource> mesosResourceOptional = Optional.empty();
            if (!resourceId.isPresent()) {
                mesosResourceOptional =
                        mesosResourcePool.consumeAtomic(Constants.DISK_RESOURCE_TYPE, volumeSpec.getValue());
            } else {
                mesosResourceOptional =
                        mesosResourcePool.getReservedResourceById(resourceId.get());
            }

            if (!mesosResourceOptional.isPresent()) {
                return fail(this, "Failed to find MOUNT volume for '%s'.", getSummary());
            }

<<<<<<< HEAD
            mesosResource = mesosResourceOptional.get();
=======
            MesosResource mesosResource = mesosResourceOptional.get();
>>>>>>> c6b16770
            resource = ResourceBuilder.fromSpec(
                    volumeSpec,
                    resourceId,
                    persistenceId,
                    Optional.of(mesosResource.getResource().getDisk().getSource().getMount().getRoot()))
                    .setValue(mesosResource.getValue())
<<<<<<< HEAD
                    .setMesosResource(mesosResource)
=======
>>>>>>> c6b16770
                    .build();

            if (!resourceId.isPresent()) {
                // Initial reservation of resources
                logger.info("    Resource '{}' requires a RESERVE operation", volumeSpec.getName());
                offerRecommendations.add(new ReserveOfferRecommendation(
                        mesosResourcePool.getOffer(),
                        resource));
            }
        }

        if (createsVolume()) {
            logger.info("    Resource '{}' requires a CREATE operation", volumeSpec.getName());
            offerRecommendations.add(new CreateOfferRecommendation(mesosResourcePool.getOffer(), resource));
        }

        logger.info("  Generated '{}' resource for task: [{}]",
                volumeSpec.getName(), TextFormat.shortDebugString(resource));
<<<<<<< HEAD
        super.setProtos(podInfoBuilder, resource);
=======
        OfferEvaluationUtils.setProtos(podInfoBuilder, resource, getTaskName());
>>>>>>> c6b16770

        return pass(
                this,
                mesosResource,
                offerRecommendations,
                "Satisfied requirements for %s volume '%s'",
                volumeSpec.getType(),
                volumeSpec.getContainerPath());
    }
<<<<<<< HEAD
=======

    private Optional<String> getTaskName() {
        return Optional.ofNullable(taskName);
    }

    protected String getSummary() {
        return String.format(
                "name: '%s', value: '%s', role: '%s', principal: '%s', resourceId: '%s', persistenceId: '%s'",
                volumeSpec.getName(),
                TextFormat.shortDebugString(volumeSpec.getValue()),
                volumeSpec.getRole(),
                volumeSpec.getPrincipal(),
                resourceId,
                persistenceId);
    }
>>>>>>> c6b16770
}<|MERGE_RESOLUTION|>--- conflicted
+++ resolved
@@ -45,15 +45,8 @@
         List<OfferRecommendation> offerRecommendations = new ArrayList<>();
 
         Resource resource;
-        MesosResource mesosResource;
+        final MesosResource mesosResource;
         if (volumeSpec.getType().equals(VolumeSpec.Type.ROOT)) {
-<<<<<<< HEAD
-            EvaluationOutcome evaluationOutcome = OfferEvaluationUtils.evaluateSimpleResource(
-                    this,
-                    resourceSpec,
-                    resourceId,
-                    mesosResourcePool);
-=======
             OfferEvaluationUtils.ReserveEvaluationOutcome reserveEvaluationOutcome =
                     OfferEvaluationUtils.evaluateSimpleResource(
                             this,
@@ -61,23 +54,17 @@
                             resourceId,
                             mesosResourcePool);
             EvaluationOutcome evaluationOutcome = reserveEvaluationOutcome.getEvaluationOutcome();
->>>>>>> c6b16770
             if (!evaluationOutcome.isPassing()) {
                 return evaluationOutcome;
             }
 
-<<<<<<< HEAD
+            resourceId = reserveEvaluationOutcome.getResourceId();
+
             offerRecommendations.addAll(evaluationOutcome.getOfferRecommendations());
             mesosResource = evaluationOutcome.getMesosResource().get();
             resource = ResourceBuilder.fromSpec(volumeSpec, resourceId, persistenceId, Optional.empty())
                     .setMesosResource(mesosResource)
                     .build();
-=======
-            resourceId = reserveEvaluationOutcome.getResourceId();
-
-            offerRecommendations.addAll(evaluationOutcome.getOfferRecommendations());
-            resource = ResourceBuilder.fromSpec(volumeSpec, resourceId, persistenceId, Optional.empty()).build();
->>>>>>> c6b16770
         } else {
             Optional<MesosResource> mesosResourceOptional = Optional.empty();
             if (!resourceId.isPresent()) {
@@ -92,21 +79,14 @@
                 return fail(this, "Failed to find MOUNT volume for '%s'.", getSummary());
             }
 
-<<<<<<< HEAD
             mesosResource = mesosResourceOptional.get();
-=======
-            MesosResource mesosResource = mesosResourceOptional.get();
->>>>>>> c6b16770
             resource = ResourceBuilder.fromSpec(
                     volumeSpec,
                     resourceId,
                     persistenceId,
                     Optional.of(mesosResource.getResource().getDisk().getSource().getMount().getRoot()))
                     .setValue(mesosResource.getValue())
-<<<<<<< HEAD
                     .setMesosResource(mesosResource)
-=======
->>>>>>> c6b16770
                     .build();
 
             if (!resourceId.isPresent()) {
@@ -125,11 +105,7 @@
 
         logger.info("  Generated '{}' resource for task: [{}]",
                 volumeSpec.getName(), TextFormat.shortDebugString(resource));
-<<<<<<< HEAD
-        super.setProtos(podInfoBuilder, resource);
-=======
         OfferEvaluationUtils.setProtos(podInfoBuilder, resource, getTaskName());
->>>>>>> c6b16770
 
         return pass(
                 this,
@@ -139,8 +115,6 @@
                 volumeSpec.getType(),
                 volumeSpec.getContainerPath());
     }
-<<<<<<< HEAD
-=======
 
     private Optional<String> getTaskName() {
         return Optional.ofNullable(taskName);
@@ -156,5 +130,4 @@
                 resourceId,
                 persistenceId);
     }
->>>>>>> c6b16770
 }