--- conflicted
+++ resolved
@@ -10,25 +10,10 @@
 import sdk_tasks
 import sdk_upgrade
 import sdk_utils
-<<<<<<< HEAD
-from tests.config import (
-    PACKAGE_NAME,
-    SERVICE_NAME,
-    DEFAULT_TASK_COUNT,
-    configured_task_count,
-    hello_task_count,
-    world_task_count,
-    check_running,
-    bump_hello_cpus,
-    bump_world_cpus
-)
-FOLDERED_SERVICE_NAME = sdk_utils.get_foldered_name(SERVICE_NAME)
-=======
 import shakedown
 from tests import config
 
-FOLDERED_SERVICE_NAME = sdk_utils.get_foldered_name(config.PACKAGE_NAME)
->>>>>>> 83ba2b6b
+FOLDERED_SERVICE_NAME = sdk_utils.get_foldered_name(config.SERVICE_NAME)
 
 log = logging.getLogger(__name__)
 
@@ -36,11 +21,7 @@
 @pytest.fixture(scope='module', autouse=True)
 def configure_package(configure_security):
     try:
-<<<<<<< HEAD
-        sdk_install.uninstall(PACKAGE_NAME, FOLDERED_SERVICE_NAME)
-=======
-        sdk_install.uninstall(FOLDERED_SERVICE_NAME, package_name=config.PACKAGE_NAME)
->>>>>>> 83ba2b6b
+        sdk_install.uninstall(config.PACKAGE_NAME, FOLDERED_SERVICE_NAME)
 
         service_config = {"service": {"name": FOLDERED_SERVICE_NAME, "user": "root"}}
 
@@ -53,11 +34,7 @@
 
         yield  # let the test session execute
     finally:
-<<<<<<< HEAD
-        sdk_install.uninstall(PACKAGE_NAME, FOLDERED_SERVICE_NAME)
-=======
-        sdk_install.uninstall(FOLDERED_SERVICE_NAME, package_name=config.PACKAGE_NAME)
->>>>>>> 83ba2b6b
+        sdk_install.uninstall(config.PACKAGE_NAME, FOLDERED_SERVICE_NAME)
 
 
 def close_enough(val0, val1):
@@ -77,39 +54,21 @@
 def test_mesos_v1_api():
     # Install Hello World using the v1 api.
     # Then, clean up afterwards.
-<<<<<<< HEAD
-    sdk_install.uninstall(PACKAGE_NAME, FOLDERED_SERVICE_NAME)
+    sdk_install.uninstall(config.PACKAGE_NAME, FOLDERED_SERVICE_NAME)
     sdk_install.install(
-        PACKAGE_NAME,
+        config.PACKAGE_NAME,
         FOLDERED_SERVICE_NAME,
-        DEFAULT_TASK_COUNT,
+        config.DEFAULT_TASK_COUNT,
         additional_options={"service": {"name": FOLDERED_SERVICE_NAME, "mesos_api_version": "V1"}}
     )
     check_running(FOLDERED_SERVICE_NAME)
-    sdk_install.uninstall(PACKAGE_NAME, FOLDERED_SERVICE_NAME)
-
-    # reinstall the v0 version for the following tests
-    sdk_install.install(
-        PACKAGE_NAME,
-        FOLDERED_SERVICE_NAME,
-        DEFAULT_TASK_COUNT,
-=======
-    sdk_install.uninstall(FOLDERED_SERVICE_NAME, package_name=config.PACKAGE_NAME)
-    sdk_install.install(
-        config.PACKAGE_NAME,
-        config.DEFAULT_TASK_COUNT,
-        service_name=FOLDERED_SERVICE_NAME,
-        additional_options={"service": {"name": FOLDERED_SERVICE_NAME, "mesos_api_version": "V1"}}
-    )
-    config.check_running(FOLDERED_SERVICE_NAME)
-    sdk_install.uninstall(FOLDERED_SERVICE_NAME, package_name=config.PACKAGE_NAME)
+    sdk_install.uninstall(config.PACKAGE_NAME, FOLDERED_SERVICE_NAME)
 
     # reinstall the v0 version for the following tests
     sdk_install.install(
         config.PACKAGE_NAME,
+        FOLDERED_SERVICE_NAME,
         config.DEFAULT_TASK_COUNT,
-        service_name=FOLDERED_SERVICE_NAME,
->>>>>>> 83ba2b6b
         additional_options={"service": {"name": FOLDERED_SERVICE_NAME}})
 
 
@@ -167,7 +126,7 @@
 
 @pytest.mark.sanity
 def test_pod_list():
-    stdout = sdk_cmd.svc_cli(PACKAGE_NAME, FOLDERED_SERVICE_NAME, 'pod list')
+    stdout = sdk_cmd.svc_cli(config.PACKAGE_NAME, FOLDERED_SERVICE_NAME, 'pod list')
     jsonobj = json.loads(stdout)
     assert len(jsonobj) == config.configured_task_count(FOLDERED_SERVICE_NAME)
     # expect: X instances of 'hello-#' followed by Y instances of 'world-#',
@@ -186,7 +145,7 @@
 
 @pytest.mark.sanity
 def test_pod_status_all():
-    stdout = sdk_cmd.svc_cli(PACKAGE_NAME, FOLDERED_SERVICE_NAME, 'pod status')
+    stdout = sdk_cmd.svc_cli(config.PACKAGE_NAME, FOLDERED_SERVICE_NAME, 'pod status')
     jsonobj = json.loads(stdout)
     assert len(jsonobj) == config.configured_task_count(FOLDERED_SERVICE_NAME)
     for k, v in jsonobj.items():
@@ -201,7 +160,7 @@
 
 @pytest.mark.sanity
 def test_pod_status_one():
-    stdout = sdk_cmd.svc_cli(PACKAGE_NAME, FOLDERED_SERVICE_NAME, 'pod status hello-0')
+    stdout = sdk_cmd.svc_cli(config.PACKAGE_NAME, FOLDERED_SERVICE_NAME, 'pod status hello-0')
     jsonobj = json.loads(stdout)
     assert len(jsonobj) == 1
     task = jsonobj[0]
@@ -213,7 +172,7 @@
 
 @pytest.mark.sanity
 def test_pod_info():
-    stdout = sdk_cmd.svc_cli(PACKAGE_NAME, FOLDERED_SERVICE_NAME, 'pod info hello-1')
+    stdout = sdk_cmd.svc_cli(config.PACKAGE_NAME, FOLDERED_SERVICE_NAME, 'pod info hello-1')
     jsonobj = json.loads(stdout)
     assert len(jsonobj) == 1
     task = jsonobj[0]
@@ -227,12 +186,12 @@
 def test_state_properties_get():
     # 'suppressed' could be missing if the scheduler recently started, loop for a bit just in case:
     def check_for_nonempty_properties():
-        jsonobj = sdk_cmd.svc_cli(PACKAGE_NAME, FOLDERED_SERVICE_NAME, 'state properties', json=True)
+        jsonobj = sdk_cmd.svc_cli(config.PACKAGE_NAME, FOLDERED_SERVICE_NAME, 'state properties', json=True)
         return len(jsonobj) > 0
 
     shakedown.wait_for(lambda: check_for_nonempty_properties(), timeout_seconds=30)
 
-    jsonobj = sdk_cmd.svc_cli(PACKAGE_NAME, FOLDERED_SERVICE_NAME, 'state properties', json=True)
+    jsonobj = sdk_cmd.svc_cli(config.PACKAGE_NAME, FOLDERED_SERVICE_NAME, 'state properties', json=True)
     assert len(jsonobj) == 6
     # alphabetical ordering:
     assert jsonobj[0] == "hello-0-server:task-status"
@@ -242,7 +201,7 @@
     assert jsonobj[4] == "world-0-server:task-status"
     assert jsonobj[5] == "world-1-server:task-status"
 
-    stdout = sdk_cmd.svc_cli(PACKAGE_NAME, FOLDERED_SERVICE_NAME, 'state property suppressed')
+    stdout = sdk_cmd.svc_cli(config.PACKAGE_NAME, FOLDERED_SERVICE_NAME, 'state property suppressed')
     assert stdout == "true\n"
 
 
@@ -253,7 +212,7 @@
     task_ids = sdk_tasks.get_task_ids(FOLDERED_SERVICE_NAME, '')
 
     # caching enabled by default:
-    stdout = sdk_cmd.svc_cli(PACKAGE_NAME, FOLDERED_SERVICE_NAME, 'state refresh_cache')
+    stdout = sdk_cmd.svc_cli(config.PACKAGE_NAME, FOLDERED_SERVICE_NAME, 'state refresh_cache')
     assert "Received cmd: refresh" in stdout
 
     marathon_config = sdk_marathon.get_config(FOLDERED_SERVICE_NAME)
@@ -266,7 +225,7 @@
     # caching disabled, refresh_cache should fail with a 409 error (eventually, once scheduler is up):
     def check_cache_refresh_fails_409conflict():
         try:
-            sdk_cmd.svc_cli(PACKAGE_NAME, FOLDERED_SERVICE_NAME, 'state refresh_cache')
+            sdk_cmd.svc_cli(config.PACKAGE_NAME, FOLDERED_SERVICE_NAME, 'state refresh_cache')
         except Exception as e:
             if "failed: 409 Conflict" in e.args[0]:
                 return True
@@ -284,7 +243,7 @@
 
     # caching reenabled, refresh_cache should succeed (eventually, once scheduler is up):
     def check_cache_refresh():
-        return sdk_cmd.svc_cli(PACKAGE_NAME, FOLDERED_SERVICE_NAME, 'state refresh_cache')
+        return sdk_cmd.svc_cli(config.PACKAGE_NAME, FOLDERED_SERVICE_NAME, 'state refresh_cache')
 
     stdout = shakedown.wait_for(lambda: check_cache_refresh(), timeout_seconds=120.)
     assert "Received cmd: refresh" in stdout
