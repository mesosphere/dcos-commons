--- conflicted
+++ resolved
@@ -1,14 +1,9 @@
 {
   "packagingVersion": "4.0",
-<<<<<<< HEAD
   "upgradesFrom": ["1.1.26-0.10.1.0-beta"],
   "downgradesTo": ["1.1.26-0.10.1.0-beta"],
-  "minDcosReleaseVersion": "1.8",
+  "minDcosReleaseVersion": "1.9",
   "name": "beta-kafka",
-=======
-  "minDcosReleaseVersion": "1.9",
-  "name": "kafka",
->>>>>>> d1fc8da8
   "version": "{{package-version}}",
   "maintainer": "support@mesosphere.io",
   "description": "Apache Kafka",
