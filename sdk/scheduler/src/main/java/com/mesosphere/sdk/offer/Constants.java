--- conflicted
+++ resolved
@@ -43,13 +43,6 @@
      */
     public static final String DNS_TLD = "autoip.dcos.thisdcos.directory";
 
-<<<<<<< HEAD
-
-=======
-    public static final String VIP_OVERLAY_FLAG_KEY = "network-scope";
-    public static final String VIP_OVERLAY_FLAG_VALUE = "container";
-
-
     /**
      * The visibility setting to use by default in Mesos Ports, for VIP ports. Non-VIP ports are currently hidden by
      * default.
@@ -76,5 +69,4 @@
      * by the SDK.
      */
     public static final DiscoveryInfo.Visibility DEFAULT_TASK_DISCOVERY_VISIBILITY = DiscoveryInfo.Visibility.CLUSTER;
->>>>>>> 27b9162b
 }