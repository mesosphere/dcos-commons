package com.mesosphere.sdk.specification;

import com.fasterxml.jackson.annotation.JsonCreator;
import com.fasterxml.jackson.annotation.JsonProperty;
import com.mesosphere.sdk.offer.Constants;

import org.apache.commons.lang3.StringUtils;
import org.apache.commons.lang3.builder.EqualsBuilder;
import org.apache.commons.lang3.builder.HashCodeBuilder;
import org.apache.mesos.Protos;
import org.apache.mesos.Protos.DiscoveryInfo;

import com.mesosphere.sdk.specification.yaml.RawEndpoint;
import com.mesosphere.sdk.specification.yaml.RawVip;

import javax.validation.Valid;
import javax.validation.constraints.NotNull;
import javax.validation.constraints.Size;

import java.util.Arrays;
import java.util.Collection;
import java.util.LinkedList;
import java.util.Objects;

/**
 * Default implementation of {@link ResourceSet}.
 */
public class DefaultResourceSet implements ResourceSet {

    private static final String DEFAULT_VIP_PROTOCOL = "tcp";
    public static final DiscoveryInfo.Visibility PUBLIC_VIP_VISIBILITY = DiscoveryInfo.Visibility.EXTERNAL;

    @NotNull
    @Size(min = 1)
    private String id;
    @NotNull
    @Size(min = 1)
    @Valid
    private Collection<ResourceSpec> resources;
    @Valid
    private Collection<VolumeSpec> volumes;
    @NotNull
    @Size(min = 1)
    String role;
    @NotNull
    @Size(min = 1)
    String principal;

    @JsonCreator
    public DefaultResourceSet(
            @JsonProperty("id") String id,
            @JsonProperty("resource-specifications") Collection<ResourceSpec> resources,
            @JsonProperty("volume-specifications") Collection<VolumeSpec> volumes,
            @JsonProperty("role") String role,
            @JsonProperty("principal") String principal) {
        this.id = id;
        this.resources = resources;
        this.volumes = volumes;
        this.role = role;
        this.principal = principal;
    }

    private DefaultResourceSet(Builder builder) {
        this(
                builder.id,
                builder.resources,
                builder.volumes,
                builder.role,
                builder.principal);
    }

    public static Builder newBuilder(String role, String principal) {
        return new Builder(role, principal);
    }

    public static Builder newBuilder(DefaultResourceSet copy) {
        Builder builder = new Builder(copy.role, copy.principal);
        builder.resources = copy.resources;
        builder.volumes = copy.volumes;
        return builder;
    }

    @Override
    public String getId() {
        return id;
    }

    public String getRole() {
        return role;
    }

    public String getPrincipal() {
        return principal;
    }

    @Override
    public Collection<ResourceSpec> getResources() {
        return resources;
    }

    @Override
    public Collection<VolumeSpec> getVolumes() {
        return volumes;
    }

    @Override
    public boolean equals(Object o) {
        return EqualsBuilder.reflectionEquals(this, o);
    }

    @Override
    public int hashCode() {
        return HashCodeBuilder.reflectionHashCode(this);
    }

    /**
     * {@code DefaultResourceSet} builder static inner class.
     */
    public static final class Builder {
        private String id;
        private Collection<ResourceSpec> resources;
        private Collection<VolumeSpec> volumes;
        private String role;
        private String principal;

        private Builder(String role, String principal) {
            this.role = role;
            this.principal = principal;
            resources = new LinkedList<>();
            volumes = new LinkedList<>();
        }

        /**
         * Sets the {@code id} and returns a reference to this Builder so that the methods can be chained together.
         *
         * @param id the {@code id} to set
         * @return a reference to this Builder
         */
        public Builder id(String id) {
            this.id = id;
            return this;
        }

        public Builder cpus(Double cpus) {
            DefaultResourceSpec cpuResource = DefaultResourceSpec.newBuilder()
                    .name("cpus")
                    .role(role)
                    .principal(principal)
                    .value(Protos.Value.newBuilder()
                            .setType(Protos.Value.Type.SCALAR)
                            .setScalar(Protos.Value.Scalar.newBuilder().setValue(cpus))
                            .build())
                    .build();
            if (resources.stream()
                    .anyMatch(resourceSpecification -> Objects.equals(resourceSpecification.getName(), "cpus"))) {
                throw new IllegalStateException("Cannot configure multiple cpus resources in a single ResourceSet");
            }

            resources.add(cpuResource);
            return this;
        }

        public Builder memory(Double memory) {
            DefaultResourceSpec memoryResource = DefaultResourceSpec.newBuilder()
                    .name("mem")
                    .role(role)
                    .principal(principal)
                    .value(Protos.Value.newBuilder()
                            .setType(Protos.Value.Type.SCALAR)
                            .setScalar(Protos.Value.Scalar.newBuilder().setValue(memory))
                            .build())
                    .build();
            if (resources.stream()
                    .anyMatch(resourceSpecification -> Objects.equals(resourceSpecification.getName(), "mem"))) {
                throw new IllegalStateException("Cannot configure multiple memory resources in a single ResourceSet");
            }
            resources.add(memoryResource);
            return this;
        }

        public Builder addVolume(String volumeType,
                                 Double size,
                                 String containerPath) {
            VolumeSpec.Type volumeTypeEnum;
            try {
                volumeTypeEnum = VolumeSpec.Type.valueOf(volumeType);
            } catch (Exception e) {
                throw new IllegalArgumentException(String.format(
                        "Provided volume type '%s' for path '%s' is invalid. Expected type to be one of: %s",
                        volumeType, containerPath, Arrays.asList(VolumeSpec.Type.values())));
            }
            DefaultVolumeSpec volume = new DefaultVolumeSpec(
                    size,
                    volumeTypeEnum,
                    containerPath,
                    role,
                    principal,
                    "DISK_SIZE");
            if (volumes.stream()
                    .anyMatch(volumeSpecification ->
                            Objects.equals(volumeSpecification.getContainerPath(), containerPath))) {
                throw new IllegalStateException("Cannot configure multiple volumes with the same containerPath");
            }
            volumes.add(volume);
            return this;
        }

<<<<<<< HEAD
        public Builder addEndpoint(String name, RawEndpoint rawEndpoint) {
            Protos.Value.Builder portValueBuilder = Protos.Value.newBuilder()
                    .setType(Protos.Value.Type.RANGES);
            portValueBuilder.getRangesBuilder().addRangeBuilder()
                    .setBegin(rawEndpoint.getPort())
                    .setEnd(rawEndpoint.getPort());

            if (rawEndpoint.getVip() != null) {
                final RawVip rawVip = rawEndpoint.getVip();
                final String protocol =
                        StringUtils.isEmpty(rawVip.getProtocol()) ? DEFAULT_VIP_PROTOCOL : rawVip.getProtocol();
                final String vipName = StringUtils.isEmpty(rawVip.getPrefix()) ? name : rawVip.getPrefix();
                resources.add(new NamedVIPSpecification(
                        Constants.PORTS_RESOURCE_TYPE,
                        portValueBuilder.build(),
                        role,
                        principal,
                        rawEndpoint.getEnvKey(),
                        name,
                        protocol,
                        toVisibility(rawVip.isVisible()),
                        vipName,
                        rawVip.getPort()));
            } else {
                resources.add(new PortSpecification(
                        Constants.PORTS_RESOURCE_TYPE,
                        portValueBuilder.build(),
                        role,
                        principal,
                        rawEndpoint.getEnvKey(),
                        name));
=======
        public Builder addPorts(Collection<RawPort> ports) {
            for (RawPort rawPort : ports) {
                Integer p = rawPort.getPort();
                Protos.Value.Ranges.Builder rangesBuilder = Protos.Value.Ranges.newBuilder();
                rangesBuilder.addRange(Protos.Value.Range.newBuilder().setBegin(p).setEnd(p));

                if (rawPort.getVip() != null) {
                    resources.add(new NamedVIPSpec(
                            rawPort.getName(),
                            rawPort.getVip().getPrefix(),
                            rawPort.getVip().getPort(),
                            Constants.PORTS_RESOURCE_TYPE,
                            Protos.Value.newBuilder()
                                    .setType(Protos.Value.Type.RANGES)
                                    .setRanges(rangesBuilder)
                                    .build(),
                            role,
                            principal,
                            null));
                } else {
                    resources.add(new PortSpec(
                            rawPort.getName(),
                            Constants.PORTS_RESOURCE_TYPE,
                            Protos.Value.newBuilder()
                                    .setType(Protos.Value.Type.RANGES)
                                    .setRanges(rangesBuilder)
                                    .build(),
                            role,
                            principal,
                            null));
                }
>>>>>>> f2388f13
            }
            return this;
        }

        /**
         * Sets the {@code resources} and returns a reference to this Builder so that the methods can be chained
         * together.
         *
         * @param resources the {@code resources} to set
         * @return a reference to this Builder
         */
        public Builder resources(Collection<ResourceSpec> resources) {
            this.resources = resources;
            return this;
        }

        /**
         * Sets the {@code volumes} and returns a reference to this Builder so that the methods can be chained together.
         *
         * @param volumes the {@code volumes} to set
         * @return a reference to this Builder
         */
        public Builder volumes(Collection<VolumeSpec> volumes) {
            this.volumes = volumes;
            return this;
        }

        /**
         * Returns a {@code DefaultResourceSet} built from the parameters previously set.
         *
         * @return a {@code DefaultResourceSet} built with parameters of this {@code DefaultResourceSet.Builder}
         */
        public DefaultResourceSet build() {
            return new DefaultResourceSet(this);
        }
    }

    /**
     * This visibility information isn't currently used by DC/OS Service Discovery. At the moment it's only enforced in
     * our own {@link com.mesosphere.sdk.api.EndpointsResource}.
     */
    private static DiscoveryInfo.Visibility toVisibility(Boolean rawIsVisible) {
        if (rawIsVisible == null) {
            return PUBLIC_VIP_VISIBILITY;
        }
        return rawIsVisible ? DiscoveryInfo.Visibility.EXTERNAL : DiscoveryInfo.Visibility.CLUSTER;
    }
}<|MERGE_RESOLUTION|>--- conflicted
+++ resolved
@@ -205,7 +205,6 @@
             return this;
         }
 
-<<<<<<< HEAD
         public Builder addEndpoint(String name, RawEndpoint rawEndpoint) {
             Protos.Value.Builder portValueBuilder = Protos.Value.newBuilder()
                     .setType(Protos.Value.Type.RANGES);
@@ -218,7 +217,7 @@
                 final String protocol =
                         StringUtils.isEmpty(rawVip.getProtocol()) ? DEFAULT_VIP_PROTOCOL : rawVip.getProtocol();
                 final String vipName = StringUtils.isEmpty(rawVip.getPrefix()) ? name : rawVip.getPrefix();
-                resources.add(new NamedVIPSpecification(
+                resources.add(new NamedVIPSpec(
                         Constants.PORTS_RESOURCE_TYPE,
                         portValueBuilder.build(),
                         role,
@@ -230,46 +229,13 @@
                         vipName,
                         rawVip.getPort()));
             } else {
-                resources.add(new PortSpecification(
+                resources.add(new PortSpec(
                         Constants.PORTS_RESOURCE_TYPE,
                         portValueBuilder.build(),
                         role,
                         principal,
                         rawEndpoint.getEnvKey(),
                         name));
-=======
-        public Builder addPorts(Collection<RawPort> ports) {
-            for (RawPort rawPort : ports) {
-                Integer p = rawPort.getPort();
-                Protos.Value.Ranges.Builder rangesBuilder = Protos.Value.Ranges.newBuilder();
-                rangesBuilder.addRange(Protos.Value.Range.newBuilder().setBegin(p).setEnd(p));
-
-                if (rawPort.getVip() != null) {
-                    resources.add(new NamedVIPSpec(
-                            rawPort.getName(),
-                            rawPort.getVip().getPrefix(),
-                            rawPort.getVip().getPort(),
-                            Constants.PORTS_RESOURCE_TYPE,
-                            Protos.Value.newBuilder()
-                                    .setType(Protos.Value.Type.RANGES)
-                                    .setRanges(rangesBuilder)
-                                    .build(),
-                            role,
-                            principal,
-                            null));
-                } else {
-                    resources.add(new PortSpec(
-                            rawPort.getName(),
-                            Constants.PORTS_RESOURCE_TYPE,
-                            Protos.Value.newBuilder()
-                                    .setType(Protos.Value.Type.RANGES)
-                                    .setRanges(rangesBuilder)
-                                    .build(),
-                            role,
-                            principal,
-                            null));
-                }
->>>>>>> f2388f13
             }
             return this;
         }
