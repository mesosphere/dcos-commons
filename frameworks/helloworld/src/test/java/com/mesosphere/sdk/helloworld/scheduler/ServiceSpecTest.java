package com.mesosphere.sdk.helloworld.scheduler;

import com.mesosphere.sdk.testing.BaseServiceSpecTest;
import org.junit.Test;

public class ServiceSpecTest extends BaseServiceSpecTest {

    public ServiceSpecTest() {
        super(
                "FRAMEWORK_NAME", "hello-world",
                "EXECUTOR_URI", "",
                "LIBMESOS_URI", "",
                "PORT_API", "8080",

                "SLEEP_DURATION", "1000",
                "HELLO_COUNT", "2",
                "HELLO_PORT", "4444",
                "HELLO_VIP_NAME", "helloworld",
                "HELLO_VIP_PORT", "9999",
                "HELLO_CPUS", "0.1",
                "HELLO_MEM", "512",
                "HELLO_DISK", "5000",

<<<<<<< HEAD
                "WORLD_COUNT", "3",
                "WORLD_CPUS", "0.2",
                "WORLD_MEM", "1024",
                "WORLD_FAILS", "3",
                "WORLD_DISK", "5000");
=======
        ENV_VARS.set("WORLD_COUNT", "3");
        ENV_VARS.set("WORLD_CPUS", "0.2");
        ENV_VARS.set("WORLD_MEM", "1024");
        ENV_VARS.set("WORLD_FAILS", "3");
        ENV_VARS.set("WORLD_DISK", "5000");

        ENV_VARS.set("HELLO_SECRET1", "hello-world/secret1");
        ENV_VARS.set("HELLO_SECRET2", "hello-world/secret2");
        ENV_VARS.set("WORLD_SECRET1", "hello-world/secret1");
        ENV_VARS.set("WORLD_SECRET2", "hello-world/secret2");
        ENV_VARS.set("WORLD_SECRET3", "hello-world/secret3");

>>>>>>> 2360fddb
    }

    @Test
    public void testYmlBase() throws Exception {
        testYaml("svc.yml");
    }

    @Test
    public void testYmlSimple() throws Exception {
        testYaml("examples/simple.yml");
    }

    @Test
    public void testYmlPlan() throws Exception {
        testYaml("examples/plan.yml");
    }

    @Test
    public void testYmlSidecar() throws Exception {
        testYaml("examples/sidecar.yml");
    }

    @Test
    public void testYmlTaskcfg() throws Exception {
        testYaml("examples/taskcfg.yml");
    }

    @Test
    public void testYmlUri() throws Exception {
        testYaml("examples/uri.yml");
    }

    @Test
    public void testYmlWebUrl() throws Exception {
        testYaml("examples/web-url.yml");
    }

    @Test
    public void testNetwork() throws Exception {
        testYaml("examples/cni.yml");
    }

    @Test
    public void testGpuResource() throws Exception {
        testYaml("examples/gpu_resource.yml");
    }

    @Test
    public void testSecrets() throws Exception {
        testYaml("examples/secrets.yml");
    }
}<|MERGE_RESOLUTION|>--- conflicted
+++ resolved
@@ -21,26 +21,17 @@
                 "HELLO_MEM", "512",
                 "HELLO_DISK", "5000",
 
-<<<<<<< HEAD
                 "WORLD_COUNT", "3",
                 "WORLD_CPUS", "0.2",
                 "WORLD_MEM", "1024",
                 "WORLD_FAILS", "3",
-                "WORLD_DISK", "5000");
-=======
-        ENV_VARS.set("WORLD_COUNT", "3");
-        ENV_VARS.set("WORLD_CPUS", "0.2");
-        ENV_VARS.set("WORLD_MEM", "1024");
-        ENV_VARS.set("WORLD_FAILS", "3");
-        ENV_VARS.set("WORLD_DISK", "5000");
+                "WORLD_DISK", "5000",
 
-        ENV_VARS.set("HELLO_SECRET1", "hello-world/secret1");
-        ENV_VARS.set("HELLO_SECRET2", "hello-world/secret2");
-        ENV_VARS.set("WORLD_SECRET1", "hello-world/secret1");
-        ENV_VARS.set("WORLD_SECRET2", "hello-world/secret2");
-        ENV_VARS.set("WORLD_SECRET3", "hello-world/secret3");
-
->>>>>>> 2360fddb
+                "HELLO_SECRET1", "hello-world/secret1",
+                "HELLO_SECRET2", "hello-world/secret2",
+                "WORLD_SECRET1", "hello-world/secret1",
+                "WORLD_SECRET2", "hello-world/secret2",
+                "WORLD_SECRET3", "hello-world/secret3");
     }
 
     @Test
