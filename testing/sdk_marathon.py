'''Utilities relating to interaction with Marathon'''

import shakedown

import sdk_cmd
import sdk_spin


def get_config(app_name):
    def fn():
        return sdk_cmd.request('get', api_url('apps/{}'.format(app_name)), retry=False)

    config = sdk_spin.time_wait_return(lambda: fn()).json()['app']

    # The configuration JSON that marathon returns doesn't match the configuration JSON it accepts,
    # so we have to remove some offending fields to make it re-submittable, since it's not possible to
    # submit a partial config with only the desired fields changed.
<<<<<<< HEAD
    if "uris" in config:
        del config['uris']
    if "version" in config:
=======
    if 'uris' in config:
        del config['uris']

    if 'version' in config:
>>>>>>> 6a3cc44e
        del config['version']

    return config


def update_app(app_name, config):
    response = sdk_cmd.request('put', api_url('apps/{}'.format(app_name)), json=config)
    assert response.ok, "Marathon configuration update failed for {} with config {}".format(app_name, config)


def destroy_app(app_name):
    shakedown.delete_app_wait(app_name)


def api_url(basename):
    return '{}/v2/{}'.format(shakedown.dcos_service_url('marathon'), basename)


def api_url_with_param(basename, path_param):
    return '{}/{}'.format(api_url(basename), path_param)


def get_scheduler_host(package_name):
    return shakedown.get_service_ips('marathon', package_name).pop()


def bump_cpu_count_config(package_name, key_name, delta=0.1):
    config = get_config(package_name)
    updated_cpus = float(config['env'][key_name]) + delta
    config['env'][key_name] = str(updated_cpus)
    update_app(package_name, config)
    return updated_cpus


def bump_task_count_config(package_name, key_name, delta=1):
    config = get_config(package_name)
    updated_node_count = int(config['env'][key_name]) + delta
    config['env'][key_name] = str(updated_node_count)
    update_app(package_name, config)<|MERGE_RESOLUTION|>--- conflicted
+++ resolved
@@ -15,16 +15,10 @@
     # The configuration JSON that marathon returns doesn't match the configuration JSON it accepts,
     # so we have to remove some offending fields to make it re-submittable, since it's not possible to
     # submit a partial config with only the desired fields changed.
-<<<<<<< HEAD
-    if "uris" in config:
-        del config['uris']
-    if "version" in config:
-=======
     if 'uris' in config:
         del config['uris']
 
     if 'version' in config:
->>>>>>> 6a3cc44e
         del config['version']
 
     return config
