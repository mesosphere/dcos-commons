--- conflicted
+++ resolved
@@ -13,7 +13,6 @@
 import sdk_tasks
 import sdk_upgrade
 import sdk_utils
-import sdk_networks
 
 from tests import config
 
@@ -59,13 +58,9 @@
 def test_endpoints():
     # check that we can reach the scheduler via admin router, and that returned endpoints are sanitized:
     core_site = etree.fromstring(
-<<<<<<< HEAD
-        sdk_networks.get_endpoint(config.PACKAGE_NAME, foldered_name, "core-site.xml", json=False)
-=======
         sdk_networks.get_endpoint_string(
             config.PACKAGE_NAME, foldered_name, "core-site.xml"
         )
->>>>>>> e1170393
     )
     check_properties(
         core_site,
@@ -73,13 +68,9 @@
     )
 
     hdfs_site = etree.fromstring(
-<<<<<<< HEAD
-        sdk_networks.get_endpoint(config.PACKAGE_NAME, foldered_name, "hdfs-site.xml", json=False)
-=======
         sdk_networks.get_endpoint_string(
             config.PACKAGE_NAME, foldered_name, "hdfs-site.xml"
         )
->>>>>>> e1170393
     )
     expect = {
         "dfs.namenode.shared.edits.dir": "qjournal://{}/hdfs".format(
@@ -165,13 +156,9 @@
     assert len(scheduler_ids) == 1, "Expected to find one scheduler task"
 
     sdk_cmd.kill_task_with_pattern(
-<<<<<<< HEAD
         "./hdfs-scheduler/bin/hdfs",
         "nobody",
         agent_host=sdk_marathon.get_scheduler_host(foldered_name),
-=======
-        "./hdfs-scheduler/bin/hdfs", sdk_marathon.get_scheduler_host(foldered_name)
->>>>>>> e1170393
     )
 
     # scheduler should be restarted, but service tasks should be left as-is:
