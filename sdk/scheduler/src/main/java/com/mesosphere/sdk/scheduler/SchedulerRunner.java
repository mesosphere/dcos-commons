package com.mesosphere.sdk.scheduler;

import com.google.protobuf.TextFormat;
import com.mesosphere.sdk.curator.CuratorLocker;
import com.mesosphere.sdk.generated.SDKBuildInfo;
import com.mesosphere.sdk.http.endpoints.HealthResource;
import com.mesosphere.sdk.http.endpoints.PlansResource;
import com.mesosphere.sdk.offer.Constants;
import com.mesosphere.sdk.offer.LoggingUtils;
import com.mesosphere.sdk.scheduler.plan.DefaultPlanManager;
import com.mesosphere.sdk.scheduler.plan.Phase;
import com.mesosphere.sdk.scheduler.plan.Plan;
import com.mesosphere.sdk.scheduler.plan.strategy.SerialStrategy;
import com.mesosphere.sdk.scheduler.plan.strategy.Strategy;
import com.mesosphere.sdk.specification.DefaultServiceSpec;
import com.mesosphere.sdk.specification.ServiceSpec;
import com.mesosphere.sdk.specification.yaml.RawServiceSpec;
import com.mesosphere.sdk.state.StateStore;
import com.mesosphere.sdk.storage.PersisterException;
import com.mesosphere.sdk.storage.PersisterUtils;

import org.apache.mesos.Protos;
import org.apache.mesos.Scheduler;
import org.eclipse.jetty.util.component.AbstractLifeCycle;
import org.eclipse.jetty.util.component.LifeCycle;
import org.slf4j.Logger;

import java.io.File;
import java.time.Instant;
import java.util.*;

/**
 * Class which sets up and executes the correct {@link AbstractScheduler} instance.
 */
public class SchedulerRunner implements Runnable {
    private static final Logger LOGGER = LoggingUtils.getLogger(SchedulerRunner.class);

    private final SchedulerBuilder schedulerBuilder;

    /**
     * Builds a new instance using a {@link RawServiceSpec} representing the raw object model of a YAML service
     * specification file.
     *
     * @param rawServiceSpec the object model of a YAML service specification file
     * @param schedulerConfig the scheduler configuration to use (usually based on process environment)
     * @param configTemplateDir the directory where any configuration templates are located (usually the parent
     *                          directory of the YAML service specification file)
     * @return a new {@link SchedulerRunner} instance, which may be launched with {@link #run()}
     */
    public static SchedulerRunner fromRawServiceSpec(
            RawServiceSpec rawServiceSpec, SchedulerConfig schedulerConfig, File configTemplateDir) throws Exception {
        return fromSchedulerBuilder(DefaultScheduler.newBuilder(
                DefaultServiceSpec.newGenerator(rawServiceSpec, schedulerConfig, configTemplateDir).build(),
                schedulerConfig)
                .setPlansFrom(rawServiceSpec));
    }

    /**
     * Builds a new instance using a {@link ServiceSpec} representing the serializable Java representation of a service
     * specification.
     *
     * @param serviceSpec the service specification converted to be used by the config store
     * @param schedulerConfig the scheduler configuration to use (usually based on process environment)
     * @return a new {@link SchedulerRunner} instance, which may be launched with {@link #run()}
     */
    public static SchedulerRunner fromServiceSpec(
            ServiceSpec serviceSpec, SchedulerConfig schedulerConfig)
                    throws PersisterException {
        return fromSchedulerBuilder(DefaultScheduler.newBuilder(serviceSpec, schedulerConfig));
    }

    /**
     * Builds a new instance using a {@link SchedulerBuilder} instance representing the scheduler logic to be executed.
     *
     * @param schedulerBuilder the (likely customized) scheduler object to be run by the runner
     * @return a new {@link SchedulerRunner} instance, which may be launched with {@link #run()}
     */
    public static SchedulerRunner fromSchedulerBuilder(SchedulerBuilder schedulerBuilder) {
        return new SchedulerRunner(schedulerBuilder);
    }

    private SchedulerRunner(SchedulerBuilder schedulerBuilder) {
        this.schedulerBuilder = schedulerBuilder;
        SchedulerConfig schedulerConfig = schedulerBuilder.getSchedulerConfig();

        LOGGER.info("Build information:\n- {}: {}, built {}\n- SDK: {}/{}, built {}",
                schedulerConfig.getPackageName(),
                schedulerConfig.getPackageVersion(),
                Instant.ofEpochMilli(schedulerConfig.getPackageBuildTimeMs()),

                SDKBuildInfo.VERSION,
                SDKBuildInfo.GIT_SHA,
                Instant.ofEpochMilli(SDKBuildInfo.BUILD_TIME_EPOCH_MS));
    }

    /**
     * Runs the scheduler. Don't forget to call this!
     * This should never exit, instead the entire process will be terminated internally.
     */
    @Override
    public void run() {
        CuratorLocker locker = new CuratorLocker(schedulerBuilder.getServiceSpec());

        Runtime.getRuntime().addShutdownHook(new Thread(() -> {
            LOGGER.info("Shutdown initiated, releasing curator lock");
            locker.unlock();
        }));
        locker.lock();

        SchedulerConfig schedulerConfig = SchedulerConfig.fromEnv();
        Metrics.configureStatsd(schedulerConfig);
        AbstractScheduler scheduler = schedulerBuilder.build();
        scheduler.start();
        Optional<Scheduler> mesosScheduler = scheduler.getMesosScheduler();
        if (mesosScheduler.isPresent()) {
            SchedulerApiServer apiServer = new SchedulerApiServer(schedulerConfig, scheduler.getResources());
            apiServer.start(new AbstractLifeCycle.AbstractLifeCycleListener() {
                @Override
                public void lifeCycleStarted(LifeCycle event) {
                    scheduler.markApiServerStarted();
                }
            });

            runScheduler(
                    scheduler.frameworkInfo,
                    mesosScheduler.get(),
                    schedulerBuilder.getServiceSpec(),
                    schedulerBuilder.getSchedulerConfig(),
                    schedulerBuilder.getStateStore());
        } else {
            /**
             * If no MesosScheduler is provided this scheduler has been deregistered and should report itself healthy
             * and provide an empty COMPLETE deploy plan so it may complete its UNINSTALL.
             *
             * See {@link UninstallScheduler#getMesosScheduler()}.
             */
            Plan emptyDeployPlan = new Plan() {
                @Override
                public List<Phase> getChildren() {
                    return Collections.emptyList();
                }

                @Override
                public Strategy<Phase> getStrategy() {
                    return new SerialStrategy<>();
                }

                @Override
                public UUID getId() {
                    return UUID.randomUUID();
                }

                @Override
                public String getName() {
                    return Constants.DEPLOY_PLAN_NAME;
                }

                @Override
                public List<String> getErrors() {
                    return Collections.emptyList();
                }
            };

<<<<<<< HEAD
            PlanManager emptyPlanManager = DefaultPlanManager.createProceeding(emptyDeployPlan);
            PlansResource emptyPlanResource = new PlansResource();
            emptyPlanResource.setPlanManagers(Arrays.asList(emptyPlanManager));

            try {
                PersisterUtils.clearAllData(schedulerBuilder.getPersister());
            } catch (PersisterException e) {
                // Best effort.
                LOGGER.error("Failed to clear all data", e);
            }
=======
            schedulerBuilder.getStateStore().clearAllData();
>>>>>>> a69f6311

            SchedulerApiServer apiServer = new SchedulerApiServer(
                    schedulerConfig,
                    Arrays.asList(
                            new PlansResource(Collections.singletonList(
                                    DefaultPlanManager.createProceeding(emptyDeployPlan))),
                            new HealthResource(Collections.emptyList())));
            apiServer.start(new AbstractLifeCycle.AbstractLifeCycleListener() {
                @Override
                public void lifeCycleStarted(LifeCycle event) {
                    LOGGER.info("Started trivially healthy API server.");
                }
            });
        }
    }

    private static void runScheduler(
            Protos.FrameworkInfo frameworkInfo,
            Scheduler mesosScheduler,
            ServiceSpec serviceSpec,
            SchedulerConfig schedulerConfig,
            StateStore stateStore) {
        LOGGER.info("Registering framework: {}", TextFormat.shortDebugString(frameworkInfo));
        String zkUri = String.format("zk://%s/mesos", serviceSpec.getZookeeperConnection());
        Protos.Status status = new SchedulerDriverFactory()
                .create(mesosScheduler, frameworkInfo, zkUri, schedulerConfig)
                .run();
        LOGGER.error("Scheduler driver exited with status: {}", status);
        // DRIVER_STOPPED will occur when we call stop(boolean) during uninstall.
        // When this happens, we want to continue running so that we can advertise that the uninstall plan is complete.
        if (status != Protos.Status.DRIVER_STOPPED) {
            SchedulerUtils.hardExit(SchedulerErrorCode.DRIVER_EXITED);
        }
    }
}<|MERGE_RESOLUTION|>--- conflicted
+++ resolved
@@ -15,7 +15,7 @@
 import com.mesosphere.sdk.specification.DefaultServiceSpec;
 import com.mesosphere.sdk.specification.ServiceSpec;
 import com.mesosphere.sdk.specification.yaml.RawServiceSpec;
-import com.mesosphere.sdk.state.StateStore;
+import com.mesosphere.sdk.state.SchemaVersionStore;
 import com.mesosphere.sdk.storage.PersisterException;
 import com.mesosphere.sdk.storage.PersisterUtils;
 
@@ -33,7 +33,13 @@
  * Class which sets up and executes the correct {@link AbstractScheduler} instance.
  */
 public class SchedulerRunner implements Runnable {
+
     private static final Logger LOGGER = LoggingUtils.getLogger(SchedulerRunner.class);
+
+    /**
+     * Schema version used by single-service schedulers, which is what {@link SchedulerRunner} runs.
+     */
+    private static final int SUPPORTED_SCHEMA_VERSION_SINGLE_SERVICE = 1;
 
     private final SchedulerBuilder schedulerBuilder;
 
@@ -107,6 +113,8 @@
         }));
         locker.lock();
 
+        new SchemaVersionStore(schedulerBuilder.getPersister()).check(SUPPORTED_SCHEMA_VERSION_SINGLE_SERVICE);
+
         SchedulerConfig schedulerConfig = SchedulerConfig.fromEnv();
         Metrics.configureStatsd(schedulerConfig);
         AbstractScheduler scheduler = schedulerBuilder.build();
@@ -125,8 +133,7 @@
                     scheduler.frameworkInfo,
                     mesosScheduler.get(),
                     schedulerBuilder.getServiceSpec(),
-                    schedulerBuilder.getSchedulerConfig(),
-                    schedulerBuilder.getStateStore());
+                    schedulerBuilder.getSchedulerConfig());
         } else {
             /**
              * If no MesosScheduler is provided this scheduler has been deregistered and should report itself healthy
@@ -161,20 +168,12 @@
                 }
             };
 
-<<<<<<< HEAD
-            PlanManager emptyPlanManager = DefaultPlanManager.createProceeding(emptyDeployPlan);
-            PlansResource emptyPlanResource = new PlansResource();
-            emptyPlanResource.setPlanManagers(Arrays.asList(emptyPlanManager));
-
             try {
                 PersisterUtils.clearAllData(schedulerBuilder.getPersister());
             } catch (PersisterException e) {
                 // Best effort.
                 LOGGER.error("Failed to clear all data", e);
             }
-=======
-            schedulerBuilder.getStateStore().clearAllData();
->>>>>>> a69f6311
 
             SchedulerApiServer apiServer = new SchedulerApiServer(
                     schedulerConfig,
@@ -195,8 +194,7 @@
             Protos.FrameworkInfo frameworkInfo,
             Scheduler mesosScheduler,
             ServiceSpec serviceSpec,
-            SchedulerConfig schedulerConfig,
-            StateStore stateStore) {
+            SchedulerConfig schedulerConfig) {
         LOGGER.info("Registering framework: {}", TextFormat.shortDebugString(frameworkInfo));
         String zkUri = String.format("zk://%s/mesos", serviceSpec.getZookeeperConnection());
         Protos.Status status = new SchedulerDriverFactory()
