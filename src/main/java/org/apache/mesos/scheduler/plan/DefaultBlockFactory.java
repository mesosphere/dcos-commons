package org.apache.mesos.scheduler.plan;

import org.apache.mesos.Protos;
<<<<<<< HEAD
import org.apache.mesos.offer.InvalidRequirementException;
import org.apache.mesos.offer.OfferRequirementProvider;
import org.apache.mesos.offer.TaskException;
import org.apache.mesos.offer.TaskUtils;
=======
import org.apache.mesos.offer.*;
import org.apache.mesos.specification.DefaultTaskSpecification;
import org.apache.mesos.specification.InvalidTaskSpecificationException;
>>>>>>> 8c127921
import org.apache.mesos.specification.TaskSpecification;
import org.apache.mesos.specification.TaskSpecificationProvider;
import org.apache.mesos.state.StateStore;
import org.slf4j.Logger;
import org.slf4j.LoggerFactory;

import java.util.Collections;
import java.util.Optional;

/**
 * This class is a default implementation of the BlockFactory interface.
 */
public class DefaultBlockFactory implements BlockFactory {
    private static final Logger LOGGER = LoggerFactory.getLogger(DefaultBlockFactory.class);

    private final StateStore stateStore;
    private final OfferRequirementProvider offerRequirementProvider;
    private final TaskSpecificationProvider taskSpecificationProvider;

    public DefaultBlockFactory(
            StateStore stateStore,
            OfferRequirementProvider offerRequirementProvider,
            TaskSpecificationProvider taskSpecificationProvider) {
        this.stateStore = stateStore;
        this.offerRequirementProvider = offerRequirementProvider;
        this.taskSpecificationProvider = taskSpecificationProvider;
    }

    @Override
<<<<<<< HEAD
    public Block getBlock(String taskType, TaskSpecification taskSpecification) throws InvalidRequirementException {
        LOGGER.info("Generating block for: " + taskSpecification.getName());
        Optional<Protos.TaskInfo> taskInfoOptional = stateStore.fetchTask(taskSpecification.getName());
        if (!taskInfoOptional.isPresent()) {
            LOGGER.info("Generating new block for: " + taskSpecification.getName());
            return new DefaultBlock(
                    taskSpecification.getName(),
                    offerRequirementProvider.getNewOfferRequirement(taskType, taskSpecification),
                    Status.PENDING);
        } else {
            final TaskSpecification oldTaskSpecification;
            try {
                oldTaskSpecification =
                        taskSpecificationProvider.getTaskSpecification(taskInfoOptional.get());
            } catch (TaskException e) {
                throw new InvalidRequirementException(e);
            }
            Status status = getStatus(oldTaskSpecification, taskSpecification);
            LOGGER.info("Generating existing block for: " + taskSpecification.getName() +
                    " with status: " + status);
            return new DefaultBlock(
                    taskSpecification.getName(),
                    offerRequirementProvider.getExistingOfferRequirement(taskInfoOptional.get(), taskSpecification),
                    status);
=======
    public Block getBlock(TaskSpecification taskSpecification) throws Block.InvalidBlockException {
        logger.info("Generating block for: " + taskSpecification.getName());
        Optional<Protos.TaskInfo> taskInfoOptional = stateStore.fetchTask(taskSpecification.getName());

        try {
            if (!taskInfoOptional.isPresent()) {
                logger.info("Generating new block for: " + taskSpecification.getName());
                return new DefaultBlock(
                        taskSpecification.getName(),
                        Optional.of(offerRequirementProvider.getNewOfferRequirement(taskSpecification)),
                        Status.PENDING,
                        Collections.emptyList());
            } else {
                TaskSpecification oldTaskSpecification = DefaultTaskSpecification.create(taskInfoOptional.get());
                Status status = getStatus(oldTaskSpecification, taskSpecification);
                logger.info("Generating existing block for: " + taskSpecification.getName() +
                        " with status: " + status);
                return new DefaultBlock(
                        taskSpecification.getName(),
                        Optional.of(offerRequirementProvider
                                .getExistingOfferRequirement(taskInfoOptional.get(), taskSpecification)),
                        status,
                        Collections.emptyList());
            }
        } catch (InvalidTaskSpecificationException | InvalidRequirementException | TaskException e) {
            logger.error("Failed to generate TaskSpecification for existing Task with exception: ", e);
            throw new Block.InvalidBlockException(e);
>>>>>>> 8c127921
        }
    }

    private Status getStatus(TaskSpecification oldTaskSpecification, TaskSpecification newTaskSpecification) {
        LOGGER.info("Getting status for oldTask: " + oldTaskSpecification + " newTask: " + newTaskSpecification);
        if (TaskUtils.areDifferent(oldTaskSpecification, newTaskSpecification)) {
            return Status.PENDING;
        } else {
            Protos.TaskState taskState = stateStore.fetchStatus(newTaskSpecification.getName()).get().getState();
            switch (taskState) {
                case TASK_STAGING:
                case TASK_STARTING:
                    return Status.IN_PROGRESS;
                default:
                    return Status.COMPLETE;
            }
        }
    }
}<|MERGE_RESOLUTION|>--- conflicted
+++ resolved
@@ -1,16 +1,7 @@
 package org.apache.mesos.scheduler.plan;
 
 import org.apache.mesos.Protos;
-<<<<<<< HEAD
-import org.apache.mesos.offer.InvalidRequirementException;
-import org.apache.mesos.offer.OfferRequirementProvider;
-import org.apache.mesos.offer.TaskException;
-import org.apache.mesos.offer.TaskUtils;
-=======
 import org.apache.mesos.offer.*;
-import org.apache.mesos.specification.DefaultTaskSpecification;
-import org.apache.mesos.specification.InvalidTaskSpecificationException;
->>>>>>> 8c127921
 import org.apache.mesos.specification.TaskSpecification;
 import org.apache.mesos.specification.TaskSpecificationProvider;
 import org.apache.mesos.state.StateStore;
@@ -40,60 +31,33 @@
     }
 
     @Override
-<<<<<<< HEAD
-    public Block getBlock(String taskType, TaskSpecification taskSpecification) throws InvalidRequirementException {
-        LOGGER.info("Generating block for: " + taskSpecification.getName());
-        Optional<Protos.TaskInfo> taskInfoOptional = stateStore.fetchTask(taskSpecification.getName());
-        if (!taskInfoOptional.isPresent()) {
-            LOGGER.info("Generating new block for: " + taskSpecification.getName());
-            return new DefaultBlock(
-                    taskSpecification.getName(),
-                    offerRequirementProvider.getNewOfferRequirement(taskType, taskSpecification),
-                    Status.PENDING);
-        } else {
-            final TaskSpecification oldTaskSpecification;
-            try {
-                oldTaskSpecification =
-                        taskSpecificationProvider.getTaskSpecification(taskInfoOptional.get());
-            } catch (TaskException e) {
-                throw new InvalidRequirementException(e);
-            }
-            Status status = getStatus(oldTaskSpecification, taskSpecification);
-            LOGGER.info("Generating existing block for: " + taskSpecification.getName() +
-                    " with status: " + status);
-            return new DefaultBlock(
-                    taskSpecification.getName(),
-                    offerRequirementProvider.getExistingOfferRequirement(taskInfoOptional.get(), taskSpecification),
-                    status);
-=======
     public Block getBlock(TaskSpecification taskSpecification) throws Block.InvalidBlockException {
-        logger.info("Generating block for: " + taskSpecification.getName());
+        LOGGER.info("Generating block for: {}", taskSpecification.getName());
         Optional<Protos.TaskInfo> taskInfoOptional = stateStore.fetchTask(taskSpecification.getName());
 
         try {
             if (!taskInfoOptional.isPresent()) {
-                logger.info("Generating new block for: " + taskSpecification.getName());
+                LOGGER.info("Generating new block for: {}", taskSpecification.getName());
                 return new DefaultBlock(
                         taskSpecification.getName(),
                         Optional.of(offerRequirementProvider.getNewOfferRequirement(taskSpecification)),
                         Status.PENDING,
                         Collections.emptyList());
             } else {
-                TaskSpecification oldTaskSpecification = DefaultTaskSpecification.create(taskInfoOptional.get());
+                final TaskSpecification oldTaskSpecification =
+                        taskSpecificationProvider.getTaskSpecification(taskInfoOptional.get());
                 Status status = getStatus(oldTaskSpecification, taskSpecification);
-                logger.info("Generating existing block for: " + taskSpecification.getName() +
-                        " with status: " + status);
+                LOGGER.info("Generating existing block for: {} with status: {}", taskSpecification.getName(), status);
                 return new DefaultBlock(
                         taskSpecification.getName(),
-                        Optional.of(offerRequirementProvider
-                                .getExistingOfferRequirement(taskInfoOptional.get(), taskSpecification)),
+                        Optional.of(offerRequirementProvider.getExistingOfferRequirement(
+                                taskInfoOptional.get(), taskSpecification)),
                         status,
                         Collections.emptyList());
             }
-        } catch (InvalidTaskSpecificationException | InvalidRequirementException | TaskException e) {
-            logger.error("Failed to generate TaskSpecification for existing Task with exception: ", e);
+        } catch (InvalidRequirementException | TaskException e) {
+            LOGGER.error("Failed to generate TaskSpecification for existing Task with exception: ", e);
             throw new Block.InvalidBlockException(e);
->>>>>>> 8c127921
         }
     }
 
