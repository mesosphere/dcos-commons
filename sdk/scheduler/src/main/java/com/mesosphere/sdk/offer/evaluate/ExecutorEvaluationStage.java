--- conflicted
+++ resolved
@@ -37,21 +37,6 @@
                     executorInfo.get().getExecutorId().getValue());
         }
 
-<<<<<<< HEAD
-        Protos.ExecutorID newExecutorId;
-        String passMsgFormat;
-        if (executorInfo.isPresent()) {
-            newExecutorId = executorInfo.get().getExecutorId();
-            passMsgFormat = "Offer contains the matching Executor ID: '%s'";
-            podInfoBuilder.setExecutorBuilder(executorInfo.get().toBuilder());
-        } else {
-            Protos.ExecutorInfo.Builder executorBuilder = podInfoBuilder.getExecutorBuilder().get();
-            newExecutorId = CommonIdUtils.toExecutorId(executorBuilder.getName());
-            passMsgFormat = "No Executor ID required, generated: '%s'";
-            executorBuilder.setExecutorId(newExecutorId);
-        }
-        return pass(this, passMsgFormat, newExecutorId.getValue());
-=======
         if (executorInfo.isPresent()) {
             podInfoBuilder.setExecutorBuilder(executorInfo.get().toBuilder());
             return pass(
@@ -67,7 +52,6 @@
                     "No Executor ID required, generated: '%s'",
                     executorID.getValue());
         }
->>>>>>> fbf400dc
     }
 
     private boolean hasExpectedExecutorId(Protos.Offer offer) {
