--- conflicted
+++ resolved
@@ -436,12 +436,6 @@
         </module>
         <module name="LineLength">
             <property name="max" value="120"/>
-<<<<<<< HEAD
-            <!--TODO(takirala): We should not ignore line length for javadoc & comments-->
-            <property name="ignorePattern"
-                      value="^(package .*;\s*)|(import .*;\s*)|( *\* *https?://.*)|(@.*)|(\* .*)|(\/\/ .*)$"/>
-=======
->>>>>>> 154e824b
         </module>
         <module name="MethodCount">
             <property name="maxPublic" value="16"/>
