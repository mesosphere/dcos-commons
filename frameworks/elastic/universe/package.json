{
  "packagingVersion": "4.0",
  "upgradesFrom": ["{{upgrades-from}}"],
  "downgradesTo": ["{{downgrades-to}}"],
  "minDcosReleaseVersion": "1.9",
  "name": "elastic",
  "version": "{{package-version}}",
  "maintainer": "support@mesosphere.io",
  "description": "Elasticsearch 5, and optionally X-Pack",
  "selected": true,
  "framework": true,
  "tags": ["elastic", "elasticsearch", "kibana", "x-pack"],
  "preInstallNotes": "Default configuration requires 3 agent nodes each with: CPU: 4.5 | Memory: 11264MB | Disk: 15500MB\n\nMore specifically, each instance type requires:\n\nMaster node: 3 instances | 1.0 CPU | 2048 MB MEM | 1 2000 MB Disk\n\nData node: 2 instances | 1.0 CPU | 4096 MB MEM | 1 10000 MB Disk\n\nIngest node: 1 instance | 0.5 CPU | 2048 MB MEM | 1 2000 MB Disk\n\nCoordinator node: 1 instance | 1.0 CPU | 2048 MB MEM | 1 1000 MB Disk",
<<<<<<< HEAD
  "postInstallNotes": "DC/OS elastic service is being installed!\n\n\tDocumentation: {{documentation-path}}\n\tIssues: {{issues-path}}",
  "postUninstallNotes": "DC/OS elastic service is being uninstalled."
=======
  "postInstallNotes": "The DC/OS Elastic service is being installed!\n\n\tDocumentation: {{documentation-path}}\n\tIssues: {{issues-path}}",
  "postUninstallNotes": "The DC/OS Elastic service is being uninstalled.\n\nFor DC/OS versions from 1.10 no further action is required. For older DC/OS versions follow the instructions at {{documentation-path}}uninstall to remove any persistent state if required."
>>>>>>> 1a2fa71d
}<|MERGE_RESOLUTION|>--- conflicted
+++ resolved
@@ -11,11 +11,6 @@
   "framework": true,
   "tags": ["elastic", "elasticsearch", "kibana", "x-pack"],
   "preInstallNotes": "Default configuration requires 3 agent nodes each with: CPU: 4.5 | Memory: 11264MB | Disk: 15500MB\n\nMore specifically, each instance type requires:\n\nMaster node: 3 instances | 1.0 CPU | 2048 MB MEM | 1 2000 MB Disk\n\nData node: 2 instances | 1.0 CPU | 4096 MB MEM | 1 10000 MB Disk\n\nIngest node: 1 instance | 0.5 CPU | 2048 MB MEM | 1 2000 MB Disk\n\nCoordinator node: 1 instance | 1.0 CPU | 2048 MB MEM | 1 1000 MB Disk",
-<<<<<<< HEAD
-  "postInstallNotes": "DC/OS elastic service is being installed!\n\n\tDocumentation: {{documentation-path}}\n\tIssues: {{issues-path}}",
-  "postUninstallNotes": "DC/OS elastic service is being uninstalled."
-=======
   "postInstallNotes": "The DC/OS Elastic service is being installed!\n\n\tDocumentation: {{documentation-path}}\n\tIssues: {{issues-path}}",
   "postUninstallNotes": "The DC/OS Elastic service is being uninstalled.\n\nFor DC/OS versions from 1.10 no further action is required. For older DC/OS versions follow the instructions at {{documentation-path}}uninstall to remove any persistent state if required."
->>>>>>> 1a2fa71d
 }