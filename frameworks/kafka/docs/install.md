--- conflicted
+++ resolved
@@ -143,40 +143,14 @@
 
 <!-- END DUPLICATE BLOCK -->
 
-<<<<<<< HEAD
-# Zones
-
-Placement constraints can be applied to zones by referring to the `@zone` key. For example, one could spread pods across a minimum of 3 different zones by specifying the constraint `[["@zone", "GROUP_BY", "3"]]`.
-
-<!--
-When the region awareness feature is enabled (currently in beta), the `@region` key can also be referenced for defining placement constraints. Any placement constraints that do not reference the `@region` key are constrained to the local region.
--->
-## Example
-
-Suppose we have a Mesos cluster with zones `a`,`b`,`c`.
-
-## Balanced Placement for a Single Region
-
-```
-{
-  ...
-  "count": 6,
-  "constraints": [
-    ["@zone", "GROUP_BY", "3"]
-  ]
-}
-```
-
-- Instances will all be evenly divided between zones `a`,`b`,`c`.
-=======
 <!-- THIS CONTENT DUPLICATES THE DC/OS OPERATION GUIDE -->
 ## Placement Constraints
 
-Placement constraints allow you to customize where a service is deployed in the DC/OS cluster. Depending on the service, some or all components may be configurable using [Marathon operators (reference)](http://mesosphere.github.io/marathon/docs/constraints.html) with this syntax: `field:OPERATOR[:parameter]`. For example, if the reference lists `[["hostname", "UNIQUE"]]`, you should  use `hostname:UNIQUE`.
+Placement constraints allow you to customize where a service is deployed in the DC/OS cluster. Depending on the service, some or all components may be configurable using [Marathon operators (reference)](http://mesosphere.github.io/marathon/docs/constraints.html). For example, `[["hostname", "UNIQUE"]]` ensures that at most one pod instance is deployed per agent.
 
 A common task is to specify a list of whitelisted systems to deploy to. To achieve this, use the following syntax for the placement constraint:
 ```
-hostname:LIKE:10.0.0.159|10.0.1.202|10.0.3.3
+[["hostname", "LIKE", "10.0.0.159|10.0.1.202|10.0.3.3"]]
 ```
 
 You must include spare capacity in this list, so that if one of the whitelisted systems goes down, there is still enough room to repair your service (via [`pod replace`](#replace-a-pod)) without requiring that system.
@@ -191,7 +165,6 @@
 When the region awareness feature is enabled (currently in beta), the `@region` key can also be referenced for defining placement constraints. Any placement constraints that do not reference the `@region` key are constrained to the local region.
 
 <!-- end duplicate block -->
->>>>>>> ed58b2c1
 
 # Alternate ZooKeeper
 
