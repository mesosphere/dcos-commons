--- conflicted
+++ resolved
@@ -163,11 +163,7 @@
                 // Any customization of the state store must be applied BEFORE getStateStore() is ever called.
                 throw new IllegalStateException("State store is already set. Was getStateStore() invoked before this?");
             }
-<<<<<<< HEAD
-            stateStoreOptional = Optional.of(stateStore);
-=======
             this.stateStoreOptional = Optional.ofNullable(stateStore);
->>>>>>> 4ab6ad0c
             return this;
         }
 
