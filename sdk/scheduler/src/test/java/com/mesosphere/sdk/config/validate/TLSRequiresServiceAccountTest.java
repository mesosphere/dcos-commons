package com.mesosphere.sdk.config.validate;

<<<<<<< HEAD
import com.mesosphere.sdk.scheduler.SchedulerFlags;
=======
import com.mesosphere.sdk.scheduler.SchedulerConfig;
>>>>>>> 9bc3249d
import com.mesosphere.sdk.specification.*;
import com.mesosphere.sdk.testutils.TestConstants;
import org.junit.Before;
import org.junit.Test;
import org.mockito.Mock;
import org.mockito.MockitoAnnotations;

import java.util.Arrays;
import java.util.Collection;
import java.util.Collections;
import java.util.Optional;

import static org.hamcrest.Matchers.*;
import static org.junit.Assert.assertThat;
import static org.mockito.Mockito.*;

public class TLSRequiresServiceAccountTest {

    @Mock
    private PodSpec podWithTLS;
    @Mock
    private TaskSpec taskWithTLS;

    @Mock
    private PodSpec podWithoutTLS;
    @Mock
    private TaskSpec taskWithoutTLS;

    @Mock
    private SchedulerConfig schedulerConfig;

    private Optional<ServiceSpec> original = Optional.empty();

    @Before
    public void init() {
        MockitoAnnotations.initMocks(this);

        when(taskWithTLS.getTransportEncryption()).thenReturn(
                Arrays.asList(
                        new DefaultTransportEncryptionSpec.Builder()
                                .name("server")
                                .type(TransportEncryptionSpec.Type.TLS).build())
        );
        when(podWithTLS.getTasks()).thenReturn(Arrays.asList(taskWithTLS));
        when(podWithTLS.getType()).thenReturn(TestConstants.POD_TYPE);

        when(taskWithoutTLS.getTransportEncryption()).thenReturn(Collections.emptyList());
        when(podWithoutTLS.getTasks()).thenReturn(Arrays.asList(taskWithoutTLS));
        when(podWithoutTLS.getType()).thenReturn(TestConstants.POD_TYPE);
    }

    @Test
    public void testNoTLSNoServiceAccount() throws Exception {
<<<<<<< HEAD
        Collection<ConfigValidationError> errors = new TLSRequiresServiceAccount(flags)
                .validate(original, createServiceSpec(podWithoutTLS));
        assertThat(errors, is(empty()));
        verify(flags, times(0)).getDcosAuthTokenProvider();
=======
        Collection<ConfigValidationError> errors = new TLSRequiresServiceAccount(schedulerConfig)
                .validate(original, createServiceSpec(podWithoutTLS));
        assertThat(errors, is(empty()));
        verify(schedulerConfig, times(0)).getDcosAuthTokenProvider();
>>>>>>> 9bc3249d
    }

    @Test
    public void testNoTLSWithServiceAccount() throws Exception {
<<<<<<< HEAD
        when(flags.getDcosAuthTokenProvider()).thenReturn(null); // if it doesn't throw, then it passes
        Collection<ConfigValidationError> errors = new TLSRequiresServiceAccount(flags)
                .validate(original, createServiceSpec(podWithoutTLS));
        assertThat(errors, is(empty()));
        verify(flags, times(0)).getDcosAuthTokenProvider();
=======
        when(schedulerConfig.getDcosAuthTokenProvider()).thenReturn(null); // if it doesn't throw, then it passes
        Collection<ConfigValidationError> errors = new TLSRequiresServiceAccount(schedulerConfig)
                .validate(original, createServiceSpec(podWithoutTLS));
        assertThat(errors, is(empty()));
        verify(schedulerConfig, times(0)).getDcosAuthTokenProvider();
>>>>>>> 9bc3249d
    }

    @Test
    public void testWithTLSNoServiceAccount() throws Exception {
<<<<<<< HEAD
        when(flags.getDcosAuthTokenProvider()).thenThrow(new IllegalStateException("boo"));
        Collection<ConfigValidationError> errors = new TLSRequiresServiceAccount(flags)
                .validate(original, createServiceSpec(podWithTLS));
        assertThat(errors, hasSize(1));
        verify(flags, times(1)).getDcosAuthTokenProvider();
=======
        when(schedulerConfig.getDcosAuthTokenProvider()).thenThrow(new IllegalStateException("boo"));
        Collection<ConfigValidationError> errors = new TLSRequiresServiceAccount(schedulerConfig)
                .validate(original, createServiceSpec(podWithTLS));
        assertThat(errors, hasSize(1));
        verify(schedulerConfig, times(1)).getDcosAuthTokenProvider();
>>>>>>> 9bc3249d
    }

    @Test
    public void testTLSWithServiceAccount() throws Exception {
<<<<<<< HEAD
        when(flags.getDcosAuthTokenProvider()).thenReturn(null); // if it doesn't throw, then it passes
        Collection<ConfigValidationError> errors = new TLSRequiresServiceAccount(flags)
                .validate(original, createServiceSpec(podWithTLS));
        assertThat(errors, is(empty()));
        verify(flags, times(1)).getDcosAuthTokenProvider();
    }

    @Test
    public void testNullFlagsAreNotValid() {
=======
        when(schedulerConfig.getDcosAuthTokenProvider()).thenReturn(null); // if it doesn't throw, then it passes
        Collection<ConfigValidationError> errors = new TLSRequiresServiceAccount(schedulerConfig)
                .validate(original, createServiceSpec(podWithTLS));
        assertThat(errors, is(empty()));
        verify(schedulerConfig, times(1)).getDcosAuthTokenProvider();
    }

    @Test
    public void testNullConfigInvalid() {
>>>>>>> 9bc3249d
        // TODO(elezar): How do we guarantee that the constructor is never called with a null value?
        //               Is a @NonNull annotation sufficient?
        Collection<ConfigValidationError> errors = new TLSRequiresServiceAccount(null)
                .validate(original, createServiceSpec(podWithTLS));
        assertThat(errors, hasSize(1));
    }

    private static ServiceSpec createServiceSpec(PodSpec podSpec) {
        return DefaultServiceSpec.newBuilder()
                .addPod(podSpec)
                .name(TestConstants.SERVICE_NAME)
                .principal(TestConstants.PRINCIPAL)
                .build();
    }
}<|MERGE_RESOLUTION|>--- conflicted
+++ resolved
@@ -1,10 +1,6 @@
 package com.mesosphere.sdk.config.validate;
 
-<<<<<<< HEAD
-import com.mesosphere.sdk.scheduler.SchedulerFlags;
-=======
 import com.mesosphere.sdk.scheduler.SchedulerConfig;
->>>>>>> 9bc3249d
 import com.mesosphere.sdk.specification.*;
 import com.mesosphere.sdk.testutils.TestConstants;
 import org.junit.Before;
@@ -58,66 +54,32 @@
 
     @Test
     public void testNoTLSNoServiceAccount() throws Exception {
-<<<<<<< HEAD
-        Collection<ConfigValidationError> errors = new TLSRequiresServiceAccount(flags)
-                .validate(original, createServiceSpec(podWithoutTLS));
-        assertThat(errors, is(empty()));
-        verify(flags, times(0)).getDcosAuthTokenProvider();
-=======
         Collection<ConfigValidationError> errors = new TLSRequiresServiceAccount(schedulerConfig)
                 .validate(original, createServiceSpec(podWithoutTLS));
         assertThat(errors, is(empty()));
         verify(schedulerConfig, times(0)).getDcosAuthTokenProvider();
->>>>>>> 9bc3249d
     }
 
     @Test
     public void testNoTLSWithServiceAccount() throws Exception {
-<<<<<<< HEAD
-        when(flags.getDcosAuthTokenProvider()).thenReturn(null); // if it doesn't throw, then it passes
-        Collection<ConfigValidationError> errors = new TLSRequiresServiceAccount(flags)
-                .validate(original, createServiceSpec(podWithoutTLS));
-        assertThat(errors, is(empty()));
-        verify(flags, times(0)).getDcosAuthTokenProvider();
-=======
         when(schedulerConfig.getDcosAuthTokenProvider()).thenReturn(null); // if it doesn't throw, then it passes
         Collection<ConfigValidationError> errors = new TLSRequiresServiceAccount(schedulerConfig)
                 .validate(original, createServiceSpec(podWithoutTLS));
         assertThat(errors, is(empty()));
         verify(schedulerConfig, times(0)).getDcosAuthTokenProvider();
->>>>>>> 9bc3249d
     }
 
     @Test
     public void testWithTLSNoServiceAccount() throws Exception {
-<<<<<<< HEAD
-        when(flags.getDcosAuthTokenProvider()).thenThrow(new IllegalStateException("boo"));
-        Collection<ConfigValidationError> errors = new TLSRequiresServiceAccount(flags)
-                .validate(original, createServiceSpec(podWithTLS));
-        assertThat(errors, hasSize(1));
-        verify(flags, times(1)).getDcosAuthTokenProvider();
-=======
         when(schedulerConfig.getDcosAuthTokenProvider()).thenThrow(new IllegalStateException("boo"));
         Collection<ConfigValidationError> errors = new TLSRequiresServiceAccount(schedulerConfig)
                 .validate(original, createServiceSpec(podWithTLS));
         assertThat(errors, hasSize(1));
         verify(schedulerConfig, times(1)).getDcosAuthTokenProvider();
->>>>>>> 9bc3249d
     }
 
     @Test
     public void testTLSWithServiceAccount() throws Exception {
-<<<<<<< HEAD
-        when(flags.getDcosAuthTokenProvider()).thenReturn(null); // if it doesn't throw, then it passes
-        Collection<ConfigValidationError> errors = new TLSRequiresServiceAccount(flags)
-                .validate(original, createServiceSpec(podWithTLS));
-        assertThat(errors, is(empty()));
-        verify(flags, times(1)).getDcosAuthTokenProvider();
-    }
-
-    @Test
-    public void testNullFlagsAreNotValid() {
-=======
         when(schedulerConfig.getDcosAuthTokenProvider()).thenReturn(null); // if it doesn't throw, then it passes
         Collection<ConfigValidationError> errors = new TLSRequiresServiceAccount(schedulerConfig)
                 .validate(original, createServiceSpec(podWithTLS));
@@ -127,7 +89,6 @@
 
     @Test
     public void testNullConfigInvalid() {
->>>>>>> 9bc3249d
         // TODO(elezar): How do we guarantee that the constructor is never called with a null value?
         //               Is a @NonNull annotation sufficient?
         Collection<ConfigValidationError> errors = new TLSRequiresServiceAccount(null)
