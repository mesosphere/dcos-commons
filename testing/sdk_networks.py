--- conflicted
+++ resolved
@@ -18,7 +18,6 @@
 def check_task_network(task_name, expected_network_name="dcos"):
     """Tests whether a task (and it's parent pod) is on a given network
     """
-<<<<<<< HEAD
     statuses = sdk_tasks.get_all_status_history(task_name, with_completed_tasks=False)
     assert len(statuses) != 0, "Unable to find statuses for running task named {}".format(task_name)
 
@@ -37,34 +36,6 @@
                 assert "name" not in network_info, \
                     "Task {task} has network name when it shouldn't, status:{status}" \
                     .format(task=task_name, status=status)
-=======
-    _task = shakedown.get_task(task_id=task_name, completed=False)
-
-    assert _task is not None, "Unable to find task named {}".format(task_name)
-    if type(_task) == list or type(_task) == tuple:
-        assert len(_task) == 1, "Found too many tasks matching {}, got {}".format(task_name, _task)
-        _task = _task[0]
-
-    for status in _task["statuses"]:
-        if status["state"] == "TASK_RUNNING":
-            for network_info in status["container_status"]["network_infos"]:
-                if expected_network_name is not None:
-                    assert "name" in network_info, (
-                        "Didn't find network name in NetworkInfo for task {task} with "
-                        "status:{status}".format(task=task_name, status=status)
-                    )
-                    assert (
-                        network_info["name"] == expected_network_name
-                    ), "Expected network name:{expected} found:{observed}".format(
-                        expected=expected_network_name, observed=network_info["name"]
-                    )
-                else:
-                    assert (
-                        "name" not in network_info
-                    ), "Task {task} has network name when it shouldn't has status:{status}".format(
-                        task=task_name, status=status
-                    )
->>>>>>> f101c86d
 
 
 def get_and_test_endpoints(package_name, service_name, endpoint_to_get, correct_count):
