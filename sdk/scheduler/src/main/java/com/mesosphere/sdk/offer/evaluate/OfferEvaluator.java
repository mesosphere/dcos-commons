--- conflicted
+++ resolved
@@ -29,13 +29,9 @@
  * in reference to {@link PodInstanceRequirement}s.
  */
 public class OfferEvaluator {
-<<<<<<< HEAD
+
     private final Logger logger;
-=======
-    private static final Logger LOGGER = LoggingUtils.getLogger(OfferEvaluator.class);
-
     private final FrameworkStore frameworkStore;
->>>>>>> d4338d21
     private final StateStore stateStore;
     private final OfferOutcomeTracker offerOutcomeTracker;
     private final String serviceName;
@@ -53,11 +49,8 @@
             ArtifactQueries.TemplateUrlFactory templateUrlFactory,
             SchedulerConfig schedulerConfig,
             boolean useDefaultExecutor) {
-<<<<<<< HEAD
         this.logger = LoggingUtils.getLogger(getClass(), serviceName);
-=======
         this.frameworkStore = frameworkStore;
->>>>>>> d4338d21
         this.stateStore = stateStore;
         this.offerOutcomeTracker = offerOutcomeTracker;
         this.serviceName = serviceName;
