--- conflicted
+++ resolved
@@ -38,11 +38,7 @@
           path: journal-data
           size: {{JOURNAL_DISK}}
           type: {{JOURNAL_DISK_TYPE}}
-<<<<<<< HEAD
-    placement: "{{JOURNAL_NODE_PLACEMENT}}"
-=======
     placement: '{{{JOURNAL_NODE_PLACEMENT}}}'
->>>>>>> f58f3b60
     tasks:
       bootstrap:
         goal: FINISHED
@@ -156,11 +152,7 @@
         ports:
           zkfc-port:
             port: {{TASKCFG_ALL_ZKFC_PORT}}
-<<<<<<< HEAD
-    placement: "{{NAME_NODE_PLACEMENT}}"
-=======
     placement: '{{{NAME_NODE_PLACEMENT}}}'
->>>>>>> f58f3b60
     tasks:
       node:
         goal: RUNNING
@@ -374,11 +366,7 @@
       {{VIRTUAL_NETWORK_NAME}}:
         labels: {{VIRTUAL_NETWORK_PLUGIN_LABELS}}
       {{/ENABLE_VIRTUAL_NETWORK}}
-<<<<<<< HEAD
-    placement: "{{DATA_NODE_PLACEMENT}}"
-=======
     placement: '{{{DATA_NODE_PLACEMENT}}}'
->>>>>>> f58f3b60
     tasks:
       node:
         goal: RUNNING
