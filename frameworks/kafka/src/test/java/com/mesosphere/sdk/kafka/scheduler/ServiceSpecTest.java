package com.mesosphere.sdk.kafka.scheduler;

<<<<<<< HEAD
import org.apache.curator.test.TestingServer;
import org.apache.mesos.Protos;
import org.apache.mesos.Scheduler;
import org.apache.mesos.SchedulerDriver;
import com.mesosphere.sdk.scheduler.DefaultScheduler;
import com.mesosphere.sdk.specification.DefaultServiceSpec;
import com.mesosphere.sdk.specification.yaml.RawServiceSpec;
import com.mesosphere.sdk.testutils.TestConstants;

import org.junit.*;
import org.junit.contrib.java.lang.system.EnvironmentVariables;
import org.mockito.Mock;
import org.mockito.MockitoAnnotations;

import java.io.File;
import java.net.URL;
import java.util.Collections;

import static com.mesosphere.sdk.specification.yaml.YAMLServiceSpecFactory.*;

public class ServiceSpecTest {

    @ClassRule
    public static final EnvironmentVariables environmentVariables = new EnvironmentVariables();

    @Mock
    private SchedulerDriver mockSchedulerDriver;
=======
import com.mesosphere.sdk.testing.BaseServiceSpecTest;
import org.junit.BeforeClass;
import org.junit.Test;
>>>>>>> 787c2343

public class ServiceSpecTest extends BaseServiceSpecTest {
    @BeforeClass
    public static void beforeAll() {
<<<<<<< HEAD
        environmentVariables.set("PORT_API", String.valueOf(TestConstants.PORT_API_VALUE));
        environmentVariables.set("EXECUTOR_URI", "");
        environmentVariables.set("LIBMESOS_URI", "");

        environmentVariables.set("BROKER_COUNT", "2");
        environmentVariables.set("BROKER_CPUS", "0.1");
        environmentVariables.set("BROKER_MEM", "512");
        environmentVariables.set("BROKER_DISK", "5000");

        URL resource = ServiceSpecTest.class.getClassLoader().getResource("server.properties.mustache");
        environmentVariables.set("CONFIG_TEMPLATE_PATH", new File(resource.getPath()).getParent());
    }

    @Before
    public void beforeEach() {
        MockitoAnnotations.initMocks(this);
    }

    @Test
    public void testServiceSpecDeserialization() throws Exception {
        ClassLoader classLoader = ServiceSpecTest.class.getClassLoader();
        File file = new File(classLoader.getResource("svc.yml").getFile());

        DefaultServiceSpec serviceSpec = generateServiceSpec(generateRawSpecFromYAML(file));
        Assert.assertNotNull(serviceSpec);
        Assert.assertEquals(8080, serviceSpec.getApiPort());
        DefaultServiceSpec.getFactory(serviceSpec, Collections.emptyList());
    }

    @Test
    public void testServiceSpecValidation() throws Exception {
        File file = new File(getClass().getClassLoader().getResource("svc.yml").getFile());
        RawServiceSpec rawSpec = generateRawSpecFromYAML(file);
        DefaultServiceSpec serviceSpec = generateServiceSpec(rawSpec);

        TestingServer testingServer = new TestingServer();

        Protos.FrameworkID FRAMEWORK_ID = Protos.FrameworkID.newBuilder()
                .setValue("test-framework-id")
                .build();

        Protos.MasterInfo MASTER_INFO = Protos.MasterInfo.newBuilder()
                .setId("test-master-id")
                .setIp(0)
                .setPort(0)
                .build();

        Scheduler scheduler = DefaultScheduler.newBuilder(serviceSpec)
            .setStateStore(DefaultScheduler.createStateStore(serviceSpec, testingServer.getConnectString()))
            .setConfigStore(DefaultScheduler.createConfigStore(serviceSpec, testingServer.getConnectString()))
            .setPlansFrom(rawSpec)
            .build();
        scheduler.registered(mockSchedulerDriver, FRAMEWORK_ID, MASTER_INFO);
        testingServer.close();
=======
        ENV_VARS.set("EXECUTOR_URI", "");
        ENV_VARS.set("LIBMESOS_URI", "");
        ENV_VARS.set("PORT0", "8080");
        ENV_VARS.set("BROKER_COUNT", "2");
        ENV_VARS.set("BROKER_CPUS", "0.1");
        ENV_VARS.set("BROKER_MEM", "512");
        ENV_VARS.set("BROKER_DISK", "5000");
    }

    @Test
    public void testYaml() throws Exception {
        super.testYaml("kafka_svc.yml");
>>>>>>> 787c2343
    }
}<|MERGE_RESOLUTION|>--- conflicted
+++ resolved
@@ -1,101 +1,15 @@
 package com.mesosphere.sdk.kafka.scheduler;
 
-<<<<<<< HEAD
-import org.apache.curator.test.TestingServer;
-import org.apache.mesos.Protos;
-import org.apache.mesos.Scheduler;
-import org.apache.mesos.SchedulerDriver;
-import com.mesosphere.sdk.scheduler.DefaultScheduler;
-import com.mesosphere.sdk.specification.DefaultServiceSpec;
-import com.mesosphere.sdk.specification.yaml.RawServiceSpec;
-import com.mesosphere.sdk.testutils.TestConstants;
-
-import org.junit.*;
-import org.junit.contrib.java.lang.system.EnvironmentVariables;
-import org.mockito.Mock;
-import org.mockito.MockitoAnnotations;
-
-import java.io.File;
-import java.net.URL;
-import java.util.Collections;
-
-import static com.mesosphere.sdk.specification.yaml.YAMLServiceSpecFactory.*;
-
-public class ServiceSpecTest {
-
-    @ClassRule
-    public static final EnvironmentVariables environmentVariables = new EnvironmentVariables();
-
-    @Mock
-    private SchedulerDriver mockSchedulerDriver;
-=======
 import com.mesosphere.sdk.testing.BaseServiceSpecTest;
 import org.junit.BeforeClass;
 import org.junit.Test;
->>>>>>> 787c2343
 
 public class ServiceSpecTest extends BaseServiceSpecTest {
     @BeforeClass
     public static void beforeAll() {
-<<<<<<< HEAD
-        environmentVariables.set("PORT_API", String.valueOf(TestConstants.PORT_API_VALUE));
-        environmentVariables.set("EXECUTOR_URI", "");
-        environmentVariables.set("LIBMESOS_URI", "");
-
-        environmentVariables.set("BROKER_COUNT", "2");
-        environmentVariables.set("BROKER_CPUS", "0.1");
-        environmentVariables.set("BROKER_MEM", "512");
-        environmentVariables.set("BROKER_DISK", "5000");
-
-        URL resource = ServiceSpecTest.class.getClassLoader().getResource("server.properties.mustache");
-        environmentVariables.set("CONFIG_TEMPLATE_PATH", new File(resource.getPath()).getParent());
-    }
-
-    @Before
-    public void beforeEach() {
-        MockitoAnnotations.initMocks(this);
-    }
-
-    @Test
-    public void testServiceSpecDeserialization() throws Exception {
-        ClassLoader classLoader = ServiceSpecTest.class.getClassLoader();
-        File file = new File(classLoader.getResource("svc.yml").getFile());
-
-        DefaultServiceSpec serviceSpec = generateServiceSpec(generateRawSpecFromYAML(file));
-        Assert.assertNotNull(serviceSpec);
-        Assert.assertEquals(8080, serviceSpec.getApiPort());
-        DefaultServiceSpec.getFactory(serviceSpec, Collections.emptyList());
-    }
-
-    @Test
-    public void testServiceSpecValidation() throws Exception {
-        File file = new File(getClass().getClassLoader().getResource("svc.yml").getFile());
-        RawServiceSpec rawSpec = generateRawSpecFromYAML(file);
-        DefaultServiceSpec serviceSpec = generateServiceSpec(rawSpec);
-
-        TestingServer testingServer = new TestingServer();
-
-        Protos.FrameworkID FRAMEWORK_ID = Protos.FrameworkID.newBuilder()
-                .setValue("test-framework-id")
-                .build();
-
-        Protos.MasterInfo MASTER_INFO = Protos.MasterInfo.newBuilder()
-                .setId("test-master-id")
-                .setIp(0)
-                .setPort(0)
-                .build();
-
-        Scheduler scheduler = DefaultScheduler.newBuilder(serviceSpec)
-            .setStateStore(DefaultScheduler.createStateStore(serviceSpec, testingServer.getConnectString()))
-            .setConfigStore(DefaultScheduler.createConfigStore(serviceSpec, testingServer.getConnectString()))
-            .setPlansFrom(rawSpec)
-            .build();
-        scheduler.registered(mockSchedulerDriver, FRAMEWORK_ID, MASTER_INFO);
-        testingServer.close();
-=======
         ENV_VARS.set("EXECUTOR_URI", "");
         ENV_VARS.set("LIBMESOS_URI", "");
-        ENV_VARS.set("PORT0", "8080");
+        ENV_VARS.set("PORT_API", "8080");
         ENV_VARS.set("BROKER_COUNT", "2");
         ENV_VARS.set("BROKER_CPUS", "0.1");
         ENV_VARS.set("BROKER_MEM", "512");
@@ -104,7 +18,6 @@
 
     @Test
     public void testYaml() throws Exception {
-        super.testYaml("kafka_svc.yml");
->>>>>>> 787c2343
+        super.testYaml("svc.yml");
     }
 }