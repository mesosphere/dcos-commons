package org.apache.mesos.scheduler;

import com.google.common.annotations.VisibleForTesting;
import com.google.common.collect.ImmutableMap;
import com.google.protobuf.TextFormat;
import org.apache.mesos.Protos;
import org.apache.mesos.Scheduler;
import org.apache.mesos.SchedulerDriver;
import org.apache.mesos.config.ConfigStore;
import org.apache.mesos.config.ConfigStoreException;
import org.apache.mesos.config.ConfigurationUpdater;
import org.apache.mesos.config.DefaultTaskConfigRouter;
import org.apache.mesos.config.validate.ConfigurationValidator;
import org.apache.mesos.config.validate.TaskSetsCannotShrink;
import org.apache.mesos.config.validate.TaskVolumesCannotChange;
import org.apache.mesos.curator.CuratorConfigStore;
import org.apache.mesos.curator.CuratorStateStore;
import org.apache.mesos.dcos.DCOSCertInstaller;
import org.apache.mesos.dcos.DcosConstants;
import org.apache.mesos.offer.*;
import org.apache.mesos.reconciliation.DefaultReconciler;
import org.apache.mesos.reconciliation.Reconciler;
import org.apache.mesos.scheduler.api.TaskResource;
import org.apache.mesos.scheduler.plan.*;
import org.apache.mesos.scheduler.plan.api.PlansResource;
import org.apache.mesos.scheduler.recovery.DefaultRecoveryPlanManager;
import org.apache.mesos.scheduler.recovery.DefaultRecoveryRequirementProvider;
import org.apache.mesos.scheduler.recovery.DefaultTaskFailureListener;
import org.apache.mesos.scheduler.recovery.TaskFailureListener;
import org.apache.mesos.scheduler.recovery.constrain.TimedLaunchConstrainer;
import org.apache.mesos.scheduler.recovery.monitor.NeverFailureMonitor;
import org.apache.mesos.scheduler.recovery.monitor.TimedFailureMonitor;
import org.apache.mesos.specification.DefaultServiceSpecification;
import org.apache.mesos.specification.DefaultTaskSpecificationProvider;
import org.apache.mesos.specification.ServiceSpecification;
import org.apache.mesos.specification.TaskSpecificationProvider;
import org.apache.mesos.state.PersistentOperationRecorder;
import org.apache.mesos.state.StateStore;
import org.apache.mesos.state.api.JsonPropertyDeserializer;
import org.apache.mesos.state.api.StateResource;
import org.slf4j.Logger;
import org.slf4j.LoggerFactory;

import java.time.Duration;
import java.util.*;
import java.util.concurrent.*;

/**
 * This scheduler when provided with a ServiceSpecification will deploy the service and recover from encountered faults
 * when possible.  Changes to the ServiceSpecification will result in rolling configuration updates, or the creation of
 * new Tasks where applicable.
 */
public class DefaultScheduler implements Scheduler, Observer {
    protected static final String UNINSTALL_INCOMPLETE_ERROR_MESSAGE = "Framework has been removed";
    protected static final String UNINSTALL_INSTRUCTIONS_URI =
            "https://docs.mesosphere.com/latest/usage/managing-services/uninstall/";

    protected static final Integer DELAY_BETWEEN_DESTRUCTIVE_RECOVERIES_SEC = 10 * 60;
    protected static final Integer PERMANENT_FAILURE_DELAY_SEC = 20 * 60;
    protected static final Integer AWAIT_TERMINATION_TIMEOUT_MS = 10000;

    private static final Logger LOGGER = LoggerFactory.getLogger(DefaultScheduler.class);

    protected final ExecutorService executor = Executors.newFixedThreadPool(1);
    protected final BlockingQueue<Collection<Object>> resourcesQueue = new ArrayBlockingQueue<>(1);
    protected final ServiceSpecification serviceSpecification;
    protected final StateStore stateStore;
    protected final ConfigStore<ServiceSpecification> configStore;
    protected final Collection<ConfigurationValidator<ServiceSpecification>> configValidators;
    protected final Optional<Integer> permanentFailureTimeoutSec;
    protected final Integer destructiveRecoveryDelaySec;

    protected SchedulerDriver driver;
    protected OfferRequirementProvider offerRequirementProvider;
    protected TaskSpecificationProvider taskSpecificationProvider;
    protected Reconciler reconciler;
    protected TaskFailureListener taskFailureListener;
    protected TaskKiller taskKiller;
    protected OfferAccepter offerAccepter;
    protected PlanScheduler planScheduler;
    protected PlanManager deploymentPlanManager;
    protected PlanManager recoveryPlanManager;
    protected PlanCoordinator planCoordinator;
    protected Collection<Object> resources;

    /**
     * Returns a new {@link DefaultScheduler} instance using the provided service-defined
     * {@link ServiceSpecification} and the default ZK location for framework state.
     *
     * @param serviceSpecification specification containing service name and tasks to be deployed
     * @see DcosConstants#MESOS_MASTER_ZK_CONNECTION_STRING
     */
    public static DefaultScheduler create(ServiceSpecification serviceSpecification) {
        return create(
                serviceSpecification,
                createStateStore(
                        serviceSpecification.getName(),
                        DcosConstants.MESOS_MASTER_ZK_CONNECTION_STRING),
                createConfigStore(
                        serviceSpecification.getName(),
                        DcosConstants.MESOS_MASTER_ZK_CONNECTION_STRING));
    }

    /**
     * Returns a new {@link DefaultScheduler} instance using the provided
     * {@link ServiceSpecification}, {@link ConfigStore}, and {@link StateStore}.
     *
     * @param serviceSpecification specification containing service name and tasks to be deployed
     * @param stateStore framework state storage, which must not be written to before the scheduler
     *                   has been registered with mesos as indicated by a call to {@link
     *                   DefaultScheduler#registered(SchedulerDriver,
     *                   org.apache.mesos.Protos.FrameworkID, org.apache.mesos.Protos.MasterInfo)
     * @param configStore framework config storage, which must not be written to before the scheduler
     *                    has been registered with mesos as indicated by a call to {@link
     *                    DefaultScheduler#registered(SchedulerDriver,
     *                    org.apache.mesos.Protos.FrameworkID, org.apache.mesos.Protos.MasterInfo)
     * @see #createStateStore(String, String)
     */
    public static DefaultScheduler create(
            ServiceSpecification serviceSpecification,
            StateStore stateStore,
            ConfigStore<ServiceSpecification> configStore) {
        return create(
                serviceSpecification,
                stateStore,
                configStore,
                defaultConfigValidators(),
                Optional.of(PERMANENT_FAILURE_DELAY_SEC),
                DELAY_BETWEEN_DESTRUCTIVE_RECOVERIES_SEC);
    }

    /**
     * Returns a new {@link DefaultScheduler} instance using the provided
     * {@code frameworkName} and {@link PlanManager} stack, and the default ZK location for
     * framework state.
     *
     * @param serviceSpecification specification containing service name and tasks to be deployed
     * @param permanentFailureTimeoutSec minimum duration to wait in seconds before deciding that a
     *                                   task has failed, or an empty {@link Optional} to disable
     *                                   this detection
     * @param destructiveRecoveryDelaySec minimum duration to wait in seconds between destructive
     *                                    recovery operations such as destroying a failed task
     * @see DcosConstants#MESOS_MASTER_ZK_CONNECTION_STRING
     */
    public static DefaultScheduler create(
            ServiceSpecification serviceSpecification,
            Optional<Integer> permanentFailureTimeoutSec,
            Integer destructiveRecoveryDelaySec) {
        return create(
                serviceSpecification,
                createStateStore(
                        serviceSpecification.getName(),
                        DcosConstants.MESOS_MASTER_ZK_CONNECTION_STRING),
                createConfigStore(
                        serviceSpecification.getName(),
                        DcosConstants.MESOS_MASTER_ZK_CONNECTION_STRING),
                defaultConfigValidators(),
                permanentFailureTimeoutSec,
                destructiveRecoveryDelaySec);
    }

    /**
     * Returns a new {@link DefaultScheduler} instance using the provided
     * {@code frameworkName}, {@link PlanManager} stack, and {@link StateStore}.
     *
     * @param serviceSpecification specification containing service name and tasks to be deployed
     * @param stateStore framework state storage, which must not be written to before the scheduler
     *                   has been registered with mesos as indicated by a call to {@link
     *                   DefaultScheduler#registered(SchedulerDriver,
     *                   org.apache.mesos.Protos.FrameworkID, org.apache.mesos.Protos.MasterInfo)
     * @param configStore framework config storage, which must not be written to before the scheduler
     *                    has been registered with mesos as indicated by a call to {@link
     *                    DefaultScheduler#registered(SchedulerDriver,
     *                    org.apache.mesos.Protos.FrameworkID, org.apache.mesos.Protos.MasterInfo)
     * @param configValidators custom validators to be used, instead of the default validators
     *                         returned by {@link #defaultConfigValidators()}
     * @param permanentFailureTimeoutSec minimum duration to wait in seconds before deciding that a
     *                                   task has failed, or an empty {@link Optional} to disable
     *                                   this detection
     * @param destructiveRecoveryDelaySec minimum duration to wait in seconds between destructive
     *                                    recovery operations such as destroying a failed task
     */
    public static DefaultScheduler create(
            ServiceSpecification serviceSpecification,
            StateStore stateStore,
            ConfigStore<ServiceSpecification> configStore,
            Collection<ConfigurationValidator<ServiceSpecification>> configValidators,
            Optional<Integer> permanentFailureTimeoutSec,
            Integer destructiveRecoveryDelaySec) {
        return new DefaultScheduler(
                serviceSpecification,
                stateStore,
                configStore,
                configValidators,
                permanentFailureTimeoutSec,
                destructiveRecoveryDelaySec);
    }

    /**
     * Creates and returns a new default {@link StateStore} suitable for passing to
     * {@link DefaultScheduler#create}. To avoid the risk of zookeeper consistency issues, the
     * returned storage MUST NOT be written to before the Scheduler has registered with Mesos, as
     * signified by a call to {@link DefaultScheduler#registered(SchedulerDriver,
     * org.apache.mesos.Protos.FrameworkID, org.apache.mesos.Protos.MasterInfo)}
     *
     * @param frameworkName the name of the framework (service name)
     * @param zkConnectionString the zookeeper connection string to be passed to curator (host:port)
     */
<<<<<<< HEAD
    public static StateStore createStateStore(
            String frameworkName, String zkConnectionString) {
                return new CuratorStateStore(frameworkName, zkConnectionString);
=======
    public static StateStore createStateStore(String frameworkName, String zkConnectionString) {
        return new CuratorStateStore(frameworkName, zkConnectionString);
>>>>>>> d9815348
    }

    /**
     * Creates and returns a new default {@link ConfigStore} suitable for passing to
     * {@link DefaultScheduler#create}. To avoid the risk of zookeeper consistency issues, the
     * returned storage MUST NOT be written to before the Scheduler has registered with Mesos, as
     * signified by a call to {@link DefaultScheduler#registered(SchedulerDriver,
     * org.apache.mesos.Protos.FrameworkID, org.apache.mesos.Protos.MasterInfo)}
     *
     * @param frameworkName the name of the framework (service name)
     * @param zkConnectionString the zookeeper connection string to be passed to curator (host:port)
     */
    public static ConfigStore<ServiceSpecification> createConfigStore(
            String frameworkName, String zkConnectionString) {
        return new CuratorConfigStore<>(
                DefaultServiceSpecification.getFactoryInstance(),
                frameworkName,
                zkConnectionString);
    }

    public static Collection<ConfigurationValidator<ServiceSpecification>> defaultConfigValidators() {
        return Arrays.asList(
                new TaskSetsCannotShrink(),
                new TaskVolumesCannotChange());
    }

    /**
     * Creates a new DefaultScheduler.
     *
     * @param serviceSpecification specification containing service name and tasks to be deployed
     * @param stateStore framework state storage, which must not be written to before the scheduler
     *                   has been registered with mesos as indicated by a call to {@link
     *                   DefaultScheduler#registered(SchedulerDriver,
     *                   org.apache.mesos.Protos.FrameworkID, org.apache.mesos.Protos.MasterInfo)
     * @param configStore framework config storage, which must not be written to before the scheduler
     *                    has been registered with mesos as indicated by a call to {@link
     *                    DefaultScheduler#registered(SchedulerDriver,
     *                    org.apache.mesos.Protos.FrameworkID, org.apache.mesos.Protos.MasterInfo)
     * @param configValidators custom validators to be used, instead of the default validators
     *                         returned by {@link #defaultConfigValidators()}
     * @param permanentFailureTimeoutSec minimum duration to wait in seconds before deciding that a
     *                                   task has failed, or an empty {@link Optional} to disable
     *                                   this detection
     * @param destructiveRecoveryDelaySec minimum duration to wait in seconds between destructive
     *                                    recovery operations such as destroying a failed task
     */
    protected DefaultScheduler(
            ServiceSpecification serviceSpecification,
            StateStore stateStore,
            ConfigStore<ServiceSpecification> configStore,
            Collection<ConfigurationValidator<ServiceSpecification>> configValidators,
            Optional<Integer> permanentFailureTimeoutSec,
            Integer destructiveRecoveryDelaySec) {
        this.serviceSpecification = serviceSpecification;
        this.stateStore = stateStore;
        this.configStore = configStore;
        this.configValidators = configValidators;
        this.permanentFailureTimeoutSec = permanentFailureTimeoutSec;
        this.destructiveRecoveryDelaySec = destructiveRecoveryDelaySec;
    }

    public Collection<Object> getResources() throws InterruptedException {
        if (resources == null) {
            resources = resourcesQueue.take();
        }

        return resources;
    }

    @VisibleForTesting
    void awaitTermination() throws InterruptedException {
        executor.shutdown();
        executor.awaitTermination(AWAIT_TERMINATION_TIMEOUT_MS, TimeUnit.MILLISECONDS);
    }

    private void initialize(SchedulerDriver driver) throws InterruptedException {
        LOGGER.info("Initializing...");
        // NOTE: We wait until this point to perform any work using configStore/stateStore.
        // We specifically avoid writing any data to ZK before registered() has been called.
        initializeGlobals(driver);
        initializeDeploymentPlanManager();
        initializeRecoveryPlanManager();
        initializeResources();
        DCOSCertInstaller.installCertificate(System.getenv("JAVA_HOME"));
        final List<PlanManager> planManagers = Arrays.asList(
                deploymentPlanManager,
                recoveryPlanManager);
        planCoordinator = new DefaultPlanCoordinator(planManagers, planScheduler);
        planCoordinator.subscribe(this);
        LOGGER.info("Done initializing.");
    }

    private void initializeGlobals(SchedulerDriver driver) {
        LOGGER.info("Updating config...");
        ConfigurationUpdater<ServiceSpecification> configurationUpdater =
                new ConfigurationUpdater<>(
                        stateStore,
                        configStore,
                        DefaultServiceSpecification.getComparatorInstance(),
                        configValidators);
        final ConfigurationUpdater.UpdateResult configUpdateResult;
        try {
            configUpdateResult = configurationUpdater.updateConfiguration(serviceSpecification);
        } catch (ConfigStoreException e) {
            LOGGER.error("Fatal error when performing configuration update. Service exiting.", e);
            throw new IllegalStateException(e);
        }

        LOGGER.info("Initializing globals...");
        offerRequirementProvider = new DefaultOfferRequirementProvider(
                new DefaultTaskConfigRouter(), configUpdateResult.targetId);
        taskSpecificationProvider = new DefaultTaskSpecificationProvider(configStore);
        taskFailureListener = new DefaultTaskFailureListener(stateStore);
        taskKiller = new DefaultTaskKiller(stateStore, taskFailureListener, driver);
        reconciler = new DefaultReconciler(stateStore);
        offerAccepter = new OfferAccepter(Arrays.asList(new PersistentOperationRecorder(stateStore)));
        planScheduler = new DefaultPlanScheduler(offerAccepter, new OfferEvaluator(stateStore), taskKiller);
    }

    /**
     * Override this function to inject your own deployment plan manager.
     */
    protected void initializeDeploymentPlanManager() {
        LOGGER.info("Initializing deployment plan...");
        deploymentPlanManager = new DefaultPlanManager(
                new DefaultPlanFactory(new DefaultPhaseFactory(new DefaultStepFactory(
                        stateStore,
                        offerRequirementProvider,
                        taskSpecificationProvider)))
                .getPlan(serviceSpecification));
    }

    /**
     * Override this function to inject your own recovery plan manager.
     */
    protected void initializeRecoveryPlanManager() {
        LOGGER.info("Initializing recovery plan...");
        recoveryPlanManager = new DefaultRecoveryPlanManager(
                stateStore,
                taskSpecificationProvider,
                new DefaultRecoveryRequirementProvider(offerRequirementProvider, taskSpecificationProvider),
                new TimedLaunchConstrainer(Duration.ofSeconds(destructiveRecoveryDelaySec)),
                permanentFailureTimeoutSec.isPresent()
                        ? new TimedFailureMonitor(Duration.ofSeconds(permanentFailureTimeoutSec.get()))
                        : new NeverFailureMonitor());
    }

    private void initializeResources() throws InterruptedException {
        LOGGER.info("Initializing resources...");
        Collection<Object> resources = new ArrayList<>();
        resources.add(new PlansResource(ImmutableMap.of(
                "deploy", deploymentPlanManager,
                "recovery", recoveryPlanManager)));
        resources.add(new StateResource(stateStore, new JsonPropertyDeserializer()));
        resources.add(new TaskResource(stateStore, taskKiller, serviceSpecification.getName()));
        resourcesQueue.put(resources);
    }

    private void logOffers(List<Protos.Offer> offers) {
        if (offers == null) {
            return;
        }

        LOGGER.info(String.format("Received %d offers:", offers.size()));
        for (int i = 0; i < offers.size(); ++i) {
            // Offer protobuffers are very long. print each as a single line:
            LOGGER.info(String.format("- Offer %d: %s", i + 1, TextFormat.shortDebugString(offers.get(i))));
        }
    }

    private void declineOffers(SchedulerDriver driver, List<Protos.OfferID> acceptedOffers, List<Protos.Offer> offers) {
        final List<Protos.Offer> unusedOffers = OfferUtils.filterOutAcceptedOffers(offers, acceptedOffers);
        unusedOffers.stream().forEach(offer -> {
            final Protos.OfferID offerId = offer.getId();
            LOGGER.info("Declining offer: " + offerId.getValue());
            driver.declineOffer(offerId);
        });
    }

    private Optional<ResourceCleanerScheduler> getCleanerScheduler() {
        try {
            ResourceCleaner cleaner = new ResourceCleaner(stateStore);
            return Optional.of(new ResourceCleanerScheduler(cleaner, offerAccepter));
        } catch (Exception ex) {
            LOGGER.error("Failed to construct ResourceCleaner", ex);
            return Optional.empty();
        }
    }

    @SuppressWarnings({"DM_EXIT"})
    private void hardExit(SchedulerErrorCode errorCode) {
        System.exit(errorCode.ordinal());
    }

    @Override
    public void registered(SchedulerDriver driver, Protos.FrameworkID frameworkId, Protos.MasterInfo masterInfo) {
        LOGGER.info("Registered framework with frameworkId: " + frameworkId.getValue());
        try {
            initialize(driver);
        } catch (InterruptedException e) {
            LOGGER.error("Initialization failed with exception: ", e);
            hardExit(SchedulerErrorCode.INITIALIZATION_FAILURE);
        }

        try {
            stateStore.storeFrameworkId(frameworkId);
        } catch (Exception e) {
            LOGGER.error(String.format(
                    "Unable to store registered framework ID '%s'", frameworkId.getValue()), e);
            hardExit(SchedulerErrorCode.REGISTRATION_FAILURE);
        }

        this.driver = driver;
        reconciler.reconcile(driver);
        suppressOrRevive();
    }

    @Override
    public void reregistered(SchedulerDriver driver, Protos.MasterInfo masterInfo) {
        LOGGER.error("Re-registration implies we were unregistered.");
        hardExit(SchedulerErrorCode.RE_REGISTRATION);
        suppressOrRevive();
    }

    @Override
    public void resourceOffers(SchedulerDriver driver, List<Protos.Offer> offersToProcess) {
        List<Protos.Offer> offers = new ArrayList<>(offersToProcess);
        executor.execute(() -> {
            logOffers(offers);

            // Task Reconciliation:
            // Task Reconciliation must complete before any Tasks may be launched.  It ensures that a Scheduler and
            // Mesos have agreed upon the state of all Tasks of interest to the scheduler.
            // http://mesos.apache.org/documentation/latest/reconciliation/
            reconciler.reconcile(driver);
            if (!reconciler.isReconciled()) {
                LOGGER.info("Reconciliation is still in progress.");
                return;
            }

            // Coordinate amongst all the plans via PlanCoordinator.
            final List<Protos.OfferID> acceptedOffers = new ArrayList<>();
            acceptedOffers.addAll(planCoordinator.processOffers(driver, offers));

            List<Protos.Offer> unusedOffers = OfferUtils.filterOutAcceptedOffers(offers, acceptedOffers);
            offers.clear();
            offers.addAll(unusedOffers);

            // Resource Cleaning:
            // A ResourceCleaner ensures that reserved Resources are not leaked.  It is possible that an Agent may
            // become inoperable for long enough that Tasks resident there were relocated.  However, this Agent may
            // return at a later point and begin offering reserved Resources again.  To ensure that these unexpected
            // reserved Resources are returned to the Mesos Cluster, the Resource Cleaner performs all necessary
            // UNRESERVE and DESTROY (in the case of persistent volumes) Operations.
            // Note: If there are unused reserved resources on a dirtied offer, then it will be cleaned in the next
            // offer cycle.
            final Optional<ResourceCleanerScheduler> cleanerScheduler = getCleanerScheduler();
            if (cleanerScheduler.isPresent()) {
                acceptedOffers.addAll(cleanerScheduler.get().resourceOffers(driver, offers));
            }

            unusedOffers = OfferUtils.filterOutAcceptedOffers(offers, acceptedOffers);
            offers.clear();
            offers.addAll(unusedOffers);

            // Decline remaining offers.
            declineOffers(driver, acceptedOffers, offers);
        });
    }

    @Override
    public void offerRescinded(SchedulerDriver driver, Protos.OfferID offerId) {
        LOGGER.error("Rescinding offers is not supported.");
        hardExit(SchedulerErrorCode.OFFER_RESCINDED);
    }

    @Override
    public void statusUpdate(SchedulerDriver driver, Protos.TaskStatus status) {
        executor.execute(new Runnable() {
            @Override
            public void run() {
                LOGGER.info(String.format(
                        "Received status update for taskId=%s state=%s message='%s'",
                        status.getTaskId().getValue(),
                        status.getState().toString(),
                        status.getMessage()));

                // Store status, then pass status to PlanManager => Plan => Steps
                try {
                    stateStore.storeStatus(status);
                    deploymentPlanManager.update(status);
                    recoveryPlanManager.update(status);
                    reconciler.update(status);

                    if (TaskUtils.needsRecovery(status)) {
                        revive();
                    }
                } catch (Exception e) {
                    LOGGER.warn("Failed to update TaskStatus received from Mesos. "
                            + "This may be expected if Mesos sent stale status information: " + status, e);
                }
            }
        });
    }

    @Override
    public void frameworkMessage(
            SchedulerDriver driver,
            Protos.ExecutorID executorId,
            Protos.SlaveID slaveId,
            byte[] data) {
        LOGGER.error("Received a Framework Message, but don't know how to process it");
    }

    @Override
    public void disconnected(SchedulerDriver driver) {
        LOGGER.error("Disconnected from Master.");
        hardExit(SchedulerErrorCode.DISCONNECTED);
    }

    @Override
    public void slaveLost(SchedulerDriver driver, Protos.SlaveID agentId) {
        // TODO: Add recovery optimizations relevant to loss of an Agent.  TaskStatus updates are sufficient now.
        LOGGER.warn("Agent lost: " + agentId);
    }

    @Override
    public void executorLost(SchedulerDriver driver, Protos.ExecutorID executorId, Protos.SlaveID slaveId, int status) {
        // TODO: Add recovery optimizations relevant to loss of an Executor.  TaskStatus updates are sufficient now.
        LOGGER.warn(String.format("Lost Executor: %s on Agent: %s", executorId, slaveId));
    }

    @Override
    public void error(SchedulerDriver driver, String message) {
        LOGGER.error("SchedulerDriver failed with message: " + message);

        // Update or remove this when uninstall is solved:
        if (message.contains(UNINSTALL_INCOMPLETE_ERROR_MESSAGE)) {
            // Scenario:
            // - User installs service X
            // - X registers against a new framework ID, then stores that ID in ZK
            // - User uninstalls service X without wiping ZK and/or resources
            // - User reinstalls service X
            // - X sees previous framework ID in ZK and attempts to register against it
            // - Mesos returns this error because that framework ID is no longer available for use
            LOGGER.error("This error is usually the result of an incomplete cleanup of Zookeeper "
                    + "and/or reserved resources following a previous uninstall of the service.");
            LOGGER.error("Please uninstall this service, read and perform the steps described at "
                    + UNINSTALL_INSTRUCTIONS_URI + " to delete the reserved resources, and then "
                    + "install this service once more.");
        }

        hardExit(SchedulerErrorCode.ERROR);
    }

    private void suppressOrRevive() {
        if (planCoordinator.hasOperations()) {
            revive();
        } else {
            suppress();
        }
    }

    private void suppress() {
        LOGGER.info("Suppressing offers.");
        driver.suppressOffers();
        stateStore.setSuppressed(true);
    }

    private void revive() {
        LOGGER.info("Reviving offers.");
        driver.reviveOffers();
        stateStore.setSuppressed(false);
    }

    @Override
    public void update(Observable observable) {
        if (observable == planCoordinator) {
            suppressOrRevive();
        }
    }
}<|MERGE_RESOLUTION|>--- conflicted
+++ resolved
@@ -206,14 +206,8 @@
      * @param frameworkName the name of the framework (service name)
      * @param zkConnectionString the zookeeper connection string to be passed to curator (host:port)
      */
-<<<<<<< HEAD
-    public static StateStore createStateStore(
-            String frameworkName, String zkConnectionString) {
-                return new CuratorStateStore(frameworkName, zkConnectionString);
-=======
     public static StateStore createStateStore(String frameworkName, String zkConnectionString) {
         return new CuratorStateStore(frameworkName, zkConnectionString);
->>>>>>> d9815348
     }
 
     /**
