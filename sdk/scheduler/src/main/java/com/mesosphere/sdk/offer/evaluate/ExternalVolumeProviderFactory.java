package com.mesosphere.sdk.offer.evaluate;

import java.util.Map;
import java.util.Optional;

/**
 * This class abstracts over creation different types of {@link ExternalVolumeProvider}.
 */
public final class ExternalVolumeProviderFactory {

  private ExternalVolumeProviderFactory() {
  }

  public static ExternalVolumeProvider getExternalVolumeProvider(String serviceName,
                                                                 Optional<String> volumeName,
                                                                 String driverName,
                                                                 String podType,
                                                                 int podIndex,
                                                                 Map<String, String> driverOptions)
  {

      return new PortworxVolumeProvider(
          serviceName,
          volumeName,
<<<<<<< HEAD
          podIndex,
          driverOptions);
    } else if ("netapp".equals(driverName)) {
      return new NetAppVolumeProvider(
          serviceName,
          volumeName,
=======
          driverName,
          podType,
>>>>>>> e2ae4dd9
          podIndex,
          driverOptions);
  }
}<|MERGE_RESOLUTION|>--- conflicted
+++ resolved
@@ -22,17 +22,14 @@
       return new PortworxVolumeProvider(
           serviceName,
           volumeName,
-<<<<<<< HEAD
+          podType,
           podIndex,
           driverOptions);
     } else if ("netapp".equals(driverName)) {
       return new NetAppVolumeProvider(
           serviceName,
           volumeName,
-=======
-          driverName,
           podType,
->>>>>>> e2ae4dd9
           podIndex,
           driverOptions);
   }
