package com.mesosphere.sdk.scheduler.uninstall;

import com.google.protobuf.TextFormat;
import com.mesosphere.sdk.api.PlansResource;
import com.mesosphere.sdk.config.ConfigStore;
import com.mesosphere.sdk.offer.*;
import com.mesosphere.sdk.reconciliation.DefaultReconciler;
import com.mesosphere.sdk.reconciliation.Reconciler;
import com.mesosphere.sdk.scheduler.*;
import com.mesosphere.sdk.scheduler.plan.*;
import com.mesosphere.sdk.scheduler.plan.strategy.ParallelStrategy;
import com.mesosphere.sdk.scheduler.plan.strategy.SerialStrategy;
import com.mesosphere.sdk.scheduler.recovery.DefaultTaskFailureListener;
import com.mesosphere.sdk.specification.ServiceSpec;
import com.mesosphere.sdk.state.StateStore;
import com.mesosphere.sdk.state.StateStoreUtils;
import org.apache.mesos.Protos;
import org.apache.mesos.Scheduler;
import org.apache.mesos.SchedulerDriver;
import org.slf4j.Logger;
import org.slf4j.LoggerFactory;

import java.time.Duration;
import java.util.*;
import java.util.concurrent.atomic.AtomicBoolean;
import java.util.stream.Collectors;

import static com.mesosphere.sdk.offer.Constants.TOMBSTONE_MARKER;

/**
 * This scheduler uninstalls the framework and releases all of its resources.
 */
public class UninstallScheduler implements Scheduler {

    private static final String RESOURCE_PHASE = "resource-phase";
    private static final String DEREGISTER_PHASE = "deregister-phase";
    private static final Logger LOGGER = LoggerFactory.getLogger(UninstallScheduler.class);
    protected final int port;
    protected final StateStore stateStore;
    private final Duration apiServerInitTimeout;
    // Mesos may call registered() multiple times in the lifespan of a Scheduler process, specifically when there's
    // master re-election. Avoid performing initialization multiple times, which would cause resourcesQueue to be stuck.
    private final AtomicBoolean isAlreadyRegistered = new AtomicBoolean(false);
    private final Plan uninstallPlan;
    private final ConfigStore<ServiceSpec> configStore;
    protected SchedulerDriver driver;
    PlanManager uninstallPlanManager;
    private Collection<Object> apiResources;
    private Reconciler reconciler;
    private TaskKiller taskKiller;
    private OfferAccepter offerAccepter;
    private SchedulerApiServer schedulerApiServer;

    /**
     * Creates a new UninstallScheduler based on the provided API port and initialization timeout,
     * and a {@link StateStore}. The UninstallScheduler builds an uninstall {@link Plan} with two {@link Phase}s:
     * a resource phase where all reserved resources get released back to Mesos, and a deregister phase where
     * the framework deregisters itself and cleans up its state in Zookeeper.
     */
    public UninstallScheduler(
            int port,
            Duration apiServerInitTimeout,
            StateStore stateStore,
            ConfigStore<ServiceSpec> configStore) {
        this.port = port;
        this.apiServerInitTimeout = apiServerInitTimeout;
        this.stateStore = stateStore;
<<<<<<< HEAD

=======
        this.configStore = configStore;
>>>>>>> 65ff69ed
        this.uninstallPlan = getPlan();
        this.uninstallPlanManager = new DefaultPlanManager(uninstallPlan);
    }

    private Plan getPlan() {
        // If there is no framework ID, wipe ZK and return a COMPLETE plan
        if (!stateStore.fetchFrameworkId().isPresent()) {
            LOGGER.info("There is no framework ID so clear service in StateStore and return a COMPLETE plan");
            stateStore.clearAllData();
            return new DefaultPlan(Constants.DEPLOY_PLAN_NAME, Collections.emptyList());
        }

        // create one UninstallStep per unique Resource, including Executor resources
        List<Step> taskSteps = stateStore.fetchTasks().stream()
                .map(ResourceUtils::getAllResources)
                .flatMap(Collection::stream)
                .map(ResourceUtils::getResourceId)
                .distinct()
                .map(this::getStep)
                .collect(Collectors.toList());

        Phase resourcePhase = new DefaultPhase(RESOURCE_PHASE, taskSteps, new ParallelStrategy<>(),
                Collections.emptyList());

        // We don't have access to the SchedulerDriver yet, so that gets set later
        Step deregisterStep = new DeregisterStep(Status.PENDING, stateStore);
        List<Step> deregisterSteps = Collections.singletonList(deregisterStep);
        Phase deregisterPhase = new DefaultPhase(DEREGISTER_PHASE, deregisterSteps, new SerialStrategy<>(),
                Collections.emptyList());

        List<Phase> phases = Arrays.asList(resourcePhase, deregisterPhase);
        return new DefaultPlan(Constants.DEPLOY_PLAN_NAME, phases);
    }

    private void initialize(SchedulerDriver driver) throws InterruptedException {
        LOGGER.info("Initializing...");
        // NOTE: We wait until this point to perform any work using configStore/stateStore.
        // We specifically avoid writing any data to ZK before registered() has been called.
        initializeGlobals(driver);
        proceedDeploymentPlanManager();
        initializeResources();
        initializeApiServer();
        LOGGER.info("Done initializing.");
    }

    private void initializeGlobals(SchedulerDriver driver) {
        LOGGER.info("Initializing globals...");
        taskKiller = new DefaultTaskKiller(new DefaultTaskFailureListener(stateStore, configStore), driver);
        reconciler = new DefaultReconciler(stateStore);
        Phase resourcePhase = uninstallPlan.getChildren().get(0);
        UninstallRecorder uninstallRecorder = new UninstallRecorder(stateStore, resourcePhase);
        offerAccepter = new OfferAccepter(Collections.singletonList(uninstallRecorder));
    }

    private void proceedDeploymentPlanManager() {
        LOGGER.info("Proceeding with uninstall plan...");
        uninstallPlanManager.getPlan().proceed();
    }

    private void initializeResources() throws InterruptedException {
        LOGGER.info("Initializing plans resource...");
        apiResources = Collections.singletonList(new PlansResource(Collections.singletonList(uninstallPlanManager)));
    }

    private void initializeApiServer() {
        schedulerApiServer = new SchedulerApiServer(port, apiResources, apiServerInitTimeout);
        new Thread(schedulerApiServer).start();
    }

    @Override
    public void registered(SchedulerDriver driver, Protos.FrameworkID frameworkId, Protos.MasterInfo masterInfo) {
        if (isAlreadyRegistered.getAndSet(true)) {
            // This may occur as the result of a master election.
            LOGGER.info("Already registered, calling reregistered()");
            reregistered(driver, masterInfo);
            return;
        }

        LOGGER.info("Registered framework with frameworkId: {}", frameworkId.getValue());
        try {
            initialize(driver);
        } catch (InterruptedException e) {
            LOGGER.error("Initialization failed with exception: ", e);
            SchedulerUtils.hardExit(SchedulerErrorCode.INITIALIZATION_FAILURE);
        }

        try {
            stateStore.storeFrameworkId(frameworkId);
        } catch (Exception e) {
            LOGGER.error(String.format(
                    "Unable to store registered framework ID '%s'", frameworkId.getValue()), e);
            SchedulerUtils.hardExit(SchedulerErrorCode.REGISTRATION_FAILURE);
        }

        this.driver = driver;
        postRegister();
    }

    @Override
    public void reregistered(SchedulerDriver driver, Protos.MasterInfo masterInfo) {
        LOGGER.info("Re-registered with master: {}", TextFormat.shortDebugString(masterInfo));
        postRegister();
    }

    @Override
    public void resourceOffers(SchedulerDriver driver, List<Protos.Offer> offersToProcess) {
        List<Protos.Offer> offers = new ArrayList<>(offersToProcess);
        if (!apiServerReady()) {
            LOGGER.info("Declining all offers. Waiting for API Server to start ...");
            OfferUtils.declineOffers(driver, offersToProcess);
            return;
        }

        LOGGER.info("Received {} {}:", offers.size(), offers.size() == 1 ? "offer" : "offers");
        for (int i = 0; i < offers.size(); ++i) {
            LOGGER.info("  {}: {}", i + 1, TextFormat.shortDebugString(offers.get(i)));
        }

        reconciler.reconcile(driver);
        if (!reconciler.isReconciled()) {
            LOGGER.info("Reconciliation is still in progress, declining all offers.");
            OfferUtils.declineOffers(driver, offers);
            return;
        }

        // Get candidate steps to be scheduled
        Collection<? extends Step> candidateSteps = uninstallPlanManager.getCandidates(Collections.emptyList());
        if (!candidateSteps.isEmpty()) {
            LOGGER.info("Attempting to process these candidates from uninstall plan: {}",
                    candidateSteps.stream().map(Element::getName).collect(Collectors.toList()));
            candidateSteps.forEach(Step::start);
        }

        // Destroy/Unreserve any reserved resource or volume that is offered
        final List<Protos.OfferID> offersWithReservedResources = new ArrayList<>();

        offersWithReservedResources.addAll(
                new ResourceCleanerScheduler(new UninstallResourceCleaner(), offerAccepter)
                        .resourceOffers(driver, offers));

        List<Protos.Offer> unusedOffers = OfferUtils.filterOutAcceptedOffers(offers, offersWithReservedResources);

        // Decline remaining offers.
        OfferUtils.declineOffers(driver, unusedOffers);

    }

    public boolean apiServerReady() {
        return schedulerApiServer.ready();
    }

    @Override
    public void offerRescinded(SchedulerDriver driver, Protos.OfferID offerId) {
        LOGGER.warn("Ignoring rescinded Offer: {}.", offerId.getValue());
    }

    @Override
    public void statusUpdate(SchedulerDriver driver, Protos.TaskStatus status) {
        LOGGER.info("Received status update for taskId={} state={} message='{}'",
                status.getTaskId().getValue(),
                status.getState().toString(),
                status.getMessage());

        try {
            stateStore.storeStatus(status);
            reconciler.update(status);
        } catch (Exception e) {
            LOGGER.warn("Failed to update TaskStatus received from Mesos. "
                    + "This may be expected if Mesos sent stale status information: " + status, e);
        }
    }

    @Override
    public void frameworkMessage(
            SchedulerDriver driver,
            Protos.ExecutorID executorId,
            Protos.SlaveID slaveId,
            byte[] data) {
        LOGGER.error("Received a Framework Message, but don't know how to process it");
    }

    @Override
    public void disconnected(SchedulerDriver driver) {
        LOGGER.error("Disconnected from Master.");
        SchedulerUtils.hardExit(SchedulerErrorCode.DISCONNECTED);
    }

    @Override
    public void slaveLost(SchedulerDriver driver, Protos.SlaveID agentId) {
        LOGGER.warn("Agent lost: {}", agentId.getValue());
    }

    @Override
    public void executorLost(SchedulerDriver driver, Protos.ExecutorID executorId, Protos.SlaveID slaveId, int status) {
        LOGGER.warn("Lost Executor: {} on Agent: {}", executorId.getValue(), slaveId.getValue());
    }

    @Override
    public void error(SchedulerDriver driver, String message) {
        LOGGER.error("SchedulerDriver failed with message: " + message);
        SchedulerUtils.hardExit(SchedulerErrorCode.ERROR);
    }

    private void revive() {
        LOGGER.info("Reviving offers.");
        driver.reviveOffers();
        StateStoreUtils.setSuppressed(stateStore, false);
    }

    private void postRegister() {
        reconciler.start();
        reconciler.reconcile(driver);
        revive();

        // Now that our SchedulerDriver has been passed in by Mesos, we can give it to the DeregisterStep.
        // It's the second Step of the second Phase of the Plan.
        DeregisterStep deregisterStep = (DeregisterStep) uninstallPlan.getChildren().get(1).getChildren().get(0);
        deregisterStep.setSchedulerDriver(driver);

        Collection<String> taskNames = stateStore.fetchTaskNames();
        LOGGER.info("Found {} tasks to restart and clear: {}", taskNames.size(), taskNames);
        for (String taskName : taskNames) {
            Optional<Protos.TaskInfo> taskInfoOptional = stateStore.fetchTask(taskName);
            taskInfoOptional.ifPresent(taskInfo -> taskKiller.killTask(taskInfo.getTaskId(), false));
        }
    }

    private Step getStep(String resourceId) {
        Status status = resourceId.startsWith(TOMBSTONE_MARKER) ? Status.COMPLETE : Status.PENDING;
        return new UninstallStep(resourceId, status);
    }
}<|MERGE_RESOLUTION|>--- conflicted
+++ resolved
@@ -65,11 +65,7 @@
         this.port = port;
         this.apiServerInitTimeout = apiServerInitTimeout;
         this.stateStore = stateStore;
-<<<<<<< HEAD
-
-=======
         this.configStore = configStore;
->>>>>>> 65ff69ed
         this.uninstallPlan = getPlan();
         this.uninstallPlanManager = new DefaultPlanManager(uninstallPlan);
     }
