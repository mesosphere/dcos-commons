--- conflicted
+++ resolved
@@ -42,10 +42,7 @@
     static DefaultServiceSpec from(
             RawServiceSpec rawSvcSpec, YAMLServiceSpecFactory.FileReader fileReader) throws Exception {
         RawScheduler rawScheduler = rawSvcSpec.getScheduler();
-<<<<<<< HEAD
-=======
-        
->>>>>>> 93e741ca
+
         String role = null;
         String principal = null;
         Integer apiPort = null;
