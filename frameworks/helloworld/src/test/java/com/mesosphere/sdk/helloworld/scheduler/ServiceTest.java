--- conflicted
+++ resolved
@@ -128,8 +128,19 @@
      * Checks that if an unessential task in a pod fails, that the other task in the same pod is unaffected.
      */
     @Test
-<<<<<<< HEAD
-    public void testNonEssentialTaskFailure() throws Exception {
+    public void testNonessentialTaskFailure() throws Exception {
+        testRecoverEssentialOrNonessential(false);
+    }
+
+    /**
+     * Checks that if an essential task in a pod fails, that all tasks in the pod are relaunched.
+     */
+    @Test
+    public void testEssentialTaskFailure() throws Exception {
+        testRecoverEssentialOrNonessential(true);
+    }
+
+    private static void testRecoverEssentialOrNonessential(boolean essential) throws Exception {
         Collection<SimulationTick> ticks = new ArrayList<>();
 
         ticks.add(Send.register());
@@ -148,70 +159,6 @@
         ticks.add(Expect.declinedLastOffer());
         ticks.add(Expect.allPlansComplete());
 
-        // When non-essential "agent" task fails, only agent task is relaunched, server task is unaffected:
-        ticks.add(Send.taskStatus("hello-0-nonessential", Protos.TaskState.TASK_FAILED).build());
-        // Offers are revived following the failure:
-        ticks.add(Expect.revivedOffers(1));
-
-        // Turn the crank with an arbitrary offer so that the failure is processed.
-        // This also tests that the task is still tied to its prior location by checking that the offer is declined.
-        ticks.add(Send.offerBuilder("hello").build());
-        ticks.add(Expect.declinedLastOffer());
-        // Neither task should be killed: server should be unaffected, and agent is already in a terminal state
-        ticks.add(Expect.taskNameNotKilled("hello-0-nonessential"));
-        ticks.add(Expect.taskNameNotKilled("hello-0-essential"));
-
-        // Send the matching offer to relaunch ONLY the agent against:
-        ticks.add(Send.offerBuilder("hello").setPodIndexToReoffer(0).build());
-        ticks.add(Expect.launchedTasks("hello-0-nonessential"));
-
-        ticks.add(Send.taskStatus("hello-0-nonessential", Protos.TaskState.TASK_RUNNING).build());
-
-        ticks.add(Expect.allPlansComplete());
-
-        // Matching ExecutorInfo == same pod:
-        ticks.add(new ExpectTasksShareExecutor("hello-0-essential", "hello-0-nonessential"));
-
-        new ServiceTestRunner("nonessential_tasks.yml").run(ticks);
-=======
-    public void testNonessentialTaskFailure() throws Exception {
-        testRecoverEssentialOrNonessential(false);
->>>>>>> 6ad5021c
-    }
-
-    /**
-     * Checks that if an essential task in a pod fails, that all tasks in the pod are relaunched.
-     */
-    @Test
-    public void testEssentialTaskFailure() throws Exception {
-        testRecoverEssentialOrNonessential(true);
-    }
-
-    private static void testRecoverEssentialOrNonessential(boolean essential) throws Exception {
-        Collection<SimulationTick> ticks = new ArrayList<>();
-
-        ticks.add(Send.register());
-        ticks.add(Expect.reconciledImplicitly());
-
-        // Verify that service launches 1 hello pod.
-        ticks.add(Send.offerBuilder("hello").build());
-        ticks.add(Expect.launchedTasks("hello-0-essential", "hello-0-nonessential"));
-
-        // Running, no readiness check is applicable:
-        ticks.add(Send.taskStatus("hello-0-essential", Protos.TaskState.TASK_RUNNING).build());
-        ticks.add(Send.taskStatus("hello-0-nonessential", Protos.TaskState.TASK_RUNNING).build());
-
-        // No more hellos to launch:
-        ticks.add(Send.offerBuilder("hello").setHostname("host-foo").build());
-        ticks.add(Expect.declinedLastOffer());
-        ticks.add(Expect.allPlansComplete());
-
-<<<<<<< HEAD
-        // When essential "server" task fails, both server+agent are relaunched:
-        ticks.add(Send.taskStatus("hello-0-essential", Protos.TaskState.TASK_FAILED).build());
-        // Offers are revived following the failure:
-        ticks.add(Expect.revivedOffers(1));
-=======
         if (essential) {
             // When essential "server" task fails, both server+agent are relaunched:
             ticks.add(Send.taskStatus("hello-0-essential", Protos.TaskState.TASK_FAILED).build());
@@ -219,27 +166,20 @@
             // When non-essential "agent" task fails, only agent task is relaunched, server task is unaffected:
             ticks.add(Send.taskStatus("hello-0-nonessential", Protos.TaskState.TASK_FAILED).build());
         }
->>>>>>> 6ad5021c
 
         // Turn the crank with an arbitrary offer so that the failure is processed.
         // This also tests that the task is still tied to its prior location by checking that the offer is declined.
         ticks.add(Send.offerBuilder("hello").build());
         ticks.add(Expect.declinedLastOffer());
-<<<<<<< HEAD
-        // Only the agent task is killed: server is already in a terminal state
-        ticks.add(Expect.taskNameKilled("hello-0-nonessential", 1));
-        ticks.add(Expect.taskNameNotKilled("hello-0-essential"));
-=======
         if (essential) {
             // Only the agent task is killed: server is already in a terminal state
-            ticks.add(Expect.taskNameKilled("hello-0-nonessential"));
+            ticks.add(Expect.taskNameKilled("hello-0-nonessential", 1));
             ticks.add(Expect.taskNameNotKilled("hello-0-essential"));
         } else {
             // Neither task should be killed: server should be unaffected, and agent is already in a terminal state
             ticks.add(Expect.taskNameNotKilled("hello-0-nonessential"));
             ticks.add(Expect.taskNameNotKilled("hello-0-essential"));
         }
->>>>>>> 6ad5021c
 
         // Send the matching offer to relaunch both the server and agent:
         ticks.add(Send.offerBuilder("hello").setPodIndexToReoffer(0).build());
@@ -687,7 +627,7 @@
         ticks.add(Expect.recoveryStepStatus("world-0:[server]", "world-0:[server]", Status.COMPLETE));
         ticks.add(Expect.recoveryStepStatus("world-1:[server]", "world-1:[server]", Status.COMPLETE));
 
-        // Following the recovery, the task then gets picked up by the deploy plan and bumped to the new config.
+        // Following the recovery, the world-1 task gets picked up by the deploy plan and bumped to the new config.
         ticks.add(Send.offerBuilder("world").setPodIndexToReoffer(1).build());
         ticks.add(Expect.deployStepStatus("world", "world-1:[server]", Status.STARTING));
         ticks.add(Expect.launchedTasks("world-1-server"));
@@ -844,7 +784,10 @@
             Map<String, Status> expectedSteps = new TreeMap<>();
             expectedSteps.put(String.format("kill-%s-server", stepCount.phaseName),
                     stepCount.statusOfStepIndex(expectedSteps.size()));
-            AcceptEntry acceptCall = state.getLastAcceptCall(stepCount.phaseName);
+            List<AcceptEntry> acceptCalls = state.getAcceptCalls(stepCount.phaseName);
+            // Get information based on the LAST operation. This wouldn't work if the last operation didn't reserve
+            // anything, as would occur when a task is restarted, but this is close enough for our purposes.
+            AcceptEntry acceptCall = acceptCalls.get(acceptCalls.size() - 1);
 
             Collection<String> resourceIds = new ArrayList<>();
             resourceIds.addAll(ResourceUtils.getResourceIds(ResourceUtils.getAllResources(acceptCall.getTasks())));
