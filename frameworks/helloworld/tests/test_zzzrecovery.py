--- conflicted
+++ resolved
@@ -27,19 +27,6 @@
 
 
 @pytest.mark.sanity
-<<<<<<< HEAD
-=======
-def test_kill_hello_node():
-    config.check_running()
-    hello_ids = sdk_tasks.get_task_ids(config.SERVICE_NAME, "hello-0")
-    sdk_cmd.kill_task_with_pattern("hello", "hello-0-server.hello-world.mesos")
-    sdk_tasks.check_tasks_updated(config.SERVICE_NAME, "hello-0", hello_ids)
-
-    config.check_running()
-
-
-@pytest.mark.sanity
->>>>>>> f101c86d
 def test_pod_restart():
     hello_ids = sdk_tasks.get_task_ids(config.SERVICE_NAME, "hello-0")
 
@@ -57,13 +44,8 @@
     assert len(jsonobj["tasks"]) == 1
     assert jsonobj["tasks"][0] == "hello-0-server"
 
-<<<<<<< HEAD
     sdk_tasks.check_tasks_updated(config.SERVICE_NAME, 'hello-0', hello_ids)
     check_healthy()
-=======
-    sdk_tasks.check_tasks_updated(config.SERVICE_NAME, "hello-0", hello_ids)
-    config.check_running()
->>>>>>> f101c86d
 
     # check agent didn't move:
     jsonobj = sdk_cmd.svc_cli(
@@ -74,7 +56,6 @@
 
 
 @pytest.mark.sanity
-<<<<<<< HEAD
 def test_pod_replace():
     world_ids = sdk_tasks.get_task_ids(config.SERVICE_NAME, 'world-0')
 
@@ -90,9 +71,6 @@
 
 @pytest.mark.sanity
 @pytest.mark.dcos_min_version('1.9')
-=======
-@pytest.mark.dcos_min_version("1.9")
->>>>>>> f101c86d
 def test_pod_pause_resume():
     """Tests pausing and resuming a pod. Similar to pod restart, except the task is marked with a PAUSED state"""
 
@@ -124,7 +102,6 @@
         config.PACKAGE_NAME, config.SERVICE_NAME, "debug pod pause hello-0", json=True
     )
     assert len(jsonobj) == 2
-<<<<<<< HEAD
     assert jsonobj['pod'] == 'hello-0'
     assert len(jsonobj['tasks']) == 1
     assert jsonobj['tasks'][0] == 'hello-0-server'
@@ -133,13 +110,6 @@
     # recovery will not be completed due to 'exit 1' readiness check on paused pod.
     # it will be IN_PROGRESS if there are other completed recovery operations (prior test cases), or STARTED if there aren't.
     check_healthy(expected_recovery_state=['STARTED', 'IN_PROGRESS'])
-=======
-    assert jsonobj["pod"] == "hello-0"
-    assert len(jsonobj["tasks"]) == 1
-    assert jsonobj["tasks"][0] == "hello-0-server"
-    sdk_tasks.check_tasks_updated(config.SERVICE_NAME, "hello-0", hello_ids)
-    config.check_running()
->>>>>>> f101c86d
 
     # check agent didn't move, and that the command has changed:
     jsonobj = sdk_cmd.svc_cli(
@@ -175,20 +145,12 @@
         config.PACKAGE_NAME, config.SERVICE_NAME, "debug pod resume hello-0", json=True
     )
     assert len(jsonobj) == 2
-<<<<<<< HEAD
     assert jsonobj['pod'] == 'hello-0'
     assert len(jsonobj['tasks']) == 1
     assert jsonobj['tasks'][0] == 'hello-0-server'
 
     sdk_tasks.check_tasks_updated(config.SERVICE_NAME, 'hello-0', hello_ids)
     check_healthy()
-=======
-    assert jsonobj["pod"] == "hello-0"
-    assert len(jsonobj["tasks"]) == 1
-    assert jsonobj["tasks"][0] == "hello-0-server"
-    sdk_tasks.check_tasks_updated(config.SERVICE_NAME, "hello-0", hello_ids)
-    config.check_running()
->>>>>>> f101c86d
 
     # check again that the agent didn't move:
     taskinfo = sdk_cmd.svc_cli(
@@ -228,13 +190,8 @@
     assert len(jsonobj["tasks"]) == 1
     assert jsonobj["tasks"][0] == "world-0-server"
 
-<<<<<<< HEAD
     sdk_tasks.check_tasks_updated(config.SERVICE_NAME, 'world-0', world_ids)
     check_healthy()
-=======
-    sdk_tasks.check_tasks_updated(config.SERVICE_NAME, "world-0", world_ids)
-    config.check_running()
->>>>>>> f101c86d
 
     # ensure the SIGTERM was sent via the "all clean" message in the world
     # service's signal trap/handler, BUT not the shell command, indicated
@@ -248,22 +205,12 @@
     assert clean_msg is not None
 
 
-<<<<<<< HEAD
 @pytest.mark.sanity
 def test_kill_scheduler():
     scheduler_ids = sdk_tasks.get_task_ids('marathon', config.SERVICE_NAME)
-=======
-@pytest.mark.recovery
-def test_scheduler_died():
-    sdk_cmd.kill_task_with_pattern(
-        "helloworld.scheduler.Main", sdk_marathon.get_scheduler_host(config.SERVICE_NAME)
-    )
-    config.check_running()
->>>>>>> f101c86d
 
     sdk_cmd.kill_task_with_pattern('./hello-world-scheduler/bin/helloworld', sdk_marathon.get_scheduler_host(config.SERVICE_NAME))
 
-<<<<<<< HEAD
     sdk_tasks.check_tasks_updated('marathon', config.SERVICE_NAME, scheduler_ids)
     check_healthy()
 
@@ -271,23 +218,9 @@
 @pytest.mark.sanity
 def test_kill_hello_task():
     hello_task = sdk_tasks.get_service_tasks(config.SERVICE_NAME, task_prefix='hello-0')[0]
-=======
-@pytest.mark.recovery
-def test_all_executors_killed():
-    for host in shakedown.get_service_ips(config.SERVICE_NAME):
-        sdk_cmd.kill_task_with_pattern("helloworld.executor.Main", host)
-    config.check_running()
-
-
-@pytest.mark.recovery
-def test_master_killed():
-    sdk_cmd.kill_task_with_pattern("mesos-master")
-    config.check_running()
->>>>>>> f101c86d
 
     sdk_cmd.kill_task_with_pattern('hello-container-path/output', hello_task.host)
 
-<<<<<<< HEAD
     sdk_tasks.check_tasks_updated(config.SERVICE_NAME, 'hello-0', [hello_task.id])
     check_healthy()
 
@@ -295,39 +228,9 @@
 @pytest.mark.sanity
 def test_kill_world_executor():
     world_task = sdk_tasks.get_service_tasks(config.SERVICE_NAME, task_prefix='world-0')[0]
-=======
-@pytest.mark.recovery
-def test_zk_killed():
-    sdk_cmd.kill_task_with_pattern("zookeeper")
-    config.check_running()
-
-
-@pytest.mark.recovery
-@pytest.mark.skip(reason="disabled due to DCOS-39848")
-def test_config_update_then_kill_task_in_node():
-    # kill 1 of 2 world tasks
-    world_ids = sdk_tasks.get_task_ids(config.SERVICE_NAME, "world")
-    config.bump_world_cpus()
-    sdk_cmd.kill_task_with_pattern("world", "world-0-server.{}.mesos".format(config.SERVICE_NAME))
-    sdk_tasks.check_tasks_updated(config.SERVICE_NAME, "world", world_ids)
-    config.check_running()
-
-
-@pytest.mark.recovery
-@pytest.mark.skip(reason="disabled due to DCOS-39848")
-def test_config_update_then_kill_all_task_in_node():
-    #  kill both world tasks
-    world_ids = sdk_tasks.get_task_ids(config.SERVICE_NAME, "world")
-    hosts = shakedown.get_service_ips(config.SERVICE_NAME)
-    config.bump_world_cpus()
-    [sdk_cmd.kill_task_with_pattern("world", h) for h in hosts]
-    sdk_tasks.check_tasks_updated(config.SERVICE_NAME, "world", world_ids)
-    config.check_running()
->>>>>>> f101c86d
 
     sdk_cmd.kill_task_with_pattern('mesos-default-executor', world_task.host)
 
-<<<<<<< HEAD
     sdk_tasks.check_tasks_updated(config.SERVICE_NAME, 'world-0', [world_task.id])
     check_healthy()
 
@@ -335,34 +238,10 @@
 @pytest.mark.sanity
 def test_kill_all_executors():
     tasks = sdk_tasks.get_service_tasks(config.SERVICE_NAME)
-=======
-@pytest.mark.recovery
-@pytest.mark.skip(reason="disabled due to DCOS-39848")
-def test_config_update_then_scheduler_died():
-    world_ids = sdk_tasks.get_task_ids(config.SERVICE_NAME, "world")
-    host = sdk_marathon.get_scheduler_host(config.SERVICE_NAME)
-    config.bump_world_cpus()
-    sdk_cmd.kill_task_with_pattern("helloworld.scheduler.Main", host)
-    sdk_tasks.check_tasks_updated(config.SERVICE_NAME, "world", world_ids)
-    config.check_running()
-
-
-@pytest.mark.recovery
-@pytest.mark.skip(reason="disabled due to DCOS-39848")
-def test_config_update_then_executor_killed():
-    world_ids = sdk_tasks.get_task_ids(config.SERVICE_NAME, "world")
-    config.bump_world_cpus()
-    sdk_cmd.kill_task_with_pattern(
-        "helloworld.executor.Main", "world-0-server.{}.mesos".format(config.SERVICE_NAME)
-    )
-    sdk_tasks.check_tasks_updated(config.SERVICE_NAME, "world", world_ids)
-    config.check_running()
->>>>>>> f101c86d
 
     for task in tasks:
         sdk_cmd.kill_task_with_pattern('mesos-default-executor', task.host)
 
-<<<<<<< HEAD
     sdk_tasks.check_tasks_updated(config.SERVICE_NAME, '', [task.id for task in tasks])
     check_healthy()
 
@@ -379,66 +258,15 @@
     sdk_cmd.kill_task_with_pattern('zookeeper')
 
     check_healthy()
-=======
-@pytest.mark.recovery
-@pytest.mark.skip(reason="disabled due to DCOS-39848")
-def test_config_updates_then_all_executors_killed():
-    world_ids = sdk_tasks.get_task_ids(config.SERVICE_NAME, "world")
-    hosts = shakedown.get_service_ips(config.SERVICE_NAME)
-    config.bump_world_cpus()
-    [sdk_cmd.kill_task_with_pattern("helloworld.executor.Main", h) for h in hosts]
-    sdk_tasks.check_tasks_updated(config.SERVICE_NAME, "world", world_ids)
-    config.check_running()
-
-
-@pytest.mark.recovery
-def test_config_update_then_master_killed():
-    world_ids = sdk_tasks.get_task_ids(config.SERVICE_NAME, "world")
-    config.bump_world_cpus()
-    sdk_cmd.kill_task_with_pattern("mesos-master")
-    sdk_tasks.check_tasks_updated(config.SERVICE_NAME, "world", world_ids)
-    config.check_running()
-
-
-@pytest.mark.recovery
-def test_config_update_then_zk_killed():
-    hello_ids = sdk_tasks.get_task_ids(config.SERVICE_NAME, "hello")
-    config.bump_hello_cpus()
-    sdk_cmd.kill_task_with_pattern("zookeeper")
-    sdk_tasks.check_tasks_updated(config.SERVICE_NAME, "hello", hello_ids)
-    config.check_running()
-
-
-@pytest.mark.sanity
-def test_pod_replace():
-    world_ids = sdk_tasks.get_task_ids(config.SERVICE_NAME, "world-0")
-
-    jsonobj = sdk_cmd.svc_cli(
-        config.PACKAGE_NAME, config.SERVICE_NAME, "pod replace world-0", json=True
-    )
-    assert len(jsonobj) == 2
-    assert jsonobj["pod"] == "world-0"
-    assert len(jsonobj["tasks"]) == 1
-    assert jsonobj["tasks"][0] == "world-0-server"
-
-    sdk_tasks.check_tasks_updated(config.SERVICE_NAME, "world-0", world_ids)
-    config.check_running()
->>>>>>> f101c86d
 
 
 @pytest.mark.sanity
 @pytest.mark.skipif(sdk_utils.dcos_version_less_than("1.10"),
                     reason="BLOCKED-INFINITY-3203: Skipping recovery tests on 1.9")
 def test_config_update_while_partitioned():
-<<<<<<< HEAD
     world_ids = sdk_tasks.get_task_ids(config.SERVICE_NAME, 'world')
     host = sdk_hosts.system_host(config.SERVICE_NAME, 'world-0-server')
     sdk_agents.partition_agent(host)
-=======
-    world_ids = sdk_tasks.get_task_ids(config.SERVICE_NAME, "world")
-    host = sdk_hosts.system_host(config.SERVICE_NAME, "world-0-server")
-    shakedown.partition_agent(host)
->>>>>>> f101c86d
 
     service_config = sdk_marathon.get_config(config.SERVICE_NAME)
     updated_cpus = float(service_config["env"]["WORLD_CPUS"]) + 0.1
@@ -447,7 +275,6 @@
         config.SERVICE_NAME, service_config, wait_for_completed_deployment=False
     )
 
-<<<<<<< HEAD
     sdk_agents.reconnect_agent(host)
     sdk_tasks.check_tasks_updated(config.SERVICE_NAME, 'world', world_ids)
     check_healthy()
@@ -456,18 +283,6 @@
     assert len(running_tasks) == config.world_task_count(config.SERVICE_NAME)
     for t in running_tasks:
         assert config.close_enough(t.resources['cpus'], updated_cpus)
-=======
-    shakedown.reconnect_agent(host)
-    sdk_tasks.check_tasks_updated(config.SERVICE_NAME, "world", world_ids)
-    config.check_running()
-    all_tasks = shakedown.get_service_tasks(config.SERVICE_NAME)
-    running_tasks = [
-        t for t in all_tasks if t["name"].startswith("world") and t["state"] == "TASK_RUNNING"
-    ]
-    assert len(running_tasks) == config.world_task_count(config.SERVICE_NAME)
-    for t in running_tasks:
-        assert config.close_enough(t["resources"]["cpus"], updated_cpus)
->>>>>>> f101c86d
 
 
 # @@@@@@@
@@ -515,42 +330,21 @@
     new_tasks = sdk_tasks.get_summary()
     for replaced_task in replace_tasks:
         new_task = [
-<<<<<<< HEAD
             task for task in new_tasks
             if task.name == replaced_task.name and task.id != replaced_task.id][0]
         log.info('Checking affected task has moved to a new agent:\n'
                  'old={}\nnew={}'.format(replaced_task, new_task))
         assert replaced_task.agent_id != new_task.agent_id
-=======
-            task
-            for task in new_tasks
-            if task.name == replaced_task.name and task.id != replaced_task.id
-        ][0]
-        log.info(
-            "Checking affected task has moved to a new agent:\n"
-            "old={}\nnew={}".format(replaced_task, new_task)
-        )
-        assert replaced_task.agent != new_task.agent
->>>>>>> f101c86d
 
 
 def install_options_helper(kill_grace_period=0):
     options = {"world": {"kill_grace_period": kill_grace_period, "count": 3}}
 
     sdk_install.uninstall(config.PACKAGE_NAME, config.SERVICE_NAME)
-<<<<<<< HEAD
     sdk_install.install(config.PACKAGE_NAME, config.SERVICE_NAME, config.DEFAULT_TASK_COUNT + 1, additional_options=options)
 
 
 def check_healthy(expected_recovery_state='COMPLETE'):
     config.check_running()
     sdk_plan.wait_for_completed_deployment(config.SERVICE_NAME)
-    sdk_plan.wait_for_plan_status(config.SERVICE_NAME, 'recovery', expected_recovery_state)
-=======
-    sdk_install.install(
-        config.PACKAGE_NAME,
-        config.SERVICE_NAME,
-        config.DEFAULT_TASK_COUNT + 1,
-        additional_options=options,
-    )
->>>>>>> f101c86d
+    sdk_plan.wait_for_plan_status(config.SERVICE_NAME, 'recovery', expected_recovery_state)