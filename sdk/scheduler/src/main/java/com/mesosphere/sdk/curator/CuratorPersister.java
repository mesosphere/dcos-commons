--- conflicted
+++ resolved
@@ -52,21 +52,11 @@
 
         /**
          * Creates a new {@link Builder} instance which has been initialized with reasonable default values.
-<<<<<<< HEAD
-         *
-         * @param serviceName the framework/service name under which data will be stored
-         */
-        private Builder(ServiceSpec serviceSpec) {
-            this.serviceName = serviceSpec.getName();
-            // Set defaults for customizable options:
-            this.connectionString = serviceSpec.getZookeeperConnection();
-=======
          */
         private Builder(String serviceName, String zookeeperConnection) {
             this.serviceName = serviceName;
             // Set defaults for customizable options:
             this.connectionString = zookeeperConnection;
->>>>>>> 7c719594
             this.retryPolicy = CuratorUtils.getDefaultRetry();
             this.username = "";
             this.password = "";
@@ -140,19 +130,18 @@
      * @param serviceSpec the service for which data will be stored
      */
     public static Builder newBuilder(ServiceSpec serviceSpec) {
-<<<<<<< HEAD
-        return new Builder(serviceSpec);
-=======
         return newBuilder(serviceSpec.getName(), serviceSpec.getZookeeperConnection());
     }
 
     /**
      * Creates a new {@link Builder} instance which has been initialized with reasonable default values.
+     *
+     * @param serviceName the service/framework name for namespacing data on the ZK server
+     * @param zookeeperConnection the zookeeper connection information to use (format: {@code host:port})
      */
     @VisibleForTesting
     public static Builder newBuilder(String serviceName, String zookeeperConnection) {
         return new Builder(serviceName, zookeeperConnection);
->>>>>>> 7c719594
     }
 
     @VisibleForTesting
@@ -298,7 +287,6 @@
                 //          invalid by an out-of-band change to the data.
                 final Set<String> pathsWhichExist = selectPathsWhichExist(pathBytesMap.keySet());
                 List<String> parentPathsToCreate = getParentPathsToCreate(pathBytesMap.keySet(), pathsWhichExist);
-<<<<<<< HEAD
 
                 logger.debug("Atomic write attempt {}/{}:\n-Parent paths: {}\n-All paths: {}\n-Paths which exist: {}",
                         i + 1, ATOMIC_WRITE_ATTEMPTS, parentPathsToCreate, pathBytesMap.keySet(), pathsWhichExist);
@@ -308,17 +296,6 @@
                 final CuratorTransactionFinal transaction =
                         getWriteTransaction(pathBytesMap, pathsWhichExist, parentPathsToCreate);
 
-=======
-
-                logger.debug("Atomic write attempt {}/{}:\n-Parent paths: {}\n-All paths: {}\n-Paths which exist: {}",
-                        i + 1, ATOMIC_WRITE_ATTEMPTS, parentPathsToCreate, pathBytesMap.keySet(), pathsWhichExist);
-
-                // Phase 2: Compose a single transaction that updates and/or creates nodes according to
-                //          the above determinations (retry if there's an out-of-band modification)
-                final CuratorTransactionFinal transaction =
-                        getWriteTransaction(pathBytesMap, pathsWhichExist, parentPathsToCreate);
-
->>>>>>> 7c719594
                 // Attempt to run the transaction, retrying if applicable:
                 if (i + 1 < ATOMIC_WRITE_ATTEMPTS) {
                     try {
