--- conflicted
+++ resolved
@@ -134,21 +134,11 @@
 
     public static void incrementRecommendations(Collection<OfferRecommendation> recommendations) {
         for (OfferRecommendation recommendation : recommendations) {
-<<<<<<< HEAD
-            if (!recommendation.getOperation().isPresent()) {
-                continue;
-            }
-            // Metric name will be of the form "operation.launch"
-            final String metricName =
-                    String.format("operation.%s", recommendation.getOperation().get().getType().name().toLowerCase());
-            METRICS.counter(metricName).inc();
-=======
             recommendation.getOperation().ifPresent(operation -> {
                 // Metric name will be of the form "operation.launch"
                 final String metricName = String.format("operation.%s", operation.getType().name().toLowerCase());
                 METRICS.counter(metricName).inc();
             });
->>>>>>> d8111175
         }
     }
 
