--- conflicted
+++ resolved
@@ -15,19 +15,10 @@
 import org.slf4j.LoggerFactory;
 
 import com.mesosphere.sdk.dcos.DcosHttpClientBuilder;
-<<<<<<< HEAD
-import com.mesosphere.sdk.dcos.SecretsClient;
-import com.mesosphere.sdk.dcos.secrets.DefaultSecretsClient;
-import com.mesosphere.sdk.offer.Constants;
-import com.mesosphere.sdk.offer.ResourceUtils;
-import com.mesosphere.sdk.offer.TaskUtils;
-import com.mesosphere.sdk.offer.evaluate.security.SecretNameGenerator;
-=======
 import com.mesosphere.sdk.dcos.clients.SecretsClient;
 import com.mesosphere.sdk.offer.Constants;
 import com.mesosphere.sdk.offer.ResourceUtils;
 import com.mesosphere.sdk.offer.TaskUtils;
->>>>>>> 9bc3249d
 import com.mesosphere.sdk.scheduler.DefaultTaskKiller;
 import com.mesosphere.sdk.scheduler.SchedulerConfig;
 import com.mesosphere.sdk.scheduler.TaskKiller;
@@ -67,11 +58,7 @@
             ServiceSpec serviceSpec,
             StateStore stateStore,
             ConfigStore<ServiceSpec> configStore,
-<<<<<<< HEAD
-            SchedulerFlags schedulerFlags,
-=======
             SchedulerConfig schedulerConfig,
->>>>>>> 9bc3249d
             Optional<SecretsClient> customSecretsClientForTests) {
         this.taskKiller = new DefaultTaskKiller(new DefaultTaskFailureListener(stateStore, configStore));
 
@@ -137,20 +124,6 @@
                 // Use any provided custom test client, or otherwise construct a default client
                 SecretsClient secretsClient = customSecretsClientForTests.isPresent()
                         ? customSecretsClientForTests.get()
-<<<<<<< HEAD
-                        : new DefaultSecretsClient(
-                                Executor.newInstance(new DcosHttpClientBuilder()
-                                        .setTokenProvider(schedulerFlags.getDcosAuthTokenProvider())
-                                        .setRedirectStrategy(new LaxRedirectStrategy())
-                                        .build()));
-                Step cleanupStep = new TLSCleanupStep(
-                        Status.PENDING,
-                        secretsClient,
-                        SecretNameGenerator.getNamespaceFromEnvironment(schedulerFlags, serviceSpec.getName()));
-                phases.add(new DefaultPhase(
-                        TLS_CLEANUP_PHASE,
-                        Collections.singletonList(cleanupStep),
-=======
                         : new SecretsClient(
                                 Executor.newInstance(new DcosHttpClientBuilder()
                                         .setTokenProvider(schedulerConfig.getDcosAuthTokenProvider())
@@ -160,7 +133,6 @@
                         TLS_CLEANUP_PHASE,
                         Collections.singletonList(new TLSCleanupStep(
                                 secretsClient, schedulerConfig.getSecretsNamespace(serviceSpec.getName()))),
->>>>>>> 9bc3249d
                         new SerialStrategy<>(),
                         Collections.emptyList()));
             } catch (Exception e) {
