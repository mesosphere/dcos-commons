--- conflicted
+++ resolved
@@ -75,13 +75,8 @@
         return ToStringBuilder.reflectionToString(this);
     }
 
-<<<<<<< HEAD
     private static String getResourceIdInternal(Resource resource) {
-        if (resource.hasReservation() && resource.getReservation().hasLabels()) {
-=======
-    private String getResourceIdInternal(Resource resource) {
         if (resource.hasReservation()) {
->>>>>>> 1048b2ef
             for (Label label : resource.getReservation().getLabels().getLabelsList()) {
                 if (label.getKey().equals(RESOURCE_ID_KEY)) {
                     return label.getValue();
