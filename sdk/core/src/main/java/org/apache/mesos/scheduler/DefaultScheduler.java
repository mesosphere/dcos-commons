--- conflicted
+++ resolved
@@ -52,7 +52,6 @@
     protected static final String UNINSTALL_INSTRUCTIONS_URI =
             "https://docs.mesosphere.com/latest/usage/managing-services/uninstall/";
 
-<<<<<<< HEAD
     private static final Integer DELAY_BETWEEN_DESTRUCTIVE_RECOVERIES_SEC = 10 * 60;
     private static final Integer PERMANENT_FAILURE_DELAY_SEC = 20 * 60;
     private static final Integer AWAIT_TERMINATION_TIMEOUT_MS = 10000;
@@ -78,30 +77,6 @@
     private PlanManager recoveryPlanManager;
     private PlanCoordinator planCoordinator;
     private Collection<Object> resources;
-=======
-    protected static final Integer DELAY_BETWEEN_DESTRUCTIVE_RECOVERIES_SEC = 10 * 60;
-    protected static final Integer PERMANENT_FAILURE_DELAY_SEC = 20 * 60;
-    protected static final Integer AWAIT_TERMINATION_TIMEOUT_MS = 10000;
-    protected final Logger logger = LoggerFactory.getLogger(getClass());
-    protected final String zkConnectionString;
-    protected final ExecutorService executor = Executors.newFixedThreadPool(1);
-    protected final BlockingQueue<Collection<Object>> resourcesQueue;
-    protected final String frameworkName;
-    protected final Optional<Integer> permanentFailureTimeoutSec;
-    protected final Integer destructiveRecoveryDelaySec;
-
-    protected SchedulerDriver driver;
-    protected Reconciler reconciler;
-    protected StateStore stateStore;
-    protected TaskFailureListener taskFailureListener;
-    protected TaskKiller taskKiller;
-    protected OfferAccepter offerAccepter;
-    protected PlanManager deployPlanManager;
-    protected PlanScheduler planScheduler;
-    protected PlanManager recoveryPlanManager;
-    protected  PlanCoordinator planCoordinator;
-    protected  Collection<Object> resources;
->>>>>>> b23a5236
 
     public static DefaultScheduler create(ServiceSpecification serviceSpecification) {
         return create(serviceSpecification, DcosConstants.MESOS_MASTER_ZK_CONNECTION_STRING);
@@ -132,7 +107,7 @@
             configUpdateResult = new ConfigurationUpdater<ServiceSpecification>(
                     stateStore,
                     configStore,
-                    DefaultServiceSpecification.getComparerInstance(),
+                    DefaultServiceSpecification.getComparatorInstance(),
                     configValidators)
                     .updateConfiguration(serviceSpecification);
         } catch (ConfigStoreException e) {
