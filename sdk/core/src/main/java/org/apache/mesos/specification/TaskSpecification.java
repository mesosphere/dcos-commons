package org.apache.mesos.specification;

import org.apache.mesos.Protos;
import org.apache.mesos.offer.constrain.PlacementRuleGenerator;

import com.fasterxml.jackson.annotation.JsonProperty;
import com.fasterxml.jackson.databind.annotation.JsonDeserialize;

import java.util.Collection;
import java.util.Optional;

/**
 * A TaskSpecification is a simplified description of a Mesos Task.
 */
@JsonDeserialize(as = DefaultTaskSpecification.class)
public interface TaskSpecification {
    /**
     * Returns the name of this task. E.g. "index-3" for the fourth index node or "data-0" for the
     * first data node.
     */
    @JsonProperty("name")
    String getName();

    /**
     * The type of a TaskSpecification should be the name of the {@link TaskSet} to which it belongs.
     *
     * @return the type of the TaskSpecification
     */
    @JsonProperty("type")
    String getType();

    /**
     * Returns the Mesos {@code ContainerInfo} to be used for the starting task.
     */
<<<<<<< HEAD
    @JsonProperty("command")
    Protos.CommandInfo getCommand();
=======
    Optional<Protos.ContainerInfo> getContainer();

    /**
     * Returns the Mesos {@code CommandInfo} to be used for the starting task.
     */
    Optional<Protos.CommandInfo> getCommand();
>>>>>>> a4c63802

    /**
     * Returns the health check operation to be performed against this task while it's running, or
     * an empty {@link Optional} if no additional health checks should be performed beyond Mesos
     * task status.
     */
    @JsonProperty("health_check")
    Optional<Protos.HealthCheck> getHealthCheck();

    /**
     * Returns the container resources required by tasks of this type, or an empty list if no
     * container resources are necessary. In practice you probably want something here.
     *
     * See the documentation for {@link ResourceSpecification} for more information.
     */
    @JsonProperty("resources")
    Collection<ResourceSpecification> getResources();

    /**
     * Returns the persistent volumes required for this task, or an empty list if no persistent
     * volumes are necessary, e.g. when not using persistent volumes.
     *
     * See the documentation for {@link VolumeSpecification} for more information.
     */
    @JsonProperty("volumes")
    Collection<VolumeSpecification> getVolumes();

    /**
     * Returns the Configuration Files to be written for this task, or an empty list if no custom
     * configurations should be written.
     *
     * Note: There is a 512KB limit for all template data for a given task, to keep the resulting
     * Mesos TaskInfo message from growing too large. If you need to exceed this limit, consider
     * using resource files.
     */
    @JsonProperty("config_files")
    Collection<ConfigFileSpecification> getConfigFiles();

    /**
     * Returns the placement constraint for this task. This can be anything from "colocate with
     * another task", "ensure instances are only launched on nodes with attribute X", etc. This may
     * return an empty {@code Optional} if no specific placement rules are applicable.
     *
     * See the documentation for {@link PlacementRuleGenerator} and {@link PlacementRule} for more
     * information.
     */
    @JsonProperty("placement")
    Optional<PlacementRuleGenerator> getPlacement();
}<|MERGE_RESOLUTION|>--- conflicted
+++ resolved
@@ -32,17 +32,14 @@
     /**
      * Returns the Mesos {@code ContainerInfo} to be used for the starting task.
      */
-<<<<<<< HEAD
-    @JsonProperty("command")
-    Protos.CommandInfo getCommand();
-=======
+    @JsonProperty("container")
     Optional<Protos.ContainerInfo> getContainer();
 
     /**
      * Returns the Mesos {@code CommandInfo} to be used for the starting task.
      */
+    @JsonProperty("command")
     Optional<Protos.CommandInfo> getCommand();
->>>>>>> a4c63802
 
     /**
      * Returns the health check operation to be performed against this task while it's running, or
