--- conflicted
+++ resolved
@@ -1,10 +1,7 @@
 package com.mesosphere.sdk.state;
 
-<<<<<<< HEAD
 import com.google.common.annotations.VisibleForTesting;
 import com.mesosphere.sdk.offer.CommonIdUtils;
-=======
->>>>>>> 240adfd2
 import com.mesosphere.sdk.offer.LoggingUtils;
 import com.mesosphere.sdk.offer.TaskException;
 import com.mesosphere.sdk.specification.PodInstance;
@@ -40,7 +37,6 @@
 
   private static final String PROPERTY_TASK_INFO_SUFFIX = ":task-status";
 
-<<<<<<< HEAD
     /**
      * Returns all {@link Protos.TaskInfo}s associated with the provided {@link PodInstance}, or an empty list if none
      * were found.
@@ -81,85 +77,6 @@
                     "Failed to find a task with TaskID: %s", taskStatus));
         }
         return taskInfoOptional.get();
-=======
-  private static final byte[] DEPLOYMENT_TYPE = "DEPLOY".getBytes(StandardCharsets.UTF_8);
-
-  private StateStoreUtils() {
-    // do not instantiate
-  }
-
-  /**
-   * Returns the requested property, or an empty array if the property is not present.
-   */
-  public static byte[] fetchPropertyOrEmptyArray(StateStore stateStore, String key) {
-    if (stateStore.fetchPropertyKeys().contains(key)) {
-      return stateStore.fetchProperty(key);
-    } else {
-      return new byte[0];
-    }
-  }
-
-  /**
-   * Fetches and returns all {@link Protos.TaskInfo}s for tasks needing recovery and in the list of
-   * launchable Tasks.
-   *
-   * @return Terminated TaskInfos
-   */
-  public static Collection<Protos.TaskInfo> fetchTasksNeedingRecovery(
-      StateStore stateStore,
-      ConfigStore<ServiceSpec> configStore,
-      Set<String> launchableTaskNames) throws TaskException
-  {
-
-    return StateStoreUtils.fetchTasksNeedingRecovery(stateStore, configStore).stream()
-        .filter(taskInfo -> launchableTaskNames.contains(taskInfo.getName()))
-        .collect(Collectors.toList());
-  }
-
-  /**
-   * Fetches and returns all {@link Protos.TaskInfo}s for tasks needing recovery.
-   *
-   * @return Terminated TaskInfos
-   */
-  public static Collection<Protos.TaskInfo> fetchTasksNeedingRecovery(
-      StateStore stateStore,
-      ConfigStore<ServiceSpec> configStore) throws TaskException
-  {
-
-    Collection<Protos.TaskInfo> allInfos = stateStore.fetchTasks();
-    Collection<Protos.TaskStatus> allStatuses = stateStore.fetchStatuses();
-
-    Map<Protos.TaskID, Protos.TaskStatus> statusMap = new HashMap<>();
-    for (Protos.TaskStatus status : allStatuses) {
-      statusMap.put(status.getTaskId(), status);
-    }
-
-    List<Protos.TaskInfo> results = new ArrayList<>();
-    for (Protos.TaskInfo info : allInfos) {
-      Protos.TaskStatus status = statusMap.get(info.getTaskId());
-      if (status == null) {
-        continue;
-      }
-
-      Optional<TaskSpec> taskSpec = TaskUtils.getTaskSpec(configStore, info);
-      if (!taskSpec.isPresent()) {
-        throw new TaskException("Failed to determine TaskSpec from TaskInfo: " + info);
-      }
-
-      boolean markedFailed = FailureUtils.isPermanentlyFailed(info);
-      boolean isPermanentlyFailed = markedFailed && taskSpec.get().getGoal() == GoalState.RUNNING;
-
-      if (TaskUtils.needsRecovery(taskSpec.get(), status) || isPermanentlyFailed) {
-        LOGGER.info(
-            "{} needs recovery with state: {}, goal state: {}, marked permanently failed: {}",
-            info.getName(),
-            status.getState(),
-            taskSpec.get().getGoal().name(),
-            isPermanentlyFailed
-        );
-        results.add(info);
-      }
->>>>>>> 240adfd2
     }
     return results;
   }
