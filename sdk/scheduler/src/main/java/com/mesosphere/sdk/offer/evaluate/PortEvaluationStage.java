--- conflicted
+++ resolved
@@ -197,17 +197,7 @@
             }
 
             // Add port to the readiness check (if a readiness check is defined)
-<<<<<<< HEAD
             addReadinessCheckPort(taskBuilder, getPortEnvironmentVariable(portSpec), Long.toString(port));
-=======
-            try {
-                taskBuilder.setLabels(new TaskLabelWriter(taskBuilder)
-                        .setReadinessCheckEnvvar(getPortEnvironmentVariable(portSpec), Long.toString(port))
-                        .toProto());
-            } catch (TaskException e) {
-                LOGGER.error("Got exception while adding PORT env var to ReadinessCheck", e);
-            }
->>>>>>> f30719e1
 
             if (useHostPorts) { // we only use the resource if we're using the host ports
                 taskBuilder.addResources(resource);
@@ -243,7 +233,7 @@
         }
 
         try {
-            taskBuilder.setLabels(new SchedulerLabelWriter(taskBuilder)
+            taskBuilder.setLabels(new TaskLabelWriter(taskBuilder)
                     .setReadinessCheckEnvvar(getPortEnvironmentVariable(portSpec), value)
                     .toProto());
         } catch (TaskException e) {
