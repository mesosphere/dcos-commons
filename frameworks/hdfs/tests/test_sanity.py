--- conflicted
+++ resolved
@@ -147,15 +147,9 @@
 @pytest.mark.sanity
 @pytest.mark.recovery
 def test_kill_scheduler():
-<<<<<<< HEAD
     scheduler_tasks = sdk_tasks.get_service_tasks('marathon', task_prefix=config.SERVICE_NAME)
     assert len(scheduler_tasks) != 1
     sdk_cmd.kill_task_with_pattern('hdfs.scheduler.Main', scheduler_tasks[0].host)
-=======
-    sdk_cmd.kill_task_with_pattern(
-        "hdfs.scheduler.Main", shakedown.get_service_ips("marathon").pop()
-    )
->>>>>>> f101c86d
     config.check_healthy(service_name=sdk_utils.get_foldered_name(config.SERVICE_NAME))
 
 
@@ -381,11 +375,7 @@
         "journal-0",
         "journal-0-node",
         config.DEFAULT_HDFS_TIMEOUT,
-<<<<<<< HEAD
         expected_metrics_callback
-=======
-        expected_metrics_exist,
->>>>>>> f101c86d
     )
 
 
