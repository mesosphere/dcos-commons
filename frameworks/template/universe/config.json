{
  "type": "object",
    "properties": {
      "service": {
        "type": "object",
        "description": "DC/OS service configuration properties",
        "properties": {
          "name": {
            "title": "Service name",
            "description": "The name of the service instance",
            "type": "string",
            "default": "template"
          },
          "sleep": {
            "description": "The sleep duration in seconds before tasks exit.",
            "type": "number",
            "default":1000
          },
          "user": {
            "title": "User",
            "description": "The user that the service will run as.",
            "type": "string",
            "default": "root"
          },
          "mesos_api_version": {
            "description": "Configures the Mesos API version to use. Possible values: V0 (non-HTTP), V1 (HTTP)",
            "type": "string",
            "enum": ["V0", "V1"],
            "default": "V1"
          },
          "service_account": {
            "description": "The service account for DC/OS service authentication. This is typically left empty to use the default unless service authentication is needed. The value given here is passed as the principal of Mesos framework.",
            "type": "string",
            "default": ""
          },
          "virtual_network_enabled": {
            "description": "Enable virtual networking",
            "type": "boolean",
            "default": false
          },
          "virtual_network_name": {
            "description": "The name of the virtual network to join",
            "type": "string",
            "default": "dcos"
          },
          "virtual_network_plugin_labels": {
            "description": "Labels to pass to the virtual network plugin. Comma-separated key:value pairs. For example: k_0:v_0,k_1:v_1,...,k_n:v_n",
            "type": "string",
            "default": ""
          },
          "service_account_secret": {
            "title": "Credential secret name (optional)",
            "description": "Name of the Secret Store credentials to use for DC/OS service authentication. This should be left empty unless service authentication is needed.",
            "type": "string",
            "default": ""
          },
          "log_level": {
            "description": "The log level for the DC/OS service.",
            "type": "string",
            "enum": ["OFF", "FATAL", "ERROR", "WARN", "INFO", "DEBUG", "TRACE", "ALL"],
            "default": "INFO"
          }
        },
        "required":[
          "name",
          "sleep",
          "user"
        ]
      },
      "node": {
        "description": "Template pod configuration properties",
        "type": "object",
        "properties": {
          "count": {
            "title": "Node count",
            "description": "Number of Template pods to run",
            "type": "integer",
            "default":1
          },
          "placement_constraint": {
            "title": "Placement constraint",
<<<<<<< HEAD
            "description": "Marathon-style placement constraint for nodes. Example: [[\"hostname\", \"UNIQUE\"]]",
=======
            "description": "Placement constraints for nodes. Example: (e.g., hostname:UNIQUE).",
>>>>>>> 06ae35be
            "type": "string",
            "default": "[]",
            "media": {
              "type": "application/x-zone-constraints+json"
            }
          },
          "cpus": {
            "title": "CPU count",
            "description": "Template pod CPU requirements",
            "type": "number",
            "default":0.1
          },
          "mem": {
            "title": "Memory size (MB)",
            "description": "Template pod mem requirements (in MB)",
            "type": "integer",
            "default":252
          },
          "disk": {
            "title": "Disk size (MB)",
            "description": "Template pod persistent disk requirements (in MB)",
            "type": "integer",
            "default":25
          },
          "disk_type": {
            "title": "Disk type [ROOT, MOUNT]",
            "description": "Mount volumes require preconfiguration in DC/OS",
            "enum": [
              "ROOT",
              "MOUNT"
            ],
            "default": "ROOT"
          }
        },
        "required":[
          "count",
          "cpus",
          "mem",
          "disk",
          "disk_type"
        ]
      }
    }
}<|MERGE_RESOLUTION|>--- conflicted
+++ resolved
@@ -79,11 +79,7 @@
           },
           "placement_constraint": {
             "title": "Placement constraint",
-<<<<<<< HEAD
-            "description": "Marathon-style placement constraint for nodes. Example: [[\"hostname\", \"UNIQUE\"]]",
-=======
-            "description": "Placement constraints for nodes. Example: (e.g., hostname:UNIQUE).",
->>>>>>> 06ae35be
+            "description": "Placement constraints for nodes. Example: [[\"hostname\", \"UNIQUE\"]]",
             "type": "string",
             "default": "[]",
             "media": {
