--- conflicted
+++ resolved
@@ -2,7 +2,6 @@
 import shakedown
 
 import sdk_install as install
-import sdk_utils as utils
 
 from tests.config import (
     PACKAGE_NAME
@@ -10,28 +9,12 @@
 
 
 def setup_module(module):
-<<<<<<< HEAD
     shakedown.uninstall_package_and_data(PACKAGE_NAME, PACKAGE_NAME)
-
-
-def setup_module(module):
-    shakedown.uninstall_package_and_data(PACKAGE_NAME, PACKAGE_NAME)
-    options = {
-        "service": {
-            "specification_uri": "https://gist.githubusercontent.com/mohitsoni/29d03e7d73135d4a8d2ea54b508bbcf9/raw/fb495434dcc507d3afc79fa761afe57bb31975c4/service.yml"
-        }
-    }
-
-    # this config produces 1 hello's + 0 world's:
-    install.install(PACKAGE_NAME, DEFAULT_TASK_COUNT, additional_options=options)
-=======
-    install.uninstall(PACKAGE_NAME)
-    utils.gc_frameworks()
+    install.gc_frameworks()
 
 
 def teardown_module(module):
-    install.uninstall(PACKAGE_NAME)
->>>>>>> b0fa1249
+    shakedown.uninstall_package_and_data(PACKAGE_NAME, PACKAGE_NAME)
 
 
 @pytest.mark.sanity
