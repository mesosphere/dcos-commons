--- conflicted
+++ resolved
@@ -24,15 +24,11 @@
     /** The string prepended to reserved resources to indicate that they are uninstalled. */
     public static final String TOMBSTONE_MARKER = "uninstalled_";
 
-<<<<<<< HEAD
     public static final String ROOT_DISK_TYPE = "ROOT";
     public static final String MOUNT_DISK_TYPE = "MOUNT";
 
-    public static final String ANY_ROLE = "*";
-=======
     /** Prefix to use for VIP labels in DiscoveryInfos. */
     public static final String VIP_PREFIX = "VIP_";
     /** TLD to be used for VIP-based hostnames. */
     public static final String VIP_HOST_TLD = "l4lb.thisdcos.directory";
->>>>>>> d71ad6d3
 }