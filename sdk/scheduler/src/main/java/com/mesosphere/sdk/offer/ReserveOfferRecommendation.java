package com.mesosphere.sdk.offer;

import org.apache.commons.lang3.builder.ReflectionToStringBuilder;
import org.apache.mesos.Protos.Offer;
import org.apache.mesos.Protos.Offer.Operation;
import org.apache.mesos.Protos.Resource;
import org.apache.mesos.Protos.Resource.DiskInfo;

/**
 * This {@link OfferRecommendation} encapsulates a Mesos {@code RESERVE} Operation.
 */
public class ReserveOfferRecommendation implements OfferRecommendation {
    private final Offer offer;
    private final Operation operation;

    public ReserveOfferRecommendation(Offer offer, Resource resource) {
<<<<<<< HEAD
=======
        // The resource passed in is the fully completed Resource which will be launched.  This may include volume/disk
        // information which is not appropriate for the RESERVE operation.  It is filtered out here.
>>>>>>> c6b16770
        if (resource.hasDisk()) {
            DiskInfo diskInfo = resource.getDisk().toBuilder()
                    .clearVolume()
                    .build();
            resource = resource.toBuilder().setDisk(diskInfo).build();
        }
        this.offer = offer;
        this.operation = Operation.newBuilder()
                .setType(Operation.Type.RESERVE)
                .setReserve(Operation.Reserve.newBuilder().addResources(resource))
                .build();
    }

    @Override
    public Operation getOperation() {
        return operation;
    }

    @Override
    public Offer getOffer() {
        return offer;
    }

    @Override
    public String toString() {
        return ReflectionToStringBuilder.toString(this);
    }
}<|MERGE_RESOLUTION|>--- conflicted
+++ resolved
@@ -14,11 +14,8 @@
     private final Operation operation;
 
     public ReserveOfferRecommendation(Offer offer, Resource resource) {
-<<<<<<< HEAD
-=======
         // The resource passed in is the fully completed Resource which will be launched.  This may include volume/disk
         // information which is not appropriate for the RESERVE operation.  It is filtered out here.
->>>>>>> c6b16770
         if (resource.hasDisk()) {
             DiskInfo diskInfo = resource.getDisk().toBuilder()
                     .clearVolume()
