--- conflicted
+++ resolved
@@ -35,11 +35,7 @@
     }
 
     protected static String getFirstResourceId(List<Resource> resources) {
-<<<<<<< HEAD
-        return ResourceCollectionUtils.getResourceId(resources.get(0)).get();
-=======
         return ResourceUtils.getResourceId(resources.get(0)).get();
->>>>>>> c6b16770
     }
 
     protected List<Resource> recordLaunchWithOfferedResources(
@@ -62,18 +58,10 @@
     }
 
     protected String getResourceId(Resource resource) {
-<<<<<<< HEAD
-        return ResourceCollectionUtils.getResourceId(resource).get();
-    }
-
-    protected String getPrincipal(Resource resource) {
-        return ResourceCollectionUtils.getPrincipal(resource).get();
-=======
         return ResourceUtils.getResourceId(resource).get();
     }
 
     protected String getPrincipal(Resource resource) {
         return ResourceUtils.getPrincipal(resource).get();
->>>>>>> c6b16770
     }
 }