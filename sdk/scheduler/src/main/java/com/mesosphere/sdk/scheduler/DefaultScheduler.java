--- conflicted
+++ resolved
@@ -768,33 +768,14 @@
                 status.getMessage(),
                 TextFormat.shortDebugString(status));
 
-<<<<<<< HEAD
-                // If the TaskStatus contains an IP Address, store it as a property in the StateStore.
-                // We expect the TaskStatus to contain an IP address in both Host or CNI networking.
-                // Currently, we are always _missing_ the IP Address on TASK_LOST. We always expect it
-                // on TASK_RUNNINGs
-                if (status.hasContainerStatus() &&
-                        status.getContainerStatus().getNetworkInfosCount() > 0 &&
-                        status.getContainerStatus().getNetworkInfosList().stream()
-                                .anyMatch(networkInfo -> networkInfo.getIpAddressesCount() > 0)) {
-                    // Map the TaskStatus to a TaskInfo. The map will throw a StateStoreException if no such
-                    // TaskInfo exists.
-                    try {
-                        Protos.TaskInfo taskInfo = StateStoreUtils.getTaskInfo(stateStore, status);
-                        StateStoreUtils.storeTaskStatusAsProperty(stateStore, taskInfo.getName(), status);
-                    } catch (StateStoreException e) {
-                        LOGGER.warn("Unable to store network info for status update: " + status, e);
-                    }
-=======
         // Store status, then pass status to PlanManager => Plan => Steps
         try {
             stateStore.storeStatus(status);
             planCoordinator.getPlanManagers().forEach(planManager -> planManager.update(status));
             reconciler.update(status);
 
-            if (StateStoreUtils.isSuppressed(stateStore)
-                    && !StateStoreUtils.fetchTasksNeedingRecovery(stateStore, configStore).isEmpty()) {
-                revive();
+            if (TaskUtils.isRecoveryNeeded(status)) {
+                SuppressReviveManager.revive();
             }
 
             // If the TaskStatus contains an IP Address, store it as a property in the StateStore.
@@ -812,12 +793,12 @@
                     StateStoreUtils.storeTaskStatusAsProperty(stateStore, taskInfo.getName(), status);
                 } catch (StateStoreException e) {
                     LOGGER.warn("Unable to store network info for status update: " + status, e);
->>>>>>> 5d0ec38a
                 }
             }
         } catch (Exception e) {
             LOGGER.warn("Failed to update TaskStatus received from Mesos. "
                     + "This may be expected if Mesos sent stale status information: " + status, e);
         }
+
     }
 }