--- conflicted
+++ resolved
@@ -234,13 +234,8 @@
         additional_options,
         timeout_seconds):
     task_ids = tasks.get_task_ids(service_name, '')
-<<<<<<< HEAD
-    if shakedown.dcos_version_less_than("1.10") or shakedown.ee_version() is None:
-        # Marathon upgrade flow
-=======
     if shakedown.dcos_version_less_than("1.10") or shakedown.ee_version() is None or from_package_name != to_package_name:
         log.info('Using marathon upgrade flow to upgrade {} => {} {}'.format(from_package_name, to_package_name, to_package_version))
->>>>>>> 20c49f32
         marathon.destroy_app(service_name)
         install.install(
             to_package_name,
@@ -250,25 +245,6 @@
             timeout_seconds=timeout_seconds,
             package_version=to_package_version)
     else:
-<<<<<<< HEAD
-        # CLI upgrade flow
-        if from_package_name != to_package_name:
-            # cosmos doesn't support upgrades across package names.
-            raise 'Unable to perform cosmos upgrade across different package names: from={} to={}'.format(
-                from_package_name, to_package_name)
-        if additional_options:
-            with tempfile.NamedTemporaryFile() as opts_f:
-                opts_f.write(json.dumps(additional_options))
-                cmd.svc_cli(
-                    to_package_name,
-                    'update start --package-version={} --options={}'.format(to_package_version, opts_f.name),
-                    service_name=service_name)
-        else:
-            cmd.svc_cli(
-                to_package_name,
-                'update start --package-version={}'.format(to_package_version),
-                service_name=service_name)
-=======
         log.info('Using CLI upgrade flow to upgrade {} => {} {}'.format(from_package_name, to_package_name, to_package_version))
         if additional_options:
             with tempfile.NamedTemporaryFile() as opts_f:
@@ -279,7 +255,6 @@
         else:
             cmd.run_cli(
                 '{} --name={} update start --package-version={}'.format(to_package_name, service_name, to_package_version))
->>>>>>> 20c49f32
     log.info('Checking that all tasks have restarted')
     tasks.check_tasks_updated(service_name, '', task_ids)
 
