--- conflicted
+++ resolved
@@ -295,16 +295,7 @@
         return dirtyAssets;
     }
 
-<<<<<<< HEAD
     private List<String> getTaskNames(Collection<Protos.TaskInfo> taskInfos) {
-=======
-    @Override
-    public void update(Observable obj) {
-        notifyObservers();
-    }
-
-    private static List<String> getTaskNames(Collection<Protos.TaskInfo> taskInfos) {
->>>>>>> df9ddc10
         return taskInfos.stream()
                 .map(taskInfo -> taskInfo.getName())
                 .collect(Collectors.toList());
