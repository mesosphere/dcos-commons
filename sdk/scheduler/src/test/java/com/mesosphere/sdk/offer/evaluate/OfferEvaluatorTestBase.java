package com.mesosphere.sdk.offer.evaluate;

<<<<<<< HEAD
=======
import com.mesosphere.sdk.curator.CuratorPersister;
import com.mesosphere.sdk.curator.CuratorTestUtils;
>>>>>>> f2b59ddf
import com.mesosphere.sdk.offer.DefaultOfferRequirementProvider;
import com.mesosphere.sdk.offer.OfferRequirementProvider;
import com.mesosphere.sdk.scheduler.SchedulerFlags;
import com.mesosphere.sdk.state.DefaultStateStore;
import com.mesosphere.sdk.state.StateStore;
<<<<<<< HEAD
import com.mesosphere.sdk.storage.MemPersister;
=======
>>>>>>> f2b59ddf
import com.mesosphere.sdk.testutils.OfferRequirementTestUtils;
import com.mesosphere.sdk.testutils.TestConstants;
import org.apache.mesos.Protos.Label;
import org.apache.mesos.Protos.Resource;
import org.junit.Before;
import org.mockito.MockitoAnnotations;

import java.util.UUID;

/**
 * A BaseTest for use in writing offer evaluation tests.
 */
public class OfferEvaluatorTestBase {
    protected static final SchedulerFlags flags = OfferRequirementTestUtils.getTestSchedulerFlags();

<<<<<<< HEAD
=======
    static TestingServer testZk; // Findbugs wants this to be package-protected for some reason

>>>>>>> f2b59ddf
    protected OfferRequirementProvider offerRequirementProvider;
    protected StateStore stateStore;
    protected OfferEvaluator evaluator;

    @Before
    public void beforeEach() throws Exception {
        MockitoAnnotations.initMocks(this);
<<<<<<< HEAD
        stateStore = new DefaultStateStore(new MemPersister());
=======
        stateStore = new DefaultStateStore(
                CuratorPersister.newBuilder(TestConstants.SERVICE_NAME, testZk.getConnectString()).build());
>>>>>>> f2b59ddf
        offerRequirementProvider =
                new DefaultOfferRequirementProvider(stateStore, TestConstants.SERVICE_NAME, UUID.randomUUID(), flags);
        evaluator = new OfferEvaluator(stateStore, offerRequirementProvider);
    }

    protected static Label getFirstLabel(Resource resource) {
        return resource.getReservation().getLabels().getLabels(0);
    }
}<|MERGE_RESOLUTION|>--- conflicted
+++ resolved
@@ -1,19 +1,11 @@
 package com.mesosphere.sdk.offer.evaluate;
 
-<<<<<<< HEAD
-=======
-import com.mesosphere.sdk.curator.CuratorPersister;
-import com.mesosphere.sdk.curator.CuratorTestUtils;
->>>>>>> f2b59ddf
 import com.mesosphere.sdk.offer.DefaultOfferRequirementProvider;
 import com.mesosphere.sdk.offer.OfferRequirementProvider;
 import com.mesosphere.sdk.scheduler.SchedulerFlags;
 import com.mesosphere.sdk.state.DefaultStateStore;
 import com.mesosphere.sdk.state.StateStore;
-<<<<<<< HEAD
 import com.mesosphere.sdk.storage.MemPersister;
-=======
->>>>>>> f2b59ddf
 import com.mesosphere.sdk.testutils.OfferRequirementTestUtils;
 import com.mesosphere.sdk.testutils.TestConstants;
 import org.apache.mesos.Protos.Label;
@@ -24,16 +16,11 @@
 import java.util.UUID;
 
 /**
- * A BaseTest for use in writing offer evaluation tests.
+ * A base class for use in writing offer evaluation tests.
  */
 public class OfferEvaluatorTestBase {
     protected static final SchedulerFlags flags = OfferRequirementTestUtils.getTestSchedulerFlags();
 
-<<<<<<< HEAD
-=======
-    static TestingServer testZk; // Findbugs wants this to be package-protected for some reason
-
->>>>>>> f2b59ddf
     protected OfferRequirementProvider offerRequirementProvider;
     protected StateStore stateStore;
     protected OfferEvaluator evaluator;
@@ -41,12 +28,7 @@
     @Before
     public void beforeEach() throws Exception {
         MockitoAnnotations.initMocks(this);
-<<<<<<< HEAD
         stateStore = new DefaultStateStore(new MemPersister());
-=======
-        stateStore = new DefaultStateStore(
-                CuratorPersister.newBuilder(TestConstants.SERVICE_NAME, testZk.getConnectString()).build());
->>>>>>> f2b59ddf
         offerRequirementProvider =
                 new DefaultOfferRequirementProvider(stateStore, TestConstants.SERVICE_NAME, UUID.randomUUID(), flags);
         evaluator = new OfferEvaluator(stateStore, offerRequirementProvider);
