--- conflicted
+++ resolved
@@ -434,8 +434,6 @@
         raise
     return cluster_info
 
-<<<<<<< HEAD
-=======
 def parse_args(argv):
     parser = argparse.ArgumentParser(prog='launch_ccm_cluster.py',
         description="create and manage cloud cluster manager clusters")
@@ -499,7 +497,6 @@
         out_s = json.dumps(cluster_info)
         output_f.write(out_s)
 
->>>>>>> bf4740ce
 def main(argv):
     ccm_token = os.environ.get('CCM_AUTH_TOKEN', '')
     if not ccm_token:
@@ -512,45 +509,6 @@
     start_stop_attempts = int(os.environ.get('CCM_ATTEMPTS', CCMLauncher.DEFAULT_ATTEMPTS))
 
     launcher = CCMLauncher(ccm_token, github_label)
-<<<<<<< HEAD
-    if len(argv) >= 2:
-        if argv[1] == 'stop':
-            if len(argv) >= 3:
-                launcher.stop(StopConfig(argv[2]), start_stop_attempts)
-                return 0
-            else:
-                logger.info('Usage: {} stop <ccm_id>'.format(argv[0]))
-                return 1
-        if argv[1] == 'trigger-stop':
-            if len(argv) >= 3:
-                launcher.trigger_stop(StopConfig(argv[2]))
-                return 0
-            else:
-                logger.info('Usage: {} trigger-stop <ccm_id>'.format(argv[0]))
-                return 1
-        if argv[1] == 'wait':
-            if len(argv) >= 5:
-                # piggy-back off of StopConfig's env handling:
-                stop_config = StopConfig(argv[2])
-                cluster_info = launcher.wait_for_status(
-                    stop_config.cluster_id,
-                    [argv[3]],
-                    argv[4],
-                    stop_config.stop_timeout_mins)
-                if not cluster_info:
-                    return 1
-                # print to stdout (the rest of this script only writes to stderr):
-                print(pprint.pformat(cluster_info))
-                return 0
-            else:
-                logger.info('Usage: {} wait <ccm_id> <current_state> <new_state>'.format(argv[0]))
-                return 1
-        else:
-            logger.info('Usage: {} [stop <ccm_id>|trigger-stop <ccm_id>|wait <ccm_id> <current_state> <new_state>]'.format(argv[0]))
-            return
-
-    _start_cluster(launcher, github_label, start_stop_attempts, StartConfig())
-=======
     args = parse_args(argv)
     if args.command == 'stop':
         launcher.stop(StopConfig(args.ccm_id), start_stop_attempts)
@@ -576,7 +534,6 @@
         if args.output:
             write_clustinfo(cluster_info, args.output)
 
->>>>>>> bf4740ce
     return 0
 
 
