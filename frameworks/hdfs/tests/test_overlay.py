--- conflicted
+++ resolved
@@ -1,24 +1,6 @@
 from xml.etree import ElementTree
-<<<<<<< HEAD
-from tests.config import (
-    PACKAGE_NAME,
-    SERVICE_NAME,
-    DEFAULT_TASK_COUNT,
-    DEFAULT_HDFS_TIMEOUT,
-    TEST_FILE_1_NAME,
-    TEST_FILE_2_NAME,
-    check_healthy,
-    get_name_node_status,
-    write_data_to_hdfs,
-    read_data_from_hdfs,
-    get_active_name_node
-)
-
-import sdk_cmd
-=======
 
 import pytest
->>>>>>> 83ba2b6b
 import sdk_hosts
 import sdk_install
 import sdk_networks
@@ -32,52 +14,31 @@
 @pytest.fixture(scope='module', autouse=True)
 def configure_package(configure_security):
     try:
-<<<<<<< HEAD
-        sdk_install.uninstall(PACKAGE_NAME, SERVICE_NAME)
-        sdk_install.install(
-            PACKAGE_NAME,
-            SERVICE_NAME,
-            DEFAULT_TASK_COUNT,
-=======
-        sdk_install.uninstall(config.PACKAGE_NAME)
+        sdk_install.uninstall(config.PACKAGE_NAME, config.SERVICE_NAME)
         sdk_install.install(
             config.PACKAGE_NAME,
+            config.SERVICE_NAME,
             config.DEFAULT_TASK_COUNT,
->>>>>>> 83ba2b6b
             additional_options=sdk_networks.ENABLE_VIRTUAL_NETWORKS_OPTIONS,
             timeout_seconds=30*60)
 
         yield # let the test session execute
     finally:
-<<<<<<< HEAD
-        sdk_install.uninstall(PACKAGE_NAME, SERVICE_NAME)
-=======
-        sdk_install.uninstall(config.PACKAGE_NAME)
->>>>>>> 83ba2b6b
+        sdk_install.uninstall(config.PACKAGE_NAME, config.SERVICE_NAME)
 
 
 @pytest.fixture(autouse=True)
 def pre_test_setup():
-<<<<<<< HEAD
-    check_healthy(service_name=SERVICE_NAME)
-=======
-    config.check_healthy(service_name=config.PACKAGE_NAME)
->>>>>>> 83ba2b6b
+    config.check_healthy(service_name=config.SERVICE_NAME)
 
 
 @pytest.mark.sanity
 @pytest.mark.overlay
 @sdk_utils.dcos_1_9_or_higher
 def test_tasks_on_overlay():
-<<<<<<< HEAD
-    hdfs_tasks = shakedown.shakedown.get_service_task_ids(SERVICE_NAME)
-    assert len(hdfs_tasks) == DEFAULT_TASK_COUNT, "Not enough tasks got launched,"\
-        "should be {} got {}".format(len(hdfs_tasks), DEFAULT_TASK_COUNT)
-=======
-    hdfs_tasks = shakedown.shakedown.get_service_task_ids(config.PACKAGE_NAME)
+    hdfs_tasks = shakedown.shakedown.get_service_task_ids(config.SERVICE_NAME)
     assert len(hdfs_tasks) == config.DEFAULT_TASK_COUNT, "Not enough tasks got launched,"\
         "should be {} got {}".format(len(hdfs_tasks), config.DEFAULT_TASK_COUNT)
->>>>>>> 83ba2b6b
     for task in hdfs_tasks:
         sdk_networks.check_task_network(task)
 
@@ -86,20 +47,11 @@
 @pytest.mark.sanity
 @sdk_utils.dcos_1_9_or_higher
 def test_endpoints_on_overlay():
-<<<<<<< HEAD
-    observed_endpoints = sdk_networks.get_and_test_endpoints(PACKAGE_NAME, SERVICE_NAME, "", 2)
+    observed_endpoints = sdk_networks.get_and_test_endpoints(config.PACKAGE_NAME, config.SERVICE_NAME, "", 2)
     expected_endpoints = ("hdfs-site.xml", "core-site.xml")
     for endpoint in expected_endpoints:
         assert endpoint in observed_endpoints, "missing {} endpoint".format(endpoint)
-        xmlout, err, rc = sdk_cmd.svc_cli(PACKAGE_NAME, 'endpoints {}'.format(endpoint), service_name=SERVICE_NAME)
-=======
-    observed_endpoints = sdk_networks.get_and_test_endpoints("", config.PACKAGE_NAME, 2)
-    expected_endpoints = ("hdfs-site.xml", "core-site.xml")
-    for endpoint in expected_endpoints:
-        assert endpoint in observed_endpoints, "missing {} endpoint".format(endpoint)
-        xmlout, err, rc = shakedown.run_dcos_command("{} endpoints {}".format(config.PACKAGE_NAME, endpoint))
->>>>>>> 83ba2b6b
-        assert rc == 0, "failed to get {} endpoint. \nstdout:{},\nstderr:{} ".format(endpoint, xmlout, err)
+        xmlout = sdk_cmd.svc_cli(config.PACKAGE_NAME, config.SERVICE_NAME, 'endpoints {}'.format(endpoint))
         ElementTree.fromstring(xmlout)
 
 
@@ -108,15 +60,9 @@
 @pytest.mark.data_integrity
 @sdk_utils.dcos_1_9_or_higher
 def test_write_and_read_data_on_overlay():
-<<<<<<< HEAD
-    write_data_to_hdfs(SERVICE_NAME, TEST_FILE_1_NAME)
-    read_data_from_hdfs(SERVICE_NAME, TEST_FILE_1_NAME)
-    check_healthy(service_name=SERVICE_NAME)
-=======
-    config.write_data_to_hdfs(config.PACKAGE_NAME, config.TEST_FILE_1_NAME)
-    config.read_data_from_hdfs(config.PACKAGE_NAME, config.TEST_FILE_1_NAME)
-    config.check_healthy(service_name=config.PACKAGE_NAME)
->>>>>>> 83ba2b6b
+    config.write_data_to_hdfs(config.SERVICE_NAME, config.TEST_FILE_1_NAME)
+    config.read_data_from_hdfs(config.SERVICE_NAME, config.TEST_FILE_1_NAME)
+    config.check_healthy(service_name=config.SERVICE_NAME)
 
 
 @pytest.mark.data_integrity
@@ -126,25 +72,14 @@
     Verifies proper data replication among data nodes.
     """
     # An HDFS write will only successfully return when the data replication has taken place
-<<<<<<< HEAD
-    write_data_to_hdfs(SERVICE_NAME, TEST_FILE_1_NAME)
+    config.write_data_to_hdfs(config.SERVICE_NAME, config.TEST_FILE_1_NAME)
 
-    sdk_tasks.kill_task_with_pattern("DataNode", sdk_hosts.system_host(SERVICE_NAME, 'data-0-node'))
-    sdk_tasks.kill_task_with_pattern("DataNode", sdk_hosts.system_host(SERVICE_NAME, 'data-1-node'))
+    sdk_tasks.kill_task_with_pattern("DataNode", sdk_hosts.system_host(config.SERVICE_NAME, 'data-0-node'))
+    sdk_tasks.kill_task_with_pattern("DataNode", sdk_hosts.system_host(config.SERVICE_NAME, 'data-1-node'))
 
-    read_data_from_hdfs(SERVICE_NAME, TEST_FILE_1_NAME)
+    config.read_data_from_hdfs(config.SERVICE_NAME, config.TEST_FILE_1_NAME)
 
-    check_healthy(service_name=SERVICE_NAME)
-=======
-    config.write_data_to_hdfs(config.PACKAGE_NAME, config.TEST_FILE_1_NAME)
-
-    sdk_tasks.kill_task_with_pattern("DataNode", sdk_hosts.system_host(config.PACKAGE_NAME, 'data-0-node'))
-    sdk_tasks.kill_task_with_pattern("DataNode", sdk_hosts.system_host(config.PACKAGE_NAME, 'data-1-node'))
-
-    config.read_data_from_hdfs(config.PACKAGE_NAME, config.TEST_FILE_1_NAME)
-
-    config.check_healthy(service_name=config.PACKAGE_NAME)
->>>>>>> 83ba2b6b
+    config.check_healthy(service_name=config.SERVICE_NAME)
 
 
 @pytest.mark.data_integrity
@@ -155,31 +90,19 @@
     This test checks that it is possible to write and read data after the active name node fails
     so as to verify a failover sustains expected functionality.
     """
-<<<<<<< HEAD
-    active_name_node = get_active_name_node(SERVICE_NAME)
-    sdk_tasks.kill_task_with_pattern("NameNode", sdk_hosts.system_host(SERVICE_NAME, active_name_node))
-=======
-    active_name_node = config.get_active_name_node(config.PACKAGE_NAME)
-    sdk_tasks.kill_task_with_pattern("NameNode", sdk_hosts.system_host(config.PACKAGE_NAME, active_name_node))
->>>>>>> 83ba2b6b
+    active_name_node = config.get_active_name_node(SERVICE_NAME)
+    sdk_tasks.kill_task_with_pattern("NameNode", sdk_hosts.system_host(config.SERVICE_NAME, active_name_node))
 
     predicted_active_name_node = "name-1-node"
     if active_name_node == "name-1-node":
         predicted_active_name_node = "name-0-node"
 
-    wait_for_failover_to_complete(predicted_active_name_node)
+    config.wait_for_failover_to_complete(predicted_active_name_node)
 
-<<<<<<< HEAD
-    write_data_to_hdfs(SERVICE_NAME, TEST_FILE_2_NAME)
-    read_data_from_hdfs(SERVICE_NAME, TEST_FILE_2_NAME)
+    config.write_data_to_hdfs(config.SERVICE_NAME, config.TEST_FILE_2_NAME)
+    config.read_data_from_hdfs(config.SERVICE_NAME, config.TEST_FILE_2_NAME)
 
-    check_healthy(service_name=SERVICE_NAME)
-=======
-    config.write_data_to_hdfs(config.PACKAGE_NAME, config.TEST_FILE_2_NAME)
-    config.read_data_from_hdfs(config.PACKAGE_NAME, config.TEST_FILE_2_NAME)
-
-    config.check_healthy(service_name=config.PACKAGE_NAME)
->>>>>>> 83ba2b6b
+    config.check_healthy(service_name=config.SERVICE_NAME)
 
 
 def wait_for_failover_to_complete(namenode):
@@ -188,11 +111,7 @@
     The given namenode is the one to become active after the failover is complete.
     """
     def failover_detection():
-<<<<<<< HEAD
-        status = get_name_node_status(SERVICE_NAME, namenode)
-=======
-        status = config.get_name_node_status(config.PACKAGE_NAME, namenode)
->>>>>>> 83ba2b6b
+        status = config.get_name_node_status(config.SERVICE_NAME, namenode)
         return status == "active"
 
     shakedown.wait_for(lambda: failover_detection(), timeout_seconds=config.DEFAULT_HDFS_TIMEOUT)