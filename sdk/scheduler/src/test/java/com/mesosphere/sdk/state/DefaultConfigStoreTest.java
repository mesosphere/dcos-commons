--- conflicted
+++ resolved
@@ -3,16 +3,9 @@
 import com.mesosphere.sdk.config.ConfigStore;
 import com.mesosphere.sdk.config.ConfigStoreException;
 import com.mesosphere.sdk.config.StringConfiguration;
-<<<<<<< HEAD
 import com.mesosphere.sdk.storage.MemPersister;
 import com.mesosphere.sdk.storage.Persister;
-=======
-import com.mesosphere.sdk.curator.CuratorPersister;
-import com.mesosphere.sdk.curator.CuratorTestUtils;
-import com.mesosphere.sdk.storage.Persister;
 
-import org.apache.curator.test.TestingServer;
->>>>>>> f2b59ddf
 import org.junit.Before;
 import org.junit.Test;
 
@@ -33,20 +26,11 @@
 
     @Before
     public void beforeEach() throws Exception {
-<<<<<<< HEAD
         persister = new MemPersister();
         store = new DefaultConfigStore<StringConfiguration>(new StringConfiguration.Factory(), persister);
 
         // Check that schema version was created in the correct location:
         assertEquals("1", new String(persister.get("SchemaVersion"), StandardCharsets.UTF_8));
-=======
-        CuratorTestUtils.clear(testZk);
-        Persister persister = CuratorPersister.newBuilder(ROOT_ZK_PATH, testZk.getConnectString()).build();
-        store = new DefaultConfigStore<StringConfiguration>(new StringConfiguration.Factory(), persister);
-
-        // Check that schema version was created in the correct location:
-        assertNotEquals(0, persister.get("SchemaVersion").length);
->>>>>>> f2b59ddf
 
         testConfig = new StringConfiguration("test-config");
     }
@@ -61,14 +45,8 @@
     public void testRootPathMapping() throws Exception {
         UUID id = store.store(testConfig);
         store.setTargetConfig(id);
-<<<<<<< HEAD
         assertEquals(id.toString(), new String(persister.get("ConfigTarget"), StandardCharsets.UTF_8));
         assertNotEquals(0, persister.get("Configurations/" + id.toString()).length);
-=======
-        CuratorPersister curator = CuratorPersister.newBuilder(ROOT_ZK_PATH, testZk.getConnectString()).build();
-        assertNotEquals(0, curator.get("ConfigTarget").length);
-        assertNotEquals(0, curator.get("Configurations/" + id.toString()).length);
->>>>>>> f2b59ddf
     }
 
     @Test
