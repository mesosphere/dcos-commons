--- conflicted
+++ resolved
@@ -3,11 +3,6 @@
 
 import sdk_install as install
 import sdk_plan as plan
-<<<<<<< HEAD
-=======
-import sdk_spin as spin
-import sdk_utils as utils
->>>>>>> b0fa1249
 
 from tests.config import (
     PACKAGE_NAME
@@ -15,12 +10,8 @@
 
 
 def setup_module(module):
-<<<<<<< HEAD
     shakedown.uninstall_package_and_data(PACKAGE_NAME, PACKAGE_NAME)
-=======
-    install.uninstall(PACKAGE_NAME)
-    utils.gc_frameworks()
->>>>>>> b0fa1249
+    install.gc_frameworks()
     options = {
         "service": {
             "spec_file": "examples/cni.yml"
@@ -31,7 +22,7 @@
 
 
 def teardown_module(module):
-    install.uninstall(PACKAGE_NAME)
+    shakedown.uninstall_package_and_data(PACKAGE_NAME, PACKAGE_NAME)
 
 
 @pytest.mark.sanity
