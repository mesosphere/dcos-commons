--- conflicted
+++ resolved
@@ -1,25 +1,14 @@
 package com.mesosphere.sdk.kafka.api;
 
-<<<<<<< HEAD
-import org.apache.commons.logging.Log;
-import org.apache.commons.logging.LogFactory;
+import org.slf4j.Logger;
+import org.slf4j.LoggerFactory;
 import org.json.JSONObject;
 
 import com.mesosphere.sdk.api.ResponseUtils;
-
-=======
-import org.slf4j.Logger;
-import org.slf4j.LoggerFactory;
->>>>>>> a198a979
 import javax.ws.rs.Path;
 import javax.ws.rs.Produces;
 import javax.ws.rs.GET;
 import javax.ws.rs.PathParam;
-<<<<<<< HEAD
-=======
-import org.json.JSONObject;
-import javax.ws.rs.core.MediaType;
->>>>>>> a198a979
 import javax.ws.rs.core.Response;
 import java.util.Optional;
 
@@ -50,18 +39,12 @@
     @Path("/{id}")
     public Response getBroker(@PathParam("id") String id) {
         try {
-<<<<<<< HEAD
-            Optional<JSONObject> brokerObj = kafkaZkClient.getBroker(id);
-            if (brokerObj.isPresent()) {
-                return ResponseUtils.jsonOkResponse(brokerObj.get());
-=======
             Optional<JSONObject> optionalBroker = kafkaZkClient.getBroker(id);
-            if (optionalBroker.isPresent()){
-                log.info(" Broker id: {} content: {}", id, optionalBroker.get());
-                return Response.ok(optionalBroker.get().toString(), MediaType.APPLICATION_JSON).build();
->>>>>>> a198a979
+            if (!optionalBroker.isPresent()) {
+                return Response.status(Response.Status.NOT_FOUND).build();
             }
-            return Response.status(Response.Status.NOT_FOUND).build();
+            log.info(" Broker id: {} content: {}", id, optionalBroker.get());
+            return ResponseUtils.jsonOkResponse(optionalBroker.get());
         } catch (Exception ex) {
             log.error("Failed to fetch broker id with exception: " + id, ex);
             return Response.serverError().build();
