--- conflicted
+++ resolved
@@ -676,8 +676,8 @@
     }
 
     @Override
-    protected Collection<PlanManager> getPlanManagers() {
-        return planCoordinator.getPlanManagers();
+    protected PlanCoordinator getPlanCoordinator() {
+        return planCoordinator;
     }
 
     @Override
@@ -719,26 +719,7 @@
     }
 
     @Override
-<<<<<<< HEAD
     protected void processStatusUpdate(Protos.TaskStatus status) {
-=======
-    protected PlanCoordinator getPlanCoordinator() {
-        return planCoordinator;
-    }
-
-    public boolean apiServerReady() {
-        return schedulerApiServer.ready();
-    }
-
-    @Override
-    public void statusUpdate(SchedulerDriver driver, Protos.TaskStatus status) {
-        LOGGER.info("Received status update for taskId={} state={} message={} protobuf={}",
-                status.getTaskId().getValue(),
-                status.getState().toString(),
-                status.getMessage(),
-                TextFormat.shortDebugString(status));
-
->>>>>>> 4a51c814
         // Store status, then pass status to PlanManager => Plan => Steps
         String taskName = StateStoreUtils.getTaskName(stateStore, status);
         Optional<Protos.TaskStatus> lastStatus = stateStore.fetchStatus(taskName);
