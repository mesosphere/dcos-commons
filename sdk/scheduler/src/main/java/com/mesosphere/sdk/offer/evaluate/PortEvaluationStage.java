package com.mesosphere.sdk.offer.evaluate;

import com.mesosphere.sdk.dcos.DcosConstants;
import com.mesosphere.sdk.offer.Constants;
import com.mesosphere.sdk.offer.LoggingUtils;
import com.mesosphere.sdk.offer.MesosResourcePool;
import com.mesosphere.sdk.offer.ResourceBuilder;
import com.mesosphere.sdk.offer.TaskException;
import com.mesosphere.sdk.offer.taskdata.EnvUtils;
import com.mesosphere.sdk.offer.taskdata.TaskLabelReader;
import com.mesosphere.sdk.offer.taskdata.TaskLabelWriter;
import com.mesosphere.sdk.specification.PortSpec;
import com.mesosphere.sdk.specification.ResourceSpec;
import com.mesosphere.sdk.specification.TaskSpec;

import com.google.protobuf.TextFormat;
import org.apache.mesos.Protos;
import org.slf4j.Logger;

import java.util.Collection;
import java.util.Collections;
import java.util.HashSet;
import java.util.Optional;
import java.util.Set;
import java.util.stream.Collectors;
import java.util.stream.IntStream;


/**
 * This class evaluates an offer for a single port against a
 * {@link com.mesosphere.sdk.scheduler.plan.PodInstanceRequirement}, finding a port dynamically
 * in the offer where specified by the framework and modifying
 * {@link org.apache.mesos.Protos.TaskInfo} and {@link org.apache.mesos.Protos.ExecutorInfo}
 * where appropriate so that the port is available in their respective environments.
 */
public class PortEvaluationStage implements OfferEvaluationStage {

<<<<<<< HEAD
    private final Logger logger;
    private final PortSpec portSpec;
    private final Collection<String> taskNames;
    private final Optional<String> resourceId;
    private final Optional<String> resourceNamespace;
    private final boolean useHostPorts;

    public PortEvaluationStage(
            PortSpec portSpec,
            Collection<String> taskNames,
            Optional<String> resourceId,
            Optional<String> resourceNamespace) {
        this.logger = LoggingUtils.getLogger(getClass(), resourceNamespace);
        this.portSpec = portSpec;
        this.taskNames = taskNames;
        this.resourceId = resourceId;
        this.resourceNamespace = resourceNamespace;
        this.useHostPorts = requireHostPorts(portSpec.getNetworkNames());
    }

    @Override
    public EvaluationOutcome evaluate(MesosResourcePool mesosResourcePool, PodInfoBuilder podInfoBuilder) {
        long requestedPort = portSpec.getValue().getRanges().getRange(0).getBegin();
        long assignedPort = requestedPort;
        if (requestedPort == 0) {
            // If this is from an existing pod with the dynamic port already assigned and reserved, just keep it.
            Optional<Long> priorTaskPort = getTaskNames().stream()
                    .map(taskName -> podInfoBuilder.getPriorPortForTask(taskName, portSpec))
                    .filter(priorPortForTask -> priorPortForTask.isPresent())
                    .map(priorPortForTask -> priorPortForTask.get())
                    .findAny();
            if (priorTaskPort.isPresent()) {
                // Reuse the prior port value.
                assignedPort = priorTaskPort.get();
                logger.info("Using previously reserved dynamic port: {}", assignedPort);
            } else {
                // Choose a new port value.
                Optional<Integer> dynamicPort = useHostPorts ?
                        selectDynamicPort(mesosResourcePool, podInfoBuilder) :
                        selectOverlayPort(podInfoBuilder);
                if (!dynamicPort.isPresent()) {
                    return EvaluationOutcome.fail(
                            this,
                            "No ports were available for dynamic claim in offer," +
                                    " and no matching port %s was present in prior %s: %s %s",
                            portSpec.getPortName(),
                            getTaskNames().isEmpty() ? "executor" : "tasks: " + getTaskNames(),
                            TextFormat.shortDebugString(mesosResourcePool.getOffer()),
                            podInfoBuilder.toString())
                            .build();
                }
                assignedPort = dynamicPort.get();
                logger.info("Claiming new dynamic port: {}", assignedPort);
            }
        }
=======
  private final Logger logger;

  private final PortSpec portSpec;
>>>>>>> 240adfd2

  private final String taskName;

  private final Optional<String> resourceId;

  private final Optional<String> resourceNamespace;

  private final boolean useHostPorts;

  public PortEvaluationStage(
      PortSpec portSpec,
      String taskName,
      Optional<String> resourceId,
      Optional<String> resourceNamespace)
  {
    this.logger = LoggingUtils.getLogger(getClass(), resourceNamespace);
    this.portSpec = portSpec;
    this.taskName = taskName;
    this.resourceId = resourceId;
    this.resourceNamespace = resourceNamespace;
    this.useHostPorts = requireHostPorts(portSpec.getNetworkNames());
  }

  private static Optional<Integer> selectDynamicPort(
      MesosResourcePool mesosResourcePool, PodInfoBuilder podInfoBuilder)
  {
    Set<Integer> consumedPorts = new HashSet<>();

    // We don't want to accidentally dynamically consume a port that's explicitly claimed elsewhere
    // in this pod, so compile a list of those to check against the offered ports.
    for (TaskSpec task : podInfoBuilder.getPodInstance().getPod().getTasks()) {
      for (ResourceSpec resourceSpec : task.getResourceSet().getResources()) {
        if (resourceSpec instanceof PortSpec) {
          PortSpec portSpec = (PortSpec) resourceSpec;
          if (portSpec.getPort() != 0) {
            consumedPorts.add((int) portSpec.getPort());
          }
        }
      }
    }

<<<<<<< HEAD
    /**
     * Overridden in VIP evaluation.
     */
    protected void setProtos(PodInfoBuilder podInfoBuilder, Protos.Resource resource) {
        long port = resource.getRanges().getRange(0).getBegin();

        final String portEnvKey = portSpec.getEnvKey();
        final String portEnvVal = Long.toString(port);

        // Add info to each task:
        for (String taskName : taskNames) {
            Protos.TaskInfo.Builder taskBuilder = podInfoBuilder.getTaskBuilder(taskName);

            if (!taskBuilder.hasDiscovery()) {
                // Initialize with defaults:
                taskBuilder.getDiscoveryBuilder()
                        .setVisibility(Constants.DEFAULT_TASK_DISCOVERY_VISIBILITY)
                        .setName(taskBuilder.getName());
            }
            taskBuilder.getDiscoveryBuilder().getPortsBuilder().addPortsBuilder()
                    .setNumber((int) port)
                    .setVisibility(portSpec.getVisibility())
                    .setProtocol(DcosConstants.DEFAULT_IP_PROTOCOL)
                    .setName(portSpec.getPortName());

            if (portEnvKey != null) {

                // Add port to the main task environment:
                taskBuilder.getCommandBuilder().setEnvironment(
                        EnvUtils.withEnvVar(taskBuilder.getCommandBuilder().getEnvironment(), portEnvKey, portEnvVal));

                // Add port to the health check environment (if defined):
                if (taskBuilder.hasHealthCheck()) {
                    Protos.CommandInfo.Builder healthCheckCmdBuilder =
                            taskBuilder.getHealthCheckBuilder().getCommandBuilder();
                    healthCheckCmdBuilder.setEnvironment(
                            EnvUtils.withEnvVar(healthCheckCmdBuilder.getEnvironment(), portEnvKey, portEnvVal));
                } else {
                    logger.info("Health check is not defined for task: {}", taskName);
                }

                // Add port to the readiness check environment (if a readiness check is defined):
                if (taskBuilder.hasCheck()) {
                    // Readiness check version used with default executor
                    Protos.CommandInfo.Builder checkCmdBuilder =
                            taskBuilder.getCheckBuilder().getCommandBuilder().getCommandBuilder();
                    checkCmdBuilder.setEnvironment(
                            EnvUtils.withEnvVar(checkCmdBuilder.getEnvironment(), portEnvKey, portEnvVal));
                }
                if (new TaskLabelReader(taskBuilder).hasReadinessCheckLabel()) {
                    // Readiness check version used with custom executor
                    try {
                        taskBuilder.setLabels(new TaskLabelWriter(taskBuilder)
                                .setReadinessCheckEnvvar(portEnvKey, portEnvVal)
                                .toProto());
                    } catch (TaskException e) {
                        logger.error("Got exception while adding PORT env var to ReadinessCheck", e);
                    }
                }
            }

            if (useHostPorts) { // we only use the resource if we're using the host ports
                taskBuilder.addResources(resource);
            }
        }

        // No tasks specified, maybe it's for the executor? In practice this probably doesn't happen:
        if (getTaskNames().isEmpty()) {
            Protos.ExecutorInfo.Builder executorBuilder = podInfoBuilder.getExecutorBuilder().get();
            if (portEnvKey != null) {
                Protos.CommandInfo.Builder executorCmdBuilder = executorBuilder.getCommandBuilder();
                executorCmdBuilder.setEnvironment(
                            EnvUtils.withEnvVar(executorCmdBuilder.getEnvironment(), portEnvKey, portEnvVal));
            }
            if (useHostPorts) {
                executorBuilder.addResources(resource);
            }
=======
    // Also check other dynamically allocated ports which had been taken by earlier stages of this
    // evaluation round.
    for (Protos.Resource.Builder resourceBuilder : podInfoBuilder.getTaskResourceBuilders()) {
      consumedPorts.addAll(getPortsInResource(resourceBuilder.build()));
    }
    for (Protos.Resource.Builder resourceBuilder : podInfoBuilder.getExecutorResourceBuilders()) {
      consumedPorts.addAll(getPortsInResource(resourceBuilder.build()));
    }
>>>>>>> 240adfd2

    Protos.Value availablePorts =
        mesosResourcePool.getUnreservedMergedPool().get(Constants.PORTS_RESOURCE_TYPE);
    Optional<Integer> dynamicPort = Optional.empty();
    if (availablePorts != null) {
      dynamicPort = availablePorts
          .getRanges()
          .getRangeList()
          .stream()
          .flatMap(r -> IntStream.rangeClosed((int) r.getBegin(), (int) r.getEnd()).boxed())
          .filter(p -> !consumedPorts.contains(p))
          .findFirst();
    }

    return dynamicPort;
  }

  private static Optional<Integer> selectOverlayPort(PodInfoBuilder podInfoBuilder) {
    // take the next available port in the range.
    Optional<Integer> dynamicPort = Optional.empty();
    for (Integer i = DcosConstants.OVERLAY_DYNAMIC_PORT_RANGE_START;
         i <= DcosConstants.OVERLAY_DYNAMIC_PORT_RANGE_END; i++)
    {
      if (!podInfoBuilder.isAssignedOverlayPort(i.longValue())) {
        dynamicPort = Optional.of(i);
        podInfoBuilder.addAssignedOverlayPort(i.longValue());
        break;
      }
    }
    return dynamicPort;
  }

  private static Set<Integer> getPortsInResource(Protos.Resource resource) {
    if (!resource.getName().equals(Constants.PORTS_RESOURCE_TYPE)) {
      return Collections.emptySet();
    }
    return resource.getRanges().getRangeList().stream()
        .flatMap(r -> IntStream.rangeClosed((int) r.getBegin(), (int) r.getEnd()).boxed())
        .filter(p -> p != 0)
        .collect(Collectors.toSet());
  }

  private static boolean requireHostPorts(Collection<String> networkNames) {
    // no network names, must be on host network and use the host IP
    if (networkNames.isEmpty()) {
      return true;
    } else {
      return networkNames.stream().anyMatch(DcosConstants::networkSupportsPortMapping);
    }
  }

  @Override
  public EvaluationOutcome evaluate(
      MesosResourcePool mesosResourcePool,
      PodInfoBuilder podInfoBuilder)
  {
    long requestedPort = portSpec.getValue().getRanges().getRange(0).getBegin();
    long assignedPort = requestedPort;
    if (requestedPort == 0) {
      // If this is from an existing pod with the dynamic port already assigned and reserved, just keep it.
      Optional<Long> priorTaskPort =
          podInfoBuilder.getPriorPortForTask(getTaskName().get(), portSpec);
      if (priorTaskPort.isPresent()) {
        // Reuse the prior port value.
        assignedPort = priorTaskPort.get();
        logger.info("Using previously reserved dynamic port: {}", assignedPort);
      } else {
        // Choose a new port value.
        Optional<Integer> dynamicPort = useHostPorts ?
            selectDynamicPort(mesosResourcePool, podInfoBuilder) :
            selectOverlayPort(podInfoBuilder);
        if (!dynamicPort.isPresent()) {
          return EvaluationOutcome.fail(
              this,
              "No ports were available for dynamic claim in offer," +
                  " and no matching port %s was present in prior %s: %s %s",
              portSpec.getPortName(),
              getTaskName().isPresent() ? "task " + getTaskName().get() : "executor",
              TextFormat.shortDebugString(mesosResourcePool.getOffer()),
              podInfoBuilder.toString())
              .build();
        }
        assignedPort = dynamicPort.get();
        logger.info("Claiming new dynamic port: {}", assignedPort);
      }
    }

    // Update portSpec to reflect the assigned port value (for example, to reflect a
    // dynamic port allocation):
    Protos.Value.Builder valueBuilder = Protos.Value.newBuilder()
        .setType(Protos.Value.Type.RANGES);
    valueBuilder.getRangesBuilder().addRangeBuilder()
        .setBegin(assignedPort)
        .setEnd(assignedPort);
    PortSpec updatedPortSpec = PortSpec.withValue(portSpec, valueBuilder.build());

    if (useHostPorts) {
      OfferEvaluationUtils.ReserveEvaluationOutcome reserveEvaluationOutcome =
          OfferEvaluationUtils.evaluateSimpleResource(
              logger,
              this,
              updatedPortSpec,
              resourceId,
              resourceNamespace,
              mesosResourcePool
          );
      EvaluationOutcome evaluationOutcome = reserveEvaluationOutcome.getEvaluationOutcome();
      if (!evaluationOutcome.isPassing()) {
        return evaluationOutcome;
      }

      Optional<String> resourceIdResult = reserveEvaluationOutcome.getResourceId();
      setProtos(podInfoBuilder,
          ResourceBuilder.fromSpec(updatedPortSpec, resourceIdResult, resourceNamespace).build());
      return EvaluationOutcome.pass(
          this,
          evaluationOutcome.getOfferRecommendations(),
          "Offer contains required %sport: '%s' with resourceId: '%s'",
          resourceId.isPresent() ? "previously reserved " : "",
          assignedPort,
          resourceId)
          .mesosResource(evaluationOutcome.getMesosResource().get())
          .build();
    } else {
      setProtos(podInfoBuilder,
          ResourceBuilder.fromSpec(updatedPortSpec, resourceId, resourceNamespace).build());
      return EvaluationOutcome.pass(
          this,
          "Port %s doesn't require resource reservation, ignoring resource" +
              " requirements and using port %d",
          portSpec.getPortName(),
          assignedPort
      ).build();
    }
  }

  /**
   * Overridden in VIP evaluation.
   */
  @SuppressWarnings("checkstyle:HiddenField")
  protected void setProtos(PodInfoBuilder podInfoBuilder, Protos.Resource resource) {
    long port = resource.getRanges().getRange(0).getBegin();

    final String portEnvKey = portSpec.getEnvKey();
    final String portEnvVal = Long.toString(port);
    if (getTaskName().isPresent()) {
      String taskName = getTaskName().get();
      Protos.TaskInfo.Builder taskBuilder = podInfoBuilder.getTaskBuilder(taskName);

      if (!taskBuilder.hasDiscovery()) {
        // Initialize with defaults:
        taskBuilder.getDiscoveryBuilder()
            .setVisibility(Constants.DEFAULT_TASK_DISCOVERY_VISIBILITY)
            .setName(taskBuilder.getName());
      }
      taskBuilder.getDiscoveryBuilder().getPortsBuilder().addPortsBuilder()
          .setNumber((int) port)
          .setVisibility(portSpec.getVisibility())
          .setProtocol(DcosConstants.DEFAULT_IP_PROTOCOL)
          .setName(portSpec.getPortName());

      if (portEnvKey != null) {

        // Add port to the main task environment:
        taskBuilder
            .getCommandBuilder()
            .setEnvironment(EnvUtils.withEnvVar(
                taskBuilder.getCommandBuilder().getEnvironment(),
                portEnvKey,
                portEnvVal
            ));

        // Add port to the health check environment (if defined):
        if (taskBuilder.hasHealthCheck()) {
          Protos.CommandInfo.Builder healthCheckCmdBuilder =
              taskBuilder.getHealthCheckBuilder().getCommandBuilder();
          healthCheckCmdBuilder.setEnvironment(
              EnvUtils.withEnvVar(healthCheckCmdBuilder.getEnvironment(), portEnvKey, portEnvVal));
        } else {
          logger.info("Health check is not defined for task: {}", taskName);
        }

<<<<<<< HEAD
    protected Collection<String> getTaskNames() {
        return taskNames;
=======
        // Add port to the readiness check environment (if a readiness check is defined):
        if (taskBuilder.hasCheck()) {
          // Readiness check version used with default executor
          Protos.CommandInfo.Builder checkCmdBuilder =
              taskBuilder.getCheckBuilder().getCommandBuilder().getCommandBuilder();
          checkCmdBuilder.setEnvironment(
              EnvUtils.withEnvVar(checkCmdBuilder.getEnvironment(), portEnvKey, portEnvVal));
        }
        if (new TaskLabelReader(taskBuilder).hasReadinessCheckLabel()) {
          // Readiness check version used with custom executor
          try {
            taskBuilder.setLabels(new TaskLabelWriter(taskBuilder)
                .setReadinessCheckEnvvar(portEnvKey, portEnvVal)
                .toProto());
          } catch (TaskException e) {
            logger.error("Got exception while adding PORT env var to ReadinessCheck", e);
          }
        }
      }

      // we only use the resource if we're using the host ports
      if (useHostPorts) {
        taskBuilder.addResources(resource);
      }
    } else {
      Protos.ExecutorInfo.Builder executorBuilder = podInfoBuilder.getExecutorBuilder().get();
      if (portEnvKey != null) {
        Protos.CommandInfo.Builder executorCmdBuilder = executorBuilder.getCommandBuilder();
        executorCmdBuilder.setEnvironment(
            EnvUtils.withEnvVar(executorCmdBuilder.getEnvironment(), portEnvKey, portEnvVal));
      }
      if (useHostPorts) {
        executorBuilder.addResources(resource);
      }

>>>>>>> 240adfd2
    }
  }

  protected Optional<String> getTaskName() {
    return Optional.ofNullable(taskName);
  }
}<|MERGE_RESOLUTION|>--- conflicted
+++ resolved
@@ -35,7 +35,6 @@
  */
 public class PortEvaluationStage implements OfferEvaluationStage {
 
-<<<<<<< HEAD
     private final Logger logger;
     private final PortSpec portSpec;
     private final Collection<String> taskNames;
@@ -91,11 +90,6 @@
                 logger.info("Claiming new dynamic port: {}", assignedPort);
             }
         }
-=======
-  private final Logger logger;
-
-  private final PortSpec portSpec;
->>>>>>> 240adfd2
 
   private final String taskName;
 
@@ -137,7 +131,6 @@
       }
     }
 
-<<<<<<< HEAD
     /**
      * Overridden in VIP evaluation.
      */
@@ -215,16 +208,6 @@
             if (useHostPorts) {
                 executorBuilder.addResources(resource);
             }
-=======
-    // Also check other dynamically allocated ports which had been taken by earlier stages of this
-    // evaluation round.
-    for (Protos.Resource.Builder resourceBuilder : podInfoBuilder.getTaskResourceBuilders()) {
-      consumedPorts.addAll(getPortsInResource(resourceBuilder.build()));
-    }
-    for (Protos.Resource.Builder resourceBuilder : podInfoBuilder.getExecutorResourceBuilders()) {
-      consumedPorts.addAll(getPortsInResource(resourceBuilder.build()));
-    }
->>>>>>> 240adfd2
 
     Protos.Value availablePorts =
         mesosResourcePool.getUnreservedMergedPool().get(Constants.PORTS_RESOURCE_TYPE);
@@ -407,46 +390,8 @@
           logger.info("Health check is not defined for task: {}", taskName);
         }
 
-<<<<<<< HEAD
     protected Collection<String> getTaskNames() {
         return taskNames;
-=======
-        // Add port to the readiness check environment (if a readiness check is defined):
-        if (taskBuilder.hasCheck()) {
-          // Readiness check version used with default executor
-          Protos.CommandInfo.Builder checkCmdBuilder =
-              taskBuilder.getCheckBuilder().getCommandBuilder().getCommandBuilder();
-          checkCmdBuilder.setEnvironment(
-              EnvUtils.withEnvVar(checkCmdBuilder.getEnvironment(), portEnvKey, portEnvVal));
-        }
-        if (new TaskLabelReader(taskBuilder).hasReadinessCheckLabel()) {
-          // Readiness check version used with custom executor
-          try {
-            taskBuilder.setLabels(new TaskLabelWriter(taskBuilder)
-                .setReadinessCheckEnvvar(portEnvKey, portEnvVal)
-                .toProto());
-          } catch (TaskException e) {
-            logger.error("Got exception while adding PORT env var to ReadinessCheck", e);
-          }
-        }
-      }
-
-      // we only use the resource if we're using the host ports
-      if (useHostPorts) {
-        taskBuilder.addResources(resource);
-      }
-    } else {
-      Protos.ExecutorInfo.Builder executorBuilder = podInfoBuilder.getExecutorBuilder().get();
-      if (portEnvKey != null) {
-        Protos.CommandInfo.Builder executorCmdBuilder = executorBuilder.getCommandBuilder();
-        executorCmdBuilder.setEnvironment(
-            EnvUtils.withEnvVar(executorCmdBuilder.getEnvironment(), portEnvKey, portEnvVal));
-      }
-      if (useHostPorts) {
-        executorBuilder.addResources(resource);
-      }
-
->>>>>>> 240adfd2
     }
   }
 
