{
  "id": "{{service.name}}",
  "cpus": 1.0,
  "mem": 1024,
  "instances": 1,
  "user": "{{service.user}}",
  "cmd": "export LD_LIBRARY_PATH=$MESOS_SANDBOX/libmesos-bundle/lib:$LD_LIBRARY_PATH; export MESOS_NATIVE_JAVA_LIBRARY=$(ls $MESOS_SANDBOX/libmesos-bundle/lib/libmesos-*.so); export JAVA_HOME=$(ls -d $MESOS_SANDBOX/jre*/); export JAVA_HOME=${JAVA_HOME%/}; export PATH=$(ls -d $JAVA_HOME/bin):$PATH && export JAVA_OPTS=\"-Xms256M -Xmx512M -XX:-HeapDumpOnOutOfMemoryError\" && ./bootstrap -resolve=false -template=false && ./kafka-scheduler/bin/kafka ./kafka-scheduler/svc.yml",
  "labels": {
    "DCOS_COMMONS_API_VERSION": "v1",
    "DCOS_COMMONS_UNINSTALL": "true",
    "DCOS_PACKAGE_FRAMEWORK_NAME": "{{service.name}}",
    "MARATHON_SINGLE_INSTANCE_APP": "true",
    "DCOS_SERVICE_NAME": "{{service.name}}",
    "DCOS_SERVICE_PORT_INDEX": "0",
    "DCOS_SERVICE_SCHEME": "http"
  },
  {{#service.service_account_secret}}
  "secrets": {
    "serviceCredential": {
      "source": "{{service.service_account_secret}}"
    }
  },
  {{/service.service_account_secret}}
  "env": {
    "PACKAGE_NAME": "{{package-name}}",
    "PACKAGE_VERSION": "{{package-version}}",
    "PACKAGE_BUILD_TIME_EPOCH_MS": "{{package-build-time-epoch-ms}}",
    "PACKAGE_BUILD_TIME_STR": "{{package-build-time-str}}",
    "FRAMEWORK_NAME": "{{service.name}}",
    "FRAMEWORK_PRINCIPAL": "{{service.service_account}}",
    "FRAMEWORK_USER": "{{service.user}}",
    "FRAMEWORK_LOG_LEVEL": "{{service.log_level}}",
    "BROKER_KILL_GRACE_PERIOD": "{{brokers.kill_grace_period}}",
    "EXECUTOR_URI": "{{resource.assets.uris.executor-zip}}",
    "LIBMESOS_URI": "{{resource.assets.uris.libmesos-bundle-tar-gz}}",
    "BOOTSTRAP_URI": "{{resource.assets.uris.bootstrap-zip}}",
    "KAFKA_URI": "{{resource.assets.uris.kafka-tgz}}",
    "KAFKA_JAVA_URI": "{{resource.assets.uris.kafka-jre-tar-gz}}",
    "JAVA_URI": "{{resource.assets.uris.jre-tar-gz}}",
    "MESOS_API_VERSION": "{{service.mesos_api_version}}",
    "KAFKA_STATSD_URI": "{{resource.assets.uris.kafka-statsd-jar}}",
    "CLIENT_STATSD_URI": "{{resource.assets.uris.statsd-client-jar}}",

    "PLACEMENT_CONSTRAINTS": "{{service.placement_constraint}}",
    "DEPLOY_STRATEGY":"{{service.deploy_strategy}}",
    "BROKER_COUNT": "{{brokers.count}}",
    "BROKER_CPUS": "{{brokers.cpus}}",
    "BROKER_MEM": "{{brokers.mem}}",
    "BROKER_DISK_SIZE": "{{brokers.disk}}",
    "BROKER_DISK_TYPE": "{{brokers.disk_type}}",
    "BROKER_DISK_PATH": "{{brokers.disk_path}}",
    "BROKER_JAVA_HEAP": "{{brokers.heap.size}}",
    "BROKER_PORT": "{{brokers.port}}",

    {{#service.service_account_secret}}
    "DCOS_SERVICE_ACCOUNT_CREDENTIAL": { "secret": "serviceCredential" },
    "MESOS_MODULES": "{\"libraries\": [{\"file\": \"libdcos_security.so\", \"modules\": [{\"name\": \"com_mesosphere_dcos_ClassicRPCAuthenticatee\"}]}]}",
    "MESOS_AUTHENTICATEE": "com_mesosphere_dcos_ClassicRPCAuthenticatee",
    {{/service.service_account_secret}}

    {{#service.virtual_network_enabled}}
    "ENABLE_VIRTUAL_NETWORK": "yes",
    "VIRTUAL_NETWORK_NAME": "{{service.virtual_network_name}}",
    "VIRTUAL_NETWORK_PLUGIN_LABELS": "{{service.virtual_network_plugin_labels}}",
    {{/service.virtual_network_enabled}}

    {{#service.tls}}
    "BROKER_PORT_TLS": "{{brokers.port_tls}}",
    "TASKCFG_ALL_KAFKA_ENABLE_TLS": "{{service.tls}}",
    {{#service.tls_allow_plaintext}}
    "TASKCFG_ALL_KAFKA_ALLOW_PLAINTEXT": "{{service.tls_allow_plaintext}}",
    {{/service.tls_allow_plaintext}}
    {{/service.tls}}

    "KAFKA_VERSION_PATH": "kafka_2.11-0.11.0.1",

    "KAFKA_ZOOKEEPER_URI": "{{kafka.kafka_zookeeper_uri}}",

    {{#kafka.kafka_advertise_host_ip}}
    "TASKCFG_ALL_KAFKA_ADVERTISE_HOST" : "set",
    {{/kafka.kafka_advertise_host_ip}}

    "TASKCFG_ALL_KAFKA_RESERVED_BROKER_MAX_ID": "{{kafka.reserved_broker_max_id}}",
    "TASKCFG_ALL_KAFKA_OFFSETS_TOPIC_COMPRESSION_CODEC": "{{kafka.offsets_topic_compression_codec}}",
    "TASKCFG_ALL_KAFKA_REPLICA_FETCH_MIN_BYTES": "{{kafka.replica_fetch_min_bytes}}",
    "TASKCFG_ALL_KAFKA_CONTROLLED_SHUTDOWN_RETRY_BACKOFF_MS": "{{kafka.controlled_shutdown_retry_backoff_ms}}",
    "TASKCFG_ALL_KAFKA_LOG_FLUSH_OFFSET_CHECKPOINT_INTERVAL_MS": "{{kafka.log_flush_offset_checkpoint_interval_ms}}",
    "TASKCFG_ALL_KAFKA_OFFSETS_TOPIC_NUM_PARTITIONS": "{{kafka.offsets_topic_num_partitions}}",
    "TASKCFG_ALL_KAFKA_MAX_CONNECTIONS_PER_IP_OVERRIDES": "{{kafka.max_connections_per_ip_overrides}}",
    "TASKCFG_ALL_KAFKA_LEADER_IMBALANCE_CHECK_INTERVAL_SECONDS": "{{kafka.leader_imbalance_check_interval_seconds}}",
    "TASKCFG_ALL_KAFKA_INTER_BROKER_PROTOCOL_VERSION": "{{kafka.inter_broker_protocol_version}}",
    "TASKCFG_ALL_KAFKA_LOG_MESSAGE_FORMAT_VERSION": "{{kafka.log_message_format_version}}",
    "TASKCFG_ALL_KAFKA_REPLICA_SOCKET_TIMEOUT_MS": "{{kafka.replica_socket_timeout_ms}}",
    "TASKCFG_ALL_KAFKA_GROUP_MAX_SESSION_TIMEOUT_MS": "{{kafka.group_max_session_timeout_ms}}",
    "TASKCFG_ALL_KAFKA_LOG_CLEANER_DELETE_RETENTION_MS": "{{kafka.log_cleaner_delete_retention_ms}}",
    "TASKCFG_ALL_KAFKA_LOG_PREALLOCATE": "{{kafka.log_preallocate}}",
    "TASKCFG_ALL_KAFKA_REPLICA_SOCKET_RECEIVE_BUFFER_BYTES": "{{kafka.replica_socket_receive_buffer_bytes}}",
    "TASKCFG_ALL_KAFKA_OFFSET_METADATA_MAX_BYTES": "{{kafka.offset_metadata_max_bytes}}",
    "TASKCFG_ALL_KAFKA_MESSAGE_MAX_BYTES": "{{kafka.message_max_bytes}}",
    "TASKCFG_ALL_KAFKA_LOG_ROLL_JITTER_HOURS": "{{kafka.log_roll_jitter_hours}}",
    "TASKCFG_ALL_KAFKA_OFFSETS_RETENTION_CHECK_INTERVAL_MS": "{{kafka.offsets_retention_check_interval_ms}}",
    "TASKCFG_ALL_KAFKA_FETCH_PURGATORY_PURGE_INTERVAL_REQUESTS": "{{kafka.fetch_purgatory_purge_interval_requests}}",
    "TASKCFG_ALL_KAFKA_LOG_RETENTION_CHECK_INTERVAL_MS": "{{kafka.log_retention_check_interval_ms}}",
    "TASKCFG_ALL_KAFKA_LOG_INDEX_INTERVAL_BYTES": "{{kafka.log_index_interval_bytes}}",
    "TASKCFG_ALL_KAFKA_NUM_NETWORK_THREADS": "{{kafka.num_network_threads}}",
    "TASKCFG_ALL_KAFKA_OFFSETS_COMMIT_TIMEOUT_MS": "{{kafka.offsets_commit_timeout_ms}}",
    "TASKCFG_ALL_KAFKA_OFFSETS_TOPIC_REPLICATION_FACTOR": "{{kafka.offsets_topic_replication_factor}}",
    "TASKCFG_ALL_KAFKA_REPLICA_FETCH_MAX_BYTES": "{{kafka.replica_fetch_max_bytes}}",
    "TASKCFG_ALL_KAFKA_CONNECTIONS_MAX_IDLE_MS": "{{kafka.connections_max_idle_ms}}",
    "TASKCFG_ALL_KAFKA_SOCKET_REQUEST_MAX_BYTES": "{{kafka.socket_request_max_bytes}}",
    "TASKCFG_ALL_KAFKA_METRICS_REPORTERS": "{{kafka.kafka_metrics_reporters}}",
    "TASKCFG_ALL_METRIC_REPORTERS": "{{kafka.metric_reporters}}",
    "TASKCFG_ALL_KAFKA_METRICS_NUM_SAMPLES": "{{kafka.metrics_num_samples}}",
    "TASKCFG_ALL_KAFKA_METRICS_SAMPLE_WINDOW_MS": "{{kafka.metrics_sample_window_ms}}",
    "TASKCFG_ALL_KAFKA_NUM_PARTITIONS": "{{kafka.num_partitions}}",
    "TASKCFG_ALL_KAFKA_REPLICA_LAG_TIME_MAX_MS": "{{kafka.replica_lag_time_max_ms}}",
    "TASKCFG_ALL_KAFKA_LOG_CLEANER_IO_BUFFER_LOAD_FACTOR": "{{kafka.log_cleaner_io_buffer_load_factor}}",
    "TASKCFG_ALL_KAFKA_OFFSETS_COMMIT_REQUIRED_ACKS": "{{kafka.offsets_commit_required_acks}}",
    "TASKCFG_ALL_KAFKA_AUTO_CREATE_TOPICS_ENABLE": "{{kafka.auto_create_topics_enable}}",
    "TASKCFG_ALL_KAFKA_UNCLEAN_LEADER_ELECTION_ENABLE": "{{kafka.unclean_leader_election_enable}}",
    "TASKCFG_ALL_KAFKA_REPLICA_FETCH_BACKOFF_MS": "{{kafka.replica_fetch_backoff_ms}}",
    "TASKCFG_ALL_KAFKA_LOG_ROLL_HOURS": "{{kafka.log_roll_hours}}",
    "TASKCFG_ALL_KAFKA_ZOOKEEPER_SESSION_TIMEOUT_MS": "{{kafka.zookeeper_session_timeout_ms}}",
    "TASKCFG_ALL_KAFKA_PRODUCER_PURGATORY_PURGE_INTERVAL_REQUESTS": "{{kafka.producer_purgatory_purge_interval_requests}}",
    "TASKCFG_ALL_KAFKA_GROUP_MIN_SESSION_TIMEOUT_MS": "{{kafka.group_min_session_timeout_ms}}",
    "TASKCFG_ALL_KAFKA_LOG_INDEX_SIZE_MAX_BYTES": "{{kafka.log_index_size_max_bytes}}",
    "TASKCFG_ALL_KAFKA_NUM_REPLICA_FETCHERS": "{{kafka.num_replica_fetchers}}",
    "TASKCFG_ALL_KAFKA_MIN_INSYNC_REPLICAS": "{{kafka.min_insync_replicas}}",
    "TASKCFG_ALL_KAFKA_LOG_FLUSH_INTERVAL_MESSAGES": "{{kafka.log_flush_interval_messages}}",
    "TASKCFG_ALL_KAFKA_SOCKET_SEND_BUFFER_BYTES": "{{kafka.socket_send_buffer_bytes}}",
    "TASKCFG_ALL_KAFKA_AUTO_LEADER_REBALANCE_ENABLE": "{{kafka.auto_leader_rebalance_enable}}",
    "TASKCFG_ALL_KAFKA_LOG_CLEANER_ENABLE": "{{kafka.log_cleaner_enable}}",
    "TASKCFG_ALL_KAFKA_QUEUED_MAX_REQUESTS": "{{kafka.queued_max_requests}}",
    "TASKCFG_ALL_KAFKA_CONTROLLED_SHUTDOWN_MAX_RETRIES": "{{kafka.controlled_shutdown_max_retries}}",
    "TASKCFG_ALL_KAFKA_OFFSETS_LOAD_BUFFER_SIZE": "{{kafka.offsets_load_buffer_size}}",
    "TASKCFG_ALL_KAFKA_LOG_RETENTION_BYTES": "{{kafka.log_retention_bytes}}",
    "TASKCFG_ALL_KAFKA_NUM_IO_THREADS": "{{kafka.num_io_threads}}",
    "TASKCFG_ALL_KAFKA_CONTROLLER_SOCKET_TIMEOUT_MS": "{{kafka.controller_socket_timeout_ms}}",
    "TASKCFG_ALL_KAFKA_LOG_RETENTION_HOURS": "{{kafka.log_retention_hours}}",
    "TASKCFG_ALL_KAFKA_LOG_FLUSH_SCHEDULER_INTERVAL_MS": "{{kafka.log_flush_scheduler_interval_ms}}",
    "TASKCFG_ALL_KAFKA_OFFSETS_RETENTION_MINUTES": "{{kafka.offsets_retention_minutes}}",
    "TASKCFG_ALL_KAFKA_QUOTA_WINDOW_SIZE_SECONDS": "{{kafka.quota_window_size_seconds}}",
    "TASKCFG_ALL_KAFKA_LOG_SEGMENT_BYTES": "{{kafka.log_segment_bytes}}",
    "TASKCFG_ALL_KAFKA_LEADER_IMBALANCE_PER_BROKER_PERCENTAGE": "{{kafka.leader_imbalance_per_broker_percentage}}",
    "TASKCFG_ALL_KAFKA_MAX_CONNECTIONS_PER_IP": "{{kafka.max_connections_per_ip}}",
    "TASKCFG_ALL_KAFKA_LOG_CLEANER_DEDUPE_BUFFER_SIZE": "{{kafka.log_cleaner_dedupe_buffer_size}}",
    "TASKCFG_ALL_KAFKA_LOG_CLEANER_MIN_CLEANABLE_RATIO": "{{kafka.log_cleaner_min_cleanable_ratio}}",
    "TASKCFG_ALL_KAFKA_ZOOKEEPER_SYNC_TIME_MS": "{{kafka.zookeeper_sync_time_ms}}",
    "TASKCFG_ALL_KAFKA_QUOTA_CONSUMER_DEFAULT": "{{kafka.quota_consumer_default}}",
    "TASKCFG_ALL_KAFKA_DELETE_TOPIC_ENABLE": "{{kafka.delete_topic_enable}}",
    "TASKCFG_ALL_KAFKA_LOG_CLEANUP_POLICY": "{{kafka.log_cleanup_policy}}",
    "TASKCFG_ALL_KAFKA_DEFAULT_REPLICATION_FACTOR": "{{kafka.default_replication_factor}}",
    "TASKCFG_ALL_KAFKA_NUM_RECOVERY_THREADS_PER_DATA_DIR": "{{kafka.num_recovery_threads_per_data_dir}}",
    "TASKCFG_ALL_KAFKA_LOG_CLEANER_IO_BUFFER_SIZE": "{{kafka.log_cleaner_io_buffer_size}}",
    "TASKCFG_ALL_KAFKA_BACKGROUND_THREADS": "{{kafka.background_threads}}",
    "TASKCFG_ALL_KAFKA_LOG_SEGMENT_DELETE_DELAY_MS": "{{kafka.log_segment_delete_delay_ms}}",
    "TASKCFG_ALL_KAFKA_QUOTA_WINDOW_NUM": "{{kafka.quota_window_num}}",
    "TASKCFG_ALL_KAFKA_REQUEST_TIMEOUT_MS": "{{kafka.request_timeout_ms}}",
    "TASKCFG_ALL_KAFKA_LOG_CLEANER_THREADS": "{{kafka.log_cleaner_threads}}",
    "TASKCFG_ALL_KAFKA_QUOTA_PRODUCER_DEFAULT": "{{kafka.quota_producer_default}}",
    "TASKCFG_ALL_KAFKA_LOG_CLEANER_BACKOFF_MS": "{{kafka.log_cleaner_backoff_ms}}",
    "TASKCFG_ALL_KAFKA_CONTROLLED_SHUTDOWN_ENABLE": "{{kafka.controlled_shutdown_enable}}",
    "TASKCFG_ALL_KAFKA_SOCKET_RECEIVE_BUFFER_BYTES": "{{kafka.socket_receive_buffer_bytes}}",
    "TASKCFG_ALL_KAFKA_REPLICA_FETCH_WAIT_MAX_MS": "{{kafka.replica_fetch_wait_max_ms}}",
    "TASKCFG_ALL_KAFKA_REPLICA_HIGH_WATERMARK_CHECKPOINT_INTERVAL_MS": "{{kafka.replica_high_watermark_checkpoint_interval_ms}}",
    "TASKCFG_ALL_KAFKA_OFFSETS_TOPIC_SEGMENT_BYTES": "{{kafka.offsets_topic_segment_bytes}}",
    "TASKCFG_ALL_KAFKA_LOG_CLEANER_IO_MAX_BYTES_PER_SECOND": "{{kafka.log_cleaner_io_max_bytes_per_second}}",
    "TASKCFG_ALL_KAFKA_COMPRESSION_TYPE": "{{kafka.compression_type}}"
  },
  "uris": [
<<<<<<< HEAD
=======
    "{{resource.assets.uris.bootstrap-zip}}",
>>>>>>> a7f051d7
    "{{resource.assets.uris.kafka-scheduler-zip}}",
    "{{resource.assets.uris.libmesos-bundle-tar-gz}}",
    "{{resource.assets.uris.kafka-tgz}}",
    "{{resource.assets.uris.jre-tar-gz}}"
  ],
  "upgradeStrategy":{
    "minimumHealthCapacity": 0,
    "maximumOverCapacity": 0
  },
  "healthChecks": [
    {
      "protocol": "HTTP",
      "path": "/v1/plans/deploy",
      "gracePeriodSeconds": 900,
      "intervalSeconds": 30,
      "portIndex": 0,
      "timeoutSeconds": 30,
      "maxConsecutiveFailures": 0
    },
    {
      "protocol": "HTTP",
      "path": "/v1/plans/recovery",
      "gracePeriodSeconds": 900,
      "intervalSeconds": 30,
      "portIndex": 0,
      "timeoutSeconds": 30,
      "maxConsecutiveFailures": 0
    }
  ],
  "portDefinitions": [
    {
      "port": 0,
      "protocol": "tcp",
      "name": "api",
      "labels": { "VIP_0": "/api.{{service.name}}:80" }
    }
  ]
}<|MERGE_RESOLUTION|>--- conflicted
+++ resolved
@@ -168,10 +168,7 @@
     "TASKCFG_ALL_KAFKA_COMPRESSION_TYPE": "{{kafka.compression_type}}"
   },
   "uris": [
-<<<<<<< HEAD
-=======
     "{{resource.assets.uris.bootstrap-zip}}",
->>>>>>> a7f051d7
     "{{resource.assets.uris.kafka-scheduler-zip}}",
     "{{resource.assets.uris.libmesos-bundle-tar-gz}}",
     "{{resource.assets.uris.kafka-tgz}}",
