--- conflicted
+++ resolved
@@ -1,14 +1,10 @@
 package com.mesosphere.sdk.offer.evaluate;
 
 import com.mesosphere.sdk.dcos.Capabilities;
-import com.mesosphere.sdk.dcos.ResourceRefinmentCapabilityContext;
+import com.mesosphere.sdk.dcos.ResourceRefinementCapabilityContext;
 import com.mesosphere.sdk.offer.Constants;
 import com.mesosphere.sdk.offer.OfferRecommendation;
-<<<<<<< HEAD
-import com.mesosphere.sdk.offer.ResourceCollectionUtils;
-=======
 import com.mesosphere.sdk.offer.ResourceUtils;
->>>>>>> c6b16770
 import com.mesosphere.sdk.scheduler.plan.PodInstanceRequirement;
 import com.mesosphere.sdk.scheduler.plan.PodInstanceRequirementTestUtils;
 import com.mesosphere.sdk.specification.DefaultResourceSet;
@@ -46,18 +42,11 @@
         Operation reserveOperation = recommendations.get(0).getOperation();
         Resource reserveResource = reserveOperation.getReserve().getResources(0);
 
-<<<<<<< HEAD
-        Resource.ReservationInfo reservation = ResourceCollectionUtils.getReservation(reserveResource).get();
+        Resource.ReservationInfo reservation = ResourceUtils.getReservation(reserveResource).get();
         Assert.assertEquals(Operation.Type.RESERVE, reserveOperation.getType());
         Assert.assertEquals(1.0, reserveResource.getScalar().getValue(), 0.0);
         OfferEvaluatorTest.validateRole(reserveResource);
-        Assert.assertEquals(TestConstants.ROLE, ResourceCollectionUtils.getRole(reserveResource));
-=======
-        Resource.ReservationInfo reservation = ResourceUtils.getReservation(reserveResource).get();
-        Assert.assertEquals(Operation.Type.RESERVE, reserveOperation.getType());
-        Assert.assertEquals(1.0, reserveResource.getScalar().getValue(), 0.0);
-        Assert.assertEquals(TestConstants.ROLE, ResourceUtils.getRole(reserveResource).get());
->>>>>>> c6b16770
+        Assert.assertEquals(TestConstants.ROLE, ResourceUtils.getRole(reserveResource));
         Assert.assertEquals(TestConstants.PRINCIPAL, reservation.getPrincipal());
         Assert.assertEquals(36, getResourceId(reserveResource).length());
         Assert.assertFalse(reserveResource.hasDisk());
@@ -66,18 +55,11 @@
         reserveOperation = recommendations.get(1).getOperation();
         reserveResource = reserveOperation.getReserve().getResources(0);
 
-<<<<<<< HEAD
-        reservation = ResourceCollectionUtils.getReservation(reserveResource).get();
+        reservation = ResourceUtils.getReservation(reserveResource).get();
         Assert.assertEquals(Operation.Type.RESERVE, reserveOperation.getType());
         Assert.assertEquals(1500, reserveResource.getScalar().getValue(), 0.0);
         OfferEvaluatorTest.validateRole(reserveResource);
-        Assert.assertEquals(TestConstants.ROLE, ResourceCollectionUtils.getRole(reserveResource));
-=======
-        reservation = ResourceUtils.getReservation(reserveResource).get();
-        Assert.assertEquals(Operation.Type.RESERVE, reserveOperation.getType());
-        Assert.assertEquals(1500, reserveResource.getScalar().getValue(), 0.0);
-        Assert.assertEquals(TestConstants.ROLE, ResourceUtils.getRole(reserveResource).get());
->>>>>>> c6b16770
+        Assert.assertEquals(TestConstants.ROLE, ResourceUtils.getRole(reserveResource));
         Assert.assertEquals(TestConstants.PRINCIPAL, reservation.getPrincipal());
         Assert.assertEquals(36, getResourceId(reserveResource).length());
 
@@ -104,7 +86,7 @@
 
     @Test
     public void testReserveCreateLaunchRootVolumeRefined() throws Exception {
-        ResourceRefinmentCapabilityContext context = new ResourceRefinmentCapabilityContext(Capabilities.getInstance());
+        ResourceRefinementCapabilityContext context = new ResourceRefinementCapabilityContext(Capabilities.getInstance());
         try {
             testReserveCreateLaunchRootVolume();
         } finally {
@@ -148,18 +130,11 @@
         Assert.assertEquals(recommendations.toString(), 2, launchOperation.getLaunch().getTaskInfos(0).getResourcesCount());
         Resource launchResource = launchOperation.getLaunch().getTaskInfos(0).getResources(1);
 
-<<<<<<< HEAD
-        Resource.ReservationInfo reservation = ResourceCollectionUtils.getReservation(launchResource).get();
+        Resource.ReservationInfo reservation = ResourceUtils.getReservation(launchResource).get();
         Assert.assertEquals(Operation.Type.LAUNCH, launchOperation.getType());
         Assert.assertEquals(1500, launchResource.getScalar().getValue(), 0.0);
         OfferEvaluatorTest.validateRole(launchResource);
-        Assert.assertEquals(TestConstants.ROLE, ResourceCollectionUtils.getRole(launchResource));
-=======
-        Resource.ReservationInfo reservation = ResourceUtils.getReservation(launchResource).get();
-        Assert.assertEquals(Operation.Type.LAUNCH, launchOperation.getType());
-        Assert.assertEquals(1500, launchResource.getScalar().getValue(), 0.0);
-        Assert.assertEquals(TestConstants.ROLE, ResourceUtils.getRole(launchResource).get());
->>>>>>> c6b16770
+        Assert.assertEquals(TestConstants.ROLE, ResourceUtils.getRole(launchResource));
         Assert.assertEquals(persistenceId, launchResource.getDisk().getPersistence().getId());
         Assert.assertEquals(TestConstants.PRINCIPAL, launchResource.getDisk().getPersistence().getPrincipal());
         Assert.assertEquals(TestConstants.PRINCIPAL, reservation.getPrincipal());
@@ -168,7 +143,7 @@
 
     @Test
     public void testReserveLaunchScalarRefined() throws Exception {
-        ResourceRefinmentCapabilityContext context = new ResourceRefinmentCapabilityContext(Capabilities.getInstance());
+        ResourceRefinementCapabilityContext context = new ResourceRefinementCapabilityContext(Capabilities.getInstance());
         try {
             testExpectedRootVolume();
         } finally {
@@ -190,11 +165,7 @@
         Operation reserveOperation = recommendations.get(1).getOperation();
         Resource reserveResource = reserveOperation.getReserve().getResources(0);
 
-<<<<<<< HEAD
-        Resource.ReservationInfo reservation = ResourceCollectionUtils.getReservation(reserveResource).get();
-=======
         Resource.ReservationInfo reservation = ResourceUtils.getReservation(reserveResource).get();
->>>>>>> c6b16770
         Assert.assertEquals(Operation.Type.RESERVE, reserveOperation.getType());
         Assert.assertEquals(2000, reserveResource.getScalar().getValue(), 0.0);
         Assert.assertEquals(TestConstants.MOUNT_ROOT, reserveResource.getDisk().getSource().getMount().getRoot());
@@ -263,12 +234,8 @@
 
         Assert.assertEquals(Operation.Type.LAUNCH, launchOperation.getType());
         Assert.assertEquals(2000, launchResource.getScalar().getValue(), 0.0);
-<<<<<<< HEAD
         OfferEvaluatorTest.validateRole(launchResource);
-        Assert.assertEquals(TestConstants.ROLE, ResourceCollectionUtils.getRole(launchResource));
-=======
-        Assert.assertEquals(TestConstants.ROLE, ResourceUtils.getRole(launchResource).get());
->>>>>>> c6b16770
+        Assert.assertEquals(TestConstants.ROLE, ResourceUtils.getRole(launchResource));
         Assert.assertEquals(TestConstants.MOUNT_ROOT, launchResource.getDisk().getSource().getMount().getRoot());
         Assert.assertEquals(persistenceId, launchResource.getDisk().getPersistence().getId());
         Assert.assertEquals(TestConstants.PRINCIPAL, launchResource.getDisk().getPersistence().getPrincipal());
@@ -278,7 +245,7 @@
 
     @Test
     public void testExpectedMountVolumeRefined() throws Exception {
-        ResourceRefinmentCapabilityContext context = new ResourceRefinmentCapabilityContext(Capabilities.getInstance());
+        ResourceRefinementCapabilityContext context = new ResourceRefinementCapabilityContext(Capabilities.getInstance());
         try {
             testExpectedMountVolume();
         } finally {
@@ -342,13 +309,8 @@
         ResourceSet volumeResourceSet = DefaultResourceSet.newBuilder(TestConstants.ROLE, Constants.ANY_ROLE, TestConstants.PRINCIPAL)
                 .id(TestConstants.RESOURCE_SET_ID)
                 .cpus(1.0)
-<<<<<<< HEAD
-                .addVolume(Constants.MOUNT_DISK_TYPE, 1000.0, TestConstants.CONTAINER_PATH + "-A")
-                .addVolume(Constants.MOUNT_DISK_TYPE, 1000.0, TestConstants.CONTAINER_PATH + "-B")
-=======
                 .addVolume(VolumeSpec.Type.MOUNT.name(), 1000.0, TestConstants.CONTAINER_PATH + "-A")
                 .addVolume(VolumeSpec.Type.MOUNT.name(), 1000.0, TestConstants.CONTAINER_PATH + "-B")
->>>>>>> c6b16770
                 .build();
         PodInstanceRequirement podInstanceRequirement =
                 PodInstanceRequirementTestUtils.getRequirement(volumeResourceSet, 0);
@@ -410,12 +372,8 @@
 
         Assert.assertEquals(Operation.Type.RESERVE, reserveOperation.getType());
         Assert.assertEquals(2000, reserveResource.getScalar().getValue(), 0.0);
-<<<<<<< HEAD
         OfferEvaluatorTest.validateRole(reserveResource);
-        Assert.assertEquals(TestConstants.ROLE, ResourceCollectionUtils.getRole(reserveResource));
-=======
-        Assert.assertEquals(TestConstants.ROLE, ResourceUtils.getRole(reserveResource).get());
->>>>>>> c6b16770
+        Assert.assertEquals(TestConstants.ROLE, ResourceUtils.getRole(reserveResource));
         Assert.assertEquals(TestConstants.MOUNT_ROOT, reserveResource.getDisk().getSource().getMount().getRoot());
         validatePrincipal(reserveResource);
         Assert.assertEquals(36, getResourceId(reserveResource).length());
@@ -434,7 +392,7 @@
 
     @Test
     public void testReserveCreateExecutorVolumeRefined() throws Exception {
-        ResourceRefinmentCapabilityContext context = new ResourceRefinmentCapabilityContext(Capabilities.getInstance());
+        ResourceRefinementCapabilityContext context = new ResourceRefinementCapabilityContext(Capabilities.getInstance());
         try {
             testReserveCreateExecutorVolume();
         } finally {
