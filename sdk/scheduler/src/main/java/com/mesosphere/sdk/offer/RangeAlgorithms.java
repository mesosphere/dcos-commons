package com.mesosphere.sdk.offer;

import org.antlr.v4.runtime.misc.Interval;
import org.antlr.v4.runtime.misc.IntervalSet;
import org.apache.mesos.Protos.Value.Range;

import java.util.ArrayList;
import java.util.List;

/**
 * A utility class for commonly needed algorithms for Mesos frameworks.
 */
public final class RangeAlgorithms {

    private RangeAlgorithms() {
        // do not instantiate
    }

    /**
     * Combines and flattens the provided sets of ranges into a unified set.
     */
    public static List<Range> mergeRanges(List<Range> r1, List<Range> r2) {
        List<Interval> intervals = rangesToIntervals(r1);
        intervals.addAll(rangesToIntervals(r2));
        return intervalsToRanges(intervalsToIntervalSet(intervals).getIntervals());
    }

    /**
     * Removes the range intervals listed in {@code subtrahend} from {@code minuend}.
     */
    public static List<Range> subtractRanges(List<Range> minuend, List<Range> subtrahend) {
        IntervalSet iMinuend = intervalsToIntervalSet(rangesToIntervals(minuend));
        IntervalSet iSubtrahend = intervalsToIntervalSet(rangesToIntervals(subtrahend));
        IntervalSet iDifference = IntervalSet.subtract(iMinuend, iSubtrahend);
        return intervalSetToRanges(iDifference);
    }

    /**
     * Returns whether the provided sets of ranges are equivalent when any overlaps are flattened.
     */
    public static boolean rangesEqual(List<Range> list1, List<Range> list2) {
        IntervalSet i1 = intervalsToIntervalSet(rangesToIntervals(list1));
        IntervalSet i2 = intervalsToIntervalSet(rangesToIntervals(list2));
        return i1.equals(i2);
    }

<<<<<<< HEAD
    /**
     * Returns whether the provided value is encompassed by any of the provided ranges.
     */
    public static boolean isInAny(List<Range> ranges, long value) {
        for (Interval interval : rangesToIntervals(ranges)) {
            if (interval.a <= value && value <= interval.b) {
                return true;
            }
        }
        return false;
    }

    public static Ranges fromRangeList(List<Range> ranges) {
        return Ranges.newBuilder().addAllRange(ranges).build();
    }

=======
>>>>>>> d71ad6d3
    private static Interval rangeToInterval(Range range) {
        return Interval.of((int) range.getBegin(), (int) range.getEnd());
    }

    private static List<Interval> rangesToIntervals(List<Range> ranges) {
        List<Interval> intervals = new ArrayList<Interval>();
        for (Range range : ranges) {
            intervals.add(rangeToInterval(range));
        }
        return intervals;
    }

    private static List<Range> intervalsToRanges(List<Interval> intervals) {
        List<Range> ranges = new ArrayList<Range>();
        for (Interval interval : intervals) {
            ranges.add(Range.newBuilder().setBegin(interval.a).setEnd(interval.b).build());
        }
        return ranges;
    }

    private static IntervalSet intervalsToIntervalSet(List<Interval> intervals) {
        IntervalSet intervalSet = new IntervalSet();
        for (Interval interval : intervals) {
            intervalSet.add(interval.a, interval.b);
        }
        return intervalSet;
    }

    private static List<Range> intervalSetToRanges(IntervalSet intervalSet) {
        return intervalSet.isNil()
                ? new ArrayList<Range>()
                : intervalsToRanges(intervalSet.getIntervals());
    }
}<|MERGE_RESOLUTION|>--- conflicted
+++ resolved
@@ -2,6 +2,7 @@
 
 import org.antlr.v4.runtime.misc.Interval;
 import org.antlr.v4.runtime.misc.IntervalSet;
+import org.apache.mesos.Protos;
 import org.apache.mesos.Protos.Value.Range;
 
 import java.util.ArrayList;
@@ -44,7 +45,6 @@
         return i1.equals(i2);
     }
 
-<<<<<<< HEAD
     /**
      * Returns whether the provided value is encompassed by any of the provided ranges.
      */
@@ -57,12 +57,10 @@
         return false;
     }
 
-    public static Ranges fromRangeList(List<Range> ranges) {
-        return Ranges.newBuilder().addAllRange(ranges).build();
+    public static Protos.Value.Ranges fromRangeList(List<Range> ranges) {
+        return Protos.Value.Ranges.newBuilder().addAllRange(ranges).build();
     }
 
-=======
->>>>>>> d71ad6d3
     private static Interval rangeToInterval(Range range) {
         return Interval.of((int) range.getBegin(), (int) range.getEnd());
     }
