import pytest

import sdk_cmd as cmd
import sdk_hosts as hosts
import sdk_install as install
import sdk_test_upgrade
import sdk_utils as utils
from tests.config import *


def setup_module(module):
    install.uninstall(FOLDERED_SERVICE_NAME, package_name=PACKAGE_NAME)
    utils.gc_frameworks()
    install.install(
        PACKAGE_NAME,
        DEFAULT_TASK_COUNT,
        service_name=FOLDERED_SERVICE_NAME,
        additional_options={"service": { "name": FOLDERED_SERVICE_NAME } })


def setup_function(function):
    tasks.check_running(FOLDERED_SERVICE_NAME, DEFAULT_TASK_COUNT)
    wait_for_expected_nodes_to_exist(service_name=FOLDERED_SERVICE_NAME)


def teardown_module(module):
    install.uninstall(FOLDERED_SERVICE_NAME, package_name=PACKAGE_NAME)


@pytest.fixture
def default_populated_index():
    delete_index(DEFAULT_INDEX_NAME, service_name=FOLDERED_SERVICE_NAME)
    create_index(DEFAULT_INDEX_NAME, DEFAULT_SETTINGS_MAPPINGS, service_name=FOLDERED_SERVICE_NAME)
    create_document(DEFAULT_INDEX_NAME, DEFAULT_INDEX_TYPE, 1, {"name": "Loren", "role": "developer"}, service_name=FOLDERED_SERVICE_NAME)


@pytest.mark.sanity
@pytest.mark.smoke
def test_service_health():
    assert shakedown.service_healthy(FOLDERED_SERVICE_NAME)


@pytest.mark.sanity
def test_endpoints():
    # check that we can reach the scheduler via admin router, and that returned endpoints are sanitized:
    for nodetype in ('coordinator', 'data', 'ingest', 'master'):
        endpoints = json.loads(cmd.run_cli('elastic --name={} endpoints {}'.format(FOLDERED_SERVICE_NAME, nodetype)))
        assert endpoints['dns'][0].startswith(hosts.autoip_host(FOLDERED_SERVICE_NAME, nodetype + '-0-node'))
        assert endpoints['vips'][0].startswith(hosts.vip_host(FOLDERED_SERVICE_NAME, nodetype))


@pytest.mark.sanity
def test_indexing(default_populated_index):
    indices_stats = get_elasticsearch_indices_stats(DEFAULT_INDEX_NAME, service_name=FOLDERED_SERVICE_NAME)
    assert indices_stats["_all"]["primaries"]["docs"]["count"] == 1
    doc = get_document(DEFAULT_INDEX_NAME, DEFAULT_INDEX_TYPE, 1, service_name=FOLDERED_SERVICE_NAME)
    assert doc["_source"]["name"] == "Loren"


@pytest.mark.sanity
def test_xpack_toggle_with_kibana(default_populated_index):
    # Verify disabled by default
    verify_commercial_api_status(False, service_name=FOLDERED_SERVICE_NAME)
    enable_xpack(service_name=FOLDERED_SERVICE_NAME)

    # Test kibana with x-pack disabled...
    install.uninstall("kibana")
    shakedown.install_package("kibana", options_json={
        "kibana": {
            "elasticsearch_url": "http://" + hosts.vip_host(FOLDERED_SERVICE_NAME, "coordinator", 9200)
        }})
    shakedown.deployment_wait(app_id="/kibana", timeout=KIBANA_WAIT_TIME_IN_SECONDS)
    check_kibana_adminrouter_integration("service/kibana/")
    install.uninstall("kibana")

    # Set/verify enabled
    verify_commercial_api_status(True, service_name=FOLDERED_SERVICE_NAME)
    verify_xpack_license(service_name=FOLDERED_SERVICE_NAME)

    # Write some data while enabled, disable X-Pack, and verify we can still read what we wrote.

    create_document(
        DEFAULT_INDEX_NAME,
        DEFAULT_INDEX_TYPE,
        2,
        {"name": "X-Pack", "role": "commercial plugin"},
        service_name=FOLDERED_SERVICE_NAME)

    # Test kibana with x-pack enabled...
    shakedown.install_package("kibana", options_json={
        "kibana": {
            "elasticsearch_url": "http://" + hosts.vip_host(FOLDERED_SERVICE_NAME, "coordinator", 9200),
            "xpack_enabled": True
        }})
    # Installing Kibana w/x-pack can take as much as 15 minutes for Marathon deployment to complete,
    # due to a configured HTTP health check. (typical: 10 minutes)
    shakedown.deployment_wait(app_id="/kibana", timeout=KIBANA_WAIT_TIME_IN_SECONDS)
    check_kibana_adminrouter_integration("service/kibana/login")
    install.uninstall("kibana")

    # Disable again
    disable_xpack(service_name=FOLDERED_SERVICE_NAME)
    verify_commercial_api_status(False, service_name=FOLDERED_SERVICE_NAME)
    doc = get_document(DEFAULT_INDEX_NAME, DEFAULT_INDEX_TYPE, 2, service_name=FOLDERED_SERVICE_NAME)
    assert doc["_source"]["name"] == "X-Pack"


@pytest.mark.recovery
@pytest.mark.sanity
def test_losing_and_regaining_index_health(default_populated_index):
    check_elasticsearch_index_health(DEFAULT_INDEX_NAME, "green", service_name=FOLDERED_SERVICE_NAME)
    shakedown.kill_process_on_host(hosts.system_host(FOLDERED_SERVICE_NAME, "data-0-node"), "data__.*Elasticsearch")
    check_elasticsearch_index_health(DEFAULT_INDEX_NAME, "yellow", service_name=FOLDERED_SERVICE_NAME)
    check_elasticsearch_index_health(DEFAULT_INDEX_NAME, "green", service_name=FOLDERED_SERVICE_NAME)


@pytest.mark.recovery
@pytest.mark.sanity
def test_master_reelection():
    initial_master = get_elasticsearch_master(service_name=FOLDERED_SERVICE_NAME)
    shakedown.kill_process_on_host(hosts.system_host(FOLDERED_SERVICE_NAME, initial_master), "master__.*Elasticsearch")
    wait_for_expected_nodes_to_exist(service_name=FOLDERED_SERVICE_NAME)
    new_master = get_elasticsearch_master(service_name=FOLDERED_SERVICE_NAME)
    assert new_master.startswith("master") and new_master != initial_master


@pytest.mark.recovery
@pytest.mark.sanity
def test_master_node_replace():
    # Ideally, the pod will get placed on a different agent. This test will verify that the remaining two masters
    # find the replaced master at its new IP address. This requires a reasonably low TTL for Java DNS lookups.
    cmd.run_cli('elastic --name={} pods replace master-0'.format(FOLDERED_SERVICE_NAME))
    # setup_function will verify that the cluster becomes healthy again.


@pytest.mark.recovery
@pytest.mark.sanity
def test_plugin_install_and_uninstall(default_populated_index):
    plugin_name = 'analysis-phonetic'
    config = marathon.get_config(FOLDERED_SERVICE_NAME)
    config['env']['TASKCFG_ALL_ELASTICSEARCH_PLUGINS'] = plugin_name
    marathon.update_app(FOLDERED_SERVICE_NAME, config)
    check_plugin_installed(plugin_name, service_name=FOLDERED_SERVICE_NAME)

    config = marathon.get_config(FOLDERED_SERVICE_NAME)
    config['env']['TASKCFG_ALL_ELASTICSEARCH_PLUGINS'] = ""
    marathon.update_app(FOLDERED_SERVICE_NAME, config)
    check_plugin_uninstalled(plugin_name, service_name=FOLDERED_SERVICE_NAME)


@pytest.mark.recovery
@pytest.mark.sanity
def test_unchanged_scheduler_restarts_without_restarting_tasks():
<<<<<<< HEAD
    initial_task_ids = tasks.get_task_ids(PACKAGE_NAME, "master")
    shakedown.kill_process_on_host(marathon.get_scheduler_host(PACKAGE_NAME), "elastic.scheduler.Main")
    tasks.check_tasks_not_updated(PACKAGE_NAME, "master", initial_task_ids)


@pytest.mark.upgrade
@pytest.mark.sanity
def test_upgrade_downgrade():
    options = {
        "service": {
            "beta-optin": True,
            "upgrade_strategy": "parallel"
        }
    }
    sdk_test_upgrade.upgrade_downgrade("beta-{}".format(PACKAGE_NAME), PACKAGE_NAME, DEFAULT_TASK_COUNT,
                                       additional_options=options)
=======
    initial_task_ids = tasks.get_task_ids(FOLDERED_SERVICE_NAME, "master")
    shakedown.kill_process_on_host(marathon.get_scheduler_host(FOLDERED_SERVICE_NAME), "elastic.scheduler.Main")
    tasks.check_tasks_not_updated(FOLDERED_SERVICE_NAME, "master", initial_task_ids)
>>>>>>> d073f999


@pytest.mark.recovery
@pytest.mark.sanity
def test_bump_node_counts():
    # Run this test last, as it changes the task count
    config = marathon.get_config(FOLDERED_SERVICE_NAME)
    data_nodes = int(config['env']['DATA_NODE_COUNT'])
    config['env']['DATA_NODE_COUNT'] = str(data_nodes + 1)
    ingest_nodes = int(config['env']['INGEST_NODE_COUNT'])
    config['env']['INGEST_NODE_COUNT'] = str(ingest_nodes + 1)
    coordinator_nodes = int(config['env']['COORDINATOR_NODE_COUNT'])
    config['env']['COORDINATOR_NODE_COUNT'] = str(coordinator_nodes + 1)
    marathon.update_app(FOLDERED_SERVICE_NAME, config)
    tasks.check_running(FOLDERED_SERVICE_NAME, DEFAULT_TASK_COUNT + 3)<|MERGE_RESOLUTION|>--- conflicted
+++ resolved
@@ -151,28 +151,9 @@
 @pytest.mark.recovery
 @pytest.mark.sanity
 def test_unchanged_scheduler_restarts_without_restarting_tasks():
-<<<<<<< HEAD
-    initial_task_ids = tasks.get_task_ids(PACKAGE_NAME, "master")
-    shakedown.kill_process_on_host(marathon.get_scheduler_host(PACKAGE_NAME), "elastic.scheduler.Main")
-    tasks.check_tasks_not_updated(PACKAGE_NAME, "master", initial_task_ids)
-
-
-@pytest.mark.upgrade
-@pytest.mark.sanity
-def test_upgrade_downgrade():
-    options = {
-        "service": {
-            "beta-optin": True,
-            "upgrade_strategy": "parallel"
-        }
-    }
-    sdk_test_upgrade.upgrade_downgrade("beta-{}".format(PACKAGE_NAME), PACKAGE_NAME, DEFAULT_TASK_COUNT,
-                                       additional_options=options)
-=======
     initial_task_ids = tasks.get_task_ids(FOLDERED_SERVICE_NAME, "master")
     shakedown.kill_process_on_host(marathon.get_scheduler_host(FOLDERED_SERVICE_NAME), "elastic.scheduler.Main")
     tasks.check_tasks_not_updated(FOLDERED_SERVICE_NAME, "master", initial_task_ids)
->>>>>>> d073f999
 
 
 @pytest.mark.recovery
