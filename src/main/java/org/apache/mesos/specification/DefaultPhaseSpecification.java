--- conflicted
+++ resolved
@@ -11,7 +11,7 @@
     private final List<TaskSpecification> taskSpecifications;
 
     public DefaultPhaseSpecification(TaskTypeSpecification taskTypeSpecification) {
-        this.name = taskTypeSpecification.getTypeName();
+        this.name = taskTypeSpecification.getName();
         this.taskSpecifications = new ArrayList<>();
         for (int i = 0; i < taskTypeSpecification.getCount(); i++) {
             taskSpecifications.add(getTaskSpecification(i, taskTypeSpecification));
@@ -30,11 +30,7 @@
 
     private static TaskSpecification getTaskSpecification(int id, TaskTypeSpecification taskTypeSpecification) {
         return DefaultTaskSpecification.create(
-<<<<<<< HEAD
-                taskTypeSpecification.getTaskName(id),
-=======
                 taskTypeSpecification.getName() + "-" + id,
->>>>>>> ca8f90a8
                 taskTypeSpecification.getCommand(id),
                 taskTypeSpecification.getResources(),
                 taskTypeSpecification.getVolumes());
