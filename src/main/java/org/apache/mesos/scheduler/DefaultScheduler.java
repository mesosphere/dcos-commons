package org.apache.mesos.scheduler;

import com.google.common.collect.ImmutableMap;
import com.google.protobuf.TextFormat;
import org.apache.mesos.Protos;
import org.apache.mesos.Scheduler;
import org.apache.mesos.SchedulerDriver;
import org.apache.mesos.curator.CuratorStateStore;
import org.apache.mesos.dcos.DcosConstants;
import org.apache.mesos.offer.*;
import org.apache.mesos.reconciliation.DefaultReconciler;
import org.apache.mesos.reconciliation.Reconciler;
import org.apache.mesos.scheduler.plan.*;
import org.apache.mesos.scheduler.plan.api.PlanResource;
import org.apache.mesos.scheduler.plan.api.PlansResource;
import org.apache.mesos.scheduler.recovery.*;
import org.apache.mesos.scheduler.recovery.constrain.LaunchConstrainer;
import org.apache.mesos.scheduler.recovery.constrain.TimedLaunchConstrainer;
import org.apache.mesos.scheduler.recovery.monitor.TimedFailureMonitor;
import org.apache.mesos.specification.ServiceSpecification;
import org.apache.mesos.state.PersistentOperationRecorder;
import org.apache.mesos.state.StateStore;
import org.apache.mesos.state.api.StateResource;
import org.slf4j.Logger;
import org.slf4j.LoggerFactory;

import java.time.Duration;
import java.util.*;
import java.util.concurrent.*;

/**
 * This scheduler when provided with a ServiceSpecification will deploy the service and recover from encountered faults
 * when possible.  Changes to the ServiceSpecification will result in rolling configuration updates, or the creation of
 * new Tasks where applicable.
 */
public class DefaultScheduler implements Scheduler {
    private static final Integer DELAY_BETWEEN_DESTRUCTIVE_RECOVERIES_SEC = 10 * 60;
    private static final Integer PERMANENT_FAILURE_DELAY_SEC = 20 * 60;
    private static final Integer AWAIT_TERMINATION_TIMEOUT_MS = 10000;
    private final Logger logger = LoggerFactory.getLogger(getClass());
    private final ServiceSpecification serviceSpecification;
    private final String zkConnectionString;
    private final ExecutorService executor = Executors.newFixedThreadPool(1);
    private final BlockingQueue<Collection<Object>> resourcesQueue;

    private Reconciler reconciler;
    private StateStore stateStore;
    private TaskFailureListener taskFailureListener;
    private TaskKiller taskKiller;
    private OfferAccepter offerAccepter;
    private Plan deployPlan;
    private PlanManager deployPlanManager;
    private PlanScheduler planScheduler;
    private PlanManager recoveryPlanManager;
    private PlanCoordinator planCoordinator;
    private Collection<Object> resources;

    public DefaultScheduler(ServiceSpecification serviceSpecification) {
        this(serviceSpecification, DcosConstants.MESOS_MASTER_ZK_CONNECTION_STRING);
    }

    public DefaultScheduler(ServiceSpecification serviceSpecification, String zkConnectionString) {
        this.serviceSpecification = serviceSpecification;
        this.zkConnectionString = zkConnectionString;
        this.resourcesQueue = new ArrayBlockingQueue<>(1);
    }

    public Collection<Object> getResources() throws InterruptedException {
        if (resources == null) {
            resources = resourcesQueue.take();
        }

        return resources;
    }

    void awaitTermination() throws InterruptedException {
        executor.shutdown();
        executor.awaitTermination(AWAIT_TERMINATION_TIMEOUT_MS, TimeUnit.MILLISECONDS);
    }

    Plan getPlan() {
        return deployPlan;
    }

    private void initialize(SchedulerDriver driver) throws InterruptedException {
        logger.info("Initializing...");
        initializeGlobals(driver);
        initializeRecoveryPlanManager();
        initializeDeploymentPlan();
        initializeResources();
        final List<PlanManager> planManagers = Arrays.asList(
                deployPlanManager,
                recoveryPlanManager);
        planCoordinator = new DefaultPlanCoordinator(planManagers, planScheduler);
        logger.info("Done initializing.");
    }

    private void initializeGlobals(SchedulerDriver driver) {
        logger.info("Initializing globals...");
        stateStore = new CuratorStateStore(serviceSpecification.getName(), zkConnectionString);
        taskFailureListener = new DefaultTaskFailureListener(stateStore);
        taskKiller = new DefaultTaskKiller(stateStore, taskFailureListener, driver);
        reconciler = new DefaultReconciler(stateStore);
        offerAccepter = new OfferAccepter(Arrays.asList(new PersistentOperationRecorder(stateStore)));
        logger.info("Done initializing globals.");
    }

    private void initializeRecoveryPlanManager() {
        logger.info("Initializing recovery plan...");
        final RecoveryRequirementProvider recoveryRequirementProvider =
                new DefaultRecoveryRequirementProvider(new DefaultOfferRequirementProvider());
        final LaunchConstrainer constrainer =
                new TimedLaunchConstrainer(Duration.ofSeconds(DELAY_BETWEEN_DESTRUCTIVE_RECOVERIES_SEC));

        recoveryPlanManager = new SimpleRecoveryPlanManager(
                stateStore,
                taskFailureListener,
                recoveryRequirementProvider,
                constrainer,
                new TimedFailureMonitor(Duration.ofSeconds(PERMANENT_FAILURE_DELAY_SEC)));
        logger.info("Done initializing recovery plan.");
    }

    private void initializeDeploymentPlan() {
<<<<<<< HEAD
        logger.info("Initializing deployment plan...");
        planScheduler = new DefaultPlanScheduler(offerAccepter, taskKiller);
=======
        logger.info("Initializing deployment plan");
        planScheduler = new DefaultPlanScheduler(
                offerAccepter, new OfferEvaluator(stateStore), taskKiller);
>>>>>>> 6db5cad8

        try {
            deployPlan = new DefaultPlanFactory(stateStore).getPlan(serviceSpecification);
            logger.info("Generated plan: " + deployPlan);
            deployPlanManager = new DefaultPlanManager(deployPlan, new DefaultStrategyFactory());
        } catch (InvalidRequirementException e) {
            logger.error("Failed to generate deployPlan with exception: ", e);
            hardExit(SchedulerErrorCode.PLAN_CREATE_FAILURE);
        }
        logger.info("Done initializing deployment plan.");
    }

    private void initializeResources() throws InterruptedException {
        logger.info("Initializing resources...");
        Collection<Object> resources = new ArrayList<>();
        resources.add(new PlanResource(deployPlanManager));
        resources.add(new PlansResource(ImmutableMap.of(
                "deploy", deployPlanManager,
                "recovery", recoveryPlanManager)));
        resources.add(new StateResource(stateStore));
        resourcesQueue.put(resources);
        logger.info("Done initializing resources.");
    }

    private void logOffers(List<Protos.Offer> offers) {
        if (offers == null) {
            return;
        }

        logger.info(String.format("Received %d offers:", offers.size()));
        for (int i = 0; i < offers.size(); ++i) {
            // Offer protobuffers are very long. print each as a single line:
            logger.info(String.format("- Offer %d: %s", i + 1, TextFormat.shortDebugString(offers.get(i))));
        }
    }

    private void declineOffers(SchedulerDriver driver, List<Protos.OfferID> acceptedOffers, List<Protos.Offer> offers) {
        for (Protos.Offer offer : offers) {
            Protos.OfferID offerId = offer.getId();
            if (!acceptedOffers.contains(offerId)) {
                logger.info("Declining offer: " + offerId.getValue());
                driver.declineOffer(offerId);
            }
        }
    }

    private Optional<ResourceCleanerScheduler> getCleanerScheduler() {
        try {
            ResourceCleaner cleaner = new ResourceCleaner(stateStore);
            return Optional.of(new ResourceCleanerScheduler(cleaner, offerAccepter));
        } catch (Exception ex) {
            logger.error("Failed to construct ResourceCleaner", ex);
            return Optional.empty();
        }
    }

    private List<Protos.Offer> filterAcceptedOffers(List<Protos.Offer> offers, List<Protos.OfferID> acceptedOfferIds) {
        List<Protos.Offer> filteredOffers = new ArrayList<>();

        for (Protos.Offer offer : offers) {
            if (!offerAccepted(offer, acceptedOfferIds)) {
                filteredOffers.add(offer);
            }
        }

        return filteredOffers;
    }

    private boolean offerAccepted(Protos.Offer offer, List<Protos.OfferID> acceptedOfferIds) {
        for (Protos.OfferID acceptedOfferId : acceptedOfferIds) {
            if (acceptedOfferId.equals(offer.getId())) {
                return true;
            }
        }
        return false;
    }

    @SuppressWarnings({"DM_EXIT"})
    private void hardExit(SchedulerErrorCode errorCode) {
        System.exit(errorCode.ordinal());
    }

    @Override
    public void registered(SchedulerDriver driver, Protos.FrameworkID frameworkId, Protos.MasterInfo masterInfo) {
        logger.info("Registered framework with frameworkId: " + frameworkId.getValue());
        try {
            initialize(driver);
        } catch (InterruptedException e) {
            logger.error("Initialization failed with exception: ", e);
            hardExit(SchedulerErrorCode.INITIALIZATION_FAILURE);
        }

        try {
            stateStore.storeFrameworkId(frameworkId);
        } catch (Exception e) {
            logger.error(String.format(
                    "Unable to store registered framework ID '%s'", frameworkId.getValue()), e);
            hardExit(SchedulerErrorCode.REGISTRATION_FAILURE);
        }

        reconciler.reconcile(driver);
    }

    @Override
    public void reregistered(SchedulerDriver driver, Protos.MasterInfo masterInfo) {
        logger.error("Re-registration implies we were unregistered.");
        hardExit(SchedulerErrorCode.RE_REGISTRATION);
    }

    @Override
    public void resourceOffers(SchedulerDriver driver, List<Protos.Offer> offers) {
        executor.execute(() -> {
            logOffers(offers);

            // Task Reconciliation:
            // Task Reconciliation must complete before any Tasks may be launched.  It ensures that a Scheduler and
            // Mesos have agreed upon the state of all Tasks of interest to the scheduler.
            // http://mesos.apache.org/documentation/latest/reconciliation/
            reconciler.reconcile(driver);
            if (!reconciler.isReconciled()) {
                logger.info("Accepting no offers: Reconciler is still in progress");
                return;
            }

            // Coordinate amongst all the plans via PlanCoordinator.
            final List<Protos.OfferID> acceptedOffers = new ArrayList<>();
            acceptedOffers.addAll(planCoordinator.processOffers(driver, offers));

            // Resource Cleaning:
            // A ResourceCleaner ensures that reserved Resources are not leaked.  It is possible that an Agent may
            // become inoperable for long enough that Tasks resident there were relocated.  However, this Agent may
            // return at a later point and begin offering reserved Resources again.  To ensure that these unexpected
            // reserved Resources are returned to the Mesos Cluster, the Resource Cleaner performs all necessary
            // UNRESERVE and DESTROY (in the case of persistent volumes) Operations.
            final Optional<ResourceCleanerScheduler> cleanerScheduler = getCleanerScheduler();
            if (cleanerScheduler.isPresent()) {
                acceptedOffers.addAll(cleanerScheduler.get().resourceOffers(driver, offers));
            }

            // Decline remaining offers.
            declineOffers(driver, acceptedOffers, offers);
        });
    }

    @Override
    public void offerRescinded(SchedulerDriver driver, Protos.OfferID offerId) {
        logger.error("Rescinding offers is not supported.");
        hardExit(SchedulerErrorCode.OFFER_RESCINDED);
    }

    @Override
    public void statusUpdate(SchedulerDriver driver, Protos.TaskStatus status) {
        executor.execute(new Runnable() {
            @Override
            public void run() {
                logger.info(String.format(
                        "Received status update for taskId=%s state=%s message='%s'",
                        status.getTaskId().getValue(),
                        status.getState().toString(),
                        status.getMessage()));

                // Store status, then pass status to PlanManager => Plan => Blocks
                try {
                    stateStore.storeStatus(status);
                    deployPlanManager.update(status);
                } catch (Exception e) {
                    logger.warn("Failed to update TaskStatus received from Mesos. "
                            + "This may be expected if Mesos sent stale status information: " + status, e);
                }
            }
        });
    }

    @Override
    public void frameworkMessage(
            SchedulerDriver driver,
            Protos.ExecutorID executorId,
            Protos.SlaveID slaveId,
            byte[] data) {
        logger.error("Received a Framework Message, but don't know how to process it");
    }

    @Override
    public void disconnected(SchedulerDriver driver) {
        logger.error("Disconnected from Master.");
        hardExit(SchedulerErrorCode.DISCONNECTED);
    }

    @Override
    public void slaveLost(SchedulerDriver driver, Protos.SlaveID agentId) {
        // TODO: Add recovery optimizations relevant to loss of an Agent.  TaskStatus updates are sufficient now.
        logger.warn("Agent lost: " + agentId);
    }

    @Override
    public void executorLost(SchedulerDriver driver, Protos.ExecutorID executorId, Protos.SlaveID slaveId, int status) {
        // TODO: Add recovery optimizations relevant to loss of an Executor.  TaskStatus updates are sufficient now.
        logger.warn(String.format("Lost Executor: %s on Agent: %s", executorId, slaveId));
    }

    @Override
    public void error(SchedulerDriver driver, String message) {
        logger.error("SchedulerDriver failed with message: " + message);
        hardExit(SchedulerErrorCode.ERROR);
    }
}<|MERGE_RESOLUTION|>--- conflicted
+++ resolved
@@ -122,14 +122,8 @@
     }
 
     private void initializeDeploymentPlan() {
-<<<<<<< HEAD
         logger.info("Initializing deployment plan...");
-        planScheduler = new DefaultPlanScheduler(offerAccepter, taskKiller);
-=======
-        logger.info("Initializing deployment plan");
-        planScheduler = new DefaultPlanScheduler(
-                offerAccepter, new OfferEvaluator(stateStore), taskKiller);
->>>>>>> 6db5cad8
+        planScheduler = new DefaultPlanScheduler(offerAccepter, new OfferEvaluator(stateStore), taskKiller);
 
         try {
             deployPlan = new DefaultPlanFactory(stateStore).getPlan(serviceSpecification);
