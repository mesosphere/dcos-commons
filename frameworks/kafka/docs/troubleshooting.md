--- conflicted
+++ resolved
@@ -72,13 +72,9 @@
 
 In the example below, the broker with id `0` will be replaced on new machine as long as cluster resources are sufficient to satisfy the service’s placement constraints and resource requirements.
 
-<<<<<<< HEAD
-    $ dcos kafka broker replace 0
-=======
     $ dcos kafka broker replace 0
 
 # Extending the Kill Grace Period
 
 If the Kafka brokers are not completing the clean shutdown within the configured
-`brokers.kill_grace_period` (Kill Grace Period), extend the Kill Grace Period, see Managing - Extend Kill Grace Period.
->>>>>>> 7da90cb3
+`brokers.kill_grace_period` (Kill Grace Period), extend the Kill Grace Period, see [Managing - Extend the Kill Grace Period](managing.md#extend-the-kill-grace-period).