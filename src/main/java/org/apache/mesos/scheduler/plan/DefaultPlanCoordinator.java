package org.apache.mesos.scheduler.plan;

import org.apache.commons.collections.CollectionUtils;
import org.apache.mesos.Protos.Offer;
import org.apache.mesos.Protos.OfferID;
import org.apache.mesos.SchedulerDriver;
import org.apache.mesos.offer.OfferUtils;
import org.apache.mesos.scheduler.ChainedObserver;
import org.slf4j.Logger;
import org.slf4j.LoggerFactory;

import java.util.*;

/**
 * Default implementation of PlanCoordinator.
 *
 * A {@DefaultPlanCoordinator} is an {@Observable} and will forward updates from its plans.
 */
public class DefaultPlanCoordinator extends ChainedObserver implements PlanCoordinator {
    private static final Logger LOGGER = LoggerFactory.getLogger(DefaultPlanCoordinator.class);

    private List<PlanManager> planManagers = new LinkedList<>();
    private PlanScheduler planScheduler;

    public DefaultPlanCoordinator(
            List<PlanManager> planManagers,
            PlanScheduler planScheduler) {
        if (CollectionUtils.isEmpty(planManagers)) {
            throw new IllegalArgumentException("Atleast one plan manager is required");
        }
        this.planManagers.addAll(planManagers);
        this.planManagers.stream().forEach(manager -> manager.subscribe(this));
        this.planScheduler = planScheduler;
    }

    @Override
    public Collection<OfferID> processOffers(
            final SchedulerDriver driver,
            final List<Offer> offersToProcess) {

        final Set<OfferID> dirtiedOffers = new HashSet<>();
        final Set<String> dirtiedAssets = new HashSet<>();
        final List<Offer> offers = new ArrayList<>(offersToProcess);

        for (final PlanManager planManager : planManagers) {
            try {
                Collection<? extends Block> candidateBlocks = planManager.getCandidates(dirtiedAssets);
                Collection<OfferID> usedOffers = planScheduler.resourceOffers(driver, offers, candidateBlocks);
                dirtiedOffers.addAll(usedOffers);

                // If a Block is InProgress let's mark it dirty.
                for (Block block : candidateBlocks) {
                    if (block.isInProgress()) {
                        dirtiedAssets.add(block.getName());
                    }
                }
            } catch (Throwable t) {
                LOGGER.error("Error with plan manager: {}. Reason: {}", planManager, t);
            }

            // Filter dirtied offers.
<<<<<<< HEAD
            final List<Offer> unacceptedOffers = PlanUtils.filterAcceptedOffers(offers, dirtiedOffers);
=======
            final List<Protos.Offer> unacceptedOffers = OfferUtils.filterOutAcceptedOffers(
                    offers,
                    dirtiedOffers);
>>>>>>> ffd1d28a
            offers.clear();
            offers.addAll(unacceptedOffers);
        }

        return dirtiedOffers;
    }
<<<<<<< HEAD
=======

    @Override
    public boolean hasOperations() {
        return planManagers.stream().anyMatch(manager -> !manager.getPlan().isComplete());
    }
>>>>>>> ffd1d28a
}<|MERGE_RESOLUTION|>--- conflicted
+++ resolved
@@ -4,7 +4,6 @@
 import org.apache.mesos.Protos.Offer;
 import org.apache.mesos.Protos.OfferID;
 import org.apache.mesos.SchedulerDriver;
-import org.apache.mesos.offer.OfferUtils;
 import org.apache.mesos.scheduler.ChainedObserver;
 import org.slf4j.Logger;
 import org.slf4j.LoggerFactory;
@@ -59,25 +58,16 @@
             }
 
             // Filter dirtied offers.
-<<<<<<< HEAD
             final List<Offer> unacceptedOffers = PlanUtils.filterAcceptedOffers(offers, dirtiedOffers);
-=======
-            final List<Protos.Offer> unacceptedOffers = OfferUtils.filterOutAcceptedOffers(
-                    offers,
-                    dirtiedOffers);
->>>>>>> ffd1d28a
             offers.clear();
             offers.addAll(unacceptedOffers);
         }
 
         return dirtiedOffers;
     }
-<<<<<<< HEAD
-=======
 
     @Override
     public boolean hasOperations() {
         return planManagers.stream().anyMatch(manager -> !manager.getPlan().isComplete());
     }
->>>>>>> ffd1d28a
 }