package com.mesosphere.sdk.state;

import com.google.common.annotations.VisibleForTesting;
import com.google.protobuf.TextFormat;
import com.mesosphere.sdk.offer.*;
import com.mesosphere.sdk.offer.taskdata.AuxLabelAccess;
import com.mesosphere.sdk.offer.taskdata.TaskLabelReader;
import com.mesosphere.sdk.scheduler.plan.DefaultPodInstance;
import com.mesosphere.sdk.scheduler.recovery.FailureUtils;
import com.mesosphere.sdk.specification.*;
import org.apache.mesos.Protos;
import org.slf4j.Logger;
import org.slf4j.LoggerFactory;

import java.util.*;
import java.util.stream.Collectors;

/**
 * Records the result of launched tasks to persistent storage.
 */
public class PersistentLaunchRecorder implements OperationRecorder {
    private final Logger logger = LoggerFactory.getLogger(getClass());
    private final StateStore stateStore;
    private final ServiceSpec serviceSpec;

    public PersistentLaunchRecorder(StateStore stateStore, ServiceSpec serviceSpec) {
        this.stateStore = stateStore;
        this.serviceSpec = serviceSpec;
    }

    @Override
    public void record(OfferRecommendation offerRecommendation) throws Exception {
        if (!(offerRecommendation instanceof LaunchOfferRecommendation)) {
            return;
        }

        LaunchOfferRecommendation launchOfferRecommendation = (LaunchOfferRecommendation) offerRecommendation;
        Protos.TaskInfo taskInfo = launchOfferRecommendation.getStoreableTaskInfo();

        Optional<PodInstance> podInstance = getPodInstance(taskInfo);
        final boolean isInitialLaunch;
        if (!podInstance.isPresent()) {
            // This may happen in one of the following cases:
            // - The TaskInfo lacked the needed labels to determine what pod it belonged to
            // - The TaskInfo refers to a pod that can't be found in the ServiceSpec (change in service definition?)
            // In either case, let's play it safe and assume that this shouldn't be treated as an initial launch.
            isInitialLaunch = false;
            logger.warn("No pod found for task {}: treating this as not an initial launch", taskInfo.getName());
        } else {
            Collection<Protos.TaskInfo> podTasks =
                    StateStoreUtils.fetchPodTasks(stateStore, podInstance.get());
            // If there are no taskinfos, then treat this as an initial launch:
            isInitialLaunch = podTasks.isEmpty() ||
                    podTasks.stream().allMatch(podTask -> FailureUtils.isPermanentlyFailed(podTask));
        }

        Optional<Protos.TaskStatus> taskStatus = Optional.empty();
        String taskStatusDescription = "";
        if (!taskInfo.getTaskId().getValue().equals("")) {
            // Initialize the task status as TASK_STAGING. In practice we should never actually receive a TASK_STAGING
            // status from Mesos so this is effectively an internal stub for the scheduler's own use.
            taskStatusDescription = " with STAGING status";

            Protos.TaskStatus.Builder taskStatusBuilder = Protos.TaskStatus.newBuilder()
                    .setTaskId(taskInfo.getTaskId())
                    .setState(Protos.TaskState.TASK_STAGING);
            if (taskInfo.hasExecutor()) {
                taskStatusBuilder.setExecutorId(taskInfo.getExecutor().getExecutorId());
            }

            if (isInitialLaunch) {
                // Mark in the TaskStatus that this was the first launch of the task at this location.
                AuxLabelAccess.setInitialLaunch(taskStatusBuilder);
            }

            taskStatus = Optional.of(taskStatusBuilder.build());
        }

        logger.info("Persisting {} operation{} for {}: {}",
                (isInitialLaunch) ? "initial launch" : "relaunch",
                taskStatusDescription,
                taskInfo.getName(),
                TextFormat.shortDebugString(taskInfo));

        if (podInstance.isPresent()) {
            updateTaskResourcesWithinResourceSet(podInstance.get(), taskInfo);
        }
        stateStore.storeTasks(Collections.singletonList(taskInfo));
<<<<<<< HEAD
        if (taskStatus != null) {
            stateStore.storeStatus(taskInfo.getName(), taskStatus);
=======
        if (taskStatus.isPresent()) {
            stateStore.storeStatus(taskStatus.get());
>>>>>>> 9f0ef027
        }
    }

    @VisibleForTesting
    Optional<PodInstance> getPodInstance(Protos.TaskInfo taskInfo) throws TaskException {
        Optional<PodSpec> podSpecOptional = TaskUtils.getPodSpec(serviceSpec, taskInfo);
        return podSpecOptional.isPresent()
                ? Optional.of(new DefaultPodInstance(podSpecOptional.get(), new TaskLabelReader(taskInfo).getIndex()))
                : Optional.empty();
    }

    /**
     * This method keeps the resources associated with tasks in the state store up to date, when a task which shares
     * their resource-set is launched.
     *
     * @param podInstance the parent pod associated with the task being launched
     * @param taskInfo the task being launched
     */
    @VisibleForTesting
    void updateTaskResourcesWithinResourceSet(PodInstance podInstance, Protos.TaskInfo taskInfo) {
        Optional<TaskSpec> taskSpec = TaskUtils.getTaskSpec(podInstance, taskInfo.getName());
        if (!taskSpec.isPresent()) {
            return;
        }

        // Update any other TaskInfos in this resource set to have the same resources:
        Collection<Protos.TaskInfo> taskInfosWithSameResourceSet =
                getOtherTasksInResourceSet(podInstance, taskSpec.get());
        stateStore.storeTasks(updateTasksWithResources(
                taskInfosWithSameResourceSet,
                taskInfo.getResourcesList(),
                taskInfo.hasExecutor() ? Optional.of(taskInfo.getExecutor().getResourcesList()) : Optional.empty()));
    }

    /**
     * Returns a list of other tasks whose pod and resource set match the provided task information.
     * The returned list will avoid including the same task that was provided.
     */
    private Collection<Protos.TaskInfo> getOtherTasksInResourceSet(PodInstance podInstance, TaskSpec sourceTaskSpec) {
        // Find the names of tasks sharing the resource set being used in this launch
        List<String> taskNamesToUpdate = podInstance.getPod().getTasks().stream()
                // Avoid returning sourceTask itself:
                .filter(taskSpec -> !taskSpec.getName().equals(sourceTaskSpec.getName()))
                .filter(taskSpec -> taskSpec.getResourceSet().equals(sourceTaskSpec.getResourceSet()))
                .map(taskSpec -> TaskSpec.getInstanceName(podInstance, taskSpec))
                .collect(Collectors.toList());

        // Fetch any existing matching TaskInfos from the state store
        List<Protos.TaskInfo> taskInfosToUpdate = taskNamesToUpdate.stream()
                .map(taskName -> stateStore.fetchTask(taskName))
                .filter(taskInfoOptional -> taskInfoOptional.isPresent())
                .map(taskInfoOptional -> taskInfoOptional.get())
                .collect(Collectors.toList());

        List<String> taskIds = taskInfosToUpdate.stream()
                .map(taskInfoToUpdate -> taskInfoToUpdate.getTaskId().getValue())
                .collect(Collectors.toList());
        logger.info("Updating resources for other tasks sharing resource set '{}': names={} => ids={}",
                sourceTaskSpec.getResourceSet().getId(), taskNamesToUpdate, taskIds);

        return taskInfosToUpdate;
    }

    /**
     * Returns {@link Protos.TaskInfo}s which have been updated to contain the provided resource list, overwriting any
     * previous resource information.
     */
    private static Collection<Protos.TaskInfo> updateTasksWithResources(
            Collection<Protos.TaskInfo> taskInfosToUpdate,
            Collection<Protos.Resource> taskResources,
            Optional<Collection<Protos.Resource>> executorResources) {
        List<Protos.TaskInfo> updatedTaskInfos = new ArrayList<>();
        for (Protos.TaskInfo taskInfoToUpdate : taskInfosToUpdate) {
            Protos.TaskInfo.Builder taskBuilder = Protos.TaskInfo.newBuilder(taskInfoToUpdate);
            taskBuilder
                    .clearResources()
                    .addAllResources(taskResources);
            if (executorResources.isPresent()) {
                taskBuilder.getExecutorBuilder()
                        .clearResources()
                        .addAllResources(executorResources.get());
            }
            updatedTaskInfos.add(taskBuilder.build());
        }
        return updatedTaskInfos;
    }
}<|MERGE_RESOLUTION|>--- conflicted
+++ resolved
@@ -86,13 +86,8 @@
             updateTaskResourcesWithinResourceSet(podInstance.get(), taskInfo);
         }
         stateStore.storeTasks(Collections.singletonList(taskInfo));
-<<<<<<< HEAD
-        if (taskStatus != null) {
-            stateStore.storeStatus(taskInfo.getName(), taskStatus);
-=======
         if (taskStatus.isPresent()) {
-            stateStore.storeStatus(taskStatus.get());
->>>>>>> 9f0ef027
+            stateStore.storeStatus(taskInfo.getName(), taskStatus.get());
         }
     }
 
