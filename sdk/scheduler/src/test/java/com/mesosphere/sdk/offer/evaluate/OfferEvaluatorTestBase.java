--- conflicted
+++ resolved
@@ -43,14 +43,8 @@
         frameworkStore.storeFrameworkId(Protos.FrameworkID.newBuilder().setValue("framework-id").build());
         stateStore = new StateStore(persister);
         targetConfig = UUID.randomUUID();
-<<<<<<< HEAD
-        evaluator = new OfferEvaluator(frameworkStore, stateStore, new OfferOutcomeTracker(), TestConstants.SERVICE_NAME, targetConfig, SCHEDULER_CONFIG, true);
-    }
-
-    protected void useCustomExecutor() {
-        evaluator = new OfferEvaluator(frameworkStore, stateStore, new OfferOutcomeTracker(), TestConstants.SERVICE_NAME, targetConfig, SCHEDULER_CONFIG, false);
-=======
         evaluator = new OfferEvaluator(
+                frameworkStore,
                 stateStore,
                 new OfferOutcomeTracker(),
                 TestConstants.SERVICE_NAME,
@@ -62,6 +56,7 @@
 
     protected void useCustomExecutor() {
         evaluator = new OfferEvaluator(
+                frameworkStore,
                 stateStore,
                 new OfferOutcomeTracker(),
                 TestConstants.SERVICE_NAME,
@@ -69,7 +64,6 @@
                 ArtifactResource.getUrlFactory(TestConstants.SERVICE_NAME),
                 SCHEDULER_CONFIG,
                 false);
->>>>>>> a69f6311
     }
 
     protected static String getFirstResourceId(List<Resource> resources) {
