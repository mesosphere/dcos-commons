--- conflicted
+++ resolved
@@ -10,11 +10,7 @@
 import json
 import logging
 import retrying
-<<<<<<< HEAD
-import shakedown
 import typing
-=======
->>>>>>> 7f8028d3
 
 import sdk_cmd
 import sdk_tasks
