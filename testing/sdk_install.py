'''Utilities relating to installing services'''

import collections
import dcos.errors
import dcos.marathon
import sdk_api
import sdk_plan
import sdk_spin
import sdk_tasks
import sdk_utils
import shakedown

import os
import time


def install(
        package_name,
        running_task_count,
        service_name=None,
        additional_options={},
        package_version=None,
        check_suppression=True):
    if not service_name:
        service_name = package_name
    start = time.time()
    merged_options = get_package_options(additional_options)

    sdk_utils.out('Installing {} with options={} version={}'.format(
        package_name, merged_options, package_version))

    # install_package_and_wait silently waits for all marathon deployments to clear.
    # to give some visibility, install in the following order:
    # 1. install package
    shakedown.install_package(
        package_name,
        package_version=package_version,
        options_json=merged_options)

    # 2. wait for expected tasks to come up
    sdk_utils.out("Waiting for expected tasks to come up...")
    sdk_tasks.check_running(service_name, running_task_count)
    sdk_plan.wait_for_completed_deployment(service_name)

    # 3. check service health
    marathon_client = dcos.marathon.create_client()
    def is_deployment_finished():
        # TODO(nickbp): upstream fix to shakedown, which currently checks for ANY deployments rather
        #               than the one we care about
        deploying_apps = set([])
        sdk_utils.out("Getting deployments")
        deployments = marathon_client.get_deployments()
        sdk_utils.out("Found {} deployments".format(len(deployments)))
        for deployment in deployments:
            sdk_utils.out("Deployment: {}".format(deployment))
            for app in deployment.get('affectedApps', []):
                sdk_utils.out("Adding {}".format(app))
                deploying_apps.add(app)
        sdk_utils.out('Checking that deployment of {} has ended:\n- Deploying apps: {}'.format(service_name, deploying_apps))
        return not '/{}'.format(service_name) in deploying_apps
    sdk_utils.out("Waiting for marathon deployment to finish...")
    sdk_spin.time_wait_noisy(is_deployment_finished)

    # 4. Ensure the framework is suppressed.
    #
    # This is only configurable in order to support installs from
    # Universe during the upgrade_downgrade tests, because currently
    # the suppression endpoint isn't supported by all frameworks in
    # Universe.  It can be removed once all frameworks rely on
    # dcos-commons >= 0.13.
    if check_suppression:
        sdk_utils.out("Waiting for framework to be suppressed...")
        sdk_spin.time_wait_noisy(
            lambda: sdk_api.is_suppressed(service_name))

    sdk_utils.out('Install done after {}'.format(sdk_spin.pretty_time(time.time() - start)))


def uninstall(service_name, package_name=None):
    start = time.time()

    if package_name is None:
        package_name = service_name
<<<<<<< HEAD
    sdk_utils.out('Uninstalling/janitoring {}'.format(service_name))
    try:
        shakedown.uninstall_package_and_wait(package_name, service_name=service_name)
    except (dcos.errors.DCOSException, ValueError) as e:
        sdk_utils.out('Got exception when uninstalling package, ' +
              'continuing with janitor anyway: {}'.format(e))

    janitor_start = time.time()

    #janitor_cmd = (
    #    'docker run mesosphere/janitor /janitor.py '
    #    '-r {svc}-role -p {svc}-principal -z dcos-service-{svc} --auth_token={auth}')
    #shakedown.run_command_on_master(janitor_cmd.format(
    #    svc=service_name,
    #    auth=shakedown.run_dcos_command('config show core.dcos_acs_token')[0].strip()))

    sdk_utils.out("Skipping janitor because Ben made uninstall work?")

    finish = time.time()

    sdk_utils.out('Uninstall done after pkg({}) + janitor({}) = total({})'.format(
        sdk_spin.pretty_time(janitor_start - start),
        sdk_spin.pretty_time(finish - janitor_start),
        sdk_spin.pretty_time(finish - start)))
=======

    if shakedown.dcos_version_less_than("1.10"):
        sdk_utils.out('Uninstalling/janitoring {}'.format(service_name))
        try:
            shakedown.uninstall_package_and_wait(package_name, service_name=service_name)
        except (dcos.errors.DCOSException, ValueError) as e:
            sdk_utils.out('Got exception when uninstalling package, ' +
                  'continuing with janitor anyway: {}'.format(e))

        janitor_start = time.time()

        janitor_cmd = (
            'docker run mesosphere/janitor /janitor.py '
            '-r {svc}-role -p {svc}-principal -z dcos-service-{svc} --auth_token={auth}')
        shakedown.run_command_on_master(janitor_cmd.format(
            svc=service_name,
            auth=shakedown.run_dcos_command('config show core.dcos_acs_token')[0].strip()))

        finish = time.time()

        sdk_utils.out('Uninstall done after pkg({}) + janitor({}) = total({})'.format(
            sdk_spin.pretty_time(janitor_start - start),
            sdk_spin.pretty_time(finish - janitor_start),
            sdk_spin.pretty_time(finish - start)))
    else:
        sdk_utils.out('Uninstalling {}'.format(service_name))
        try:
            shakedown.uninstall_package_and_wait(package_name, service_name=service_name)
            # wait for service to be gone according to marathon
            def marathon_dropped_service(service_name=service_name):
                client = shakedown.marathon.create_client()
                app_list = client.get_apps()
                marathon_app_id = "/" + service_name
                matching_apps = [app for app in app_list if app['id'] == marathon_app_id]
                if len(matching_apps) > 1:
                    msg = 'Error during uninstall, got more than one app in app list with mathching id to %s'
                    sdk_utils.out(msg % marathon_app_id)
                return len(matching_apps) == 0
            sdk_spin.time_wait_noisy(marathon_dropped_service)

        except (dcos.errors.DCOSException, ValueError) as e:
            sdk_utils.out('Got exception when uninstalling package: {}'.format(e))
>>>>>>> 1ddbdeba


def get_package_options(additional_options={}):
    # expected SECURITY values: 'permissive', 'strict', 'disabled'
    if os.environ.get('SECURITY', '') == 'strict':
        # strict mode requires correct principal and secret to perform install.
        # see also: tools/setup_permissions.sh and tools/create_service_account.sh
        return _merge_dictionary(additional_options, {
            'service': { 'principal': 'service-acct', 'secret_name': 'secret',
                         'mesos_api_version': 'V0'}
        })
    else:
        return additional_options


def _merge_dictionary(dict1, dict2):
    if (not isinstance(dict2, dict)):
        return dict1
    ret = {}
    for k, v in dict1.items():
        ret[k] = v
    for k, v in dict2.items():
        if (k in dict1 and isinstance(dict1[k], dict)
            and isinstance(dict2[k], collections.Mapping)):
            ret[k] = _merge_dictionary(dict1[k], dict2[k])
        else:
            ret[k] = dict2[k]
    return ret<|MERGE_RESOLUTION|>--- conflicted
+++ resolved
@@ -81,32 +81,6 @@
 
     if package_name is None:
         package_name = service_name
-<<<<<<< HEAD
-    sdk_utils.out('Uninstalling/janitoring {}'.format(service_name))
-    try:
-        shakedown.uninstall_package_and_wait(package_name, service_name=service_name)
-    except (dcos.errors.DCOSException, ValueError) as e:
-        sdk_utils.out('Got exception when uninstalling package, ' +
-              'continuing with janitor anyway: {}'.format(e))
-
-    janitor_start = time.time()
-
-    #janitor_cmd = (
-    #    'docker run mesosphere/janitor /janitor.py '
-    #    '-r {svc}-role -p {svc}-principal -z dcos-service-{svc} --auth_token={auth}')
-    #shakedown.run_command_on_master(janitor_cmd.format(
-    #    svc=service_name,
-    #    auth=shakedown.run_dcos_command('config show core.dcos_acs_token')[0].strip()))
-
-    sdk_utils.out("Skipping janitor because Ben made uninstall work?")
-
-    finish = time.time()
-
-    sdk_utils.out('Uninstall done after pkg({}) + janitor({}) = total({})'.format(
-        sdk_spin.pretty_time(janitor_start - start),
-        sdk_spin.pretty_time(finish - janitor_start),
-        sdk_spin.pretty_time(finish - start)))
-=======
 
     if shakedown.dcos_version_less_than("1.10"):
         sdk_utils.out('Uninstalling/janitoring {}'.format(service_name))
@@ -149,7 +123,6 @@
 
         except (dcos.errors.DCOSException, ValueError) as e:
             sdk_utils.out('Got exception when uninstalling package: {}'.format(e))
->>>>>>> 1ddbdeba
 
 
 def get_package_options(additional_options={}):
