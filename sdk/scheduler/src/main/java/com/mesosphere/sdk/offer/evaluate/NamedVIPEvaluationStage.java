--- conflicted
+++ resolved
@@ -27,7 +27,7 @@
     protected void setProtos(PodInfoBuilder podInfoBuilder, Protos.Resource resource) {
         super.setProtos(podInfoBuilder, resource);
 
-        // Find the port entry which was created above, and append VIP metadata to it.
+        // Find the matching port entry which was created above.
         Protos.TaskInfo.Builder taskBuilder = podInfoBuilder.getTaskBuilder(getTaskName().get());
         List<Protos.Port.Builder> portBuilders =
                 taskBuilder.getDiscoveryBuilder().getPortsBuilder().getPortsBuilderList().stream()
@@ -37,17 +37,10 @@
             throw new IllegalStateException(String.format(
                     "Expected one port entry with name %s: %s", portSpec.getPortName(), portBuilders.toString()));
         }
-<<<<<<< HEAD
+
+        // Update port entry with VIP metadata.
         Protos.Port.Builder portBuilder = portBuilders.get(0);
         portBuilder.setProtocol(namedVIPSpec.getProtocol());
         AuxLabelAccess.setVIPLabels(portBuilder, namedVIPSpec);
-=======
-        portBuilders.get(0)
-                .setProtocol(namedVIPSpec.getProtocol())
-                .getLabelsBuilder().addAllLabels(EndpointUtils.createVipLabels(
-                        namedVIPSpec.getVipName(),
-                        namedVIPSpec.getVipPort(),
-                        namedVIPSpec.getNetworkNames()));
->>>>>>> 89ed7434
     }
 }