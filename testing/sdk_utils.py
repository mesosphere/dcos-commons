"""
************************************************************************
FOR THE TIME BEING WHATEVER MODIFICATIONS ARE APPLIED TO THIS FILE
SHOULD ALSO BE APPLIED TO sdk_utils IN ANY OTHER PARTNER REPOS
************************************************************************
<<<<<<< HEAD
'''
=======
"""
>>>>>>> f101c86d
import collections
import functools
import logging
import operator
import os
import os.path
import pytest
import random
import string

import shakedown

log = logging.getLogger(__name__)


###
# Service/task names
###


def get_package_name(default: str) -> str:
    return os.environ.get("INTEGRATION_TEST__PACKAGE_NAME") or default


def get_service_name(default: str) -> str:
    return os.environ.get("INTEGRATION_TEST__SERVICE_NAME") or default


def get_foldered_name(service_name):
    # DCOS 1.9 & earlier don't support "foldered", service names aka marathon
    # group names
    if dcos_version_less_than("1.10"):
        return service_name
    return "/test/integration/" + service_name


def get_task_id_service_name(service_name):
    """Converts the provided service name to a sanitized name as used in task ids.

    For example: /test/integration/foo => test.integration.foo"""
    return service_name.lstrip("/").replace("/", ".")


def get_task_id_prefix(service_name, task_name):
    """Returns the TaskID prefix to be used for the provided service name and task name.
    The full TaskID would consist of this prefix, plus two underscores and a UUID.

    For example: /test/integration/foo + hello-0-server => test.integration.foo__hello-0-server"""
    return "{}__{}".format(get_task_id_service_name(service_name), task_name)


def get_deslashed_service_name(service_name):
    # Foldered services have slashes removed: '/test/integration/foo' => 'test__integration__foo'.
    return service_name.lstrip("/").replace("/", "__")


def get_role(service_name):
    return "{}-role".format(get_deslashed_service_name(service_name))


def get_zk_path(service_name):
    return "dcos-service-{}".format(get_deslashed_service_name(service_name))


###
# DCOS version checks
###


@functools.lru_cache()
def dcos_version():
    return shakedown.dcos_version()


@functools.lru_cache()
def dcos_version_less_than(version):
    return shakedown.dcos_version_less_than(version)


def dcos_version_at_least(version):
    return not dcos_version_less_than(version)


def check_dcos_min_version_mark(item: pytest.Item):
    """Enforces the dcos_min_version pytest annotation, which should be used like this:

    @pytest.mark.dcos_min_version('1.10')
    def your_test_here(): ...

    In order for this annotation to take effect, this function must be called by a pytest_runtest_setup() hook.
    """
    min_version_mark = item.get_marker("dcos_min_version")
    if min_version_mark:
        min_version = min_version_mark.args[0]
        message = "Feature only supported in DC/OS {} and up".format(min_version)
        if "reason" in min_version_mark.kwargs:
            message += ": {}".format(min_version_mark.kwargs["reason"])
        if dcos_version_less_than(min_version):
            pytest.skip(message)


def is_open_dcos():
    """Determine if the tests are being run against open DC/OS. This is presently done by
    checking the envvar DCOS_ENTERPRISE."""
    return not (os.environ.get("DCOS_ENTERPRISE", "true").lower() == "true")


def is_strict_mode():
    """Determine if the tests are being run on a strict mode cluster."""
    return os.environ.get("SECURITY", "") == "strict"


dcos_ee_only = pytest.mark.skipif(is_open_dcos(), reason="Feature only supported in DC/OS EE.")


###
# Misc data manipulation
###


def random_string(length=8):
    return "".join(random.choice(string.ascii_lowercase + string.digits) for _ in range(length))


# Pretty much https://github.com/pytoolz/toolz/blob/a8cd0adb5f12ec5b9541d6c2ef5a23072e1b11a3/toolz/dicttoolz.py#L279
def get_in(keys, coll, default=None):
    """ Reaches into nested associative data structures. Returns the value for path ``keys``.

    If the path doesn't exist returns ``default``.

    >>> transaction = {'name': 'Alice',
    ...                'purchase': {'items': ['Apple', 'Orange'],
    ...                             'costs': [0.50, 1.25]},
    ...                'credit card': '5555-1234-1234-1234'}
    >>> get_in(['purchase', 'items', 0], transaction)
    'Apple'
    >>> get_in(['name'], transaction)
    'Alice'
    >>> get_in(['purchase', 'total'], transaction)
    >>> get_in(['purchase', 'items', 'apple'], transaction)
    >>> get_in(['purchase', 'items', 10], transaction)
    >>> get_in(['purchase', 'total'], transaction, 0)
    0
    """
    try:
        return functools.reduce(operator.getitem, keys, coll)
    except (KeyError, IndexError, TypeError):
        return default


<<<<<<< HEAD
def sort(coll):
    """ Sorts a collection and returns it. """
    coll.sort()
    return coll


def invert_dict(d: dict) -> dict:
    """ Returns a dictionary with its values being its keys and vice-versa. """
    return dict((v, k) for k, v in d.items())


# https://github.com/pytoolz/toolz/blob/2bd9139d0d0e17d3426cb467b5f58b1fb6d8a439/toolz/itertoolz.py#L791
def getter(index):
    if isinstance(index, list):
        if len(index) == 1:
            index = index[0]
            return lambda x: (x[index],)
        elif index:
            return operator.itemgetter(*index)
        else:
            return lambda x: ()
    else:
        return operator.itemgetter(index)


# https://github.com/pytoolz/toolz/blob/2bd9139d0d0e17d3426cb467b5f58b1fb6d8a439/toolz/itertoolz.py#L66
def groupby(key, seq):
    """ Group a collection by a key function
    >>> names = ['Alice', 'Bob', 'Charlie', 'Dan', 'Edith', 'Frank']
    >>> groupby(len, names)  # doctest: +SKIP
    {3: ['Bob', 'Dan'], 5: ['Alice', 'Edith', 'Frank'], 7: ['Charlie']}
    >>> iseven = lambda x: x % 2 == 0
    >>> groupby(iseven, [1, 2, 3, 4, 5, 6, 7, 8])  # doctest: +SKIP
    {False: [1, 3, 5, 7], True: [2, 4, 6, 8]}
    Non-callable keys imply grouping on a member.
    >>> groupby('gender', [{'name': 'Alice', 'gender': 'F'},
    ...                    {'name': 'Bob', 'gender': 'M'},
    ...                    {'name': 'Charlie', 'gender': 'M'}]) # doctest:+SKIP
    {'F': [{'gender': 'F', 'name': 'Alice'}],
     'M': [{'gender': 'M', 'name': 'Bob'},
           {'gender': 'M', 'name': 'Charlie'}]}
    See Also:
        countby
    """
    if not callable(key):
        key = getter(key)
    d = collections.defaultdict(lambda: [].append)
    for item in seq:
        d[key(item)](item)
    rv = {}
    for k, v in d.items():
        rv[k] = v.__self__
    return rv
=======
def merge_dictionaries(dict1, dict2):
    if not isinstance(dict2, dict):
        return dict1
    ret = {}
    for k, v in dict1.items():
        ret[k] = v
    for k, v in dict2.items():
        if k in dict1 and isinstance(dict1[k], dict) and isinstance(dict2[k], collections.Mapping):
            ret[k] = merge_dictionaries(dict1[k], dict2[k])
        else:
            ret[k] = dict2[k]
    return ret
>>>>>>> f101c86d
<|MERGE_RESOLUTION|>--- conflicted
+++ resolved
@@ -3,11 +3,7 @@
 FOR THE TIME BEING WHATEVER MODIFICATIONS ARE APPLIED TO THIS FILE
 SHOULD ALSO BE APPLIED TO sdk_utils IN ANY OTHER PARTNER REPOS
 ************************************************************************
-<<<<<<< HEAD
-'''
-=======
 """
->>>>>>> f101c86d
 import collections
 import functools
 import logging
@@ -158,7 +154,6 @@
         return default
 
 
-<<<<<<< HEAD
 def sort(coll):
     """ Sorts a collection and returns it. """
     coll.sort()
@@ -212,7 +207,8 @@
     for k, v in d.items():
         rv[k] = v.__self__
     return rv
-=======
+
+
 def merge_dictionaries(dict1, dict2):
     if not isinstance(dict2, dict):
         return dict1
@@ -224,5 +220,4 @@
             ret[k] = merge_dictionaries(dict1[k], dict2[k])
         else:
             ret[k] = dict2[k]
-    return ret
->>>>>>> f101c86d
+    return ret