--- conflicted
+++ resolved
@@ -7,16 +7,8 @@
 import sdk_plan
 import sdk_tasks
 import sdk_utils
-<<<<<<< HEAD
-
-from tests.config import (
-    PACKAGE_NAME,
-    SERVICE_NAME
-)
-=======
 from retrying import retry
 from tests import config
->>>>>>> 83ba2b6b
 
 log = logging.getLogger(__name__)
 
@@ -64,30 +56,17 @@
 @pytest.fixture(scope='module', autouse=True)
 def configure_package(configure_security):
     try:
-<<<<<<< HEAD
-        sdk_install.uninstall(PACKAGE_NAME, SERVICE_NAME)
-        sdk_cmd.run_cli("package install --cli dcos-enterprise-cli")
-        delete_secrets_all("{}/".format(SERVICE_NAME))
-        delete_secrets_all("{}/somePath/".format(SERVICE_NAME))
-=======
-        sdk_install.uninstall(config.PACKAGE_NAME)
+        sdk_install.uninstall(config.PACKAGE_NAME, config.SERVICE_NAME)
         sdk_cmd.run_cli("package install --cli dcos-enterprise-cli --yes")
-        delete_secrets_all("{}/".format(config.PACKAGE_NAME))
-        delete_secrets_all("{}/somePath/".format(config.PACKAGE_NAME))
->>>>>>> 83ba2b6b
+        delete_secrets_all("{}/".format(config.SERVICE_NAME))
+        delete_secrets_all("{}/somePath/".format(config.SERVICE_NAME))
         delete_secrets_all()
 
         yield # let the test session execute
     finally:
-<<<<<<< HEAD
-        sdk_install.uninstall(PACKAGE_NAME, SERVICE_NAME)
-        delete_secrets_all("{}/".format(SERVICE_NAME))
-        delete_secrets_all("{}/somePath/".format(SERVICE_NAME))
-=======
-        sdk_install.uninstall(config.PACKAGE_NAME)
-        delete_secrets_all("{}/".format(config.PACKAGE_NAME))
-        delete_secrets_all("{}/somePath/".format(config.PACKAGE_NAME))
->>>>>>> 83ba2b6b
+        sdk_install.uninstall(config.PACKAGE_NAME, config.SERVICE_NAME)
+        delete_secrets_all("{}/".format(config.SERVICE_NAME))
+        delete_secrets_all("{}/somePath/".format(config.SERVICE_NAME))
         delete_secrets_all()
 
 
@@ -104,49 +83,27 @@
     # 6) ensure all tasks are running
     # 7) delete Secrets
 
-<<<<<<< HEAD
-    sdk_install.uninstall(PACKAGE_NAME, SERVICE_NAME)
-
-    create_secrets("{}/".format(SERVICE_NAME))
-
-    sdk_install.install(PACKAGE_NAME, SERVICE_NAME, NUM_HELLO + NUM_WORLD, additional_options=secret_options)
-
-    hello_tasks_0 = sdk_tasks.get_task_ids(SERVICE_NAME, "hello-0")
-    world_tasks_0 = sdk_tasks.get_task_ids(SERVICE_NAME, "word-0")
-=======
-    sdk_install.uninstall(config.PACKAGE_NAME)
-
-    create_secrets("{}/".format(config.PACKAGE_NAME))
-
-    sdk_install.install(config.PACKAGE_NAME, NUM_HELLO + NUM_WORLD, additional_options=secret_options)
-
-    hello_tasks_0 = sdk_tasks.get_task_ids(config.PACKAGE_NAME, "hello-0")
-    world_tasks_0 = sdk_tasks.get_task_ids(config.PACKAGE_NAME, "word-0")
->>>>>>> 83ba2b6b
+    sdk_install.uninstall(config.PACKAGE_NAME, config.SERVICE_NAME)
+
+    create_secrets("{}/".format(config.SERVICE_NAME))
+
+    sdk_install.install(config.PACKAGE_NAME, config.SERVICE_NAME, NUM_HELLO + NUM_WORLD, additional_options=secret_options)
+
+    hello_tasks_0 = sdk_tasks.get_task_ids(config.SERVICE_NAME, "hello-0")
+    world_tasks_0 = sdk_tasks.get_task_ids(config.SERVICE_NAME, "word-0")
 
     # ensure that secrets work after replace
-    sdk_cmd.svc_cli(PACKAGE_NAME, SERVICE_NAME, 'pod replace hello-0')
-    sdk_cmd.svc_cli(PACKAGE_NAME, SERVICE_NAME, 'pod replace world-0')
-
-<<<<<<< HEAD
-    sdk_tasks.check_tasks_updated(SERVICE_NAME, "hello-0", hello_tasks_0)
-    sdk_tasks.check_tasks_updated(SERVICE_NAME, 'world-0', world_tasks_0)
+    sdk_cmd.svc_cli(config.PACKAGE_NAME, config.SERVICE_NAME, 'pod replace hello-0')
+    sdk_cmd.svc_cli(config.PACKAGE_NAME, config.SERVICE_NAME, 'pod replace world-0')
+
+    sdk_tasks.check_tasks_updated(config.SERVICE_NAME, "hello-0", hello_tasks_0)
+    sdk_tasks.check_tasks_updated(config.SERVICE_NAME, 'world-0', world_tasks_0)
 
     # tasks will fail if secret files are not created by mesos module
-    sdk_tasks.check_running(SERVICE_NAME, NUM_HELLO + NUM_WORLD)
-
-    # clean up and delete secrets
-    delete_secrets("{}/".format(SERVICE_NAME))
-=======
-    sdk_tasks.check_tasks_updated(config.PACKAGE_NAME, "hello-0", hello_tasks_0)
-    sdk_tasks.check_tasks_updated(config.PACKAGE_NAME, 'world-0', world_tasks_0)
-
-    # tasks will fail if secret files are not created by mesos module
-    sdk_tasks.check_running(config.PACKAGE_NAME, NUM_HELLO + NUM_WORLD)
-
-    # clean up and delete secrets
-    delete_secrets("{}/".format(config.PACKAGE_NAME))
->>>>>>> 83ba2b6b
+    sdk_tasks.check_running(config.SERVICE_NAME, NUM_HELLO + NUM_WORLD)
+
+    # clean up and delete secrets
+    delete_secrets("{}/".format(config.SERVICE_NAME))
 
 
 @pytest.mark.sanity
@@ -159,36 +116,20 @@
     # 3) verify Secrets content
     # 4) delete Secrets
 
-<<<<<<< HEAD
-    sdk_install.uninstall(PACKAGE_NAME, SERVICE_NAME)
-
-    create_secrets("{}/".format(SERVICE_NAME))
-
-    sdk_install.install(PACKAGE_NAME, SERVICE_NAME, NUM_HELLO + NUM_WORLD, additional_options=secret_options)
+    sdk_install.uninstall(config.PACKAGE_NAME, config.SERVICE_NAME)
+
+    create_secrets("{}/".format(config.SERVICE_NAME))
+
+    sdk_install.install(config.PACKAGE_NAME, config.SERVICE_NAME, NUM_HELLO + NUM_WORLD, additional_options=secret_options)
 
     # tasks will fail if secret file is not created
-    sdk_tasks.check_running(SERVICE_NAME, NUM_HELLO + NUM_WORLD)
-=======
-    sdk_install.uninstall(config.PACKAGE_NAME)
-
-    create_secrets("{}/".format(config.PACKAGE_NAME))
-
-    sdk_install.install(config.PACKAGE_NAME, NUM_HELLO + NUM_WORLD, additional_options=secret_options)
-
-    # tasks will fail if secret file is not created
-    sdk_tasks.check_running(config.PACKAGE_NAME, NUM_HELLO + NUM_WORLD)
->>>>>>> 83ba2b6b
+    sdk_tasks.check_running(config.SERVICE_NAME, NUM_HELLO + NUM_WORLD)
 
     # Verify secret content, one from each pod type
 
     # get task id - only first pod
-<<<<<<< HEAD
-    hello_tasks = sdk_tasks.get_task_ids(SERVICE_NAME, "hello-0")
-    world_tasks = sdk_tasks.get_task_ids(SERVICE_NAME, "world-0")
-=======
-    hello_tasks = sdk_tasks.get_task_ids(config.PACKAGE_NAME, "hello-0")
-    world_tasks = sdk_tasks.get_task_ids(config.PACKAGE_NAME, "world-0")
->>>>>>> 83ba2b6b
+    hello_tasks = sdk_tasks.get_task_ids(config.SERVICE_NAME, "hello-0")
+    world_tasks = sdk_tasks.get_task_ids(config.SERVICE_NAME, "world-0")
 
 
     # first secret: environment variable name is given in yaml
@@ -214,11 +155,7 @@
     assert secret_content_default == read_secret("hello-0", "cat HELLO_SECRET2_FILE")
 
     # clean up and delete secrets
-<<<<<<< HEAD
-    delete_secrets("{}/".format(SERVICE_NAME))
-=======
-    delete_secrets("{}/".format(config.PACKAGE_NAME))
->>>>>>> 83ba2b6b
+    delete_secrets("{}/".format(config.SERVICE_NAME))
 
 
 @pytest.mark.sanity
@@ -233,81 +170,44 @@
     # 5) verify Secrets content (updated after restart)
     # 6) delete Secrets
 
-<<<<<<< HEAD
-    sdk_install.uninstall(PACKAGE_NAME, SERVICE_NAME)
-
-    create_secrets("{}/".format(SERVICE_NAME))
-
-    sdk_install.install(PACKAGE_NAME, SERVICE_NAME, NUM_HELLO + NUM_WORLD, additional_options=secret_options)
+    sdk_install.uninstall(config.PACKAGE_NAME, config.SERVICE_NAME)
+
+    create_secrets("{}/".format(config.SERVICE_NAME))
+
+    sdk_install.install(config.PACKAGE_NAME, config.SERVICE_NAME, NUM_HELLO + NUM_WORLD, additional_options=secret_options)
 
     # tasks will fail if secret file is not created
-    sdk_tasks.check_running(SERVICE_NAME, NUM_HELLO + NUM_WORLD)
-
-
-    sdk_cmd.run_cli("security secrets update --value={} {}/secret1".format(secret_content_alternative, SERVICE_NAME))
-    sdk_cmd.run_cli("security secrets update --value={} {}/secret2".format(secret_content_alternative, SERVICE_NAME))
-    sdk_cmd.run_cli("security secrets update --value={} {}/secret3".format(secret_content_alternative, SERVICE_NAME))
+    sdk_tasks.check_running(config.SERVICE_NAME, NUM_HELLO + NUM_WORLD)
+
+
+    sdk_cmd.run_cli("security secrets update --value={} {}/secret1".format(secret_content_alternative, config.SERVICE_NAME))
+    sdk_cmd.run_cli("security secrets update --value={} {}/secret2".format(secret_content_alternative, config.SERVICE_NAME))
+    sdk_cmd.run_cli("security secrets update --value={} {}/secret3".format(secret_content_alternative, config.SERVICE_NAME))
 
     # Verify with hello-0 and world-0, just check with one of the pods
 
-    hello_tasks_old = sdk_tasks.get_task_ids(SERVICE_NAME, "hello-0")
-    world_tasks_old = sdk_tasks.get_task_ids(SERVICE_NAME, "world-0")
-=======
-    sdk_install.uninstall(config.PACKAGE_NAME)
-
-    create_secrets("{}/".format(config.PACKAGE_NAME))
-
-    sdk_install.install(config.PACKAGE_NAME, NUM_HELLO + NUM_WORLD, additional_options=secret_options)
-
-    # tasks will fail if secret file is not created
-    sdk_tasks.check_running(config.PACKAGE_NAME, NUM_HELLO + NUM_WORLD)
-
-
-    sdk_cmd.run_cli("security secrets update --value={} {}/secret1".format(secret_content_alternative, config.PACKAGE_NAME))
-    sdk_cmd.run_cli("security secrets update --value={} {}/secret2".format(secret_content_alternative, config.PACKAGE_NAME))
-    sdk_cmd.run_cli("security secrets update --value={} {}/secret3".format(secret_content_alternative, config.PACKAGE_NAME))
-
-    # Verify with hello-0 and world-0, just check with one of the pods
-
-    hello_tasks_old = sdk_tasks.get_task_ids(config.PACKAGE_NAME, "hello-0")
-    world_tasks_old = sdk_tasks.get_task_ids(config.PACKAGE_NAME, "world-0")
->>>>>>> 83ba2b6b
+    hello_tasks_old = sdk_tasks.get_task_ids(config.SERVICE_NAME, "hello-0")
+    world_tasks_old = sdk_tasks.get_task_ids(config.SERVICE_NAME, "world-0")
 
     # restart pods to retrieve new secret's content
-    sdk_cmd.svc_cli(PACKAGE_NAME, SERVICE_NAME, 'pod restart hello-0')
-    sdk_cmd.svc_cli(PACKAGE_NAME, SERVICE_NAME, 'pod restart world-0')
+    sdk_cmd.svc_cli(config.PACKAGE_NAME, config.SERVICE_NAME, 'pod restart hello-0')
+    sdk_cmd.svc_cli(config.PACKAGE_NAME, config.SERVICE_NAME, 'pod restart world-0')
 
     # wait pod restart to complete
-<<<<<<< HEAD
-    sdk_tasks.check_tasks_updated(SERVICE_NAME, "hello-0", hello_tasks_old)
-    sdk_tasks.check_tasks_updated(SERVICE_NAME, 'world-0', world_tasks_old)
+    sdk_tasks.check_tasks_updated(config.SERVICE_NAME, "hello-0", hello_tasks_old)
+    sdk_tasks.check_tasks_updated(config.SERVICE_NAME, 'world-0', world_tasks_old)
 
     # wait till it is running
-    sdk_tasks.check_running(SERVICE_NAME, NUM_HELLO + NUM_WORLD)
+    sdk_tasks.check_running(config.SERVICE_NAME, NUM_HELLO + NUM_WORLD)
 
     # get new task ids - only first pod
-    hello_tasks = sdk_tasks.get_task_ids(SERVICE_NAME, "hello-0")
-    world_tasks = sdk_tasks.get_task_ids(SERVICE_NAME, "world-0")
-=======
-    sdk_tasks.check_tasks_updated(config.PACKAGE_NAME, "hello-0", hello_tasks_old)
-    sdk_tasks.check_tasks_updated(config.PACKAGE_NAME, 'world-0', world_tasks_old)
-
-    # wait till it is running
-    sdk_tasks.check_running(config.PACKAGE_NAME, NUM_HELLO + NUM_WORLD)
-
-    # get new task ids - only first pod
-    hello_tasks = sdk_tasks.get_task_ids(config.PACKAGE_NAME, "hello-0")
-    world_tasks = sdk_tasks.get_task_ids(config.PACKAGE_NAME, "world-0")
->>>>>>> 83ba2b6b
+    hello_tasks = sdk_tasks.get_task_ids(config.SERVICE_NAME, "hello-0")
+    world_tasks = sdk_tasks.get_task_ids(config.SERVICE_NAME, "world-0")
 
     # make sure content is changed
     assert secret_content_alternative == read_secret("world-0", "bash -c 'echo $WORLD_SECRET1_ENV'")
     assert secret_content_alternative == read_secret("world-0", "cat WORLD_SECRET2_FILE")
-<<<<<<< HEAD
-    assert secret_content_alternative == read_secret("world-0", "cat {}/secret3".format(SERVICE_NAME))
-=======
-    assert secret_content_alternative == read_secret("world-0", "cat {}/secret3".format(config.PACKAGE_NAME))
->>>>>>> 83ba2b6b
+    assert secret_content_alternative == read_secret("world-0", "cat {}/secret3".format(config.SERVICE_NAME))
 
     # make sure content is changed
     assert secret_content_alternative == read_secret("hello-0", "bash -c 'echo $HELLO_SECRET1_ENV'")
@@ -315,11 +215,7 @@
     assert secret_content_alternative == read_secret("hello-0", "cat HELLO_SECRET2_FILE")
 
     # clean up and delete secrets
-<<<<<<< HEAD
-    delete_secrets("{}/".format(SERVICE_NAME))
-=======
-    delete_secrets("{}/".format(config.PACKAGE_NAME))
->>>>>>> 83ba2b6b
+    delete_secrets("{}/".format(config.SERVICE_NAME))
 
 
 @pytest.mark.sanity
@@ -332,44 +228,24 @@
     # 2) update configuration with new Secrets
     # 4) verify secret content (using new Secrets after config update)
 
-<<<<<<< HEAD
-    sdk_install.uninstall(PACKAGE_NAME, SERVICE_NAME)
-
-    create_secrets("{}/".format(SERVICE_NAME))
-
-    sdk_install.install(PACKAGE_NAME, SERVICE_NAME, NUM_HELLO + NUM_WORLD, additional_options=secret_options)
+    sdk_install.uninstall(config.PACKAGE_NAME, config.SERVICE_NAME)
+
+    create_secrets("{}/".format(config.SERVICE_NAME))
+
+    sdk_install.install(config.PACKAGE_NAME, config.SERVICE_NAME, NUM_HELLO + NUM_WORLD, additional_options=secret_options)
 
     # tasks will fail if secret file is not created
-    sdk_tasks.check_running(SERVICE_NAME, NUM_HELLO + NUM_WORLD)
+    sdk_tasks.check_running(config.SERVICE_NAME, NUM_HELLO + NUM_WORLD)
 
     # Verify secret content, one from each pod type
     # get tasks ids - only first pod
-    hello_tasks = sdk_tasks.get_task_ids(SERVICE_NAME, "hello-0")
-    world_tasks = sdk_tasks.get_task_ids(SERVICE_NAME, "world-0")
-=======
-    sdk_install.uninstall(config.PACKAGE_NAME)
-
-    create_secrets("{}/".format(config.PACKAGE_NAME))
-
-    sdk_install.install(config.PACKAGE_NAME, NUM_HELLO + NUM_WORLD, additional_options=secret_options)
-
-    # tasks will fail if secret file is not created
-    sdk_tasks.check_running(config.PACKAGE_NAME, NUM_HELLO + NUM_WORLD)
-
-    # Verify secret content, one from each pod type
-    # get tasks ids - only first pod
-    hello_tasks = sdk_tasks.get_task_ids(config.PACKAGE_NAME, "hello-0")
-    world_tasks = sdk_tasks.get_task_ids(config.PACKAGE_NAME, "world-0")
->>>>>>> 83ba2b6b
+    hello_tasks = sdk_tasks.get_task_ids(config.SERVICE_NAME, "hello-0")
+    world_tasks = sdk_tasks.get_task_ids(config.SERVICE_NAME, "world-0")
 
     # make sure it has the default value
     assert secret_content_default == read_secret("world-0", "bash -c 'echo $WORLD_SECRET1_ENV'")
     assert secret_content_default == read_secret("world-0", "cat WORLD_SECRET2_FILE")
-<<<<<<< HEAD
-    assert secret_content_default == read_secret("world-0", "cat {}/secret3".format(SERVICE_NAME))
-=======
-    assert secret_content_default == read_secret("world-0", "cat {}/secret3".format(config.PACKAGE_NAME))
->>>>>>> 83ba2b6b
+    assert secret_content_default == read_secret("world-0", "cat {}/secret3".format(config.SERVICE_NAME))
 
     # hello tasks has container image
     assert secret_content_default == read_secret("hello-0", "bash -c 'echo $HELLO_SECRET1_ENV'")
@@ -377,33 +253,12 @@
     assert secret_content_default == read_secret("hello-0", "cat HELLO_SECRET2_FILE")
 
     # clean up and delete secrets (defaults)
-<<<<<<< HEAD
-    delete_secrets("{}/".format(SERVICE_NAME))
-=======
-    delete_secrets("{}/".format(config.PACKAGE_NAME))
->>>>>>> 83ba2b6b
+    delete_secrets("{}/".format(config.SERVICE_NAME))
 
     # create new secrets with new content -- New Value
     create_secrets(secret_content_arg=secret_content_alternative)
 
-<<<<<<< HEAD
-    config = sdk_marathon.get_config(SERVICE_NAME)
-    config['env']['HELLO_SECRET1'] = 'secret1'
-    config['env']['HELLO_SECRET2'] = 'secret2'
-    config['env']['WORLD_SECRET1'] = 'secret1'
-    config['env']['WORLD_SECRET2'] = 'secret2'
-    config['env']['WORLD_SECRET3'] = 'secret3'
-
-    # config update
-    sdk_marathon.update_app(SERVICE_NAME, config)
-
-    # wait till plan is complete - pods are supposed to restart
-    sdk_plan.wait_for_completed_deployment(SERVICE_NAME)
-
-    # all tasks are running
-    sdk_tasks.check_running(SERVICE_NAME, NUM_HELLO + NUM_WORLD)
-=======
-    marathon_config = sdk_marathon.get_config(config.PACKAGE_NAME)
+    marathon_config = sdk_marathon.get_config(config.SERVICE_NAME)
     marathon_config['env']['HELLO_SECRET1'] = 'secret1'
     marathon_config['env']['HELLO_SECRET2'] = 'secret2'
     marathon_config['env']['WORLD_SECRET1'] = 'secret1'
@@ -411,25 +266,19 @@
     marathon_config['env']['WORLD_SECRET3'] = 'secret3'
 
     # config update
-    sdk_marathon.update_app(config.PACKAGE_NAME, marathon_config)
+    sdk_marathon.update_app(config.SERVICE_NAME, marathon_config)
 
     # wait till plan is complete - pods are supposed to restart
-    sdk_plan.wait_for_completed_deployment(config.PACKAGE_NAME)
+    sdk_plan.wait_for_completed_deployment(config.SERVICE_NAME)
 
     # all tasks are running
-    sdk_tasks.check_running(config.PACKAGE_NAME, NUM_HELLO + NUM_WORLD)
->>>>>>> 83ba2b6b
+    sdk_tasks.check_running(config.SERVICE_NAME, NUM_HELLO + NUM_WORLD)
 
     # Verify secret content is changed
 
     # get task ids - only first pod
-<<<<<<< HEAD
-    hello_tasks = sdk_tasks.get_task_ids(SERVICE_NAME, "hello-0")
-    world_tasks = sdk_tasks.get_task_ids(SERVICE_NAME, "world-0")
-=======
-    hello_tasks = sdk_tasks.get_task_ids(config.PACKAGE_NAME, "hello-0")
-    world_tasks = sdk_tasks.get_task_ids(config.PACKAGE_NAME, "world-0")
->>>>>>> 83ba2b6b
+    hello_tasks = sdk_tasks.get_task_ids(config.SERVICE_NAME, "hello-0")
+    world_tasks = sdk_tasks.get_task_ids(config.SERVICE_NAME, "world-0")
 
     assert secret_content_alternative == read_secret("world-0", "bash -c 'echo $WORLD_SECRET1_ENV'")
     assert secret_content_alternative == read_secret("world-0", "cat WORLD_SECRET2_FILE")
@@ -454,26 +303,15 @@
     #               (for example hello-world/somePath/anotherPath/)
     #    can access these Secrets
 
-<<<<<<< HEAD
-    sdk_install.uninstall(PACKAGE_NAME, SERVICE_NAME)
+    sdk_install.uninstall(config.PACKAGE_NAME, config.SERVICE_NAME)
 
     # cannot access these secrets because of DCOS_SPACE authorization
-    create_secrets("{}/somePath/".format(SERVICE_NAME))
-
-    try:
-        sdk_install.install(
-            PACKAGE_NAME,
-            SERVICE_NAME,
-=======
-    sdk_install.uninstall(config.PACKAGE_NAME)
-
-    # cannot access these secrets because of DCOS_SPACE authorization
-    create_secrets("{}/somePath/".format(config.PACKAGE_NAME))
+    create_secrets("{}/somePath/".format(config.SERVICE_NAME))
 
     try:
         sdk_install.install(
             config.PACKAGE_NAME,
->>>>>>> 83ba2b6b
+            config.SERVICE_NAME,
             NUM_HELLO + NUM_WORLD,
             additional_options=options_dcos_space_test,
             timeout_seconds=5 * 60) # Wait for 5 minutes. We don't need to wait 15 minutes for hello-world to fail an install
@@ -487,11 +325,7 @@
         pass  # expected to fail
 
     # clean up and delete secrets
-<<<<<<< HEAD
-    delete_secrets("{}/somePath/".format(SERVICE_NAME))
-=======
-    delete_secrets("{}/somePath/".format(config.PACKAGE_NAME))
->>>>>>> 83ba2b6b
+    delete_secrets("{}/somePath/".format(config.SERVICE_NAME))
 
 
 def create_secrets(path_prefix="", secret_content_arg=secret_content_default):
