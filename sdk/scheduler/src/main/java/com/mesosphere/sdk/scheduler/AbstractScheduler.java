package com.mesosphere.sdk.scheduler;

import com.google.common.annotations.VisibleForTesting;
import com.google.protobuf.TextFormat;
import com.mesosphere.sdk.offer.Constants;
import com.mesosphere.sdk.offer.OfferUtils;
import com.mesosphere.sdk.reconciliation.DefaultReconciler;
import com.mesosphere.sdk.reconciliation.Reconciler;
import com.mesosphere.sdk.scheduler.plan.PlanCoordinator;
import com.mesosphere.sdk.specification.ServiceSpec;
import com.mesosphere.sdk.state.ConfigStore;
import com.mesosphere.sdk.state.StateStore;

import org.apache.mesos.Protos;
import org.apache.mesos.Scheduler;
import org.apache.mesos.SchedulerDriver;
import org.eclipse.jetty.util.component.AbstractLifeCycle;
import org.eclipse.jetty.util.component.LifeCycle;
import org.slf4j.Logger;
import org.slf4j.LoggerFactory;

import java.util.*;
import java.util.concurrent.ExecutorService;
import java.util.concurrent.Executors;
import java.util.concurrent.atomic.AtomicBoolean;
import java.util.stream.Collectors;

/**
 * Abstract main scheduler class that ties together the main pieces of a SDK Scheduler process.
 * Handles interaction with Mesos via an embedded {@link AbstractScheduler.MesosScheduler} object.
 */
public abstract class AbstractScheduler {

    private static final Logger LOGGER = LoggerFactory.getLogger(AbstractScheduler.class);

    protected final StateStore stateStore;
    protected final ConfigStore<ServiceSpec> configStore;
    protected final SchedulerFlags schedulerFlags;

    private SchedulerApiServer apiServer;
    // Tracks whether apiServer has entered a started state. We avoid launching tasks until after the API server has
    // started, because when tasks launch they typically require access to ArtifactResource for config templates.
    private final AtomicBoolean apiServerStarted = new AtomicBoolean(false);

    private final MesosScheduler mesosScheduler = new MesosScheduler();

    private Object inProgressLock = new Object();
    private Set<Protos.OfferID> offersInProgress = new HashSet<>();

    /**
     * Executor for handling TaskStatus updates in {@link #statusUpdate(SchedulerDriver, Protos.TaskStatus)}.
     */
    protected final ExecutorService statusExecutor = Executors.newSingleThreadExecutor();

    /**
     * Executor for processing offers off the queue in {@link #executePlansLoop()}.
     */
    private final ExecutorService offerExecutor = Executors.newSingleThreadExecutor();

    /**
     * Creates a new AbstractScheduler given a {@link StateStore}.
     */
    protected AbstractScheduler(
            StateStore stateStore,
            ConfigStore<ServiceSpec> configStore,
            SchedulerFlags schedulerFlags) {
        this.stateStore = stateStore;
        this.configStore = configStore;
        this.schedulerFlags = schedulerFlags;
    }

    /**
     * Starts any internal threads to be used by the service.
     * Must be called after construction, once, in order for work to proceed.
     *
     * @return this
     */
    public AbstractScheduler start() {
        if (apiServer != null) {
            throw new IllegalStateException("start() can only be called once");
        }

        // Trigger launch of the API server. We start processing offers only once the API server has launched.
        if (apiServerStarted.get()) {
            LOGGER.info("Skipping API server setup");
        } else {
            this.apiServer = new SchedulerApiServer(schedulerFlags, getResources());
            this.apiServer.start(new AbstractLifeCycle.AbstractLifeCycleListener() {
                @Override
                public void lifeCycleStarted(LifeCycle event) {
                    apiServerStarted.set(true);
                }
            });
        }

        // Start consumption of the offer queue. This will idle until offers start arriving.
        offerExecutor.execute(() -> {
            while (true) {
                // This is a blocking call which pulls as many elements from the offer queue as possible.
                List<Protos.Offer> offers = mesosScheduler.offerQueue.takeAll();
                LOGGER.info("Processing {} offer{}:", offers.size(), offers.size() == 1 ? "" : "s");
                for (int i = 0; i < offers.size(); ++i) {
                    LOGGER.info("  {}: {}", i + 1, TextFormat.shortDebugString(offers.get(i)));
                }
                processOffers(offers);
                synchronized (inProgressLock) {
                    offersInProgress.removeAll(
                            offers.stream()
                                    .map(offer -> offer.getId())
                                    .collect(Collectors.toList()));
                    LOGGER.info("Processed {} queued offer{}. Remaining offers in progress: {}",
                            offers.size(),
                            offers.size() == 1 ? "" : "s",
                            offersInProgress.stream().collect(Collectors.toList()));
                }
            }
        });

<<<<<<< HEAD
        return this;
    }
=======
        synchronized (inProgressLock) {
            offersInProgress.addAll(
                    offers.stream()
                            .map(offer -> offer.getId())
                            .collect(Collectors.toList()));

            LOGGER.info("Enqueuing {} offer{}. Updated offers in progress: {}",
                    offers.size(),
                    offers.size() == 1 ? "" : "s",
                    offersInProgress.stream()
                            .map(offerID -> offerID.getValue())
                            .collect(Collectors.toList()));
        }
>>>>>>> e35f64c9

    /**
     * Returns a Mesos API {@link Scheduler} object to be registered with Mesos, or an empty {@link Optional} if Mesos
     * registration should not be performed.
     */
    public Optional<Scheduler> getMesosScheduler() {
        return Optional.of(mesosScheduler);
    }

    /**
     * All offers must have been presented to resourceOffers() before calling this.  This call will block until all
     * offers have been processed.
     *
     * @throws InterruptedException if waiting for offers to be processed is interrupted
     * @throws IllegalStateException if offers were not processed in a reasonable amount of time
     */
    @VisibleForTesting
    public void awaitOffersProcessed() throws InterruptedException {
        final int totalDurationMs = 5000;
        final int sleepDurationMs = 100;
        for (int i = 0; i < totalDurationMs / sleepDurationMs; ++i) {
            synchronized (inProgressLock) {
                if (offersInProgress.isEmpty()) {
                    LOGGER.info("All offers processed.");
                    return;
                }
                LOGGER.warn("Offers in progress {} is non-empty, sleeping for {}ms ...",
                        offersInProgress, sleepDurationMs);
            }
            Thread.sleep(sleepDurationMs);
        }
        throw new IllegalStateException(String.format(
                "Timed out after %dms waiting for offers to be processed", totalDurationMs));
    }

    /**
     * Skips the creation of the API server and marks it as "started". In order for this to have any effect, it must
     * be called before {@link #start()}.
     *
     * @return this
     */
    @VisibleForTesting
    public AbstractScheduler disableApiServer() {
        apiServerStarted.set(true);
        return this;
    }

    /**
     * Forces the offer cycle reconciliation stage to be complete.
     */
    @VisibleForTesting
    public AbstractScheduler forceReconciliationComplete() {
        mesosScheduler.reconciler.forceComplete();
        return this;
    }

    /**
     * Performs any additional Scheduler initialization after registration has completed. The provided
     * {@link SchedulerDriver} may be used to talk to Mesos.
     */
    protected abstract void initialize(SchedulerDriver driver) throws Exception;

    /**
     * Returns a list of API resources to be served by the scheduler to the local cluster.
     */
    protected abstract Collection<Object> getResources();

    /**
     * Returns the Plan Coordinator which is handling all available Plans.
     */
    protected abstract PlanCoordinator getPlanCoordinator();

    /**
     * The abstract scheduler will periodically call this method with a list of available offers, which may be empty.
     */
    protected abstract void processOffers(List<Protos.Offer> offers);

    /**
     * Handles a task status update which was received from Mesos. This call is executed on a separate thread which is
     * run by the Mesos Scheduler Driver.
     */
    protected abstract void processStatusUpdate(Protos.TaskStatus status) throws Exception;

    /**
     * Implementation of Mesos' {@link Scheduler} interface.
     * Messages received from Mesos are forwarded to the parent {@link AbstractScheduler} instance.
     */
    private class MesosScheduler implements Scheduler {

        // Mesos may call registered() multiple times in the lifespan of a Scheduler process, specifically when there's
        // master re-election. Avoid performing initialization multiple times, which would cause queues to be stuck.
        private final AtomicBoolean isAlreadyRegistered = new AtomicBoolean(false);
        private final OfferQueue offerQueue = new OfferQueue();

        private SchedulerDriver driver;
        private ReviveManager reviveManager;
        private Reconciler reconciler;

        @Override
        public void registered(SchedulerDriver driver, Protos.FrameworkID frameworkId, Protos.MasterInfo masterInfo) {
            if (isAlreadyRegistered.getAndSet(true)) {
                // This may occur as the result of a master election.
                LOGGER.info("Already registered, calling reregistered()");
                reregistered(driver, masterInfo);
                return;
            }

            LOGGER.info("Registered framework with frameworkId: {}", frameworkId.getValue());
            try {
                this.reconciler = new DefaultReconciler(stateStore);
                initialize(driver);
            } catch (Exception e) {
                LOGGER.error("Initialization failed with exception: ", e);
                SchedulerUtils.hardExit(SchedulerErrorCode.INITIALIZATION_FAILURE);
            }

            try {
                stateStore.storeFrameworkId(frameworkId);
            } catch (Exception e) {
                LOGGER.error(String.format(
                        "Unable to store registered framework ID '%s'", frameworkId.getValue()), e);
                SchedulerUtils.hardExit(SchedulerErrorCode.REGISTRATION_FAILURE);
            }

            this.driver = driver;
            postRegister();
        }

        @Override
        public void resourceOffers(SchedulerDriver driver, List<Protos.Offer> offers) {
            if (!apiServerStarted.get()) {
                LOGGER.info("Declining {} offer{}: Waiting for API Server to start.",
                        offers.size(), offers.size() == 1 ? "" : "s");
                OfferUtils.declineOffers(driver, offers, Constants.SHORT_DECLINE_SECONDS);
                return;
            }

            // Task Reconciliation:
            // Task Reconciliation must complete before any Tasks may be launched.  It ensures that a Scheduler and
            // Mesos have agreed upon the state of all Tasks of interest to the scheduler.
            // http://mesos.apache.org/documentation/latest/reconciliation/
            reconciler.reconcile(driver);
            if (!reconciler.isReconciled()) {
                LOGGER.info("Declining {} offer{}: Waiting for task reconciliation to complete.",
                        offers.size(), offers.size() == 1 ? "" : "s");
                OfferUtils.declineOffers(driver, offers, Constants.SHORT_DECLINE_SECONDS);
                return;
            }

            synchronized (inProgressLock) {
                offersInProgress.addAll(
                        offers.stream()
                                .map(offer -> offer.getId())
                                .collect(Collectors.toList()));

                LOGGER.info("Enqueuing {} offer{}. Updated offers in progress: {}",
                        offers.size(),
                        offers.size() == 1 ? "" : "s",
                        offersInProgress.stream().collect(Collectors.toList()));
            }

            for (Protos.Offer offer : offers) {
                boolean queued = offerQueue.offer(offer);
                if (!queued) {
                    LOGGER.warn("Offer queue is full: Declining offer and removing from in progress: '{}'",
                            offer.getId().getValue());
                    OfferUtils.declineOffers(driver, Arrays.asList(offer), Constants.SHORT_DECLINE_SECONDS);
                    // Remove AFTER decline: Avoid race where we haven't declined yet but appear to be done
                    synchronized (inProgressLock) {
                        offersInProgress.remove(offer.getId());
                    }
                }
            }
        }

        @Override
        public void statusUpdate(SchedulerDriver driver, Protos.TaskStatus status) {
            LOGGER.info("Received status update for taskId={} state={} message={} protobuf={}",
                    status.getTaskId().getValue(),
                    status.getState().toString(),
                    status.getMessage(),
                    TextFormat.shortDebugString(status));
            try {
                processStatusUpdate(status);
                reconciler.update(status);
            } catch (Exception e) {
                LOGGER.warn("Failed to update TaskStatus received from Mesos. "
                        + "This may be expected if Mesos sent stale status information: " + status, e);
            }
        }

        @Override
        public void reregistered(SchedulerDriver driver, Protos.MasterInfo masterInfo) {
            LOGGER.info("Re-registered with master: {}", TextFormat.shortDebugString(masterInfo));
            postRegister();
        }

        @Override
        public void offerRescinded(SchedulerDriver driver, Protos.OfferID offerId) {
            LOGGER.info("Rescinding offer: {}", offerId.getValue());
            offerQueue.remove(offerId);
        }

        @Override
        public void frameworkMessage(
                SchedulerDriver driver, Protos.ExecutorID executorId, Protos.SlaveID agentId, byte[] data) {
            LOGGER.error("Received a {} byte Framework Message from Executor {}, but don't know how to process it",
                    data.length, executorId.getValue());
        }

        @Override
        public void disconnected(SchedulerDriver driver) {
            LOGGER.error("Disconnected from Master, shutting down.");
            SchedulerUtils.hardExit(SchedulerErrorCode.DISCONNECTED);
        }

        @Override
        public void slaveLost(SchedulerDriver driver, Protos.SlaveID agentId) {
            // TODO: Add recovery optimizations relevant to loss of an Agent.  TaskStatus updates are sufficient now.
            LOGGER.warn("Agent lost: {}", agentId.getValue());
        }

        @Override
        public void executorLost(
                SchedulerDriver driver, Protos.ExecutorID executorId, Protos.SlaveID agentId, int status) {
            // TODO: Add recovery optimizations relevant to loss of an Executor.  TaskStatus updates are sufficient now.
            LOGGER.warn("Lost Executor: {} on Agent: {}", executorId.getValue(), agentId.getValue());
        }

        @Override
        public void error(SchedulerDriver driver, String message) {
            LOGGER.error("SchedulerDriver returned an error, shutting down: {}", message);
            SchedulerUtils.hardExit(SchedulerErrorCode.ERROR);
        }

        /**
         * Registration can occur multiple times in a scheduler's lifecycle via both
         * {@link Scheduler#registered(SchedulerDriver, Protos.FrameworkID, Protos.MasterInfo)} and
         * {@link Scheduler#reregistered(SchedulerDriver, Protos.MasterInfo)} calls.
         */
        private void postRegister() {
            // Task reconciliation should be (re)started on all (re-)registrations.
            reconciler.start();
            reconciler.reconcile(driver);

            // A ReviveManager should be constructed only once.
            if (reviveManager == null) {
                reviveManager = new ReviveManager(driver, stateStore, getPlanCoordinator());
            }
        }
    }
}<|MERGE_RESOLUTION|>--- conflicted
+++ resolved
@@ -116,24 +116,8 @@
             }
         });
 
-<<<<<<< HEAD
         return this;
     }
-=======
-        synchronized (inProgressLock) {
-            offersInProgress.addAll(
-                    offers.stream()
-                            .map(offer -> offer.getId())
-                            .collect(Collectors.toList()));
-
-            LOGGER.info("Enqueuing {} offer{}. Updated offers in progress: {}",
-                    offers.size(),
-                    offers.size() == 1 ? "" : "s",
-                    offersInProgress.stream()
-                            .map(offerID -> offerID.getValue())
-                            .collect(Collectors.toList()));
-        }
->>>>>>> e35f64c9
 
     /**
      * Returns a Mesos API {@link Scheduler} object to be registered with Mesos, or an empty {@link Optional} if Mesos
@@ -292,7 +276,9 @@
                 LOGGER.info("Enqueuing {} offer{}. Updated offers in progress: {}",
                         offers.size(),
                         offers.size() == 1 ? "" : "s",
-                        offersInProgress.stream().collect(Collectors.toList()));
+                        offersInProgress.stream()
+                                .map(offerID -> offerID.getValue())
+                                .collect(Collectors.toList()));
             }
 
             for (Protos.Offer offer : offers) {
