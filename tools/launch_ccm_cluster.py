#!/usr/bin/python3

# Launches a CCM cluster
#
# stdout:
# {'id': ...
#  'url': ...,
#  'auth_token': ...}
#
# cluster.properties file (if WORKSPACE is set in env):
# CLUSTER_ID=...
# CLUSTER_URL=...
# CLUSTER_AUTH_TOKEN=...
#
# Configuration: Mostly through env vars. See README.md.

import http.client
import json
import logging
import os
import pprint
import random
import socket
import string
import sys
import time

import configure_test_cluster
import dcos_login
import github_update


logger = logging.getLogger(__name__)
logging.basicConfig(level=logging.INFO, format="%(message)s")

class ClusterActionException(Exception):
    pass

class CCMLauncher(object):

    # NOTE: this will need to be updated once 'stable' is no longer 1.7
    _DCOS_17_CHANNELS = ['testing/continuous', 'stable']

    # From mesosphere/cloud-cluster-manager/app/models.py:
    _CCM_STATUSES = {
        0: 'RUNNING',
        3: 'CREATING',
        4: 'DELETING',
        5: 'DELETED',
        6: 'DELETION_FAIL',
        7: 'CREATING_ERROR',
        8: 'RUNNING_NEEDS_INFO'
    }
    # Reverse (name => number):
    _CCM_STATUS_LABELS = {v: k for k, v in _CCM_STATUSES.items()}

    _CCM_HOST = 'ccm.mesosphere.com'
    _CCM_PATH = '/api/cluster/'


    DEFAULT_TIMEOUT_MINS = 45
    DEFAULT_ATTEMPTS = 2


    def __init__(self, ccm_token, github_label):
        self._http_headers = {'Authorization': 'Token ' + ccm_token}
        self._dry_run = os.environ.get('DRY_RUN', '')
        self._github_updater = github_update.GithubStatusUpdater('cluster:{}'.format(github_label))


    def _rand_str(self, size):
        return ''.join(random.choice(string.ascii_lowercase + string.digits) for _ in range(size))


    def _pretty_time(self, seconds):
        if seconds > 60:
            disp_seconds = seconds % 60
            return '{:.0f}m{:.0f}s'.format((seconds - disp_seconds) / 60, disp_seconds)
        else:
            return '{:.0f}s'.format(seconds)


    def _retry(self, attempts, method, arg, operation_name):
        for i in range(attempts):
            attempt_str = '[{}/{}]'.format(i + 1, attempts)
            try:
                self._github_updater.update('pending', '{} {} in progress'.format(attempt_str, operation_name.title()))
                result = method.__call__(arg)
                self._github_updater.update('success', '{} {} succeeded'.format(attempt_str, operation_name.title()))
                return result
            except (ClusterActionException, socket.error) as e:
                if i + 1 == attempts:
                    logger.error('{} Final attempt failed, giving up: {}'.format(attempt_str, e))
                    self._github_updater.update('error', '{} {} failed'.format(attempt_str, operation_name.title()))
                    raise
                else:
                    logger.error('{} Previous attempt failed, retrying: {}\n'.format(attempt_str, e))


    def _query_http(self, request_method, request_path,
            request_json_payload=None,
            log_error=True,
            debug=False):
        if self._dry_run:
            logger.info('[DRY RUN] {} https://{}{}'.format(request_method, self._CCM_HOST, request_path))
            if request_json_payload:
                logger.info('[DRY RUN] Payload: {}'.format(pprint.pformat(request_json_payload)))
            return None
        conn = http.client.HTTPSConnection(self._CCM_HOST)
        if debug:
            conn.set_debuglevel(999)

        request_headers = self._http_headers.copy()
        if request_json_payload:
            request_body = json.dumps(request_json_payload).encode('utf-8')
            request_headers['Content-Type'] = 'application/json'
        else:
            request_body = None
        conn.request(
            request_method,
            request_path,
            body = request_body,
            headers = request_headers)
        response = conn.getresponse()
        if log_error and (response.status < 200 or response.status >= 300):
            logger.error('Got {} response to HTTP request:'.format(response.status))
            logger.error('Request: {} https://{}{}'.format(request_method, self._CCM_HOST, request_path))
            logger.error('Response:')
            logger.error('  - Status: {} {}'.format(response.status, str(response.msg).strip()))
            logger.error('  - Headers: {}'.format(pprint.pformat(response.getheaders())))
            logger.error('  - Body: {}'.format(pprint.pformat(response.read())))
            return None
        elif debug:
            logger.debug('{}: {}'.format(response.status, str(response.msg).strip()))
            logger.debug(pprint.pformat(response.getheaders()))
        return response


    def wait_for_status(self, cluster_id, pending_status_labels, complete_status_label, timeout_minutes):
        logger.info('Waiting {} minutes for cluster {} to transition from {} to {}'.format(
            timeout_minutes, cluster_id, ', '.join(pending_status_labels), complete_status_label))

        pending_state_codes = [self._CCM_STATUS_LABELS[label] for label in pending_status_labels]
        complete_state_code = self._CCM_STATUS_LABELS[complete_status_label]

        start_time = time.time()
        stop_time = start_time + (60 * timeout_minutes)
        sleep_duration_s = 1
        now = start_time

        while now < stop_time:
            if sleep_duration_s < 32:
                sleep_duration_s *= 2

            response = self._query_http('GET', self._CCM_PATH + str(cluster_id) + '/')
            if response:
                status_json = json.loads(response.read().decode('utf-8'))
                status_code = status_json.get('status', -1)
                status_label = self._CCM_STATUSES.get(status_code, 'unknown:{}'.format(status_code))
                if status_code == complete_state_code:
                    # additional check: does the cluster have a non-empty 'cluster_info'?
                    cluster_info_str = status_json.get('cluster_info', '')
                    if cluster_info_str:
                        # cluster_info in the CCM API is a string containing a dict...:
                        logger.info('Cluster {} has entered state {}, returning cluster_info.'.format(
                            cluster_id, status_label))
                        try:
                            return json.loads(cluster_info_str)
                        except:
                            logger.error('Failed to parse cluster_info string as JSON. Operation failed?: "{}"'.format(cluster_info_str))
                            return None
                    else:
                        logger.error('Cluster {} has entered state {}, but lacks cluster_info...'.format(
                            cluster_id, status_label))
                elif status_code not in pending_state_codes:
                    logger.error('Cluster {} has entered state {}. Giving up.'.format(
                        cluster_id, status_label))
                    return None

                logger.info('Cluster {} has state {} after {}, refreshing in {}. ({} left)'.format(
                    cluster_id,
                    status_label,
                    self._pretty_time(now - start_time),
                    self._pretty_time(sleep_duration_s),
                    self._pretty_time(stop_time - now)))
            else:
                logger.error('Failed to get cluster {} state after {}, refreshing in {}. ({} left)'.format(
                    cluster_id,
                    self._pretty_time(now - start_time),
                    self._pretty_time(sleep_duration_s),
                    self._pretty_time(stop_time - now)))

            time.sleep(sleep_duration_s)
            now = time.time()

        logger.error('Giving up after {}'.format(self._pretty_time(60 * timeout_minutes)))
        return None


    def start(self, config, attempts = DEFAULT_ATTEMPTS):
        return self._retry(attempts, self._start, config, 'launch')


    def _start(self, config):
        is_17_cluster = config.ccm_channel in self._DCOS_17_CHANNELS
        template_url = None
        if is_17_cluster:
            hostrepo = 's3.amazonaws.com/downloads.mesosphere.io/dcos'
        elif config.cf_template.startswith('ee.'):
            hostrepo = 's3.amazonaws.com/downloads.mesosphere.io/dcos-enterprise-aws-advanced'
            # format is different for enterprise security modes.
            mode = config.security_mode
            if not mode:
                logger.warning("No templates known for enterprise & "
                        "default security (none). Cowardly bringing "
                        "up a permissive cluster")
                mode = 'permissive'
            template_url = 'https://{}/{}/{}/cloudformation/{}'.format(
                hostrepo, config.ccm_channel, mode, config.cf_template)
        else:
            hostrepo = 's3-us-west-2.amazonaws.com/downloads.dcos.io/dcos'
        # non-ee mode
        if not template_url:
            template_url = 'https://{}/{}/cloudformation/{}'.format(
                hostrepo, config.ccm_channel, config.cf_template)
        # external override from DCOS_TEMPLATE_URL
        if config.template_url:
            template_url = config.template_url
            logger.info("Accepting externally provided template_url from environment.")
        cluster_name = config.name_prefix + self._rand_str(8)
        payload = {
            'template_url': template_url,
            'name': cluster_name,
            'cluster_desc': config.description,
            'time': config.duration_mins,
            'private_agents': str(config.private_agents),
            'public_agents': str(config.public_agents),
            'pre_1_8_cluster': is_17_cluster,
            'adminlocation': config.admin_location,
            'cloud_provider': config.cloud_provider,
            'region': config.aws_region
        }
        logger.info('''Launching cluster:
  name={}
  agents={} private/{} public
  duration={} minutes
  mountvols={}
  permissions={}
  channel={}
  template={}
  template_url={}'''.format(
      cluster_name,
      config.private_agents, config.public_agents,
      config.duration_mins,
      config.mount_volumes,
      config.security_mode,
      config.ccm_channel,
      config.cf_template,
      template_url))
        response = self._query_http('POST', self._CCM_PATH, request_json_payload=payload)
        if not response:
            raise ClusterActionException('CCM cluster creation request failed')
        response_content = response.read().decode('utf-8')
        response_json = json.loads(response_content)
        logger.info('Launch response:\n{}'.format(pprint.pformat(response_json)))
        cluster_id = int(response_json.get('id', 0))
        if not cluster_id:
            raise ClusterActionException('No Cluster ID returned in cluster creation response: {}'.format(response_content))
        stack_id = response_json.get('stack_id', '')
        if not stack_id:
            raise ClusterActionException('No Stack ID returned in cluster creation response: {}'.format(response_content))

        cluster_info = self.wait_for_status(
            cluster_id,
            ['CREATING', 'RUNNING_NEEDS_INFO'], # pending states
            'RUNNING', # desired state
            config.start_timeout_mins)
        if not cluster_info:
            raise ClusterActionException('CCM cluster creation failed or timed out')
        dns_address = cluster_info.get('DnsAddress', '')
        if not dns_address:
            raise ClusterActionException('CCM cluster_info is missing DnsAddress: {}'.format(cluster_info))
        logger.info('Cluster is now RUNNING: {}'.format(cluster_info))

        # we fetch the token once up-front because on Open clusters it must be reused.
        # given that, we may as well use the same flow across both Open and EE.
        logger.info('Fetching auth token')
        dcos_url = 'https://' + dns_address
        auth_token = dcos_login.DCOSLogin(dcos_url).get_acs_token()

<<<<<<< HEAD
        if config.permissions:
            logger.info('Setting up permissions for cluster {} (stack id {})'.format(cluster_id, stack_id))

            def run_script(scriptname, args = [], env=None):
                logger.info('Command: {} {}'.format(scriptname, ' '.join(args)))
                script_path = os.path.join(os.path.dirname(os.path.realpath(__file__)), scriptname)
                # redirect stdout to stderr:
                subprocess.check_call(['bash', script_path] + args,
                                      stdout=sys.stderr, env=env)


            # create_service_account relies on dcos cli, which we may not have
            # at this point.
            tempdir = tempfile.mkdtemp(prefix="ccm_clustbin")
            cli_install.download_cli(dcos_url, tempdir)
            custom_env = os.environ.copy()
            custom_env['PATH'] = tempdir + os.pathsep + os.environ['PATH']

            run_script('create_service_account.sh',
                       [dcos_url, auth_token, '--strict'], env=custom_env)
            shutil.rmtree(tempdir)
            # Examples of what individual tests should run. See respective projects' "test.sh":
            #run_script('setup_permissions.sh', 'nobody cassandra-role'.split())
            #run_script('setup_permissions.sh', 'nobody hdfs-role'.split())
            #run_script('setup_permissions.sh', 'nobody kafka-role'.split())
            #run_script('setup_permissions.sh', 'nobody spark-role'.split())
=======
        is_enterprise = config.cf_template.startswith('ee.')
        clustinit = configure_test_cluster.ClusterInitializer(cluster_id,
                stack_id, auth_token, dns_address, is_enterprise,
                config.security_mode)
        clustinit.apply_default_config()

        if config.mount_volumes:
            clustinit.create_mount_volumes()
>>>>>>> e899f610

        return {
            'id': cluster_id,
            'url': dcos_url,
            'auth_token': auth_token
        }


    def stop(self, config, attempts = DEFAULT_ATTEMPTS):
        return self._retry(attempts, self._stop, config, 'shutdown')


    def trigger_stop(self, config):
        self._stop(config, False)


    def _stop(self, config, wait=True):
        logger.info('Deleting cluster #{}'.format(config.cluster_id))
        response = self._query_http('DELETE', self._CCM_PATH + config.cluster_id + '/')
        if not response:
            raise ClusterActionException('CCM cluster deletion request failed')
        if wait:
            cluster_info = self.wait_for_status(
                config.cluster_id,
                ['DELETING'],
                'DELETED',
                config.stop_timeout_mins)
            if not cluster_info:
                raise ClusterActionException('CCM cluster deletion failed or timed out')
            logger.info(pprint.pformat(cluster_info))
        else:
            logger.info('Delete triggered, exiting.')


class StartConfig(object):

    def __init__(
            self,
            name_prefix = 'infinity-test-',
            description = '',
            duration_mins = 240,
            ccm_channel = 'testing/master',
            cf_template = 'ee.single-master.cloudformation.json',
            start_timeout_mins = CCMLauncher.DEFAULT_TIMEOUT_MINS,
            public_agents = 0,
            private_agents = 1,
            aws_region = 'eu-central-1',
            admin_location = '0.0.0.0/0',
            cloud_provider = '0', # https://mesosphere.atlassian.net/browse/TEST-231
            mount_volumes = False):
        self.name_prefix = name_prefix
        self.duration_mins = int(os.environ.get('CCM_DURATION_MINS', duration_mins))
        self.ccm_channel = os.environ.get('CCM_CHANNEL', ccm_channel)
        self.cf_template = os.environ.get('CCM_TEMPLATE', cf_template)
        self.start_timeout_mins = int(os.environ.get('CCM_TIMEOUT_MINS', start_timeout_mins))
        self.public_agents = int(os.environ.get('CCM_PUBLIC_AGENTS', public_agents))
        self.private_agents = int(os.environ.get('CCM_AGENTS', private_agents))
        self.aws_region = os.environ.get('CCM_AWS_REGION', aws_region)
        self.admin_location = os.environ.get('CCM_ADMIN_LOCATION', admin_location)
        self.cloud_provider = os.environ.get('CCM_CLOUD_PROVIDER', cloud_provider)
        self.mount_volumes = bool(os.environ.get('CCM_MOUNT_VOLUMES', mount_volumes))
        self.security_mode = os.environ.get('SECURITY')
        if self.security_mode == 'default':
           self.security_mode = None
        if not self.security_mode in ('strict', 'permissive', None):
            raise Exception("Unknown value for SECURITY: %s" %
                    self.security_mode)
        self.template_url = os.environ.get('DCOS_TEMPLATE_URL', None)
        if not description:
            description = 'A test cluster with {} private/{} public agents'.format(
                self.private_agents, self.public_agents)
        self.description = description



class StopConfig(object):
    def __init__(
            self,
            cluster_id,
            stop_timeout_mins = CCMLauncher.DEFAULT_TIMEOUT_MINS):
        self.cluster_id = cluster_id
        self.stop_timeout_mins = os.environ.get('CCM_TIMEOUT_MINS', stop_timeout_mins)


def _write_jenkins_config(github_label, cluster_info, error = None):
    if not 'WORKSPACE' in os.environ:
        return

    # write jenkins properties file to $WORKSPACE/cluster-$CCM_GITHUB_LABEL.properties:
    properties_path = os.path.join(os.environ['WORKSPACE'], 'cluster-{}.properties'.format(github_label))
    logger.info('Writing cluster properties to {}'.format(properties_path))
    properties_file = open(properties_path, 'w')
    properties_file.write('CLUSTER_ID={}\n'.format(cluster_info.get('id', '0')))
    properties_file.write('CLUSTER_URL={}\n'.format(cluster_info.get('url', '')))
    properties_file.write('CLUSTER_AUTH_TOKEN={}\n'.format(cluster_info.get('auth_token', '')))
    if error:
        properties_file.write('ERROR={}\n'.format(error))
    properties_file.flush()
    properties_file.close()


def main(argv):
    ccm_token = os.environ.get('CCM_AUTH_TOKEN', '')
    if not ccm_token:
        raise Exception('CCM_AUTH_TOKEN is required')

    # used for status and for jenkins .properties file:
    github_label = os.environ.get('CCM_GITHUB_LABEL', '')
    if not github_label:
        github_label = os.environ.get('TEST_GITHUB_LABEL', 'ccm')

    # error detection (and retry) for either a start or a stop operation:
    start_stop_attempts = int(os.environ.get('CCM_ATTEMPTS', CCMLauncher.DEFAULT_ATTEMPTS))

    launcher = CCMLauncher(ccm_token, github_label)
    if len(argv) >= 2:
        if argv[1] == 'stop':
            if len(argv) >= 3:
                launcher.stop(StopConfig(argv[2]), start_stop_attempts)
                return 0
            else:
                logger.info('Usage: {} stop <ccm_id>'.format(argv[0]))
                return 1
        if argv[1] == 'trigger-stop':
            if len(argv) >= 3:
                launcher.trigger_stop(StopConfig(argv[2]))
                return 0
            else:
                logger.info('Usage: {} trigger-stop <ccm_id>'.format(argv[0]))
                return 1
        if argv[1] == 'wait':
            if len(argv) >= 5:
                # piggy-back off of StopConfig's env handling:
                stop_config = StopConfig(argv[2])
                cluster_info = launcher.wait_for_status(
                    stop_config.cluster_id,
                    [argv[3]],
                    argv[4],
                    stop_config.stop_timeout_mins)
                if not cluster_info:
                    return 1
                # print to stdout (the rest of this script only writes to stderr):
                print(pprint.pformat(cluster_info))
                return 0
            else:
                logger.info('Usage: {} wait <ccm_id> <current_state> <new_state>'.format(argv[0]))
                return 1
        else:
            logger.info('Usage: {} [stop <ccm_id>|trigger-stop <ccm_id>|wait <ccm_id> <current_state> <new_state>]'.format(argv[0]))
            return

    try:
        cluster_info = launcher.start(StartConfig(), start_stop_attempts)
        # print to stdout (the rest of this script only writes to stderr):
        print(json.dumps(cluster_info))
        _write_jenkins_config(github_label, cluster_info)
    except Exception as e:
        _write_jenkins_config(github_label, {}, e)
        raise
    return 0


if __name__ == '__main__':
    sys.exit(main(sys.argv))<|MERGE_RESOLUTION|>--- conflicted
+++ resolved
@@ -288,34 +288,6 @@
         dcos_url = 'https://' + dns_address
         auth_token = dcos_login.DCOSLogin(dcos_url).get_acs_token()
 
-<<<<<<< HEAD
-        if config.permissions:
-            logger.info('Setting up permissions for cluster {} (stack id {})'.format(cluster_id, stack_id))
-
-            def run_script(scriptname, args = [], env=None):
-                logger.info('Command: {} {}'.format(scriptname, ' '.join(args)))
-                script_path = os.path.join(os.path.dirname(os.path.realpath(__file__)), scriptname)
-                # redirect stdout to stderr:
-                subprocess.check_call(['bash', script_path] + args,
-                                      stdout=sys.stderr, env=env)
-
-
-            # create_service_account relies on dcos cli, which we may not have
-            # at this point.
-            tempdir = tempfile.mkdtemp(prefix="ccm_clustbin")
-            cli_install.download_cli(dcos_url, tempdir)
-            custom_env = os.environ.copy()
-            custom_env['PATH'] = tempdir + os.pathsep + os.environ['PATH']
-
-            run_script('create_service_account.sh',
-                       [dcos_url, auth_token, '--strict'], env=custom_env)
-            shutil.rmtree(tempdir)
-            # Examples of what individual tests should run. See respective projects' "test.sh":
-            #run_script('setup_permissions.sh', 'nobody cassandra-role'.split())
-            #run_script('setup_permissions.sh', 'nobody hdfs-role'.split())
-            #run_script('setup_permissions.sh', 'nobody kafka-role'.split())
-            #run_script('setup_permissions.sh', 'nobody spark-role'.split())
-=======
         is_enterprise = config.cf_template.startswith('ee.')
         clustinit = configure_test_cluster.ClusterInitializer(cluster_id,
                 stack_id, auth_token, dns_address, is_enterprise,
@@ -324,7 +296,6 @@
 
         if config.mount_volumes:
             clustinit.create_mount_volumes()
->>>>>>> e899f610
 
         return {
             'id': cluster_id,
