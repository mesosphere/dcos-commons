--- conflicted
+++ resolved
@@ -61,11 +61,7 @@
 @pytest.mark.smoke
 @pytest.mark.sanity
 def test_endpoints_zookeeper():
-<<<<<<< HEAD
-    zookeeper = service_cli('endpoints zookeeper')
-=======
     zookeeper = service_cli('endpoints zookeeper', get_json=False)
->>>>>>> 9b34dd15
     assert zookeeper.rstrip() == (
         'master.mesos:2181/dcos-service-{}'.format(PACKAGE_NAME)
     )
