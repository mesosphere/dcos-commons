#!/bin/bash

# This script does a full build/test of SDK artifacts. This does not upload the artifacts, instead
# see test.sh. This script (and test.sh) are executed by CI upon pull requests to the repository, or
# may be run locally by developers.

set -e

PULLREQUEST="false"
MERGE_FROM="master"
while getopts 'pt:g:j:' opt; do
    case $opt in
        p)
            PULLREQUEST="true"
            ;;
        t)
            # hack for testing
            MERGE_FROM="$OPTARG"
            ;;
        j)
            JAVA_TESTS="$OPTARG"
            ;;
        g)
            GO_TESTS="$OPTARG"
            ;;
        \?)
            echo "Unknown option. supported: -p for pull request" >&2
            echo "$opt"
            exit 1
            ;;
    esac
done
shift $((OPTIND-1))

REPO_ROOT_DIR="$( cd "$( dirname "${BASH_SOURCE[0]}" )" && pwd )"
cd $REPO_ROOT_DIR

if [ x$PULLREQUEST = "xtrue" ]; then
    # GitHub notifier: reset any statuses from prior builds for this commit
    $REPO_ROOT_DIR/tools/github_update.py reset

    echo "Creating fake user and merging changes from master."
    # git won't let you update files without knowing a name
    git config user.email pullrequestbot@mesospherebot.com
    git config user.name Infinity-tools-fake-user
    # Update local branch to include github version of master.
    git pull origin $MERGE_FROM --no-commit --ff
fi


if [ x"${GO_TESTS:-true}" == x"true" ]; then
    if [ ! -d $GOPATH ]; then
        mkdir -p $GOPATH
    fi

    # TODO: Should we do something more along the lines of what is done in build_go_exe.sh?
    if [ ! -e $GOPATH/src ]; then
        ln -s $REPO_ROOT_DIR/govendor $GOPATH/src
    fi

<<<<<<< HEAD
# Verify golang-based projects with unit tests: CLI library and bootstrap
for golang_sub_project in cli/ sdk/bootstrap/; do
    pushd $golang_sub_project
    go test -v ./...
    popd
done
=======
    # Verify golang-based projects: SDK CLI (exercised via helloworld, our model service)
    # and SDK bootstrap, run unit tests
    for golang_sub_project in cli sdk/bootstrap; do
        pushd $golang_sub_project
        go test -v ./...
        popd
    done
fi
>>>>>>> 5b52a381

if [ x"${JAVA_TESTS:-true}" == x"true" ]; then
    # Build steps for SDK libraries:
    ./gradlew clean jar test check
fi<|MERGE_RESOLUTION|>--- conflicted
+++ resolved
@@ -49,6 +49,11 @@
 
 
 if [ x"${GO_TESTS:-true}" == x"true" ]; then
+    if [ -z "$GOPATH" ]; then
+        echo "GOPATH is required when GO_TESTS=true"
+        exit 1
+    fi
+
     if [ ! -d $GOPATH ]; then
         mkdir -p $GOPATH
     fi
@@ -58,23 +63,13 @@
         ln -s $REPO_ROOT_DIR/govendor $GOPATH/src
     fi
 
-<<<<<<< HEAD
-# Verify golang-based projects with unit tests: CLI library and bootstrap
-for golang_sub_project in cli/ sdk/bootstrap/; do
-    pushd $golang_sub_project
-    go test -v ./...
-    popd
-done
-=======
-    # Verify golang-based projects: SDK CLI (exercised via helloworld, our model service)
-    # and SDK bootstrap, run unit tests
+    # Verify golang-based projects with unit tests: CLI library and bootstrap
     for golang_sub_project in cli sdk/bootstrap; do
         pushd $golang_sub_project
         go test -v ./...
         popd
     done
 fi
->>>>>>> 5b52a381
 
 if [ x"${JAVA_TESTS:-true}" == x"true" ]; then
     # Build steps for SDK libraries:
