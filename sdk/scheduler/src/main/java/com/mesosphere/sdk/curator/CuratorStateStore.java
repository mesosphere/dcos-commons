--- conflicted
+++ resolved
@@ -434,8 +434,6 @@
             return tasksRootPath;
         }
     }
-<<<<<<< HEAD
-=======
 
     /**
      * TaskInfo and TaskStatus objects referring to the same Task name are not written to Zookeeper atomicly.
@@ -474,34 +472,4 @@
         storeTasks(repairedTasks);
         repairedStatuses.forEach(taskStatus -> storeStatus(taskStatus));
     }
-
-    public boolean isSuppressed() throws StateStoreException {
-        byte[] bytes = StateStoreUtils.fetchPropertyOrEmptyArray(this, SUPPRESSED_KEY);
-        Serializer serializer = new JsonSerializer();
-
-        boolean suppressed;
-        try {
-            suppressed = serializer.deserialize(bytes, Boolean.class);
-        } catch (IOException e){
-            logger.error(String.format("Error converting property %s to boolean.", SUPPRESSED_KEY), e);
-            throw new StateStoreException(Reason.SERIALIZATION_ERROR, e);
-        }
-
-        return suppressed;
-    }
-
-    public void setSuppressed(final boolean isSuppressed) {
-        byte[] bytes;
-        Serializer serializer = new JsonSerializer();
-
-        try {
-            bytes = serializer.serialize(isSuppressed);
-        } catch (IOException e) {
-            logger.error(String.format("Error serializing property %s: %s", SUPPRESSED_KEY, isSuppressed), e);
-            throw new StateStoreException(Reason.SERIALIZATION_ERROR, e);
-        }
-
-        storeProperty(SUPPRESSED_KEY, bytes);
-    }
->>>>>>> 1a078073
 }