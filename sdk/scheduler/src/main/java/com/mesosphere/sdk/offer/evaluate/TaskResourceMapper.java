package com.mesosphere.sdk.offer.evaluate;

import com.google.protobuf.TextFormat;
import com.mesosphere.sdk.offer.Constants;
import com.mesosphere.sdk.offer.RangeUtils;
import com.mesosphere.sdk.offer.ResourceUtils;
import com.mesosphere.sdk.offer.taskdata.EnvUtils;
import com.mesosphere.sdk.specification.*;
import org.apache.commons.lang3.builder.ToStringBuilder;
import org.apache.mesos.Protos;
import org.slf4j.Logger;
import org.slf4j.LoggerFactory;

import java.util.*;
import java.util.stream.Collectors;

/**
 * Handles cross-referencing a preexisting {@link Protos.TaskInfo}'s current {@link Protos.Resource}s against a set
 * of expected {@link ResourceSpec}s for that task.
 */
class TaskResourceMapper {
    private final Logger logger = LoggerFactory.getLogger(getClass());
    private final List<Protos.Resource> orphanedResources = new ArrayList<>();
    private final List<OfferEvaluationStage> evaluationStages;
    private final String taskSpecName;
    private final Collection<ResourceSpec> resourceSpecs;
    private final Collection<Protos.Resource> resources;
    private final Map<String, String> taskEnv;
    private final boolean useDefaultExecutor;

    /**
     * Pairs a {@link ResourceSpec} definition with an existing task's labels associated with that resource.
     */
    static class ResourceLabels {
        private final ResourceSpec resourceSpec;
        private final String resourceId;
        private final Optional<String> persistenceId;

        private ResourceLabels(ResourceSpec resourceSpec, String resourceId) {
            this(resourceSpec, resourceId, Optional.empty());
        }

        private ResourceLabels(ResourceSpec resourceSpec, String resourceId, Optional<String> persistenceId) {
            this.resourceSpec = resourceSpec;
            this.resourceId = resourceId;
            this.persistenceId = persistenceId;
        }

        @Override
        public String toString() {
            return ToStringBuilder.reflectionToString(this);
        }
    }

    public TaskResourceMapper(TaskSpec taskSpec, Protos.TaskInfo taskInfo, boolean useDefaultExecutor) {
        this.taskSpecName = taskSpec.getName();
        this.resourceSpecs = new ArrayList<>();
        this.resourceSpecs.addAll(taskSpec.getResourceSet().getResources());
        this.resourceSpecs.addAll(taskSpec.getResourceSet().getVolumes());
        this.resources = taskInfo.getResourcesList();
        this.taskEnv = EnvUtils.toMap(taskInfo.getCommand().getEnvironment());
        this.evaluationStages = getEvaluationStagesInternal();
        this.useDefaultExecutor = useDefaultExecutor;
    }

    public List<Protos.Resource> getOrphanedResources() {
        return orphanedResources;
    }

    public List<OfferEvaluationStage> getEvaluationStages() {
        return evaluationStages;
    }

    private List<OfferEvaluationStage> getEvaluationStagesInternal() {
        List<ResourceSpec> remainingResourceSpecs = new ArrayList<>();
        remainingResourceSpecs.addAll(resourceSpecs);

        // these are resourcespecs which were matched with taskinfo resources. may need updates
        List<ResourceLabels> matchingResources = new ArrayList<>();
        // these are taskinfo resources which weren't found in the resourcespecs. likely need dereservations
        for (Protos.Resource taskResource : resources) {
            Optional<ResourceLabels> matchingResource;
            switch (taskResource.getName()) {
                case Constants.DISK_RESOURCE_TYPE:
                    matchingResource = findMatchingDiskSpec(taskResource, remainingResourceSpecs);
                    break;
                case Constants.PORTS_RESOURCE_TYPE:
                    matchingResource = findMatchingPortSpec(taskResource, remainingResourceSpecs, taskEnv);
                    break;
                default:
                    matchingResource = findMatchingResourceSpec(taskResource, remainingResourceSpecs);
                    break;
            }
            if (matchingResource.isPresent()) {
                if (!remainingResourceSpecs.remove(matchingResource.get().resourceSpec)) {
                    throw new IllegalStateException(String.format("Didn't find %s in %s",
                            matchingResource.get().resourceSpec, remainingResourceSpecs));
                }
                matchingResources.add(matchingResource.get());
            } else {
                orphanedResources.add(taskResource);
            }
        }

        List<OfferEvaluationStage> stages = new ArrayList<>();

        if (!orphanedResources.isEmpty()) {
            logger.info("Unreserving orphaned task resources no longer in TaskSpec: {}",
                    orphanedResources.stream().map(r -> TextFormat.shortDebugString(r)).collect(Collectors.toList()));
        }

        if (!matchingResources.isEmpty()) {
            logger.info("Matching task/TaskSpec resources: {}", matchingResources);
            for (ResourceLabels resourceLabels : matchingResources) {
                stages.add(newUpdateEvaluationStage(taskSpecName, resourceLabels));
            }
        }

        // these are resourcespecs which weren't found in the taskinfo resources. likely need new reservations
        if (!remainingResourceSpecs.isEmpty()) {
            logger.info("Missing TaskSpec resources not found in task: {}", remainingResourceSpecs);
            for (ResourceSpec missingResource : remainingResourceSpecs) {
                stages.add(newCreateEvaluationStage(taskSpecName, missingResource));
            }
        }
        return stages;
    }

    private Optional<ResourceLabels> findMatchingDiskSpec(
            Protos.Resource taskResource, Collection<ResourceSpec> resourceSpecs) {
        for (ResourceSpec resourceSpec : resourceSpecs) {
            if (!(resourceSpec instanceof VolumeSpec)) {
                continue;
            }

            if (taskResource.getDisk().getVolume().getContainerPath().equals(
                    ((VolumeSpec) resourceSpec).getContainerPath())) {
                Optional<String> resourceId = ResourceUtils.getResourceId(taskResource);
                if (!resourceId.isPresent()) {
                    logger.error("Failed to find resource ID for resource: {}", taskResource);
                    continue;
                }

                return Optional.of(new ResourceLabels(
                        resourceSpec,
                        resourceId.get(),
                        Optional.of(taskResource.getDisk().getPersistence().getId())));
            }
        }

        return Optional.empty();
    }

    private Optional<ResourceLabels> findMatchingPortSpec(
            Protos.Resource taskResource, Collection<ResourceSpec> resourceSpecs, Map<String, String> taskEnv) {
        Protos.Value.Ranges ranges = taskResource.getRanges();
        boolean hasMultiplePorts = ranges.getRangeCount() != 1
                || ranges.getRange(0).getEnd() - ranges.getRange(0).getBegin() != 0;

        if (hasMultiplePorts) {
            return Optional.empty();
        }

        for (ResourceSpec resourceSpec : resourceSpecs) {
            if (!(resourceSpec instanceof PortSpec)) {
                continue;
            }
            PortSpec portSpec = (PortSpec) resourceSpec;
            if (portSpec.getPort() == 0) {
                // For dynamic ports, we need to detect the port that we actually used.
                // TODO(nickbp): Once we're storing port name as a label in the task resource, search for that instead.
                //               We should then only check env as a fallback when the label isn't present.
                String portEnvVal = taskEnv.get(PortEvaluationStage.getPortEnvironmentVariable(portSpec));
                if (portEnvVal != null
                        && RangeUtils.isInAny(
                                taskResource.getRanges().getRangeList(),
                                Integer.parseInt(portEnvVal))) {

                    // The advertised port value is present in this resource. Resource must match!
                    Optional<String> resourceId = ResourceUtils.getResourceId(taskResource);
                    if (!resourceId.isPresent()) {
                        logger.error("Failed to find resource ID for resource: {}", taskResource);
                        continue;
                    }

                    return Optional.of(new ResourceLabels(resourceSpec, resourceId.get()));
                }
            } else {
                // For fixed ports, we can just check for a resource whose ranges include that port.
                if (RangeUtils.isInAny(taskResource.getRanges().getRangeList(), portSpec.getPort())) {
                    Optional<String> resourceId = ResourceUtils.getResourceId(taskResource);
                    if (!resourceId.isPresent()) {
                        logger.error("Failed to find resource ID for resource: {}", taskResource);
                        continue;
                    }

                    return Optional.of(new ResourceLabels(resourceSpec, resourceId.get()));
                }
            }
        }
        return Optional.empty();
    }

    private Optional<ResourceLabels> findMatchingResourceSpec(
            Protos.Resource taskResource, Collection<ResourceSpec> resourceSpecs) {
        for (ResourceSpec resourceSpec : resourceSpecs) {
            if (resourceSpec.getName().equals(taskResource.getName())) {
                Optional<String> resourceId = ResourceUtils.getResourceId(taskResource);
                if (!resourceId.isPresent()) {
                    logger.error("Failed to find resource ID for resource: {}", taskResource);
                    continue;
                }

                return Optional.of(new ResourceLabels(resourceSpec, resourceId.get()));
            }
        }
        return Optional.empty();
    }

    private OfferEvaluationStage newUpdateEvaluationStage(String taskSpecName, ResourceLabels resourceLabels) {
        return toEvaluationStage(taskSpecName, resourceLabels.resourceSpec, Optional.of(resourceLabels.resourceId),
                resourceLabels.persistenceId);
    }

    private OfferEvaluationStage newCreateEvaluationStage(String taskSpecName, ResourceSpec resourceSpec) {
        return toEvaluationStage(taskSpecName, resourceSpec, Optional.empty(), Optional.empty());
    }

    private OfferEvaluationStage toEvaluationStage(
            String taskSpecName,
            ResourceSpec resourceSpec,
            Optional<String> resourceId,
            Optional<String> persistenceId) {
        if (resourceSpec instanceof NamedVIPSpec) {
            NamedVIPSpec namedVIPSpec = (NamedVIPSpec) resourceSpec;
<<<<<<< HEAD
            return new NamedVIPEvaluationStage(
                    namedVIPSpec, taskSpecName, resourceId, namedVIPSpec.getPortName(), useDefaultExecutor);
        } else if (resourceSpec instanceof PortSpec) {
            PortSpec portSpec = (PortSpec) resourceSpec;
            return new PortEvaluationStage(
                    portSpec, taskSpecName, resourceId, portSpec.getPortName(), useDefaultExecutor);
=======
            return new NamedVIPEvaluationStage(namedVIPSpec, taskSpecName, resourceId);
        } else if (resourceSpec instanceof PortSpec) {
            PortSpec portSpec = (PortSpec) resourceSpec;
            return new PortEvaluationStage(portSpec, taskSpecName, resourceId);
>>>>>>> 212473db
        } else if (resourceSpec instanceof VolumeSpec) {
            return new VolumeEvaluationStage(
                    (VolumeSpec) resourceSpec, taskSpecName, resourceId, persistenceId, useDefaultExecutor);
        } else {
            return new ResourceEvaluationStage(resourceSpec, resourceId, taskSpecName);
        }
    }
}<|MERGE_RESOLUTION|>--- conflicted
+++ resolved
@@ -233,19 +233,10 @@
             Optional<String> persistenceId) {
         if (resourceSpec instanceof NamedVIPSpec) {
             NamedVIPSpec namedVIPSpec = (NamedVIPSpec) resourceSpec;
-<<<<<<< HEAD
-            return new NamedVIPEvaluationStage(
-                    namedVIPSpec, taskSpecName, resourceId, namedVIPSpec.getPortName(), useDefaultExecutor);
+            return new NamedVIPEvaluationStage(namedVIPSpec, taskSpecName, resourceId, useDefaultExecutor);
         } else if (resourceSpec instanceof PortSpec) {
             PortSpec portSpec = (PortSpec) resourceSpec;
-            return new PortEvaluationStage(
-                    portSpec, taskSpecName, resourceId, portSpec.getPortName(), useDefaultExecutor);
-=======
-            return new NamedVIPEvaluationStage(namedVIPSpec, taskSpecName, resourceId);
-        } else if (resourceSpec instanceof PortSpec) {
-            PortSpec portSpec = (PortSpec) resourceSpec;
-            return new PortEvaluationStage(portSpec, taskSpecName, resourceId);
->>>>>>> 212473db
+            return new PortEvaluationStage(portSpec, taskSpecName, resourceId, useDefaultExecutor);
         } else if (resourceSpec instanceof VolumeSpec) {
             return new VolumeEvaluationStage(
                     (VolumeSpec) resourceSpec, taskSpecName, resourceId, persistenceId, useDefaultExecutor);
