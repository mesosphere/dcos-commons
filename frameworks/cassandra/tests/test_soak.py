import json
import os
import uuid

import dcos
import pytest
import sdk_hosts
import sdk_jobs
import sdk_plan
import sdk_upgrade
import shakedown
from tests import config


@pytest.mark.soak_backup
def test_backup_and_restore():
    plan_parameters = {
        'S3_BUCKET_NAME': os.getenv(
            'AWS_BUCKET_NAME', 'infinity-framework-test'
        ),
        'AWS_ACCESS_KEY_ID': os.getenv('AWS_ACCESS_KEY_ID'),
        'AWS_SECRET_ACCESS_KEY': os.getenv('AWS_SECRET_ACCESS_KEY'),
        'AWS_REGION': os.getenv('AWS_REGION', 'us-west-2'),
        'SNAPSHOT_NAME': str(uuid.uuid1()),
        'CASSANDRA_KEYSPACES': '"testspace1 testspace2"',
    }

    with sdk_jobs.InstallJobContext([
            config.get_verify_data_job(),
            config.get_delete_data_job(),
            config.get_verify_deletion_job()]):
<<<<<<< HEAD
        run_backup_and_restore(
=======
        config.run_backup_and_restore(
>>>>>>> 1fc7fa9b
            config.SERVICE_NAME,
            'backup-s3',
            'restore-s3',
            plan_parameters)


@pytest.mark.soak_upgrade
def test_soak_upgrade_downgrade():
    """Install the Cassandra Universe package and attempt upgrade to master.

    Assumes that the install options file is placed in the repo root."""
    with open('cassandra.json') as options_file:
        install_options = json.load(options_file)
    sdk_upgrade.soak_upgrade_downgrade(
        config.PACKAGE_NAME,
        install_options["service"]["name"],
        config.DEFAULT_TASK_COUNT,
        additional_options=install_options)


@pytest.mark.soak_migration
def test_cassandra_migration():
    backup_service_name = os.getenv('CASSANDRA_BACKUP_CLUSTER_NAME')
    restore_service_name = os.getenv('CASSANDRA_RESTORE_CLUSTER_NAME')

    backup_node_address = os.getenv('BACKUP_NODE_ADDRESS', config.DEFAULT_NODE_ADDRESS)
    backup_node_port = os.getenv('BACKUP_NODE_PORT', config.DEFAULT_NODE_PORT)

    backup_write_data_job = config.get_write_data_job(backup_node_address, backup_node_port)
    backup_verify_data_job = config.get_verify_data_job(backup_node_address, backup_node_port)
    backup_delete_data_job = config.get_delete_data_job(backup_node_address, backup_node_port)
    backup_verify_deletion_job = config.get_verify_deletion_job(backup_node_address, backup_node_port)

    plan_parameters = {
        'S3_BUCKET_NAME': os.getenv(
            'AWS_BUCKET_NAME', 'infinity-framework-test'
        ),
        'AWS_ACCESS_KEY_ID': os.getenv('AWS_ACCESS_KEY_ID'),
        'AWS_SECRET_ACCESS_KEY': os.getenv('AWS_SECRET_ACCESS_KEY'),
        'AWS_REGION': os.getenv('AWS_REGION', 'us-west-2'),
        'SNAPSHOT_NAME': str(uuid.uuid1()),
        'CASSANDRA_KEYSPACES': '"testspace1 testspace2"',
    }

    backup_install_job_context = sdk_jobs.InstallJobContext(
        [backup_write_data_job, backup_verify_data_job,
         backup_delete_data_job, backup_verify_deletion_job])
    backup_run_job_context = sdk_jobs.RunJobContext(
        before_jobs=[backup_write_data_job, backup_verify_data_job],
        after_jobs=[backup_delete_data_job, backup_verify_deletion_job])
    # Install and run the write/delete data jobs against backup cluster,
    # running dcos-cassandra-service
    with backup_install_job_context, backup_run_job_context:
        # Back this cluster up to S3
        backup_parameters = {
            'backup_name': plan_parameters['SNAPSHOT_NAME'],
            's3_access_key': plan_parameters['AWS_ACCESS_KEY_ID'],
            's3_secret_key': plan_parameters['AWS_SECRET_ACCESS_KEY'],
            'external_location': 's3://{}'.format(plan_parameters['S3_BUCKET_NAME']),
        }
        dcos.http.put(
            '{}v1/backup/start'.format(
                shakedown.dcos_service_url(backup_service_name)
            ),
            json=backup_parameters
        )
        sdk_plan.wait_for_completed_deployment(backup_service_name)

    # Restore data to second instance:
    restore_node_address = os.getenv(
        'RESTORE_NODE_ADDRESS', sdk_hosts.autoip_host('sdk-cassandra', 'node-0-server'))
    restore_node_port = os.getenv('RESTORE_NODE_PORT', '9052')

    restore_write_data_job = config.get_write_data_job(restore_node_address, restore_node_port)
    restore_verify_data_job = config.get_verify_data_job(restore_node_address, restore_node_port)
    restore_delete_data_job = config.get_delete_data_job(restore_node_address, restore_node_port)
    restore_verify_deletion_job = config.get_verify_deletion_job(restore_node_address, restore_node_port)

    restore_install_job_context = sdk_jobs.InstallJobContext(
        [restore_write_data_job, restore_verify_data_job,
         restore_delete_data_job, restore_verify_deletion_job]
    )
    restore_run_job_context = sdk_jobs.RunJobContext(
        after_jobs=[restore_verify_data_job, restore_delete_data_job, restore_verify_deletion_job]
    )
    with restore_install_job_context, restore_run_job_context:
        sdk_plan.start_plan(
            restore_service_name, 'restore-s3', parameters=plan_parameters
        )
        sdk_plan.wait_for_completed_plan(restore_service_name, 'restore-s3')<|MERGE_RESOLUTION|>--- conflicted
+++ resolved
@@ -29,11 +29,7 @@
             config.get_verify_data_job(),
             config.get_delete_data_job(),
             config.get_verify_deletion_job()]):
-<<<<<<< HEAD
-        run_backup_and_restore(
-=======
         config.run_backup_and_restore(
->>>>>>> 1fc7fa9b
             config.SERVICE_NAME,
             'backup-s3',
             'restore-s3',
