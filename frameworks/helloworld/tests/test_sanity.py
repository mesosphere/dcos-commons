import json
import logging
import pytest
import re
import retrying

import sdk_cmd
import sdk_install
import sdk_marathon
import sdk_metrics
import sdk_plan
import sdk_tasks
import sdk_upgrade
import sdk_utils

from tests import config


log = logging.getLogger(__name__)
foldered_name = sdk_utils.get_foldered_name(config.SERVICE_NAME)


@pytest.fixture(scope="module", autouse=True)
def helloworld_service(configure_security):
    try:
        service_options = {"service": {"name": foldered_name}}
        sdk_install.uninstall(config.PACKAGE_NAME, foldered_name)
        sdk_upgrade.test_upgrade(
            config.PACKAGE_NAME,
            foldered_name,
            config.DEFAULT_TASK_COUNT,
            additional_options=service_options,
        )

        yield {"package_name": config.PACKAGE_NAME, **service_options}
    finally:
        sdk_install.uninstall(config.PACKAGE_NAME, foldered_name)


@pytest.mark.sanity
@pytest.mark.smoke
def test_install():
    config.check_running(sdk_utils.get_foldered_name(config.SERVICE_NAME))


@pytest.mark.sanity
@pytest.mark.metrics
@pytest.mark.smoke
@pytest.mark.dcos_min_version("1.9")
def test_metrics_cli_for_scheduler_metrics(helloworld_service):
    scheduler_task_prefix = sdk_marathon.get_scheduler_task_prefix(helloworld_service["service"]["name"])
    scheduler_task_id = sdk_tasks.get_task_ids("marathon", scheduler_task_prefix).pop()
    scheduler_metrics = sdk_metrics.wait_for_metrics_from_cli(scheduler_task_id, timeout_seconds=60)

    assert scheduler_metrics, "Expecting a non-empty set of metrics"


@pytest.mark.sanity
@pytest.mark.metrics
@pytest.mark.smoke
@pytest.mark.dcos_min_version("1.9")
def test_metrics_cli_for_task_metrics(helloworld_service):

    bash_command = sdk_cmd.get_bash_command(
        'echo \\"test.metrics.name:1|c\\" | ncat -w 1 -u \\$STATSD_UDP_HOST \\$STATSD_UDP_PORT',
        environment=None,
    )

    sdk_cmd.service_task_exec(helloworld_service["service"]["name"], "hello-0-server", bash_command)

    sdk_metrics.wait_for_service_metrics(
        helloworld_service["package_name"],
        helloworld_service["service"]["name"],
        "hello-0",
        "hello-0-server",
        timeout=5 * 60,
        expected_metrics_callback=lambda x: "test.metrics.name" in x,
    )


@pytest.mark.sanity
@pytest.mark.smoke
def test_bump_hello_cpus():
    hello_ids = sdk_tasks.get_task_ids(foldered_name, "hello")
    log.info("hello ids: " + str(hello_ids))

    updated_cpus = config.bump_hello_cpus(foldered_name)

    sdk_tasks.check_tasks_updated(foldered_name, "hello", hello_ids)
    sdk_plan.wait_for_completed_deployment(foldered_name)

    all_tasks = sdk_tasks.get_service_tasks(foldered_name, task_prefix="hello")
    running_tasks = [t for t in all_tasks if t.state == "TASK_RUNNING"]
    assert len(running_tasks) == config.hello_task_count(foldered_name)
    for t in running_tasks:
        assert config.close_enough(t.resources["cpus"], updated_cpus)


@pytest.mark.sanity
@pytest.mark.smoke
def test_bump_world_cpus():
    original_world_ids = sdk_tasks.get_task_ids(foldered_name, "world")
    log.info("world ids: " + str(original_world_ids))

    updated_cpus = config.bump_world_cpus(foldered_name)

    sdk_tasks.check_tasks_updated(foldered_name, "world", original_world_ids)
    sdk_plan.wait_for_completed_deployment(foldered_name)

    all_tasks = sdk_tasks.get_service_tasks(foldered_name, task_prefix="world")
    running_tasks = [t for t in all_tasks if t.state == "TASK_RUNNING"]
    assert len(running_tasks) == config.world_task_count(foldered_name)
    for t in running_tasks:
        assert config.close_enough(t.resources["cpus"], updated_cpus)


@pytest.mark.sanity
@pytest.mark.smoke
def test_increase_decrease_world_nodes():
    original_hello_ids = sdk_tasks.get_task_ids(foldered_name, "hello")
    original_world_ids = sdk_tasks.get_task_ids(foldered_name, "world")
    log.info("world ids: " + str(original_world_ids))

    # add 2 world nodes
    sdk_marathon.bump_task_count_config(foldered_name, "WORLD_COUNT", 2)

    # autodetects the correct number of nodes and waits for them to deploy:
    config.check_running(foldered_name)
    sdk_plan.wait_for_completed_deployment(foldered_name)

    sdk_tasks.check_tasks_not_updated(foldered_name, "world", original_world_ids)

    # check 2 world tasks added:
    assert 2 + len(original_world_ids) == len(sdk_tasks.get_task_ids(foldered_name, "world"))

    # subtract 2 world nodes
    sdk_marathon.bump_task_count_config(foldered_name, "WORLD_COUNT", -2)

    # autodetects the correct number of nodes and waits for them to deploy:
    config.check_running(foldered_name)
    sdk_plan.wait_for_completed_deployment(foldered_name)

    # wait for the decommission plan for this subtraction to be complete
    sdk_plan.wait_for_completed_plan(foldered_name, "decommission")

    # check that the total task count is back to original
    sdk_tasks.check_running(
        foldered_name, len(original_hello_ids) + len(original_world_ids), allow_more=False
    )
    # check that original tasks weren't affected/relaunched in the process
    sdk_tasks.check_tasks_not_updated(foldered_name, "hello", original_hello_ids)
    sdk_tasks.check_tasks_not_updated(foldered_name, "world", original_world_ids)

    # check that the world tasks are back to their prior state (also without changing task ids)
    assert original_world_ids == sdk_tasks.get_task_ids(foldered_name, "world")


@pytest.mark.sanity
def test_pod_list():
    rc, stdout, _ = sdk_cmd.svc_cli(config.PACKAGE_NAME, foldered_name, "pod list")
    assert rc == 0, "Pod list failed"
    jsonobj = json.loads(stdout)
    assert len(jsonobj) == config.configured_task_count(foldered_name)
    # expect: X instances of 'hello-#' followed by Y instances of 'world-#',
    # in alphanumerical order
    first_world = -1
    for i in range(len(jsonobj)):
        entry = jsonobj[i]
        if first_world < 0:
            if entry.startswith("world-"):
                first_world = i
        if first_world == -1:
            assert jsonobj[i] == "hello-{}".format(i)
        else:
            assert jsonobj[i] == "world-{}".format(i - first_world)


@pytest.mark.sanity
def test_pod_status_all():
    # /test/integration/hello-world => test.integration.hello-world
    sanitized_name = sdk_utils.get_task_id_service_name(foldered_name)
    rc, stdout, _ = sdk_cmd.svc_cli(config.PACKAGE_NAME, foldered_name, "pod status --json")
    assert rc == 0, "Pod status failed"
    jsonobj = json.loads(stdout)
    assert jsonobj["service"] == foldered_name
    for pod in jsonobj["pods"]:
        assert re.match("(hello|world)", pod["name"])
        for instance in pod["instances"]:
            assert re.match("(hello|world)-[0-9]+", instance["name"])
            for task in instance["tasks"]:
                assert len(task) == 3
                assert re.match(
                    sanitized_name + "__(hello|world)-[0-9]+-server__[0-9a-f-]+", task["id"]
                )
                assert re.match("(hello|world)-[0-9]+-server", task["name"])
                assert task["status"] == "RUNNING"


@pytest.mark.sanity
def test_pod_status_one():
    # /test/integration/hello-world => test.integration.hello-world
    sanitized_name = sdk_utils.get_task_id_service_name(foldered_name)
    rc, stdout, _ = sdk_cmd.svc_cli(config.PACKAGE_NAME, foldered_name, "pod status --json hello-0")
    assert rc == 0, "Pod status failed"
    jsonobj = json.loads(stdout)
    assert jsonobj["name"] == "hello-0"
    assert len(jsonobj["tasks"]) == 1
    task = jsonobj["tasks"][0]
    assert len(task) == 3
    assert re.match(sanitized_name + "__hello-0-server__[0-9a-f-]+", task["id"])
    assert task["name"] == "hello-0-server"
    assert task["status"] == "RUNNING"


@pytest.mark.sanity
def test_pod_info():
    rc, stdout, _ = sdk_cmd.svc_cli(config.PACKAGE_NAME, foldered_name, "pod info world-1")
    assert rc == 0, "Pod info failed"
    jsonobj = json.loads(stdout)
    assert len(jsonobj) == 1
    task = jsonobj[0]
    assert len(task) == 2
    assert task["info"]["name"] == "world-1-server"
    assert task["info"]["taskId"]["value"] == task["status"]["taskId"]["value"]
    assert task["status"]["state"] == "TASK_RUNNING"


@pytest.mark.sanity
def test_state_properties_get():
    rc, stdout, _ = sdk_cmd.svc_cli(config.PACKAGE_NAME, foldered_name, "debug state properties")
    assert rc == 0, "State properties failed"
    jsonobj = json.loads(stdout)
    # Just check that some expected properties are present. The following may also be present:
    # - "suppressed": Depends on internal scheduler state at the time of the query.
    # - "world-[2,3]-server:task-status": Leftovers from an earlier expansion to 4 world tasks.
    #     In theory, the SDK could clean these up as part of the decommission operation, but they
    #     won't hurt or affect the service, and are arguably useful in terms of leaving behind some
    #     evidence of pods that had existed prior to a decommission operation.
    for required in [
        "hello-0-server:task-status",
        "last-completed-update-type",
        "world-0-server:task-status",
        "world-1-server:task-status",
    ]:
        assert required in jsonobj
    # also check that the returned list was in alphabetical order:
    list_sorted = list(jsonobj)  # copy
    list_sorted.sort()
    assert list_sorted == jsonobj


@pytest.mark.sanity
def test_help_cli():
    sdk_cmd.svc_cli(config.PACKAGE_NAME, foldered_name, "help")


@pytest.mark.sanity
def test_config_cli():
    rc, stdout, _ = sdk_cmd.svc_cli(config.PACKAGE_NAME, foldered_name, "debug config list")
    assert rc == 0, "Config list fetch failed"
    configs = json.loads(stdout)
    assert len(configs) >= 1  # refrain from breaking this test if earlier tests did a config update

<<<<<<< HEAD
    rc, _, _ = sdk_cmd.svc_cli(
        config.PACKAGE_NAME,
        foldered_name,
        "debug config show {}".format(configs[0]),
        print_output=False,  # noisy output
    )
    assert rc == 0
=======
    assert (
        0
        == sdk_cmd.svc_cli(
            config.PACKAGE_NAME,
            foldered_name,
            "debug config show {}".format(configs[0]),
            print_output=False,  # noisy output
        )[0]
    )
>>>>>>> 346ee946
    _check_json_output(foldered_name, "debug config target")
    _check_json_output(foldered_name, "debug config target_id")


@pytest.mark.sanity
@pytest.mark.smoke  # include in smoke: verify that cluster is healthy after earlier service config changes
def test_plan_cli():
    plan_name = "deploy"
    phase_name = "world"
    _check_json_output(foldered_name, "plan list")
<<<<<<< HEAD
    rc, _, _ = sdk_cmd.svc_cli(config.PACKAGE_NAME, foldered_name, "plan show {}".format(plan_name))
    assert rc == 0
=======
    assert (
        0
        == sdk_cmd.svc_cli(config.PACKAGE_NAME, foldered_name, "plan show {}".format(plan_name))[0]
    )
>>>>>>> 346ee946
    _check_json_output(foldered_name, "plan show --json {}".format(plan_name))
    _check_json_output(foldered_name, "plan show {} --json".format(plan_name))

    # trigger a restart so that the plan is in a non-complete state.
    # the 'interrupt' command will fail if the plan is already complete:
<<<<<<< HEAD
    rc, _, _ = sdk_cmd.svc_cli(
        config.PACKAGE_NAME, foldered_name, "plan force-restart {}".format(plan_name)
    )
    assert rc == 0
    rc, _, _ = sdk_cmd.svc_cli(
        config.PACKAGE_NAME, foldered_name, "plan interrupt {} {}".format(plan_name, phase_name)
    )
    assert rc == 0
    rc, _, _ = sdk_cmd.svc_cli(
        config.PACKAGE_NAME, foldered_name, "plan continue {} {}".format(plan_name, phase_name)
    )
    assert rc == 0
=======
    assert (
        0
        == sdk_cmd.svc_cli(
            config.PACKAGE_NAME, foldered_name, "plan force-restart {}".format(plan_name)
        )[0]
    )
    assert (
        0
        == sdk_cmd.svc_cli(
            config.PACKAGE_NAME, foldered_name, "plan interrupt {} {}".format(plan_name, phase_name)
        )[0]
    )
    assert (
        0
        == sdk_cmd.svc_cli(
            config.PACKAGE_NAME, foldered_name, "plan continue {} {}".format(plan_name, phase_name)
        )[0]
    )
>>>>>>> 346ee946

    # now wait for plan to finish before continuing to other tests:
    assert sdk_plan.wait_for_completed_plan(foldered_name, plan_name)


@pytest.mark.sanity
def test_state_cli():
    _check_json_output(foldered_name, "debug state framework_id")
    _check_json_output(foldered_name, "debug state properties")


@pytest.mark.sanity
def test_state_refresh_disable_cache():
    """Disables caching via a scheduler envvar"""
    config.check_running(foldered_name)
    task_ids = sdk_tasks.get_task_ids(foldered_name, "")

    # caching enabled by default:
    rc, stdout, _ = sdk_cmd.svc_cli(config.PACKAGE_NAME, foldered_name, "debug state refresh_cache")
    assert rc == 0, "Refresh cache failed"
    assert "Received cmd: refresh" in stdout

    marathon_config = sdk_marathon.get_config(foldered_name)
    marathon_config["env"]["DISABLE_STATE_CACHE"] = "any-text-here"
    sdk_marathon.update_app(marathon_config)

    sdk_plan.wait_for_completed_deployment(foldered_name)
    sdk_tasks.check_tasks_not_updated(foldered_name, "", task_ids)

    # caching disabled, refresh_cache should fail with a 409 error (eventually, once scheduler is up):
    @retrying.retry(wait_fixed=1000, stop_max_delay=120 * 1000, retry_on_result=lambda res: not res)
    def check_cache_refresh_fails_409conflict():
        rc, stdout, stderr = sdk_cmd.svc_cli(
            config.PACKAGE_NAME, foldered_name, "debug state refresh_cache"
        )
        return rc != 0 and stdout == "" and "failed: 409 Conflict" in stderr

    check_cache_refresh_fails_409conflict()

    marathon_config = sdk_marathon.get_config(foldered_name)
    del marathon_config["env"]["DISABLE_STATE_CACHE"]
    sdk_marathon.update_app(marathon_config)

    sdk_plan.wait_for_completed_deployment(foldered_name)
    sdk_tasks.check_tasks_not_updated(foldered_name, "", task_ids)

    # caching reenabled, refresh_cache should succeed (eventually, once scheduler is up):
    @retrying.retry(wait_fixed=1000, stop_max_delay=120 * 1000, retry_on_result=lambda res: not res)
    def check_cache_refresh():
        rc, stdout, _ = sdk_cmd.svc_cli(
            config.PACKAGE_NAME, foldered_name, "debug state refresh_cache"
        )
        assert rc == 0, "Refresh cache failed"
        return stdout

    stdout = check_cache_refresh()
    assert "Received cmd: refresh" in stdout


@pytest.mark.sanity
def test_lock():
    """This test verifies that a second scheduler fails to startup when
    an existing scheduler is running.  Without locking, the scheduler
    would fail during registration, but after writing its config to ZK.
    So in order to verify that the scheduler fails immediately, we ensure
    that the ZK config state is unmodified."""

    def get_zk_node_data(node_name):
        return sdk_cmd.cluster_request(
            "GET", "/exhibitor/exhibitor/v1/explorer/node-data?key={}".format(node_name)
        ).json()

    # Get ZK state from running framework
    zk_path = "{}/ConfigTarget".format(sdk_utils.get_zk_path(foldered_name))
    zk_config_old = get_zk_node_data(zk_path)

    # Get marathon app
    marathon_config = sdk_marathon.get_config(foldered_name)
    old_timestamp = marathon_config.get("lastTaskFailure", {}).get("timestamp", None)

    # Scale to 2 instances
    labels = marathon_config["labels"]
    original_labels = labels.copy()
    labels.pop("MARATHON_SINGLE_INSTANCE_APP")
    sdk_marathon.update_app(marathon_config)
    marathon_config["instances"] = 2
    sdk_marathon.update_app(marathon_config, wait_for_completed_deployment=False)

    @retrying.retry(wait_fixed=1000, stop_max_delay=120 * 1000, retry_on_result=lambda res: not res)
    def wait_for_second_scheduler_to_fail():
        timestamp = (
            sdk_marathon.get_config(foldered_name).get("lastTaskFailure", {}).get("timestamp", None)
        )
        return timestamp != old_timestamp

    wait_for_second_scheduler_to_fail()

    # Verify ZK is unchanged
    zk_config_new = get_zk_node_data(zk_path)
    assert zk_config_old == zk_config_new

    # In order to prevent the second scheduler instance from obtaining a lock, we undo the "scale-up" operation
    marathon_config["instances"] = 1
    marathon_config["labels"] = original_labels
    sdk_marathon.update_app(marathon_config, force=True)


@pytest.mark.sanity
def test_tmp_directory_created():
    code, stdout, stderr = sdk_cmd.service_task_exec(
        config.SERVICE_NAME, "hello-0-server", "echo bar > /tmp/bar && cat tmp/bar | grep bar"
    )
    assert code > 0


def _check_json_output(svc_name, cmd):
    rc, stdout, _ = sdk_cmd.svc_cli(config.PACKAGE_NAME, svc_name, cmd)
    assert rc == 0, "Command failed: {}".format(cmd)
    # Check that stdout is valid json:
    json.loads(stdout)<|MERGE_RESOLUTION|>--- conflicted
+++ resolved
@@ -48,7 +48,9 @@
 @pytest.mark.smoke
 @pytest.mark.dcos_min_version("1.9")
 def test_metrics_cli_for_scheduler_metrics(helloworld_service):
-    scheduler_task_prefix = sdk_marathon.get_scheduler_task_prefix(helloworld_service["service"]["name"])
+    scheduler_task_prefix = sdk_marathon.get_scheduler_task_prefix(
+        helloworld_service["service"]["name"]
+    )
     scheduler_task_id = sdk_tasks.get_task_ids("marathon", scheduler_task_prefix).pop()
     scheduler_metrics = sdk_metrics.wait_for_metrics_from_cli(scheduler_task_id, timeout_seconds=60)
 
@@ -261,7 +263,6 @@
     configs = json.loads(stdout)
     assert len(configs) >= 1  # refrain from breaking this test if earlier tests did a config update
 
-<<<<<<< HEAD
     rc, _, _ = sdk_cmd.svc_cli(
         config.PACKAGE_NAME,
         foldered_name,
@@ -269,17 +270,6 @@
         print_output=False,  # noisy output
     )
     assert rc == 0
-=======
-    assert (
-        0
-        == sdk_cmd.svc_cli(
-            config.PACKAGE_NAME,
-            foldered_name,
-            "debug config show {}".format(configs[0]),
-            print_output=False,  # noisy output
-        )[0]
-    )
->>>>>>> 346ee946
     _check_json_output(foldered_name, "debug config target")
     _check_json_output(foldered_name, "debug config target_id")
 
@@ -290,21 +280,13 @@
     plan_name = "deploy"
     phase_name = "world"
     _check_json_output(foldered_name, "plan list")
-<<<<<<< HEAD
     rc, _, _ = sdk_cmd.svc_cli(config.PACKAGE_NAME, foldered_name, "plan show {}".format(plan_name))
     assert rc == 0
-=======
-    assert (
-        0
-        == sdk_cmd.svc_cli(config.PACKAGE_NAME, foldered_name, "plan show {}".format(plan_name))[0]
-    )
->>>>>>> 346ee946
     _check_json_output(foldered_name, "plan show --json {}".format(plan_name))
     _check_json_output(foldered_name, "plan show {} --json".format(plan_name))
 
     # trigger a restart so that the plan is in a non-complete state.
     # the 'interrupt' command will fail if the plan is already complete:
-<<<<<<< HEAD
     rc, _, _ = sdk_cmd.svc_cli(
         config.PACKAGE_NAME, foldered_name, "plan force-restart {}".format(plan_name)
     )
@@ -317,26 +299,6 @@
         config.PACKAGE_NAME, foldered_name, "plan continue {} {}".format(plan_name, phase_name)
     )
     assert rc == 0
-=======
-    assert (
-        0
-        == sdk_cmd.svc_cli(
-            config.PACKAGE_NAME, foldered_name, "plan force-restart {}".format(plan_name)
-        )[0]
-    )
-    assert (
-        0
-        == sdk_cmd.svc_cli(
-            config.PACKAGE_NAME, foldered_name, "plan interrupt {} {}".format(plan_name, phase_name)
-        )[0]
-    )
-    assert (
-        0
-        == sdk_cmd.svc_cli(
-            config.PACKAGE_NAME, foldered_name, "plan continue {} {}".format(plan_name, phase_name)
-        )[0]
-    )
->>>>>>> 346ee946
 
     # now wait for plan to finish before continuing to other tests:
     assert sdk_plan.wait_for_completed_plan(foldered_name, plan_name)
