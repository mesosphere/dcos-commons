package org.apache.mesos.scheduler.recovery;

<<<<<<< HEAD
import org.apache.mesos.Protos;
import org.apache.mesos.offer.*;
import org.apache.mesos.scheduler.*;
=======
import com.google.protobuf.InvalidProtocolBufferException;
import org.apache.commons.lang3.exception.ExceptionUtils;
import org.apache.mesos.Protos;
import org.apache.mesos.offer.*;
import org.apache.mesos.scheduler.ChainedObserver;
>>>>>>> b23a5236
import org.apache.mesos.scheduler.plan.*;
import org.apache.mesos.scheduler.plan.strategy.RandomStrategy;
import org.apache.mesos.scheduler.plan.strategy.SerialStrategy;
import org.apache.mesos.scheduler.recovery.constrain.LaunchConstrainer;
import org.apache.mesos.scheduler.recovery.monitor.FailureMonitor;
import org.apache.mesos.specification.TaskSpecification;
import org.apache.mesos.specification.TaskSpecificationProvider;
import org.apache.mesos.state.StateStore;
import org.slf4j.Logger;
import org.slf4j.LoggerFactory;

import java.util.*;
import java.util.stream.Collectors;

/**
 * {@link DefaultRecoveryPlanManager} enables monitoring and management of recovery plan.
 * <p>
 * This is an implementation of {@code PlanManager} that performs task recovery using dynamically generated
 * {@code Plan}. {@link DefaultRecoveryPlanManager} tracks currently failed (permanent) and stopped (transient) tasks,
 * generates a new {@link DefaultRecoveryBlock} for them and adds them to the recovery Plan, if not already added.
 */
public class DefaultRecoveryPlanManager extends ChainedObserver implements PlanManager {
    private static final Logger LOGGER = LoggerFactory.getLogger(DefaultRecoveryPlanManager.class);
    private static final String RECOVERY_ELEMENT_NAME = "recovery";

    protected volatile Plan plan;

    private final StateStore stateStore;
    private final TaskSpecificationProvider taskSpecificationProvider;
    private final OfferRequirementProvider offerReqProvider;
    private final RecoveryRequirementProvider recoveryReqProvider;
    private final FailureMonitor failureMonitor;
    private final LaunchConstrainer launchConstrainer;

    public DefaultRecoveryPlanManager(
            StateStore stateStore,
            TaskSpecificationProvider taskSpecificationProvider,
            OfferRequirementProvider offerReqProvider,
            RecoveryRequirementProvider recoveryReqProvider,
            LaunchConstrainer launchConstrainer,
            FailureMonitor failureMonitor) {
        this.stateStore = stateStore;
        this.taskSpecificationProvider = taskSpecificationProvider;
        this.offerReqProvider = offerReqProvider;
        this.recoveryReqProvider = recoveryReqProvider;
        this.failureMonitor = failureMonitor;
        this.launchConstrainer = launchConstrainer;
        updatePlan(Collections.emptyList());
    }

    @Override
    public Plan getPlan() {
        return plan;
    }

    @Override
    public Collection<? extends Block> getCandidates(Collection<String> dirtyAssets) {
        return PlanUtils.getCandidates(plan, dirtyAssets).stream()
                .filter(block -> launchConstrainer.canLaunch(((DefaultRecoveryBlock) block).getRecoveryRequirement()))
                .collect(Collectors.toList());
    }

    /**
     * Updates the recovery plan if necessary.
     * <p>
     * 1. Updates existing blocks.
     * 2. If the needs recovery and doesn't yet have a block in the plan, removes any COMPLETED blocks for this task
     * (at most one block for a given task can exist) and creates a new PENDING block.
     *
     * @param status task status
     */
    @Override
    public void update(Protos.TaskStatus status) {
        try {
            String taskName = TaskUtils.toTaskName(status.getTaskId());

            Optional<Protos.TaskInfo> taskInfo = stateStore.fetchTask(taskName);
            if (!taskInfo.isPresent()) {
                LOGGER.error("Failed to fetch TaskInfo for task (name={})", taskName);
                return;
            }

            // 1. Update the existing Plan.
            plan.update(status);

            boolean blockExists = this.plan.getChildren().stream()
                    .filter(phase -> phase.getChildren().stream()
                            .filter(block -> block.getName().equals(taskName)).findAny().isPresent())
                    .findAny().isPresent();

            if (!blockExists && TaskUtils.needsRecovery(status)) {
                TaskSpecification taskSpec = taskSpecificationProvider.getTaskSpecification(taskInfo.get());
                Optional<Block> newBlock = createBlock(taskName, taskInfo.get(), taskSpec);
                if (newBlock.isPresent()) {
                    List<Block> blocks = new ArrayList<>();

                    // 2. remove any COMPLETED blocks for this task.
                    for (Phase phase : this.plan.getChildren()) {
                        blocks.addAll(phase.getChildren().stream()
                                .filter(block -> !(block.isComplete() && block.getName().equals(taskName)))
                                .collect(Collectors.toList()));
                    }

                    // 3. Add new PENDING block.
                    blocks.add(newBlock.get());

                    updatePlan(blocks);
                }
            }
        } catch (TaskException ex) {
            LOGGER.error("Error updating status for task (id={})", status.getTaskId().toString(), ex);
        }
    }

    private void updatePlan(List<Block> blocks) {
        Phase phase = DefaultPhaseFactory.getPhase(RECOVERY_ELEMENT_NAME, blocks, new RandomStrategy<>());
<<<<<<< HEAD
        plan = DefaultPlanFactory.getPlan(RECOVERY_ELEMENT_NAME, Arrays.asList(phase), new SerialStrategy<>());
        plan.subscribe(this);
        this.notifyObservers();
=======
        return DefaultPlanFactory.getPlan(RECOVERY_ELEMENT_NAME, Arrays.asList(phase), new SerialStrategy<>());
    }

    private List<Block> createBlocks() {
        return stateStore.fetchTasksNeedingRecovery().stream()
                .map(taskInfo -> {
                    try {
                        return createBlock(TaskUtils.unpackTaskInfo(taskInfo));
                    } catch (
                            TaskException |
                            InvalidTaskSpecificationException |
                            InvalidRequirementException |
                            InvalidProtocolBufferException e) {
                        return new DefaultBlock(
                                taskInfo.getName(),
                                Optional.empty(),
                                Status.ERROR,
                                Arrays.asList(ExceptionUtils.getStackTrace(e)));
                    }
                })
                .collect(Collectors.toList());
>>>>>>> b23a5236
    }

    private Optional<Block> createBlock(String taskName, Protos.TaskInfo taskInfo, TaskSpecification taskSpec) {
        try {
            final List<RecoveryRequirement> recoveryRequirements;

            if (FailureUtils.isLabeledAsFailed(taskInfo) || failureMonitor.hasFailed(taskInfo)) {
                recoveryRequirements = recoveryReqProvider.getPermanentRecoveryRequirements(Arrays.asList(taskInfo));
            } else {
                recoveryRequirements = recoveryReqProvider.getTransientRecoveryRequirements(Arrays.asList(taskInfo));
            }

            return Optional.of(new DefaultRecoveryBlock(
                    taskName,
                    offerReqProvider.getExistingOfferRequirement(taskInfo, taskSpec),
                    Status.PENDING,
                    recoveryRequirements.get(0),
                    launchConstrainer));
        } catch (InvalidRequirementException ex) {
            LOGGER.error("Error creating recovery block.", ex);
            return Optional.empty();
        }
    }

    @Override
    public Set<String> getDirtyAssets() {
        Set<String> dirtyAssets = new HashSet<>();
        if (plan != null) {
            dirtyAssets.addAll(plan.getChildren().stream()
                    .flatMap(phase -> phase.getChildren().stream())
                    .filter(block -> block.isInProgress())
                    .map(block -> block.getName())
                    .collect(Collectors.toSet()));
        }
        return dirtyAssets;
    }
}<|MERGE_RESOLUTION|>--- conflicted
+++ resolved
@@ -1,16 +1,10 @@
 package org.apache.mesos.scheduler.recovery;
 
-<<<<<<< HEAD
-import org.apache.mesos.Protos;
-import org.apache.mesos.offer.*;
-import org.apache.mesos.scheduler.*;
-=======
 import com.google.protobuf.InvalidProtocolBufferException;
 import org.apache.commons.lang3.exception.ExceptionUtils;
 import org.apache.mesos.Protos;
 import org.apache.mesos.offer.*;
 import org.apache.mesos.scheduler.ChainedObserver;
->>>>>>> b23a5236
 import org.apache.mesos.scheduler.plan.*;
 import org.apache.mesos.scheduler.plan.strategy.RandomStrategy;
 import org.apache.mesos.scheduler.plan.strategy.SerialStrategy;
@@ -19,8 +13,6 @@
 import org.apache.mesos.specification.TaskSpecification;
 import org.apache.mesos.specification.TaskSpecificationProvider;
 import org.apache.mesos.state.StateStore;
-import org.slf4j.Logger;
-import org.slf4j.LoggerFactory;
 
 import java.util.*;
 import java.util.stream.Collectors;
@@ -33,7 +25,6 @@
  * generates a new {@link DefaultRecoveryBlock} for them and adds them to the recovery Plan, if not already added.
  */
 public class DefaultRecoveryPlanManager extends ChainedObserver implements PlanManager {
-    private static final Logger LOGGER = LoggerFactory.getLogger(DefaultRecoveryPlanManager.class);
     private static final String RECOVERY_ELEMENT_NAME = "recovery";
 
     protected volatile Plan plan;
@@ -44,6 +35,7 @@
     private final RecoveryRequirementProvider recoveryReqProvider;
     private final FailureMonitor failureMonitor;
     private final LaunchConstrainer launchConstrainer;
+    private final Object planLock = new Object();
 
     public DefaultRecoveryPlanManager(
             StateStore stateStore,
@@ -58,19 +50,32 @@
         this.recoveryReqProvider = recoveryReqProvider;
         this.failureMonitor = failureMonitor;
         this.launchConstrainer = launchConstrainer;
-        updatePlan(Collections.emptyList());
+        setPlan(createPlan(createBlocks()));
     }
 
     @Override
     public Plan getPlan() {
-        return plan;
+        synchronized (planLock) {
+            return plan;
+        }
+    }
+
+    private void setPlan(Plan plan) {
+        synchronized (planLock) {
+            this.plan = plan;
+            this.plan.subscribe(this);
+        }
     }
 
     @Override
     public Collection<? extends Block> getCandidates(Collection<String> dirtyAssets) {
-        return PlanUtils.getCandidates(plan, dirtyAssets).stream()
-                .filter(block -> launchConstrainer.canLaunch(((DefaultRecoveryBlock) block).getRecoveryRequirement()))
-                .collect(Collectors.toList());
+        synchronized (planLock) {
+            updatePlan();
+            return PlanUtils.getCandidates(getPlan(), dirtyAssets).stream()
+                    .filter(block ->
+                            launchConstrainer.canLaunch(((DefaultRecoveryBlock) block).getRecoveryRequirement()))
+                    .collect(Collectors.toList());
+        }
     }
 
     /**
@@ -84,54 +89,29 @@
      */
     @Override
     public void update(Protos.TaskStatus status) {
-        try {
-            String taskName = TaskUtils.toTaskName(status.getTaskId());
+        synchronized (planLock) {
+            getPlan().update(status);
+            updatePlan();
+            notifyObservers();
+        }
+    }
+    private void updatePlan() {
+        synchronized (planLock) {
+            // This list will not contain any Complete blocks.
+            List<Block> blocks = createBlocks();
+            List<String> blockNames = blocks.stream().map(block -> block.getName()).collect(Collectors.toList());
+            List<Block> completeBlocks = getPlan().getChildren().stream()
+                    .flatMap(phase -> phase.getChildren().stream())
+                    .filter(block -> !blockNames.contains(block.getName()))
+                    .collect(Collectors.toList());
 
-            Optional<Protos.TaskInfo> taskInfo = stateStore.fetchTask(taskName);
-            if (!taskInfo.isPresent()) {
-                LOGGER.error("Failed to fetch TaskInfo for task (name={})", taskName);
-                return;
-            }
-
-            // 1. Update the existing Plan.
-            plan.update(status);
-
-            boolean blockExists = this.plan.getChildren().stream()
-                    .filter(phase -> phase.getChildren().stream()
-                            .filter(block -> block.getName().equals(taskName)).findAny().isPresent())
-                    .findAny().isPresent();
-
-            if (!blockExists && TaskUtils.needsRecovery(status)) {
-                TaskSpecification taskSpec = taskSpecificationProvider.getTaskSpecification(taskInfo.get());
-                Optional<Block> newBlock = createBlock(taskName, taskInfo.get(), taskSpec);
-                if (newBlock.isPresent()) {
-                    List<Block> blocks = new ArrayList<>();
-
-                    // 2. remove any COMPLETED blocks for this task.
-                    for (Phase phase : this.plan.getChildren()) {
-                        blocks.addAll(phase.getChildren().stream()
-                                .filter(block -> !(block.isComplete() && block.getName().equals(taskName)))
-                                .collect(Collectors.toList()));
-                    }
-
-                    // 3. Add new PENDING block.
-                    blocks.add(newBlock.get());
-
-                    updatePlan(blocks);
-                }
-            }
-        } catch (TaskException ex) {
-            LOGGER.error("Error updating status for task (id={})", status.getTaskId().toString(), ex);
+            blocks.addAll(completeBlocks);
+            setPlan(createPlan(blocks));
         }
     }
 
-    private void updatePlan(List<Block> blocks) {
+    private Plan createPlan(List<Block> blocks) {
         Phase phase = DefaultPhaseFactory.getPhase(RECOVERY_ELEMENT_NAME, blocks, new RandomStrategy<>());
-<<<<<<< HEAD
-        plan = DefaultPlanFactory.getPlan(RECOVERY_ELEMENT_NAME, Arrays.asList(phase), new SerialStrategy<>());
-        plan.subscribe(this);
-        this.notifyObservers();
-=======
         return DefaultPlanFactory.getPlan(RECOVERY_ELEMENT_NAME, Arrays.asList(phase), new SerialStrategy<>());
     }
 
@@ -139,10 +119,11 @@
         return stateStore.fetchTasksNeedingRecovery().stream()
                 .map(taskInfo -> {
                     try {
-                        return createBlock(TaskUtils.unpackTaskInfo(taskInfo));
+                        return createBlock(
+                                TaskUtils.unpackTaskInfo(taskInfo),
+                                taskSpecificationProvider.getTaskSpecification(taskInfo));
                     } catch (
                             TaskException |
-                            InvalidTaskSpecificationException |
                             InvalidRequirementException |
                             InvalidProtocolBufferException e) {
                         return new DefaultBlock(
@@ -153,29 +134,24 @@
                     }
                 })
                 .collect(Collectors.toList());
->>>>>>> b23a5236
     }
 
-    private Optional<Block> createBlock(String taskName, Protos.TaskInfo taskInfo, TaskSpecification taskSpec) {
-        try {
-            final List<RecoveryRequirement> recoveryRequirements;
+    private Block createBlock(Protos.TaskInfo taskInfo, TaskSpecification taskSpec)
+            throws TaskException, InvalidRequirementException {
+        final List<RecoveryRequirement> recoveryRequirements;
 
-            if (FailureUtils.isLabeledAsFailed(taskInfo) || failureMonitor.hasFailed(taskInfo)) {
-                recoveryRequirements = recoveryReqProvider.getPermanentRecoveryRequirements(Arrays.asList(taskInfo));
-            } else {
-                recoveryRequirements = recoveryReqProvider.getTransientRecoveryRequirements(Arrays.asList(taskInfo));
-            }
+        if (FailureUtils.isLabeledAsFailed(taskInfo) || failureMonitor.hasFailed(taskInfo)) {
+            recoveryRequirements = recoveryReqProvider.getPermanentRecoveryRequirements(Arrays.asList(taskInfo));
+        } else {
+            recoveryRequirements = recoveryReqProvider.getTransientRecoveryRequirements(Arrays.asList(taskInfo));
+        }
 
-            return Optional.of(new DefaultRecoveryBlock(
-                    taskName,
-                    offerReqProvider.getExistingOfferRequirement(taskInfo, taskSpec),
-                    Status.PENDING,
-                    recoveryRequirements.get(0),
-                    launchConstrainer));
-        } catch (InvalidRequirementException ex) {
-            LOGGER.error("Error creating recovery block.", ex);
-            return Optional.empty();
-        }
+        return new DefaultRecoveryBlock(
+                taskInfo.getName(),
+                offerReqProvider.getExistingOfferRequirement(taskInfo, taskSpec),
+                Status.PENDING,
+                recoveryRequirements.get(0),
+                launchConstrainer);
     }
 
     @Override
