--- conflicted
+++ resolved
@@ -88,40 +88,28 @@
     networks:
       dcos:
     tasks:
-      get-Overlay:
+      get-overlay:
         goal: RUNNING
         cpus: {{HELLO_CPUS}}
         memory: {{HELLO_MEM}}
         cmd: "curl -X GET hello-overlay-0-server.hello-world.autoip.dcos.thisdcos.directory:4044 >> output && sleep $SLEEP_DURATION"
         env:
           SLEEP_DURATION: {{SLEEP_DURATION}}
-<<<<<<< HEAD
-      get-Overlay-vip:
-=======
       get-overlay-vip:
->>>>>>> 9b34dd15
         goal: RUNNING
         cpus: {{HELLO_CPUS}}
         memory: {{HELLO_MEM}}
         cmd: "curl -X GET overlay-vip.hello-world.l4lb.thisdcos.directory:80 >> output && sleep $SLEEP_DURATION"
         env:
           SLEEP_DURATION: {{SLEEP_DURATION}}
-<<<<<<< HEAD
-      get-Host-vip:
-=======
       get-host-vip:
->>>>>>> 9b34dd15
         goal: RUNNING
         cpus: {{HELLO_CPUS}}
         memory: {{HELLO_MEM}}
         cmd: "curl -X GET host-vip.hello-world.l4lb.thisdcos.directory:80 >> output && sleep $SLEEP_DURATION"
         env:
           SLEEP_DURATION: {{SLEEP_DURATION}}
-<<<<<<< HEAD
-      get-Host:
-=======
       get-host:
->>>>>>> 9b34dd15
         goal: RUNNING
         cpus: {{HELLO_CPUS}}
         memory: {{HELLO_MEM}}
@@ -157,9 +145,5 @@
         strategy: serial
         pod: getter
         steps:
-<<<<<<< HEAD
-          - default: [[get-Overlay], [get-Host], [get-Overlay-vip], [get-Host-vip]]
-=======
           - default: [[get-overlay], [get-host], [get-overlay-vip], [get-host-vip]]
->>>>>>> 9b34dd15
 
