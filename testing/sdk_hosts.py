--- conflicted
+++ resolved
@@ -5,14 +5,9 @@
 SHOULD ALSO BE APPLIED TO sdk_hosts IN ANY OTHER PARTNER REPOS
 ************************************************************************
 '''
-<<<<<<< HEAD
-=======
 import json
-import logging
 import shakedown
 
-import sdk_cmd
->>>>>>> 8f7f5957
 import sdk_utils
 
 
@@ -56,6 +51,7 @@
         _safe_name(service_name),
         custom_domain,
         port)
+
 
 def vip_host(service_name, vip_name, port=-1):
     '''Returns the hostname of a specified service VIP, with handling of foldered services.'''
