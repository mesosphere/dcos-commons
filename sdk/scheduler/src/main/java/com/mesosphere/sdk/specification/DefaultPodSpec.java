package com.mesosphere.sdk.specification;

import com.fasterxml.jackson.annotation.JsonCreator;
import com.fasterxml.jackson.annotation.JsonProperty;
import org.apache.commons.lang3.builder.EqualsBuilder;
import org.apache.commons.lang3.builder.HashCodeBuilder;

import com.mesosphere.sdk.offer.evaluate.placement.PlacementRule;
import com.mesosphere.sdk.specification.util.RLimit;
import com.mesosphere.sdk.specification.validation.UniqueTaskName;
import com.mesosphere.sdk.specification.validation.ValidationUtils;

import javax.validation.Valid;
import javax.validation.constraints.Min;
import javax.validation.constraints.NotNull;
import javax.validation.constraints.Size;

import java.net.URI;
import java.util.ArrayList;
import java.util.Collection;
import java.util.Collections;
import java.util.List;
import java.util.Optional;

/**
 * Default implementation of {@link PodSpec}.
 */
public class DefaultPodSpec implements PodSpec {
    @NotNull
    @Size(min = 1)
    private final String type;
    private final String user;
    @NotNull
    @Min(0)
    private final Integer count;
    @Size(min = 1)
    private String image;
    @Valid
    private Collection<NetworkSpec> networks;
    @Valid
    private Collection<RLimit> rlimits;
    @NotNull
    @Valid
    @Size(min = 1)
    @UniqueTaskName(message = "Task names must be unique")
    private final List<TaskSpec> tasks;
    @Valid
    private final PlacementRule placementRule;
    @Valid
    private final Collection<URI> uris;
    @Valid
    private final Collection<NetworkSpec> networkSpecs;

    @JsonCreator
    public DefaultPodSpec(
            @JsonProperty("type") String type,
            @JsonProperty("user") String user,
            @JsonProperty("count") Integer count,
            @JsonProperty("image") String image,
            @JsonProperty("networks") Collection<NetworkSpec> networks,
            @JsonProperty("rlimits") Collection<RLimit> rlimits,
            @JsonProperty("uris") Collection<URI> uris,
            @JsonProperty("task-specs") List<TaskSpec> tasks,
            @JsonProperty("placement-rule") PlacementRule placementRule,
            @JsonProperty("network") Collection<NetworkSpec> networkSpec) {
        this.type = type;
        this.user = user;
        this.count = count;
        this.image = image;
        this.networks = (networks != null) ? networks : Collections.emptyList();
        this.rlimits = (rlimits != null) ? rlimits : Collections.emptyList();
        this.uris = (uris != null) ? uris : Collections.emptyList();
        this.tasks = tasks;
        this.placementRule = placementRule;
        this.networkSpecs = networkSpec;
    }

    private DefaultPodSpec(Builder builder) {
<<<<<<< HEAD
        this(
                builder.type,
                builder.user,
                builder.count,
                builder.container,
                builder.uris,
                builder.tasks,
                builder.placementRule,
                builder.networkSpecs);
=======
        this(builder.type, builder.user, builder.count,
                builder.image, builder.networks, builder.rlimits,
                builder.uris, builder.tasks, builder.placementRule);
>>>>>>> 013cb7b1
        ValidationUtils.validate(this);
    }

    public static Builder newBuilder() {
        return new Builder();
    }

    public static Builder newBuilder(PodSpec copy) {
        Builder builder = new Builder();
        builder.type = copy.getType();
        builder.user = copy.getUser().isPresent() ? copy.getUser().get() : null;
        builder.count = copy.getCount();
        builder.image = copy.getImage().isPresent() ? copy.getImage().get() : null;
        builder.networks = copy.getNetworks();
        builder.rlimits = copy.getRLimits();
        builder.uris = copy.getUris();
        builder.tasks = new ArrayList<>();
        builder.tasks.addAll(copy.getTasks());
        builder.placementRule = copy.getPlacementRule().isPresent() ? copy.getPlacementRule().get() : null;
        builder.networkSpecs = copy.getNetworks().isPresent() ? copy.getNetworks().get() : null;
        return builder;
    }

    @Override
    public String getType() {
        return type;
    }

    @Override
    public Optional<String> getUser() {
        return Optional.ofNullable(user);
    }

    @Override
    public Integer getCount() {
        return count;
    }
    
    @Override
    public Optional<String> getImage() {
        return Optional.ofNullable(image);
    }

    @Override
    public Collection<NetworkSpec> getNetworks() {
        return networks;
    }

    @Override
    public Collection<RLimit> getRLimits() {
        return rlimits;
    }

    @Override
    public Collection<URI> getUris() {
        return uris;
    }

    @Override
    public List<TaskSpec> getTasks() { return tasks; }

    @Override
    public Optional<PlacementRule> getPlacementRule() {
        return Optional.ofNullable(placementRule);
    }

    @Override
    public Optional<Collection<NetworkSpec>> getNetworks() { return Optional.ofNullable(networkSpecs); }

    @Override
    public boolean equals(Object o) {
        return EqualsBuilder.reflectionEquals(this, o);
    }

    @Override
    public int hashCode() {
        return HashCodeBuilder.reflectionHashCode(this);
    }


    /**
     * {@code DefaultPodSpec} builder static inner class.
     */
    public static final class Builder {
        private String type;
        private String user;
        private Integer count;
        private String image;
        private Collection<NetworkSpec> networks;
        private Collection<RLimit> rlimits;
        private Collection<URI> uris;
        private List<TaskSpec> tasks = new ArrayList<>();
        private PlacementRule placementRule;
        private Collection<NetworkSpec> networkSpecs;

        private Builder() {
        }

        /**
         * Sets the {@code type} and returns a reference to this Builder so that the methods can be chained together.
         *
         * @param type the {@code type} to set
         * @return a reference to this Builder
         */
        public Builder type(String type) {
            this.type = type;
            return this;
        }

        /**
         * Sets the {@code user} and returns a reference to this Builder so that the methods can be chained together.
         *
         * @param user the {@code user} to set
         * @return a reference to this Builder
         */
        public Builder user(String user) {
            this.user = user;
            return this;
        }

        /**
         * Sets the {@code count} and returns a reference to this Builder so that the methods can be chained together.
         *
         * @param count the {@code count} to set
         * @return a reference to this Builder
         */
        public Builder count(Integer count) {
            this.count = count;
            return this;
        }
        
        /**
         * Sets the {@code image} and returns a reference to this Builder so that the methods can be
         * chained together.
         *
         * @param image the {@code image} to set
         * @return a reference to this Builder
         */
        public Builder image(String image) {
            this.image = image;
            return this;
        }
        
        /**
         * Sets the {@code networks} and returns a reference to this Builder so that the methods can be
         * chained together.
         *
         * @param networks the {@code networks} to set
         * @return a reference to this Builder
         */
        public Builder networks(Collection<NetworkSpec> networks) {
            this.networks = networks;
            return this;
        }
        
        /**
         * Sets the {@code rlimits} and returns a reference to this Builder so that the methods can be
         * chained together.
         *
         * @param rlimits the {@code rlimits} to set
         * @return a reference to this Builder
         */
        public Builder rlimits(Collection<RLimit> rlimits) {
            this.rlimits = rlimits;
            return this;
        }

        /**
         * Sets the {@code uris} and returns a reference to this Builder so that the methods can be chained together.
         *
         * @param uris the {@code uris} to set
         * @return a reference to this Builder
         */
        public Builder uris(Collection<URI> uris) {
            this.uris = uris;
            return this;
        }

        /**
         * Adds the {@code uris} and returns a reference to this Builder so that the methods can be chained together.
         *
         * @param uri the {@code uri} to add
         * @return a reference to this Builder
         */
        public Builder addUri(URI uri) {
            this.uris.add(uri);
            return this;
        }


        /**
         * Sets the {@code tasks} and returns a reference to this Builder so that the methods can be chained together.
         *
         * @param tasks the {@code tasks} to set
         * @return a reference to this Builder
         */
        public Builder tasks(List<TaskSpec> tasks) {
            this.tasks = tasks;
            return this;
        }

        /**
         * Adds the {@code task} and returns a reference to this Builder so that the methods can be chained together.
         *
         * @param task the {@code task} to add
         * @return a reference to this Builder
         */
        public Builder addTask(TaskSpec task) {
            this.tasks.add(task);
            return this;
        }

        /**
         * Sets the {@code placementRule} and returns a reference to this Builder so that the methods can be chained
         * together.
         *
         * @param placementRule the {@code placementRule} to set
         * @return a reference to this Builder
         */
        public Builder placementRule(PlacementRule placementRule) {
            this.placementRule = placementRule;
            return this;
        }

        /**
         * Sets a collection of {@code networkSpecs}s and returns a reference to this builder.
         *
         * @param networkSpecs the {@code networkSpecs} to set
         * @return a reference to this builder
         */
        public Builder addNetworks(Collection<NetworkSpec> networkSpecs) {
            this.networkSpecs = networkSpecs;
            return this;
        }

        /**
         * Returns a {@code DefaultPodSpec} built from the parameters previously set.
         *
         * @return a {@code DefaultPodSpec} built with parameters of this {@code DefaultPodSpec.Builder}
         */
        public DefaultPodSpec build() {
            DefaultPodSpec defaultPodSpec = new DefaultPodSpec(this);
            return defaultPodSpec;
        }
    }
}<|MERGE_RESOLUTION|>--- conflicted
+++ resolved
@@ -48,8 +48,6 @@
     private final PlacementRule placementRule;
     @Valid
     private final Collection<URI> uris;
-    @Valid
-    private final Collection<NetworkSpec> networkSpecs;
 
     @JsonCreator
     public DefaultPodSpec(
@@ -61,8 +59,7 @@
             @JsonProperty("rlimits") Collection<RLimit> rlimits,
             @JsonProperty("uris") Collection<URI> uris,
             @JsonProperty("task-specs") List<TaskSpec> tasks,
-            @JsonProperty("placement-rule") PlacementRule placementRule,
-            @JsonProperty("network") Collection<NetworkSpec> networkSpec) {
+            @JsonProperty("placement-rule") PlacementRule placementRule) {
         this.type = type;
         this.user = user;
         this.count = count;
@@ -72,25 +69,12 @@
         this.uris = (uris != null) ? uris : Collections.emptyList();
         this.tasks = tasks;
         this.placementRule = placementRule;
-        this.networkSpecs = networkSpec;
     }
 
     private DefaultPodSpec(Builder builder) {
-<<<<<<< HEAD
-        this(
-                builder.type,
-                builder.user,
-                builder.count,
-                builder.container,
-                builder.uris,
-                builder.tasks,
-                builder.placementRule,
-                builder.networkSpecs);
-=======
         this(builder.type, builder.user, builder.count,
-                builder.image, builder.networks, builder.rlimits,
-                builder.uris, builder.tasks, builder.placementRule);
->>>>>>> 013cb7b1
+             builder.image, builder.networks, builder.rlimits,
+             builder.uris, builder.tasks, builder.placementRule);
         ValidationUtils.validate(this);
     }
 
@@ -110,7 +94,6 @@
         builder.tasks = new ArrayList<>();
         builder.tasks.addAll(copy.getTasks());
         builder.placementRule = copy.getPlacementRule().isPresent() ? copy.getPlacementRule().get() : null;
-        builder.networkSpecs = copy.getNetworks().isPresent() ? copy.getNetworks().get() : null;
         return builder;
     }
 
@@ -156,9 +139,6 @@
     public Optional<PlacementRule> getPlacementRule() {
         return Optional.ofNullable(placementRule);
     }
-
-    @Override
-    public Optional<Collection<NetworkSpec>> getNetworks() { return Optional.ofNullable(networkSpecs); }
 
     @Override
     public boolean equals(Object o) {
@@ -184,7 +164,6 @@
         private Collection<URI> uris;
         private List<TaskSpec> tasks = new ArrayList<>();
         private PlacementRule placementRule;
-        private Collection<NetworkSpec> networkSpecs;
 
         private Builder() {
         }
@@ -312,17 +291,6 @@
          */
         public Builder placementRule(PlacementRule placementRule) {
             this.placementRule = placementRule;
-            return this;
-        }
-
-        /**
-         * Sets a collection of {@code networkSpecs}s and returns a reference to this builder.
-         *
-         * @param networkSpecs the {@code networkSpecs} to set
-         * @return a reference to this builder
-         */
-        public Builder addNetworks(Collection<NetworkSpec> networkSpecs) {
-            this.networkSpecs = networkSpecs;
             return this;
         }
 
