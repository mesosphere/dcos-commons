package com.mesosphere.sdk.offer.evaluate;

import com.mesosphere.sdk.offer.Constants;
import com.mesosphere.sdk.offer.InvalidRequirementException;
import com.mesosphere.sdk.offer.MesosResourcePool;
import com.mesosphere.sdk.scheduler.plan.DefaultPodInstance;
import com.mesosphere.sdk.scheduler.plan.PodInstanceRequirement;
import com.mesosphere.sdk.specification.*;
import com.mesosphere.sdk.testutils.OfferRequirementTestUtils;
import com.mesosphere.sdk.testutils.OfferTestUtils;
import com.mesosphere.sdk.testutils.ResourceTestUtils;
import com.mesosphere.sdk.testutils.TestConstants;
import org.apache.mesos.Protos;
import org.apache.mesos.Protos.DiscoveryInfo;
import org.junit.Assert;
import org.junit.Test;

import java.util.*;

public class NamedVIPEvaluationStageTest {
    @Test
    public void testDiscoveryInfoPopulated() throws Exception {
        Protos.Resource offeredPorts = ResourceTestUtils.getUnreservedPorts(10000, 10000);
        Protos.Offer offer = OfferTestUtils.getOffer(offeredPorts);

        PodInfoBuilder podInfoBuilder = getPodInfoBuilder(10000, Collections.emptyList());

        // Evaluate stage
        NamedVIPEvaluationStage vipEvaluationStage = getEvaluationStage(10000, Optional.empty());
        EvaluationOutcome outcome = vipEvaluationStage.evaluate(new MesosResourcePool(offer), podInfoBuilder);
        Assert.assertTrue(outcome.isPassing());

        Protos.DiscoveryInfo discoveryInfo = podInfoBuilder.getTaskBuilder(TestConstants.TASK_NAME).getDiscovery();
        Assert.assertEquals(DiscoveryInfo.Visibility.CLUSTER, discoveryInfo.getVisibility());

        Protos.Port port = discoveryInfo.getPorts().getPorts(0);
        Assert.assertEquals(port.getNumber(), 10000);
        Assert.assertEquals(port.getProtocol(), "sctp");

        Protos.Label vipLabel = port.getLabels().getLabels(0);
        Assert.assertEquals("pod-type-0-test-task-name", discoveryInfo.getName());
        Assert.assertTrue(vipLabel.getKey().startsWith("VIP_"));
        Assert.assertEquals(vipLabel.getValue(), "test-vip:80");
    }

    @Test
    public void testVIPIsReused() throws InvalidRequirementException {
        String resourceId = UUID.randomUUID().toString();
        Protos.Resource offeredResource = ResourceTestUtils.getExpectedRanges("ports", 10000, 10000, resourceId);
        Protos.Offer offer = OfferTestUtils.getOffer(offeredResource);

        String vipLabelKey = "VIP_LABEL_KEY";
        Collection<Protos.TaskInfo> taskInfos = Arrays.asList(
                Protos.TaskInfo.newBuilder()
                        .setName("pod-type-0-test-task-name")
                        .setTaskId(TestConstants.TASK_ID)
                        .setSlaveId(TestConstants.AGENT_ID)
                        .setCommand(
                                Protos.CommandInfo.newBuilder()
                                        .setValue("./cmd")
                                        .setEnvironment(
                                                Protos.Environment.newBuilder()
                                                        .addVariables(
                                                                Protos.Environment.Variable.newBuilder()
                                                                        .setName("TEST_PORT_NAME_VIP_0")
                                                                        .setValue("10000"))))
                        .build());

        PodInfoBuilder podInfoBuilder = getPodInfoBuilder(10000, taskInfos);
        NamedVIPEvaluationStage vipEvaluationStage = getEvaluationStage(10000, Optional.of(resourceId));

        EvaluationOutcome outcome = vipEvaluationStage.evaluate(new MesosResourcePool(offer), podInfoBuilder);
        Assert.assertTrue(outcome.isPassing());

        Protos.DiscoveryInfo discoveryInfo = podInfoBuilder.getTaskBuilder(TestConstants.TASK_NAME).getDiscovery();
        Assert.assertEquals(1, discoveryInfo.getPorts().getPortsList().size());
        Assert.assertEquals(1, discoveryInfo.getPorts().getPorts(0).getLabels().getLabelsList().size());
    }

    @Test
    public void testPortNumberIsUpdated() throws InvalidRequirementException {
        Protos.Resource offeredResource = ResourceTestUtils.getUnreservedPorts(8000, 8000);
        Protos.Offer offer = OfferTestUtils.getOffer(offeredResource);

        String vipLabelKey = "VIP_LABEL_KEY";
        Collection<Protos.TaskInfo> taskInfos = Arrays.asList(
                Protos.TaskInfo.newBuilder()
                        .setName("pod-type-0-test-task-name")
                        .setTaskId(TestConstants.TASK_ID)
                        .setSlaveId(TestConstants.AGENT_ID)
                        .setCommand(
                                Protos.CommandInfo.newBuilder()
                                        .setValue("./cmd")
                                        .setEnvironment(
                                                Protos.Environment.newBuilder()
                                                        .addVariables(
                                                                Protos.Environment.Variable.newBuilder()
                                                                        .setName("TEST_PORT_NAME_VIP_0")
                                                                        .setValue("10000"))))
                        .build());

        PodInfoBuilder podInfoBuilder = getPodInfoBuilder(8000, taskInfos);

        // Update the resource to have a different port, so that the TaskInfo's DiscoveryInfo mirrors the case where
        // a new port has been requested but we want to reuse the old VIP definition.

        NamedVIPEvaluationStage vipEvaluationStage = getEvaluationStage(8000, Optional.empty());
        EvaluationOutcome outcome = vipEvaluationStage.evaluate(new MesosResourcePool(offer), podInfoBuilder);
        Assert.assertTrue(outcome.isPassing());

        Protos.DiscoveryInfo discoveryInfo = podInfoBuilder.getTaskBuilder(TestConstants.TASK_NAME).getDiscovery();
        Assert.assertEquals(1, discoveryInfo.getPorts().getPortsList().size());
        Assert.assertEquals(1, discoveryInfo.getPorts().getPorts(0).getLabels().getLabelsList().size());
        Assert.assertEquals(8000, discoveryInfo.getPorts().getPorts(0).getNumber());
    }

    private NamedVIPEvaluationStage getEvaluationStage(int taskPort, Optional<String> resourceId) {
        return new NamedVIPEvaluationStage(
                getNamedVIPSpec(taskPort),
                TestConstants.TASK_NAME,
                resourceId);
    }

    private NamedVIPSpec getNamedVIPSpec(int taskPort) {
        Protos.Value.Builder valueBuilder = Protos.Value.newBuilder()
                .setType(Protos.Value.Type.RANGES);
        valueBuilder.getRangesBuilder().addRangeBuilder()
                .setBegin(taskPort)
                .setEnd(taskPort);
        return new NamedVIPSpec(
                valueBuilder.build(),
                TestConstants.ROLE,
<<<<<<< HEAD
                Constants.ANY_ROLE,
=======
>>>>>>> fbf400dc
                TestConstants.PRINCIPAL,
                TestConstants.PORT_ENV_NAME + "_VIP_" + taskPort,
                TestConstants.VIP_NAME + "-" + taskPort,
                "sctp",
                DiscoveryInfo.Visibility.EXTERNAL,
                "test-vip",
                80);
    }

    private PodInstanceRequirement getPodInstanceRequirement(int taskPort) {
        // Build Pod
<<<<<<< HEAD
        ResourceSet resourceSet = DefaultResourceSet.newBuilder(TestConstants.ROLE, Constants.ANY_ROLE, TestConstants.PRINCIPAL)
=======
        ResourceSet resourceSet = DefaultResourceSet.newBuilder(TestConstants.ROLE, TestConstants.PRINCIPAL)
>>>>>>> fbf400dc
                .id("resourceSet")
                .cpus(1.0)
                .addResource(getNamedVIPSpec(taskPort))
                .build();
        CommandSpec commandSpec = DefaultCommandSpec.newBuilder(TestConstants.POD_TYPE)
                .value("./cmd")
                .build();
        TaskSpec taskSpec = DefaultTaskSpec.newBuilder()
                .name(TestConstants.TASK_NAME)
                .commandSpec(commandSpec)
                .goalState(GoalState.RUNNING)
                .resourceSet(resourceSet)
                .build();
        PodSpec podSpec = DefaultPodSpec.newBuilder("executor-uri")
                .addTask(taskSpec)
                .count(1)
                .type(TestConstants.POD_TYPE)
                .build();
        PodInstance podInstance = new DefaultPodInstance(podSpec, 0);

        return PodInstanceRequirement.newBuilder(podInstance, Arrays.asList(TestConstants.TASK_NAME)).build();
    }

    private PodInfoBuilder getPodInfoBuilder(int taskPort, Collection<Protos.TaskInfo> taskInfos) throws InvalidRequirementException {
        return new PodInfoBuilder(
                getPodInstanceRequirement(taskPort),
                TestConstants.SERVICE_NAME,
                UUID.randomUUID(),
                OfferRequirementTestUtils.getTestSchedulerFlags(),
                taskInfos);
    }
}<|MERGE_RESOLUTION|>--- conflicted
+++ resolved
@@ -130,10 +130,7 @@
         return new NamedVIPSpec(
                 valueBuilder.build(),
                 TestConstants.ROLE,
-<<<<<<< HEAD
                 Constants.ANY_ROLE,
-=======
->>>>>>> fbf400dc
                 TestConstants.PRINCIPAL,
                 TestConstants.PORT_ENV_NAME + "_VIP_" + taskPort,
                 TestConstants.VIP_NAME + "-" + taskPort,
@@ -145,11 +142,10 @@
 
     private PodInstanceRequirement getPodInstanceRequirement(int taskPort) {
         // Build Pod
-<<<<<<< HEAD
-        ResourceSet resourceSet = DefaultResourceSet.newBuilder(TestConstants.ROLE, Constants.ANY_ROLE, TestConstants.PRINCIPAL)
-=======
-        ResourceSet resourceSet = DefaultResourceSet.newBuilder(TestConstants.ROLE, TestConstants.PRINCIPAL)
->>>>>>> fbf400dc
+        ResourceSet resourceSet = DefaultResourceSet.newBuilder(
+                TestConstants.ROLE,
+                Constants.ANY_ROLE,
+                TestConstants.PRINCIPAL)
                 .id("resourceSet")
                 .cpus(1.0)
                 .addResource(getNamedVIPSpec(taskPort))
