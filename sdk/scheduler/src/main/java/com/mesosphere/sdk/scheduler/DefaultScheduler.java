--- conflicted
+++ resolved
@@ -769,9 +769,6 @@
                             .forEach(planManager -> planManager.update(status));
                     reconciler.update(status);
 
-<<<<<<< HEAD
-                    if (StateStoreUtils.isSuppressed(stateStore)
-=======
                     if (status.getState().equals(Protos.TaskState.TASK_RUNNING)
                             || status.getState().equals(Protos.TaskState.TASK_FINISHED)) {
                         String taskName = CommonTaskUtils.toTaskName(status.getTaskId());
@@ -781,8 +778,7 @@
                         }
                     }
 
-                    if (stateStore.isSuppressed()
->>>>>>> 9822e630
+                    if (StateStoreUtils.isSuppressed(stateStore)
                             && !StateStoreUtils.fetchTasksNeedingRecovery(stateStore, configStore).isEmpty()) {
                         revive();
                     }
