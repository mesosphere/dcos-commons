import logging

import pytest
import sdk_install
import sdk_plan
from tests import config

log = logging.getLogger(__name__)


@pytest.fixture(scope="module", autouse=True)
def configure_package(configure_security):
    try:
        sdk_install.uninstall(config.PACKAGE_NAME, config.SERVICE_NAME)
        options = {"service": {"yaml": "executor_volume"}}

        sdk_install.install(config.PACKAGE_NAME, config.SERVICE_NAME, 3, additional_options=options)

        yield  # let the test session execute
    finally:
        sdk_install.uninstall(config.PACKAGE_NAME, config.SERVICE_NAME)


@pytest.mark.sanity
@pytest.mark.executor_volumes
def test_deploy():
    deployment_plan = sdk_plan.get_deployment_plan(config.SERVICE_NAME)
    log.info(sdk_plan.plan_string('deploy', deployment_plan))

    assert len(deployment_plan["phases"]) == 3
    assert deployment_plan["phases"][0]["name"] == "hello-deploy"
    assert deployment_plan["phases"][1]["name"] == "world-server-deploy"
    assert deployment_plan["phases"][2]["name"] == "world-once-deploy"
    assert len(deployment_plan["phases"][0]["steps"]) == 2
    assert len(deployment_plan["phases"][1]["steps"]) == 1
    assert len(deployment_plan["phases"][2]["steps"]) == 1


@pytest.mark.sanity
@pytest.mark.executor_volumes
def test_sidecar():
    sdk_plan.start_plan(config.SERVICE_NAME, "sidecar")

<<<<<<< HEAD
    started_plan = sdk_plan.get_plan(config.SERVICE_NAME, 'sidecar')
    log.info(sdk_plan.plan_string('sidecar', started_plan))
    assert(len(started_plan['phases']) == 1)
    assert(started_plan['phases'][0]['name'] == 'sidecar-deploy')
    assert(len(started_plan['phases'][0]['steps']) == 2)
=======
    started_plan = sdk_plan.get_plan(config.SERVICE_NAME, "sidecar")
    log.info("sidecar plan: " + str(started_plan))
    assert len(started_plan["phases"]) == 1
    assert started_plan["phases"][0]["name"] == "sidecar-deploy"
    assert len(started_plan["phases"][0]["steps"]) == 2
>>>>>>> f101c86d

    sdk_plan.wait_for_completed_plan(config.SERVICE_NAME, "sidecar")<|MERGE_RESOLUTION|>--- conflicted
+++ resolved
@@ -41,18 +41,10 @@
 def test_sidecar():
     sdk_plan.start_plan(config.SERVICE_NAME, "sidecar")
 
-<<<<<<< HEAD
     started_plan = sdk_plan.get_plan(config.SERVICE_NAME, 'sidecar')
     log.info(sdk_plan.plan_string('sidecar', started_plan))
     assert(len(started_plan['phases']) == 1)
     assert(started_plan['phases'][0]['name'] == 'sidecar-deploy')
     assert(len(started_plan['phases'][0]['steps']) == 2)
-=======
-    started_plan = sdk_plan.get_plan(config.SERVICE_NAME, "sidecar")
-    log.info("sidecar plan: " + str(started_plan))
-    assert len(started_plan["phases"]) == 1
-    assert started_plan["phases"][0]["name"] == "sidecar-deploy"
-    assert len(started_plan["phases"][0]["steps"]) == 2
->>>>>>> f101c86d
 
     sdk_plan.wait_for_completed_plan(config.SERVICE_NAME, "sidecar")