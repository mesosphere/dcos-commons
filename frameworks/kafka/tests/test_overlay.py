import pytest
import sdk_cmd
import sdk_install as install
import sdk_networks
import sdk_tasks
import sdk_utils
from tests import config, test_utils


@pytest.fixture(scope="module", autouse=True)
def configure_package(configure_security):
    try:
        install.uninstall(config.PACKAGE_NAME, config.SERVICE_NAME)
        config.install(
            config.PACKAGE_NAME,
            config.SERVICE_NAME,
            config.DEFAULT_BROKER_COUNT,
            additional_options=sdk_networks.ENABLE_VIRTUAL_NETWORKS_OPTIONS,
        )

        yield  # let the test session execute
    finally:
        install.uninstall(config.PACKAGE_NAME, config.SERVICE_NAME)


@pytest.mark.overlay
@pytest.mark.smoke
@pytest.mark.sanity
@pytest.mark.dcos_min_version("1.9")
def test_service_overlay_health():
    """Installs SDK based Kafka on with virtual networks set to True. Tests that the deployment completes
    and the service is healthy, then checks that all of the service tasks (brokers) are on the overlay network
    """
<<<<<<< HEAD
    broker_tasks = (
        "kafka-0-broker",
        "kafka-1-broker",
        "kafka-2-broker"
    )
=======
    shakedown.service_healthy(config.SERVICE_NAME)
    broker_tasks = ("kafka-0-broker", "kafka-1-broker", "kafka-2-broker")
>>>>>>> f101c86d
    for task in broker_tasks:
        sdk_networks.check_task_network(task)


@pytest.mark.smoke
@pytest.mark.sanity
@pytest.mark.overlay
@pytest.mark.dcos_min_version("1.9")
def test_overlay_network_deployment_and_endpoints():
    # double check
    sdk_tasks.check_running(config.SERVICE_NAME, config.DEFAULT_BROKER_COUNT)
    endpoints = sdk_networks.get_and_test_endpoints(config.PACKAGE_NAME, config.SERVICE_NAME, "", 2)
    assert "broker" in endpoints, "broker is missing from endpoints {}".format(endpoints)
    assert "zookeeper" in endpoints, "zookeeper missing from endpoints {}".format(endpoints)
    broker_endpoints = sdk_networks.get_and_test_endpoints(
        config.PACKAGE_NAME, config.SERVICE_NAME, "broker", 3
    )
    sdk_networks.check_endpoints_on_overlay(broker_endpoints)

    zookeeper = sdk_cmd.svc_cli(config.PACKAGE_NAME, config.SERVICE_NAME, "endpoints zookeeper")
    assert zookeeper.rstrip() == "master.mesos:2181/{}".format(
        sdk_utils.get_zk_path(config.SERVICE_NAME)
    )


@pytest.mark.sanity
@pytest.mark.overlay
@pytest.mark.dcos_min_version("1.9")
def test_pod_restart_on_overlay():
    test_utils.restart_broker_pods()
    test_overlay_network_deployment_and_endpoints()


@pytest.mark.sanity
@pytest.mark.overlay
@pytest.mark.dcos_min_version("1.9")
def test_pod_replace_on_overlay():
    test_utils.replace_broker_pod()
    test_overlay_network_deployment_and_endpoints()


@pytest.mark.sanity
@pytest.mark.overlay
@pytest.mark.dcos_min_version("1.9")
def test_topic_create_overlay():
    test_utils.create_topic(config.EPHEMERAL_TOPIC_NAME)


@pytest.mark.sanity
@pytest.mark.overlay
@pytest.mark.dcos_min_version("1.9")
def test_topic_delete_overlay():
    test_utils.delete_topic(config.EPHEMERAL_TOPIC_NAME)<|MERGE_RESOLUTION|>--- conflicted
+++ resolved
@@ -31,16 +31,11 @@
     """Installs SDK based Kafka on with virtual networks set to True. Tests that the deployment completes
     and the service is healthy, then checks that all of the service tasks (brokers) are on the overlay network
     """
-<<<<<<< HEAD
     broker_tasks = (
         "kafka-0-broker",
         "kafka-1-broker",
         "kafka-2-broker"
     )
-=======
-    shakedown.service_healthy(config.SERVICE_NAME)
-    broker_tasks = ("kafka-0-broker", "kafka-1-broker", "kafka-2-broker")
->>>>>>> f101c86d
     for task in broker_tasks:
         sdk_networks.check_task_network(task)
 
