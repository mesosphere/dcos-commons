"""Utilities relating to installing services

************************************************************************
FOR THE TIME BEING WHATEVER MODIFICATIONS ARE APPLIED TO THIS FILE
SHOULD ALSO BE APPLIED TO sdk_install IN ANY OTHER PARTNER REPOS
************************************************************************
"""
import json
import logging
import time
import retrying
import tempfile
from enum import Enum

import sdk_cmd
import sdk_marathon
import sdk_plan
import sdk_tasks
import sdk_utils

log = logging.getLogger(__name__)

TIMEOUT_SECONDS = 15 * 60

"""List of services which are currently installed via install().
Used by post - test diagnostics to retrieve stuff from currently running services."""
_installed_service_names = set([])

"""List of dead agents which should be ignored when checking for orphaned resources.
Used by uninstall when validating that an uninstall completed successfully."""
_dead_agent_hosts = set([])


def get_installed_service_names() -> set:
    """Returns the a set of service names which had been installed via sdk_install in this session."""
    return _installed_service_names


class PackageVersion(Enum):
    STUB_UNIVERSE = "stub-universe"
    LATEST_UNIVERSE = ""


@retrying.retry(stop_max_attempt_number=3, retry_on_exception=lambda e: isinstance(e, Exception))
def _retried_install_impl(
<<<<<<< HEAD
    package_name: str,
    service_name: str,
    expected_running_tasks: int,
    package_version: str,
    options: dict,
    timeout_seconds: int,
) -> None:
=======
    package_name,
    service_name,
    expected_running_tasks,
    options={},
    package_version=None,
    timeout_seconds=TIMEOUT_SECONDS,
    wait_for_all_conditions=True,
):
>>>>>>> c32b7fec
    log.info(
        "Installing package={} service={} with options={} version={}".format(
            package_name, service_name, options, package_version
        )
    )

    # Trigger package install, but only if it's not already installed.
    # We expect upstream to have confirmed that it wasn't already installed beforehand.
    install_cmd = ["package", "install", package_name, "--yes"]

    if package_version:
        install_cmd.append("--package-version={}".format(package_version))

    if sdk_marathon.app_exists(service_name):
        log.info(
            "Marathon app={} exists, ensuring CLI for package={} is installed".format(
                service_name, package_name
            )
        )
        install_cmd.append("--cli")
    elif options:
        # Write options to a temporary json file to be accessed by the CLI:
        options_file = tempfile.NamedTemporaryFile("w")
        json.dump(options, options_file)
        options_file.flush()  # ensure content is available for the CLI to read below
        install_cmd.append("--options={}".format(options_file.name))

    sdk_cmd.run_cli(" ".join(install_cmd), check=True)

    # Wait for expected tasks to come up
    if expected_running_tasks > 0 and wait_for_all_conditions:
        sdk_tasks.check_running(service_name, expected_running_tasks, timeout_seconds)

    # Wait for completed marathon deployment
    if wait_for_all_conditions:
        sdk_marathon.wait_for_deployment(service_name, timeout_seconds, None)


def install(
<<<<<<< HEAD
    package_name: str,
    service_name: str,
    expected_running_tasks: int,
    additional_options: dict = {},
    package_version: PackageVersion = PackageVersion.STUB_UNIVERSE,
    timeout_seconds: int = TIMEOUT_SECONDS,
    wait_for_deployment: bool = True,
    insert_strict_options: bool = True,
) -> None:
=======
    package_name,
    service_name,
    expected_running_tasks,
    additional_options={},
    package_version=None,
    timeout_seconds=TIMEOUT_SECONDS,
    wait_for_deployment=True,
    insert_strict_options=True,
    wait_for_all_conditions=True
):
>>>>>>> c32b7fec
    start = time.time()

    # If the package is already installed at this point, fail immediately.
    if sdk_marathon.app_exists(service_name):
        raise Exception("Service is already installed: {}".format(service_name))

    if insert_strict_options and sdk_utils.is_strict_mode():
        # strict mode requires correct principal and secret to perform install.
        # see also: sdk_security.py
        options = sdk_utils.merge_dictionaries(
            {
                "service": {
                    "service_account": "service-acct",
                    "principal": "service-acct",
                    "service_account_secret": "secret",
                    "secret_name": "secret",
                }
            },
            additional_options,
        )
    else:
        options = additional_options

    # 1. Install package, wait for tasks, wait for marathon deployment
    _retried_install_impl(
        package_name,
        service_name,
        expected_running_tasks,
        package_version.value if isinstance(package_version, PackageVersion) else package_version,
        options,
        timeout_seconds,
        wait_for_all_conditions
    )

    # 2. Wait for the scheduler to be idle (as implied by deploy plan completion and suppressed bit)
    # This should be skipped ONLY when it's known that the scheduler will be stuck in an incomplete
    # state, or if the thing being installed doesn't have a deployment plan (e.g. standalone app)
    if wait_for_deployment:
        # this can take a while, default is 15 minutes. for example with HDFS, we can hit the expected
        # total task count via FINISHED tasks, without actually completing deployment
        log.info(
            "Waiting for package={} service={} to finish deployment plan...".format(
                package_name, service_name
            )
        )
        sdk_plan.wait_for_completed_deployment(service_name, timeout_seconds)

    log.info(
        "Installed package={} service={} after {}".format(
            package_name, service_name, sdk_utils.pretty_duration(time.time() - start)
        )
    )

    global _installed_service_names
    _installed_service_names.add(service_name)


@retrying.retry(
    stop_max_attempt_number=5,
    wait_fixed=5000,
    retry_on_exception=lambda e: isinstance(e, Exception),
)
def _retried_run_janitor(service_name):
    cmd_list = [
        "docker",
        "run",
        "mesosphere/janitor",
        "/janitor.py",
        "-r",
        sdk_utils.get_role(service_name),
        "-p",
        service_name + "-principal",
        "-z",
        sdk_utils.get_zk_path(service_name),
        "--auth_token={}".format(sdk_utils.dcos_token()),
    ]
    rc, _, _ = sdk_cmd.master_ssh(" ".join(cmd_list))
    assert rc == 0, "Janitor command failed"


@retrying.retry(
    stop_max_attempt_number=5,
    wait_fixed=5000,
    retry_on_exception=lambda e: isinstance(e, Exception),
)
def _retried_uninstall_package_and_wait(package_name, service_name):
    if sdk_marathon.app_exists(service_name):
        log.info("Uninstalling package {} with service name {}".format(package_name, service_name))
        sdk_cmd.run_cli(
            "package uninstall {} --app-id={} --yes".format(package_name, service_name), check=True
        )

        # Wait on the app no longer being listed in Marathon, at which point it is uninstalled.
        # At the same time, log the deploy plan state as we wait for the app to finish uninstalling.
        @retrying.retry(
            stop_max_delay=TIMEOUT_SECONDS * 1000,
            wait_fixed=5000,
            retry_on_result=lambda result: not result,
        )
        def wait_for_removal_log_deploy_plan():
            if not sdk_marathon.app_exists(service_name):
                return True

            # App still exists, print the deploy plan. Best effort: It is expected for the scheduler
            # to become unavailable once uninstall completes.
            try:
                log.info(
                    sdk_plan.plan_string("deploy", sdk_plan.get_plan_once(service_name, "deploy"))
                )
            except Exception:
                pass  # best effort attempt at logging plan content
            return False

        log.info("Waiting for {} to be removed".format(service_name))
        wait_for_removal_log_deploy_plan()
    else:
        log.info(
            'Skipping uninstall of package {}/service {}: App named "{}" doesn\'t exist'.format(
                package_name, service_name, service_name
            )
        )


def _verify_completed_uninstall(service_name):
    state_summary = sdk_cmd.cluster_request("GET", "/mesos/state-summary").json()

    # There should be no orphaned resources in the state summary (DCOS-30314)
    orphaned_resources = 0
    ignored_orphaned_resources = 0
    service_role = sdk_utils.get_role(service_name)
    for agent in state_summary["slaves"]:
        # resources should be grouped by role. check for any resources in our expected role:
        matching_reserved_resources = agent["reserved_resources"].get(service_role)
        if matching_reserved_resources:
            global _dead_agent_hosts
            if agent["hostname"] in _dead_agent_hosts:
                # The test told us ahead of time to expect orphaned resources on this host.
                log.info(
                    "Ignoring orphaned resources on agent {}/{}: {}".format(
                        agent["id"], agent["hostname"], matching_reserved_resources
                    )
                )
                ignored_orphaned_resources += len(matching_reserved_resources)
            else:
                log.error(
                    "Orphaned resources on agent {}/{}: {}".format(
                        agent["id"], agent["hostname"], matching_reserved_resources
                    )
                )
                orphaned_resources += len(matching_reserved_resources)
    if orphaned_resources:
        log.error(
            "{} orphaned resources (plus {} ignored) after uninstall of {}".format(
                orphaned_resources, ignored_orphaned_resources, service_name
            )
        )
        log.error(state_summary)
        raise Exception(
            "Found {} orphaned resources (plus {} ignored) after uninstall of {}".format(
                orphaned_resources, ignored_orphaned_resources, service_name
            )
        )
    elif ignored_orphaned_resources:
        log.info(
            "Ignoring {} orphaned resources after uninstall of {}".format(
                ignored_orphaned_resources, service_name
            )
        )
        log.info(state_summary)
    else:
        log.info("No orphaned resources for role {} were found".format(service_role))

    # There should be no framework entry for this service in the state summary (DCOS-29474)
    orphaned_frameworks = [
        fwk for fwk in state_summary["frameworks"] if fwk["name"] == service_name
    ]
    if orphaned_frameworks:
        log.error(
            "{} orphaned frameworks named {} after uninstall of {}: {}".format(
                len(orphaned_frameworks), service_name, service_name, orphaned_frameworks
            )
        )
        log.error(state_summary)
        raise Exception(
            "Found {} orphaned frameworks named {} after uninstall of {}: {}".format(
                len(orphaned_frameworks), service_name, service_name, orphaned_frameworks
            )
        )
    log.info("No orphaned frameworks for service {} were found".format(service_name))


def ignore_dead_agent(agent_host):
    """Marks the specified agent as destroyed. When uninstall() is next called, any orphaned
    resources against this agent will be logged but will not result in a thrown exception.
    """
    global _dead_agent_hosts
    _dead_agent_hosts.add(agent_host)
    log.info(
        "Added {} to expected dead agents for resource validation purposes: {}".format(
            agent_host, _dead_agent_hosts
        )
    )


def uninstall(package_name, service_name):
    """Uninstalls the specified service from the cluster, and verifies that its resources and
    framework were correctly cleaned up after the uninstall has completed. Any agents which are
    expected to have orphaned resources (e.g. due to being shut down) should be passed to
    ignore_dead_agent() before triggering the uninstall.
    """
    start = time.time()

    log.info("Uninstalling {}".format(service_name))

    # Display current SDK Plan before uninstall, helps with debugging stuck uninstalls
    log.info("Current plan status for {}".format(service_name))
    sdk_cmd.svc_cli(package_name, service_name, "plan status deploy", check=False)

    try:
        _retried_uninstall_package_and_wait(package_name, service_name)
    except Exception:
        log.exception("Got exception when uninstalling {}".format(service_name))
        raise

    cleanup_start = time.time()

    try:
        if sdk_utils.dcos_version_less_than("1.10"):
            # 1.9 and earlier: Run janitor to unreserve resources
            log.info("Janitoring {}".format(service_name))
            _retried_run_janitor(service_name)
    except Exception:
        log.exception("Got exception when cleaning up {}".format(service_name))
        raise

    finish = time.time()

    log.info(
        "Uninstalled {} after pkg({}) + cleanup({}) = total({})".format(
            service_name,
            sdk_utils.pretty_duration(cleanup_start - start),
            sdk_utils.pretty_duration(finish - cleanup_start),
            sdk_utils.pretty_duration(finish - start),
        )
    )

    # Sanity check: Verify that all resources and the framework have been successfully cleaned up,
    # and throw an exception if anything is left over (uninstall bug?)
    _verify_completed_uninstall(service_name)

    # Finally, remove the service from the installed list (used by sdk_diag)
    global _installed_service_names
    try:
        _installed_service_names.remove(service_name)
    except KeyError:
        pass  # Expected when tests preemptively uninstall at start of test<|MERGE_RESOLUTION|>--- conflicted
+++ resolved
@@ -43,24 +43,14 @@
 
 @retrying.retry(stop_max_attempt_number=3, retry_on_exception=lambda e: isinstance(e, Exception))
 def _retried_install_impl(
-<<<<<<< HEAD
     package_name: str,
     service_name: str,
     expected_running_tasks: int,
     package_version: str,
     options: dict,
     timeout_seconds: int,
+    wait_for_all_conditions: bool,
 ) -> None:
-=======
-    package_name,
-    service_name,
-    expected_running_tasks,
-    options={},
-    package_version=None,
-    timeout_seconds=TIMEOUT_SECONDS,
-    wait_for_all_conditions=True,
-):
->>>>>>> c32b7fec
     log.info(
         "Installing package={} service={} with options={} version={}".format(
             package_name, service_name, options, package_version
@@ -100,7 +90,6 @@
 
 
 def install(
-<<<<<<< HEAD
     package_name: str,
     service_name: str,
     expected_running_tasks: int,
@@ -109,19 +98,8 @@
     timeout_seconds: int = TIMEOUT_SECONDS,
     wait_for_deployment: bool = True,
     insert_strict_options: bool = True,
+    wait_for_all_conditions: bool = True,
 ) -> None:
-=======
-    package_name,
-    service_name,
-    expected_running_tasks,
-    additional_options={},
-    package_version=None,
-    timeout_seconds=TIMEOUT_SECONDS,
-    wait_for_deployment=True,
-    insert_strict_options=True,
-    wait_for_all_conditions=True
-):
->>>>>>> c32b7fec
     start = time.time()
 
     # If the package is already installed at this point, fail immediately.
