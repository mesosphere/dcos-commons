// Config shared by the dcos-commons library and the examples:

plugins {
    id 'com.github.johnrengelman.shadow' version '1.2.3'
    id 'com.github.ksoichiro.console.reporter' version '0.4.0'
}

allprojects {
    apply plugin: 'java'
    apply plugin: 'jacoco'
    apply plugin: 'maven'
    apply plugin: 'eclipse'
    apply plugin: 'idea'
    apply plugin: 'maven-publish'
    apply plugin: 'com.github.ksoichiro.console.reporter'

    apply from: "$rootDir/gradle/quality.gradle"
    apply from: "$rootDir/gradle/spock.gradle"

    sourceCompatibility = '1.8'
    targetCompatibility = '1.8'

    repositories {
        mavenLocal()
        mavenCentral()
    }

    [compileJava, compileTestJava]*.options*.encoding = 'UTF-8'

    task wrapper(type: Wrapper) {
        gradleVersion = '2.3'
    }

    idea {
        if (project.hasProperty('ideaParentDefined')) {
            project {
                jdkName = '1.8'
                languageLevel = '1.8'
                ipr {
                    withXml { provider ->
                        provider.node.component
                                .find { it.@name == 'VcsDirectoryMappings' }
                                .mapping.@vcs = 'Git'
                    }
                }
            }
        }
    }

    // Print results on the fly
    test {
        testLogging {
            events "passed", "skipped", "failed"
        }
    }

    // Include unit test report in 'check'
    // (jacoco itself depends on 'test')
    check.dependsOn jacocoTestReport
    jacocoTestReport {
        afterEvaluate {
            classDirectories = files(classDirectories.files.collect {
                fileTree(dir: it, exclude: 'org/apache/mesos/testing/**')
            })
        }
        reports {
            html.destination "${buildDir}/jacoco"
        }
    }
}

// Config specific to the dcos-commons library:
apply plugin: 'application'

ext {
    antlrVer = "4.5.1-1"
    commonsCollectionsVer = "3.2.2"
    commonsIoVer = "2.4"
    curatorVer = "2.9.1"
    dropwizardVer = "0.9.2"
    findbugsAnnotateVer = "1.3.2-201002241900"
    guiceVer = "3.0"
    jacksonVer = "2.6.3"
    jettyVery = "2.23.2"
    junitVer = "4.11"
    mesosVer = "0.28.0"
    slf4jVer = "1.7.10"
    jsonVer = "20160212"
    protobufFormatVer = "1.4"
    mockitoVer = "1.9.5"
    powerMockVer = "1.6.4"
    restServiceVer = "2.0.1"
    slf4jVer = "1.7.10"
    systemRulesVer = "1.16.0"
    mockServerVer = "3.10.4"
    springVer = "4.3.1.RELEASE"
    httpClientVer = "4.5.2"
    awaitilityVer = "2.0.0"
    jettyServletVer = "9.2.3.v20140905"
    jerseyVer = "2.23.2";
    jsonProviderVer = "2.2.3"
}

group = "mesosphere"
<<<<<<< HEAD
version = "0.7.13-SNAPSHOT"
=======
version = "0.8.0-SNAPSHOT"
>>>>>>> 124629e9

task sourceJar(type: Jar) {
    from sourceSets.main.allJava
}

publishing {
    repositories {
        maven {
            if(project.version.endsWith('-SNAPSHOT')) {
                url "s3://downloads.mesosphere.io/maven-snapshot/"
            } else {
                url "s3://downloads.mesosphere.io/maven/"
            }
            credentials(AwsCredentials) {
                accessKey System.env['AWS_ACCESS_KEY_ID']
                secretKey System.env['AWS_SECRET_ACCESS_KEY']
            }
        }
        publications {
            mavenJava(MavenPublication) {
                from components.java

                artifact sourceJar {
                    classifier "sources"
                }
            }
        }
    }
}

configurations {
    runtime.exclude group: "org.slf4j", module: "slf4j-log4j12"
}

dependencies {
    compile "com.fasterxml.jackson.datatype:jackson-datatype-guava:${jacksonVer}"
    compile "com.fasterxml.jackson.datatype:jackson-datatype-jdk8:${jacksonVer}"
    compile "com.fasterxml.jackson.datatype:jackson-datatype-jsr310:${jacksonVer}"
    compile "com.fasterxml.jackson.dataformat:jackson-dataformat-yaml:${jacksonVer}"
    compile "com.fasterxml.jackson.core:jackson-databind:${jacksonVer}"
    compile "com.kenai.nbpwr:edu-umd-cs-findbugs-annotations:${findbugsAnnotateVer}"
    compile "commons-collections:commons-collections:${commonsCollectionsVer}"
    compile "commons-io:commons-io:${commonsIoVer}"
    compile "org.antlr:antlr4-runtime:${antlrVer}"
    compile "javax.ws.rs:javax.ws.rs-api:${restServiceVer}"
    compile "org.apache.curator:curator-framework:${curatorVer}"
    compile "org.apache.curator:curator-recipes:${curatorVer}"
    compile "org.apache.curator:curator-test:${curatorVer}"
    compile "org.apache.httpcomponents:httpclient:${httpClientVer}"
    compile "org.apache.httpcomponents:fluent-hc:${httpClientVer}"
    compile "org.apache.mesos:mesos:${mesosVer}"
    compile "org.apache.commons:commons-lang3:3.4"
    compile "org.slf4j:log4j-over-slf4j:${slf4jVer}"
    compile "org.slf4j:jcl-over-slf4j:${slf4jVer}"
    compile "com.googlecode.protobuf-java-format:protobuf-java-format:${protobufFormatVer}"
    compile "org.json:json:${jsonVer}"
    compile "com.google.inject:guice:${guiceVer}"
    compile "com.google.inject.extensions:guice-assistedinject:${guiceVer}"
    compile "org.glassfish.jersey.containers:jersey-container-jetty-http:${jerseyVer}"
    compile "org.glassfish.jersey.media:jersey-media-json-jackson:${jerseyVer}"
    compile "org.eclipse.jetty:jetty-servlet:${jettyServletVer}"
    testCompile "com.github.stefanbirkner:system-rules:${systemRulesVer}"
    testCompile "io.dropwizard:dropwizard-testing:${dropwizardVer}"
    testCompile "org.mockito:mockito-all:${mockitoVer}"
    testCompile "org.powermock:powermock-mockito-release-full:${powerMockVer}"
    testCompile "org.mock-server:mockserver-netty:${mockServerVer}"
    testCompile "org.springframework.integration:spring-integration-http:${springVer}"
    testCompile "org.awaitility:awaitility:${awaitilityVer}"
}

shadowJar {
    classifier = 'uber'

    mergeServiceFiles()

    exclude 'META-INF/*.SF'
    exclude 'META-INF/*.DSA'
    exclude 'META-INF/*.RSA'
}

distributions {
    main {
        mainClassName = ''
        baseName = 'dcos-commons'
    }
}<|MERGE_RESOLUTION|>--- conflicted
+++ resolved
@@ -102,11 +102,7 @@
 }
 
 group = "mesosphere"
-<<<<<<< HEAD
-version = "0.7.13-SNAPSHOT"
-=======
-version = "0.8.0-SNAPSHOT"
->>>>>>> 124629e9
+version = "0.8.1-SNAPSHOT"
 
 task sourceJar(type: Jar) {
     from sourceSets.main.allJava
