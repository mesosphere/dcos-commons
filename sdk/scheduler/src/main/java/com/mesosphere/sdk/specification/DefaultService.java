package com.mesosphere.sdk.specification;

import com.mesosphere.sdk.curator.CuratorUtils;
import com.mesosphere.sdk.scheduler.DefaultScheduler;
import com.mesosphere.sdk.scheduler.SchedulerDriverFactory;
import com.mesosphere.sdk.scheduler.SchedulerErrorCode;
import com.mesosphere.sdk.scheduler.SchedulerUtils;
import com.mesosphere.sdk.scheduler.plan.Plan;

import org.apache.commons.lang3.StringUtils;
import org.apache.curator.framework.CuratorFramework;
import org.apache.curator.framework.CuratorFrameworkFactory;
import org.apache.curator.framework.recipes.locks.InterProcessMutex;
import org.apache.mesos.Protos;
import org.apache.mesos.Scheduler;

import com.google.protobuf.TextFormat;
import com.mesosphere.sdk.api.JettyApiServer;
import com.mesosphere.sdk.specification.yaml.RawServiceSpec;
import com.mesosphere.sdk.specification.yaml.YAMLServiceSpecFactory;
import com.mesosphere.sdk.state.StateStore;

import org.slf4j.Logger;
import org.slf4j.LoggerFactory;

import java.io.File;
import java.util.*;
import java.util.concurrent.TimeUnit;

/**
 * This class is a default implementation of the Service interface.  It serves mainly as an example
 * with hard-coded values for "user", and "master-uri", and failover timeouts.  More sophisticated
 * services may want to implement the Service interface directly.
 * <p>
 * Customizing the runtime user for individual tasks may be accomplished by customizing the 'user'
 * field on CommandInfo returned by {@link TaskSpec#getCommand()}.
 */
public class DefaultService implements Service {
    protected static final int TWO_WEEK_SEC = 2 * 7 * 24 * 60 * 60;
    protected static final int LOCK_ATTEMPTS = 3;
    protected static final String USER = "root";
    protected static final String LOCK_PATH = "lock";
    protected static final Logger LOGGER = LoggerFactory.getLogger(DefaultService.class);

    private final DefaultScheduler.Builder schedulerBuilder;

    public DefaultService(String yamlSpecification) throws Exception {
        this(YAMLServiceSpecFactory.generateRawSpecFromYAML(yamlSpecification));
    }

    public DefaultService(File pathToYamlSpecification) throws Exception {
        this(YAMLServiceSpecFactory.generateRawSpecFromYAML(pathToYamlSpecification));
    }

    public DefaultService(RawServiceSpec rawServiceSpec) throws Exception {
        this(DefaultScheduler.newBuilder(YAMLServiceSpecFactory.generateServiceSpec(rawServiceSpec))
                .setPlansFrom(rawServiceSpec));
    }

    public DefaultService(ServiceSpec serviceSpecification, Collection<Plan> plans) throws Exception {
        this(DefaultScheduler.newBuilder(serviceSpecification).setPlans(plans));
    }

    public DefaultService(DefaultScheduler.Builder schedulerBuilder) throws Exception {
        this.schedulerBuilder = schedulerBuilder;

        CuratorFramework curatorClient = CuratorFrameworkFactory.newClient(
                schedulerBuilder.getServiceSpec().getZookeeperConnection(), CuratorUtils.getDefaultRetry());
        curatorClient.start();

        InterProcessMutex curatorMutex = lock(curatorClient, schedulerBuilder.getServiceSpec().getName());
        try {
            register();
        } finally {
            unlock(curatorMutex);
            curatorClient.close();
        }
    }

    /**
     * Gets an exclusive lock on service-specific ZK node to ensure two schedulers aren't running simultaneously for the
     * same service.
     */
    private static InterProcessMutex lock(CuratorFramework curatorClient, String serviceName) {
        String rootPath = CuratorUtils.toServiceRootPath(serviceName);
        String lockPath = CuratorUtils.join(rootPath, LOCK_PATH);
        InterProcessMutex curatorMutex = new InterProcessMutex(curatorClient, lockPath);

        LOGGER.info("Acquiring ZK lock on {}...", lockPath);
        final String failureLogMsg = String.format("Failed to acquire ZK lock on %s. " +
                "Duplicate service named '%s', or recently restarted instance of '%s'?",
                lockPath, serviceName, serviceName);
        try {
            for (int i = 0; i < LOCK_ATTEMPTS; ++i) {
                if (curatorMutex.acquire(10, TimeUnit.SECONDS)) {
                    return curatorMutex;
                }
                LOGGER.error("{}/{} {} Retrying lock...", i + 1, LOCK_ATTEMPTS, failureLogMsg);
            }
            LOGGER.error(failureLogMsg + " Restarting scheduler process to try again.");
            SchedulerUtils.hardExit(SchedulerErrorCode.LOCK_UNAVAILABLE);
        } catch (Exception ex) {
            LOGGER.error(String.format("Error acquiring ZK lock on path: %s", lockPath), ex);
            SchedulerUtils.hardExit(SchedulerErrorCode.LOCK_UNAVAILABLE);
        }
        return null; // not reachable, only here for a happy java
    }

    /**
     * Releases the lock previously obtained by {@link #lock(CuratorFramework, String)}.
     */
    private static void unlock(InterProcessMutex curatorMutex) {
        try {
            curatorMutex.release();
        } catch (Exception ex) {
            LOGGER.error("Error releasing ZK lock.", ex);
        }
    }

    /**
     * Creates and registers the service with Mesos, while starting a Jetty HTTP API service on the {@code apiPort}.
     */
    @Override
    public void register() {
        DefaultScheduler defaultScheduler = schedulerBuilder.build();
        ServiceSpec serviceSpec = schedulerBuilder.getServiceSpec();

        startApiServer(defaultScheduler, serviceSpec.getApiPort());
        registerAndRunFramework(
                defaultScheduler,
                getFrameworkInfo(serviceSpec, schedulerBuilder.getStateStore()),
                serviceSpec.getZookeeperConnection());
    }

    private static void startApiServer(DefaultScheduler defaultScheduler, int apiPort) {
        new Thread(new Runnable() {
            @Override
            public void run() {
                JettyApiServer apiServer = null;
                try {
                    LOGGER.info("Starting API server.");
                    apiServer = new JettyApiServer(apiPort, defaultScheduler.getResources());
                    apiServer.start();
                } catch (Exception e) {
                    LOGGER.error("API Server failed with exception: ", e);
                } finally {
                    LOGGER.info("API Server exiting.");
                    try {
                        if (apiServer != null) {
                            apiServer.stop();
                        }
                    } catch (Exception e) {
                        LOGGER.error("Failed to stop API server with exception: ", e);
                    }
                }
            }
        }).start();
    }

    private static void registerAndRunFramework(
            Scheduler sched, Protos.FrameworkInfo frameworkInfo, String zookeeperHost) {
        LOGGER.info("Registering framework: {}", TextFormat.shortDebugString(frameworkInfo));
        new SchedulerDriverFactory().create(sched, frameworkInfo, String.format("zk://%s/mesos", zookeeperHost)).run();
    }

<<<<<<< HEAD
    private Protos.FrameworkInfo getFrameworkInfo(ServiceSpec serviceSpec, StateStore stateStore) {
=======
    protected Protos.FrameworkInfo getFrameworkInfo(ServiceSpec serviceSpec, StateStore stateStore) {
>>>>>>> 7b10309d
        final String serviceName = serviceSpec.getName();

        Protos.FrameworkInfo.Builder fwkInfoBuilder = getFrameworkInfoBuilder(serviceName);

        // Use provided role if specified, otherwise default to "<svcname>-role".
        if (StringUtils.isEmpty(serviceSpec.getRole())) {
            fwkInfoBuilder.setRole(SchedulerUtils.nameToRole(serviceName));
        } else {
            fwkInfoBuilder.setRole(serviceSpec.getRole());
        }

        // Use provided principal if specified, otherwise default to "<svcname>-principal".
        if (StringUtils.isEmpty(serviceSpec.getPrincipal())) {
            fwkInfoBuilder.setPrincipal(SchedulerUtils.nameToPrincipal(serviceName));
        } else {
            fwkInfoBuilder.setPrincipal(serviceSpec.getPrincipal());
        }

        // The framework ID is not available when we're being started for the first time.
        Optional<Protos.FrameworkID> optionalFrameworkId = stateStore.fetchFrameworkId();
        if (optionalFrameworkId.isPresent()) {
            fwkInfoBuilder.setId(optionalFrameworkId.get());
        }

        if (!StringUtils.isEmpty(serviceSpec.getWebUrl())) {
            fwkInfoBuilder.setWebuiUrl(serviceSpec.getWebUrl());
        }

        return fwkInfoBuilder.build();
    }

    /**
     * Returns a default {@link Protos.FrameworkInfo.Builder} based on the service name. Can be overridden to
     * specify other framework properties (e.g., web UI URL).
     */
    protected Protos.FrameworkInfo.Builder getFrameworkInfoBuilder(String serviceName) {
        return Protos.FrameworkInfo.newBuilder()
                .setName(serviceName)
                .setFailoverTimeout(TWO_WEEK_SEC)
                .setUser(USER)
                .setCheckpoint(true);
    }
}<|MERGE_RESOLUTION|>--- conflicted
+++ resolved
@@ -88,7 +88,7 @@
 
         LOGGER.info("Acquiring ZK lock on {}...", lockPath);
         final String failureLogMsg = String.format("Failed to acquire ZK lock on %s. " +
-                "Duplicate service named '%s', or recently restarted instance of '%s'?",
+                        "Duplicate service named '%s', or recently restarted instance of '%s'?",
                 lockPath, serviceName, serviceName);
         try {
             for (int i = 0; i < LOCK_ATTEMPTS; ++i) {
@@ -163,11 +163,7 @@
         new SchedulerDriverFactory().create(sched, frameworkInfo, String.format("zk://%s/mesos", zookeeperHost)).run();
     }
 
-<<<<<<< HEAD
-    private Protos.FrameworkInfo getFrameworkInfo(ServiceSpec serviceSpec, StateStore stateStore) {
-=======
     protected Protos.FrameworkInfo getFrameworkInfo(ServiceSpec serviceSpec, StateStore stateStore) {
->>>>>>> 7b10309d
         final String serviceName = serviceSpec.getName();
 
         Protos.FrameworkInfo.Builder fwkInfoBuilder = getFrameworkInfoBuilder(serviceName);
