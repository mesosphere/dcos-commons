package com.mesosphere.sdk.scheduler;

import com.google.common.annotations.VisibleForTesting;
import com.google.protobuf.TextFormat;
import com.mesosphere.sdk.offer.Constants;
import com.mesosphere.sdk.offer.OfferUtils;
import com.mesosphere.sdk.queue.OfferQueue;
import com.mesosphere.sdk.reconciliation.DefaultReconciler;
import com.mesosphere.sdk.reconciliation.Reconciler;
import com.mesosphere.sdk.scheduler.plan.PlanCoordinator;
import com.mesosphere.sdk.scheduler.plan.Step;
import com.mesosphere.sdk.specification.ServiceSpec;
import com.mesosphere.sdk.state.ConfigStore;
import com.mesosphere.sdk.state.StateStore;

import org.apache.mesos.Protos;
import org.apache.mesos.Scheduler;
import org.apache.mesos.SchedulerDriver;
import org.eclipse.jetty.util.component.AbstractLifeCycle;
import org.eclipse.jetty.util.component.LifeCycle;
import org.slf4j.Logger;
import org.slf4j.LoggerFactory;

import java.util.*;
import java.util.concurrent.ExecutorService;
import java.util.concurrent.Executors;
import java.util.concurrent.atomic.AtomicBoolean;
import java.util.stream.Collectors;

/**
 * Abstract main scheduler class that ties together the main pieces of a SDK Scheduler process.
 * Handles interaction with Mesos via an embedded {@link AbstractScheduler.MesosScheduler} object.
 */
public abstract class AbstractScheduler {

    private static final Logger LOGGER = LoggerFactory.getLogger(AbstractScheduler.class);

    protected final StateStore stateStore;
    protected final ConfigStore<ServiceSpec> configStore;
    protected final SchedulerFlags schedulerFlags;

    private SchedulerApiServer apiServer;
    // Tracks whether apiServer has entered a started state. We avoid launching tasks until after the API server has
    // started, because when tasks launch they typically require access to ArtifactResource for config templates.
    private final AtomicBoolean apiServerStarted = new AtomicBoolean(false);

    // Whether we should run in multithreaded mode. Should only be disabled for tests.
    private boolean multithreaded = true;

    private final MesosScheduler mesosScheduler = new MesosScheduler();

    private final Object inProgressLock = new Object();
    private final Set<Protos.OfferID> offersInProgress = new HashSet<>();
    private OfferQueue offerQueue = new OfferQueue();

    /**
     * Executor for handling TaskStatus updates in {@link #statusUpdate(SchedulerDriver, Protos.TaskStatus)}.
     */
    protected final ExecutorService statusExecutor = Executors.newSingleThreadExecutor();

    /**
     * Executor for processing offers off the queue in {@link #executePlansLoop()}.
     */
    private final ExecutorService offerExecutor = Executors.newSingleThreadExecutor();

    /**
     * Creates a new AbstractScheduler given a {@link StateStore}.
     */
    protected AbstractScheduler(
            StateStore stateStore,
            ConfigStore<ServiceSpec> configStore,
            SchedulerFlags schedulerFlags) {
        this.stateStore = stateStore;
        this.configStore = configStore;
        this.schedulerFlags = schedulerFlags;
    }

    /**
     * Starts any internal threads to be used by the service.
     * Must be called after construction, once, in order for work to proceed.
     *
     * @return this
     */
    public AbstractScheduler start() {
        if (apiServer != null) {
            throw new IllegalStateException("start() can only be called once");
        }

        // Trigger launch of the API server. We start processing offers only once the API server has launched.
        if (apiServerStarted.get()) {
            LOGGER.info("Skipping API server setup");
        } else {
            this.apiServer = new SchedulerApiServer(schedulerFlags, getResources());
            this.apiServer.start(new AbstractLifeCycle.AbstractLifeCycleListener() {
                @Override
                public void lifeCycleStarted(LifeCycle event) {
                    apiServerStarted.set(true);
                }
            });
        }

        if (multithreaded) {
            // Start consumption of the offer queue. This will idle until offers start arriving.
            offerExecutor.execute(() -> {
                while (true) {
                    processQueuedOffers();
                }
            });
        }

        return this;
    }

    /**
     * Returns a Mesos API {@link Scheduler} object to be registered with Mesos, or an empty {@link Optional} if Mesos
     * registration should not be performed.
     */
<<<<<<< HEAD
    public Optional<Scheduler> getMesosScheduler() {
        return Optional.of(mesosScheduler);
=======
    private void executePlansLoop() {
        offerExecutor.execute(() -> {
            while (!apiServerReady()) {
                LOGGER.info("Waiting for API Server to start.");
                try {
                    Thread.sleep(1000);
                } catch (InterruptedException e) {
                    LOGGER.debug("Waiting for API Server interrupted.", e);
                }
            }

            while (true) {
                // Task Reconciliation must complete before any Tasks may be launched.  It ensures that a Scheduler and
                // Mesos have agreed upon the state of all Tasks of interest to the scheduler.
                // http://mesos.apache.org/documentation/latest/reconciliation/
                while (!reconciler.isReconciled()) {
                    LOGGER.info("Waiting for task reconciliation to complete.");
                    try {
                        Thread.sleep(1000);
                    } catch (InterruptedException e) {
                        LOGGER.debug("Waiting for task reconciliation interrupted.", e);
                    }
                }

                LOGGER.info("Pulling offers off the queue...");
                List<Protos.Offer> offers = offerQueue.takeAll();
                LOGGER.info("Processing {} offer{}:", offers.size(), offers.size() == 1 ? "" : "s");
                for (int i = 0; i < offers.size(); ++i) {
                    LOGGER.info("  {}: {}", i + 1, TextFormat.shortDebugString(offers.get(i)));
                }

                // Get the current work
                Collection<Step> steps = getPlanCoordinator().getCandidates();

                // Revive offers if necessary
                reviveManager.revive(steps);

                // Match offers with work
                executePlans(offers, steps);

                synchronized (inProgressLock) {
                    offersInProgress.removeAll(
                            offers.stream()
                                    .map(offer -> offer.getId())
                                    .collect(Collectors.toList()));
                    LOGGER.info("Processed {} queued offer{}. Remaining offers in progress: {}",
                            offers.size(),
                            offers.size() == 1 ? "" : "s",
                            offersInProgress.stream().collect(Collectors.toList()));
                }
            }
        });
    }


    @Override
    public void resourceOffers(SchedulerDriver driver, List<Protos.Offer> offers) {

        synchronized (inProgressLock) {
            offersInProgress.addAll(
                    offers.stream()
                            .map(offer -> offer.getId())
                            .collect(Collectors.toList()));

            LOGGER.info("Enqueuing {} offer{}. Updated offers in progress: {}",
                    offers.size(),
                    offers.size() == 1 ? "" : "s",
                    offersInProgress.stream()
                            .map(offerID -> offerID.getValue())
                            .collect(Collectors.toList()));
        }

        for (Protos.Offer offer : offers) {
            boolean queued = offerQueue.offer(offer);
            if (!queued) {
                LOGGER.warn("Offer queue is full: Declining offer and removing from in progress: '{}'",
                        offer.getId().getValue());
                OfferUtils.declineOffers(driver, Arrays.asList(offer), Constants.SHORT_DECLINE_SECONDS);
                // Remove AFTER decline: Avoid race where we haven't declined yet but appear to be done
                synchronized (inProgressLock) {
                    offersInProgress.remove(offer.getId());
                }
            }
        }
>>>>>>> 4cfd1c11
    }

    /**
     * All offers must have been presented to resourceOffers() before calling this.  This call will block until all
     * offers have been processed.
     *
     * @throws InterruptedException if waiting for offers to be processed is interrupted
     * @throws IllegalStateException if offers were not processed in a reasonable amount of time
     */
    @VisibleForTesting
    public void awaitOffersProcessed() throws InterruptedException {
        final int totalDurationMs = 5000;
        final int sleepDurationMs = 100;
        for (int i = 0; i < totalDurationMs / sleepDurationMs; ++i) {
            synchronized (inProgressLock) {
                if (offersInProgress.isEmpty()) {
                    LOGGER.info("All offers processed.");
                    return;
                }
                LOGGER.warn("Offers in progress {} is non-empty, sleeping for {}ms ...",
                        offersInProgress, sleepDurationMs);
            }
            Thread.sleep(sleepDurationMs);
        }
        throw new IllegalStateException(String.format(
                "Timed out after %dms waiting for offers to be processed", totalDurationMs));
    }

    /**
     * Skips the creation of the API server and marks it as "started". In order for this to have any effect, it must
     * be called before {@link #start()}.
     *
     * @return this
     */
    @VisibleForTesting
    public AbstractScheduler disableApiServer() {
        apiServerStarted.set(true);
        return this;
    }

    /**
     * Forces the offer cycle reconciliation stage to be complete. Useful for testing the offer cycle.
     *
     * @return this
     */
    @VisibleForTesting
    AbstractScheduler forceReconciliationComplete() {
        mesosScheduler.reconciler.forceComplete();
        return this;
    }

    /**
     * Forces the Scheduler to run in a synchronous/single-threaded mode for tests. To have any effect, this must be
     * called before calling {@link #start()}.
     *
     * @return this
     */
    @VisibleForTesting
    public AbstractScheduler disableThreading() {
        multithreaded = false;
        return this;
    }

    /**
     * Overrides the Scheduler's offer queue size. Must only be called before the scheduler has {@link #start()}ed.
     *
     * @param queueSize the queue size to use, zero for infinite
     */
    @VisibleForTesting
    public AbstractScheduler setOfferQueueSize(int queueSize) {
        offerQueue = new OfferQueue(queueSize);
        return this;
    }

    /**
     * Returns a list of API resources to be served by the scheduler to the local cluster.
     * This may be called before {@link #initialize(SchedulerDriver)} has been called.
     */
    protected abstract Collection<Object> getResources();

    /**
     * Performs any additional Scheduler initialization after registration has completed. The provided
     * {@link SchedulerDriver} may be used to talk to Mesos.
     */
    protected abstract void initialize(SchedulerDriver driver) throws Exception;

    /**
     * Returns the Plan Coordinator which is handling all available Plans.
     * This will only be called after {@link #initialize(SchedulerDriver)} has been called at least once.
     */
    protected abstract PlanCoordinator getPlanCoordinator();

    /**
     * The abstract scheduler will periodically call this method with a list of available offers, which may be empty.
     */
    protected abstract void processOffers(List<Protos.Offer> offers);

    /**
     * Handles a task status update which was received from Mesos. This call is executed on a separate thread which is
     * run by the Mesos Scheduler Driver.
     */
    protected abstract void processStatusUpdate(Protos.TaskStatus status) throws Exception;

    /**
     * Dequeues and processes any elements which are present on the offer queue, potentially blocking for offers to
     * appear.
     */
    private void processQueuedOffers() {
        List<Protos.Offer> offers = offerQueue.takeAll();
        LOGGER.info("Processing {} offer{}:", offers.size(), offers.size() == 1 ? "" : "s");
        for (int i = 0; i < offers.size(); ++i) {
            LOGGER.info("  {}: {}", i + 1, TextFormat.shortDebugString(offers.get(i)));
        }
        processOffers(offers);
        synchronized (inProgressLock) {
            offersInProgress.removeAll(
                    offers.stream()
                            .map(offer -> offer.getId())
                            .collect(Collectors.toList()));
            LOGGER.info("Processed {} queued offer{}. Remaining offers in progress: {}",
                    offers.size(),
                    offers.size() == 1 ? "" : "s",
                    offersInProgress.stream().collect(Collectors.toList()));
        }
    }

    /**
     * Implementation of Mesos' {@link Scheduler} interface.
     * Messages received from Mesos are forwarded to the parent {@link AbstractScheduler} instance.
     */
<<<<<<< HEAD
    private class MesosScheduler implements Scheduler {

        // Mesos may call registered() multiple times in the lifespan of a Scheduler process, specifically when there's
        // master re-election. Avoid performing initialization multiple times, which would cause queues to be stuck.
        private final AtomicBoolean isAlreadyRegistered = new AtomicBoolean(false);

        private SchedulerDriver driver;
        private ReviveManager reviveManager;
        private Reconciler reconciler;

        @Override
        public void registered(SchedulerDriver driver, Protos.FrameworkID frameworkId, Protos.MasterInfo masterInfo) {
            if (isAlreadyRegistered.getAndSet(true)) {
                // This may occur as the result of a master election.
                LOGGER.info("Already registered, calling reregistered()");
                reregistered(driver, masterInfo);
                return;
            }

            LOGGER.info("Registered framework with frameworkId: {}", frameworkId.getValue());
            try {
                this.reconciler = new DefaultReconciler(stateStore);
                initialize(driver);
            } catch (Exception e) {
                LOGGER.error("Initialization failed with exception: ", e);
                SchedulerUtils.hardExit(SchedulerErrorCode.INITIALIZATION_FAILURE);
            }

            try {
                stateStore.storeFrameworkId(frameworkId);
            } catch (Exception e) {
                LOGGER.error(String.format(
                        "Unable to store registered framework ID '%s'", frameworkId.getValue()), e);
                SchedulerUtils.hardExit(SchedulerErrorCode.REGISTRATION_FAILURE);
            }

            this.driver = driver;
            postRegister();
        }

        @Override
        public void resourceOffers(SchedulerDriver driver, List<Protos.Offer> offers) {
            if (!apiServerStarted.get()) {
                LOGGER.info("Declining {} offer{}: Waiting for API Server to start.",
                        offers.size(), offers.size() == 1 ? "" : "s");
                OfferUtils.declineOffers(driver, offers, Constants.SHORT_DECLINE_SECONDS);
                return;
            }

            // Task Reconciliation:
            // Task Reconciliation must complete before any Tasks may be launched.  It ensures that a Scheduler and
            // Mesos have agreed upon the state of all Tasks of interest to the scheduler.
            // http://mesos.apache.org/documentation/latest/reconciliation/
            reconciler.reconcile(driver);
            if (!reconciler.isReconciled()) {
                LOGGER.info("Declining {} offer{}: Waiting for task reconciliation to complete.",
                        offers.size(), offers.size() == 1 ? "" : "s");
                OfferUtils.declineOffers(driver, offers, Constants.SHORT_DECLINE_SECONDS);
                return;
            }

            synchronized (inProgressLock) {
                offersInProgress.addAll(
                        offers.stream()
                                .map(offer -> offer.getId())
                                .collect(Collectors.toList()));

                LOGGER.info("Enqueuing {} offer{}. Updated offers in progress: {}",
                        offers.size(),
                        offers.size() == 1 ? "" : "s",
                        offersInProgress.stream()
                                .map(offerID -> offerID.getValue())
                                .collect(Collectors.toList()));
            }

            for (Protos.Offer offer : offers) {
                boolean queued = offerQueue.offer(offer);
                if (!queued) {
                    LOGGER.warn("Offer queue is full: Declining offer and removing from in progress: '{}'",
                            offer.getId().getValue());
                    OfferUtils.declineOffers(driver, Arrays.asList(offer), Constants.SHORT_DECLINE_SECONDS);
                    // Remove AFTER decline: Avoid race where we haven't declined yet but appear to be done
                    synchronized (inProgressLock) {
                        offersInProgress.remove(offer.getId());
                    }
                }
            }

            if (!multithreaded) {
                processQueuedOffers();
            }
=======
    protected void postRegister() {
        // Task reconciliation should be started on all registrations.
        reconciler.start();
        reconciler.reconcile(driver);

        // A ReviveManager should be constructed only once.
        if (reviveManager == null) {
            reviveManager = new ReviveManager(driver);
>>>>>>> 4cfd1c11
        }

        @Override
        public void statusUpdate(SchedulerDriver driver, Protos.TaskStatus status) {
            LOGGER.info("Received status update for taskId={} state={} message={} protobuf={}",
                    status.getTaskId().getValue(),
                    status.getState().toString(),
                    status.getMessage(),
                    TextFormat.shortDebugString(status));
            try {
                processStatusUpdate(status);
                reconciler.update(status);
            } catch (Exception e) {
                LOGGER.warn("Failed to update TaskStatus received from Mesos. "
                        + "This may be expected if Mesos sent stale status information: " + status, e);
            }
        }

        @Override
        public void reregistered(SchedulerDriver driver, Protos.MasterInfo masterInfo) {
            LOGGER.info("Re-registered with master: {}", TextFormat.shortDebugString(masterInfo));
            postRegister();
        }

        @Override
        public void offerRescinded(SchedulerDriver driver, Protos.OfferID offerId) {
            LOGGER.info("Rescinding offer: {}", offerId.getValue());
            offerQueue.remove(offerId);
        }

<<<<<<< HEAD
        @Override
        public void frameworkMessage(
                SchedulerDriver driver, Protos.ExecutorID executorId, Protos.SlaveID agentId, byte[] data) {
            LOGGER.error("Received a {} byte Framework Message from Executor {}, but don't know how to process it",
                    data.length, executorId.getValue());
        }
=======
    /**
     * The abstract scheduler will periodically call this method with a list of available offers, which may be empty.
     */
    protected abstract void executePlans(List<Protos.Offer> offers, Collection<Step> steps);
>>>>>>> 4cfd1c11

        @Override
        public void disconnected(SchedulerDriver driver) {
            LOGGER.error("Disconnected from Master, shutting down.");
            SchedulerUtils.hardExit(SchedulerErrorCode.DISCONNECTED);
        }

        @Override
        public void slaveLost(SchedulerDriver driver, Protos.SlaveID agentId) {
            // TODO: Add recovery optimizations relevant to loss of an Agent.  TaskStatus updates are sufficient now.
            LOGGER.warn("Agent lost: {}", agentId.getValue());
        }

        @Override
        public void executorLost(
                SchedulerDriver driver, Protos.ExecutorID executorId, Protos.SlaveID agentId, int status) {
            // TODO: Add recovery optimizations relevant to loss of an Executor.  TaskStatus updates are sufficient now.
            LOGGER.warn("Lost Executor: {} on Agent: {}", executorId.getValue(), agentId.getValue());
        }

        @Override
        public void error(SchedulerDriver driver, String message) {
            LOGGER.error("SchedulerDriver returned an error, shutting down: {}", message);
            SchedulerUtils.hardExit(SchedulerErrorCode.ERROR);
        }

        /**
         * Registration can occur multiple times in a scheduler's lifecycle via both
         * {@link Scheduler#registered(SchedulerDriver, Protos.FrameworkID, Protos.MasterInfo)} and
         * {@link Scheduler#reregistered(SchedulerDriver, Protos.MasterInfo)} calls.
         */
        private void postRegister() {
            // Task reconciliation should be (re)started on all (re-)registrations.
            reconciler.start();
            reconciler.reconcile(driver);

            // A ReviveManager should be constructed only once.
            if (reviveManager == null) {
                reviveManager = new ReviveManager(driver, stateStore, getPlanCoordinator());
            }
        }
    }
}<|MERGE_RESOLUTION|>--- conflicted
+++ resolved
@@ -51,7 +51,6 @@
 
     private final Object inProgressLock = new Object();
     private final Set<Protos.OfferID> offersInProgress = new HashSet<>();
-    private OfferQueue offerQueue = new OfferQueue();
 
     /**
      * Executor for handling TaskStatus updates in {@link #statusUpdate(SchedulerDriver, Protos.TaskStatus)}.
@@ -103,7 +102,7 @@
             // Start consumption of the offer queue. This will idle until offers start arriving.
             offerExecutor.execute(() -> {
                 while (true) {
-                    processQueuedOffers();
+                    mesosScheduler.processQueuedOffers();
                 }
             });
         }
@@ -115,95 +114,8 @@
      * Returns a Mesos API {@link Scheduler} object to be registered with Mesos, or an empty {@link Optional} if Mesos
      * registration should not be performed.
      */
-<<<<<<< HEAD
     public Optional<Scheduler> getMesosScheduler() {
         return Optional.of(mesosScheduler);
-=======
-    private void executePlansLoop() {
-        offerExecutor.execute(() -> {
-            while (!apiServerReady()) {
-                LOGGER.info("Waiting for API Server to start.");
-                try {
-                    Thread.sleep(1000);
-                } catch (InterruptedException e) {
-                    LOGGER.debug("Waiting for API Server interrupted.", e);
-                }
-            }
-
-            while (true) {
-                // Task Reconciliation must complete before any Tasks may be launched.  It ensures that a Scheduler and
-                // Mesos have agreed upon the state of all Tasks of interest to the scheduler.
-                // http://mesos.apache.org/documentation/latest/reconciliation/
-                while (!reconciler.isReconciled()) {
-                    LOGGER.info("Waiting for task reconciliation to complete.");
-                    try {
-                        Thread.sleep(1000);
-                    } catch (InterruptedException e) {
-                        LOGGER.debug("Waiting for task reconciliation interrupted.", e);
-                    }
-                }
-
-                LOGGER.info("Pulling offers off the queue...");
-                List<Protos.Offer> offers = offerQueue.takeAll();
-                LOGGER.info("Processing {} offer{}:", offers.size(), offers.size() == 1 ? "" : "s");
-                for (int i = 0; i < offers.size(); ++i) {
-                    LOGGER.info("  {}: {}", i + 1, TextFormat.shortDebugString(offers.get(i)));
-                }
-
-                // Get the current work
-                Collection<Step> steps = getPlanCoordinator().getCandidates();
-
-                // Revive offers if necessary
-                reviveManager.revive(steps);
-
-                // Match offers with work
-                executePlans(offers, steps);
-
-                synchronized (inProgressLock) {
-                    offersInProgress.removeAll(
-                            offers.stream()
-                                    .map(offer -> offer.getId())
-                                    .collect(Collectors.toList()));
-                    LOGGER.info("Processed {} queued offer{}. Remaining offers in progress: {}",
-                            offers.size(),
-                            offers.size() == 1 ? "" : "s",
-                            offersInProgress.stream().collect(Collectors.toList()));
-                }
-            }
-        });
-    }
-
-
-    @Override
-    public void resourceOffers(SchedulerDriver driver, List<Protos.Offer> offers) {
-
-        synchronized (inProgressLock) {
-            offersInProgress.addAll(
-                    offers.stream()
-                            .map(offer -> offer.getId())
-                            .collect(Collectors.toList()));
-
-            LOGGER.info("Enqueuing {} offer{}. Updated offers in progress: {}",
-                    offers.size(),
-                    offers.size() == 1 ? "" : "s",
-                    offersInProgress.stream()
-                            .map(offerID -> offerID.getValue())
-                            .collect(Collectors.toList()));
-        }
-
-        for (Protos.Offer offer : offers) {
-            boolean queued = offerQueue.offer(offer);
-            if (!queued) {
-                LOGGER.warn("Offer queue is full: Declining offer and removing from in progress: '{}'",
-                        offer.getId().getValue());
-                OfferUtils.declineOffers(driver, Arrays.asList(offer), Constants.SHORT_DECLINE_SECONDS);
-                // Remove AFTER decline: Avoid race where we haven't declined yet but appear to be done
-                synchronized (inProgressLock) {
-                    offersInProgress.remove(offer.getId());
-                }
-            }
-        }
->>>>>>> 4cfd1c11
     }
 
     /**
@@ -274,7 +186,7 @@
      */
     @VisibleForTesting
     public AbstractScheduler setOfferQueueSize(int queueSize) {
-        offerQueue = new OfferQueue(queueSize);
+        mesosScheduler.offerQueue = new OfferQueue(queueSize);
         return this;
     }
 
@@ -286,20 +198,15 @@
 
     /**
      * Performs any additional Scheduler initialization after registration has completed. The provided
-     * {@link SchedulerDriver} may be used to talk to Mesos.
-     */
-    protected abstract void initialize(SchedulerDriver driver) throws Exception;
-
-    /**
-     * Returns the Plan Coordinator which is handling all available Plans.
-     * This will only be called after {@link #initialize(SchedulerDriver)} has been called at least once.
-     */
-    protected abstract PlanCoordinator getPlanCoordinator();
+     * {@link SchedulerDriver} may be used to talk to Mesos. Returns a {@link PlanCoordinator} which will be used with
+     * matching offers to candidate workloads.
+     */
+    protected abstract PlanCoordinator initialize(SchedulerDriver driver) throws Exception;
 
     /**
      * The abstract scheduler will periodically call this method with a list of available offers, which may be empty.
      */
-    protected abstract void processOffers(List<Protos.Offer> offers);
+    protected abstract void processOffers(SchedulerDriver driver, List<Protos.Offer> offers, Collection<Step> steps);
 
     /**
      * Handles a task status update which was received from Mesos. This call is executed on a separate thread which is
@@ -308,42 +215,23 @@
     protected abstract void processStatusUpdate(Protos.TaskStatus status) throws Exception;
 
     /**
-     * Dequeues and processes any elements which are present on the offer queue, potentially blocking for offers to
-     * appear.
-     */
-    private void processQueuedOffers() {
-        List<Protos.Offer> offers = offerQueue.takeAll();
-        LOGGER.info("Processing {} offer{}:", offers.size(), offers.size() == 1 ? "" : "s");
-        for (int i = 0; i < offers.size(); ++i) {
-            LOGGER.info("  {}: {}", i + 1, TextFormat.shortDebugString(offers.get(i)));
-        }
-        processOffers(offers);
-        synchronized (inProgressLock) {
-            offersInProgress.removeAll(
-                    offers.stream()
-                            .map(offer -> offer.getId())
-                            .collect(Collectors.toList()));
-            LOGGER.info("Processed {} queued offer{}. Remaining offers in progress: {}",
-                    offers.size(),
-                    offers.size() == 1 ? "" : "s",
-                    offersInProgress.stream().collect(Collectors.toList()));
-        }
-    }
-
-    /**
      * Implementation of Mesos' {@link Scheduler} interface.
      * Messages received from Mesos are forwarded to the parent {@link AbstractScheduler} instance.
      */
-<<<<<<< HEAD
     private class MesosScheduler implements Scheduler {
 
         // Mesos may call registered() multiple times in the lifespan of a Scheduler process, specifically when there's
         // master re-election. Avoid performing initialization multiple times, which would cause queues to be stuck.
         private final AtomicBoolean isAlreadyRegistered = new AtomicBoolean(false);
 
+        // May be overridden in tests:
+        private OfferQueue offerQueue = new OfferQueue();
+
+        // These are all (re)assigned when the scheduler has (re)registered:
         private SchedulerDriver driver;
         private ReviveManager reviveManager;
         private Reconciler reconciler;
+        private PlanCoordinator planCoordinator;
 
         @Override
         public void registered(SchedulerDriver driver, Protos.FrameworkID frameworkId, Protos.MasterInfo masterInfo) {
@@ -355,9 +243,12 @@
             }
 
             LOGGER.info("Registered framework with frameworkId: {}", frameworkId.getValue());
+            this.driver = driver;
+            this.reviveManager = new ReviveManager(driver);
+            this.reconciler = new DefaultReconciler(stateStore);
+
             try {
-                this.reconciler = new DefaultReconciler(stateStore);
-                initialize(driver);
+                this.planCoordinator = initialize(driver);
             } catch (Exception e) {
                 LOGGER.error("Initialization failed with exception: ", e);
                 SchedulerUtils.hardExit(SchedulerErrorCode.INITIALIZATION_FAILURE);
@@ -371,7 +262,6 @@
                 SchedulerUtils.hardExit(SchedulerErrorCode.REGISTRATION_FAILURE);
             }
 
-            this.driver = driver;
             postRegister();
         }
 
@@ -426,16 +316,6 @@
             if (!multithreaded) {
                 processQueuedOffers();
             }
-=======
-    protected void postRegister() {
-        // Task reconciliation should be started on all registrations.
-        reconciler.start();
-        reconciler.reconcile(driver);
-
-        // A ReviveManager should be constructed only once.
-        if (reviveManager == null) {
-            reviveManager = new ReviveManager(driver);
->>>>>>> 4cfd1c11
         }
 
         @Override
@@ -466,19 +346,12 @@
             offerQueue.remove(offerId);
         }
 
-<<<<<<< HEAD
         @Override
         public void frameworkMessage(
                 SchedulerDriver driver, Protos.ExecutorID executorId, Protos.SlaveID agentId, byte[] data) {
             LOGGER.error("Received a {} byte Framework Message from Executor {}, but don't know how to process it",
                     data.length, executorId.getValue());
         }
-=======
-    /**
-     * The abstract scheduler will periodically call this method with a list of available offers, which may be empty.
-     */
-    protected abstract void executePlans(List<Protos.Offer> offers, Collection<Step> steps);
->>>>>>> 4cfd1c11
 
         @Override
         public void disconnected(SchedulerDriver driver) {
@@ -503,6 +376,39 @@
         public void error(SchedulerDriver driver, String message) {
             LOGGER.error("SchedulerDriver returned an error, shutting down: {}", message);
             SchedulerUtils.hardExit(SchedulerErrorCode.ERROR);
+        }
+
+        /**
+         * Dequeues and processes any elements which are present on the offer queue, potentially blocking for offers to
+         * appear.
+         */
+        private void processQueuedOffers() {
+            LOGGER.info("Pulling offers off the queue...");
+            List<Protos.Offer> offers = offerQueue.takeAll();
+            LOGGER.info("Processing {} offer{}:", offers.size(), offers.size() == 1 ? "" : "s");
+            for (int i = 0; i < offers.size(); ++i) {
+                LOGGER.info("  {}: {}", i + 1, TextFormat.shortDebugString(offers.get(i)));
+            }
+
+            // Get the current work
+            Collection<Step> steps = planCoordinator.getCandidates();
+
+            // Revive offers if necessary
+            reviveManager.revive(steps);
+
+            // Match offers with work (implementation call)
+            processOffers(driver, offers, steps);
+
+            synchronized (inProgressLock) {
+                offersInProgress.removeAll(
+                        offers.stream()
+                                .map(offer -> offer.getId())
+                                .collect(Collectors.toList()));
+                LOGGER.info("Processed {} queued offer{}. Remaining offers in progress: {}",
+                        offers.size(),
+                        offers.size() == 1 ? "" : "s",
+                        offersInProgress.stream().collect(Collectors.toList()));
+            }
         }
 
         /**
@@ -514,11 +420,6 @@
             // Task reconciliation should be (re)started on all (re-)registrations.
             reconciler.start();
             reconciler.reconcile(driver);
-
-            // A ReviveManager should be constructed only once.
-            if (reviveManager == null) {
-                reviveManager = new ReviveManager(driver, stateStore, getPlanCoordinator());
-            }
         }
     }
 }