package com.mesosphere.sdk.scheduler.plan;

import com.google.common.collect.ImmutableList;
import com.mesosphere.sdk.offer.CommonIdUtils;
import com.mesosphere.sdk.offer.taskdata.TaskLabelWriter;
import com.mesosphere.sdk.scheduler.SchedulerConfig;
import com.mesosphere.sdk.specification.*;
import com.mesosphere.sdk.state.ConfigStore;
import com.mesosphere.sdk.state.StateStore;
import com.mesosphere.sdk.storage.MemPersister;
import com.mesosphere.sdk.storage.Persister;
import com.mesosphere.sdk.testutils.SchedulerConfigTestUtils;
import com.mesosphere.sdk.testutils.TestConstants;
import com.mesosphere.sdk.testutils.TestPodFactory;
import org.apache.mesos.Protos;
import org.junit.Assert;
import org.junit.Test;

import java.util.Arrays;
import java.util.List;
import java.util.Optional;
import java.util.UUID;
import java.util.stream.Collectors;

import static org.hamcrest.Matchers.is;
import static org.junit.Assert.assertThat;


/**
 * This class tests the {@link DefaultStepFactory} class.
 */
public class DefaultStepFactoryTest {

    private static final SchedulerConfig SCHEDULER_CONFIG = SchedulerConfigTestUtils.getTestSchedulerConfig();

    private StepFactory stepFactory;
    private ConfigStore<ServiceSpec> configStore;
    private StateStore stateStore;

    @Test
    public void testGetStepFailsOnMultipleResourceSetReferences() throws Exception {

        PodInstance podInstance = getPodInstanceWithSameResourceSets();
        List<String> tasksToLaunch = podInstance.getPod().getTasks().stream()
                .map(taskSpec -> taskSpec.getName())
                .collect(Collectors.toList());
        Step step = stepFactory.getStep(podInstance, tasksToLaunch);
        Assert.assertEquals(Status.ERROR, step.getStatus());
    }

    @Test
    public void testGetStepFailsOnDuplicateDNSNames() throws Exception {

        PodInstance podInstance = getPodInstanceWithSameDnsPrefixes();
        List<String> tasksToLaunch = podInstance.getPod().getTasks().stream()
                .map(taskSpec -> taskSpec.getName())
                .collect(Collectors.toList());
        Step step = stepFactory.getStep(podInstance, tasksToLaunch);
        Assert.assertEquals(Status.ERROR, step.getStatus());
    }

    @Test
    public void testInitialStateForRunningTaskOnDefaultExecutorDependsOnReadinessCheck() throws Exception {

        PodInstance podInstance = getPodInstanceWithASingleTask();
        List<String> tasksToLaunch = podInstance.getPod().getTasks().stream()
                .map(taskSpec -> taskSpec.getName())
                .collect(Collectors.toList());

        UUID configId = UUID.randomUUID();

        configStore.setTargetConfig(configId);

        String taskName = podInstance.getName() + '-' + tasksToLaunch.get(0);
        stateStore.storeTasks(ImmutableList.of(
                Protos.TaskInfo.newBuilder()
                        .setName(taskName)
                        .setTaskId(CommonIdUtils.toTaskId(TestConstants.SERVICE_NAME, taskName))
                        .setSlaveId(Protos.SlaveID.newBuilder()
                                .setValue("proto-field-required")
                        )
                        .setLabels(new TaskLabelWriter(TestConstants.TASK_INFO)
                                .setTargetConfiguration(configId)
                                .setReadinessCheck(Protos.HealthCheck.newBuilder().build())
                                .toProto())
                        .build()));


        Protos.TaskInfo taskInfo = stateStore.fetchTask(taskName).get();
        stateStore.storeStatus(taskName,
                Protos.TaskStatus.newBuilder()
                        .setState(Protos.TaskState.TASK_RUNNING)
                        .setTaskId(taskInfo.getTaskId())
                        .setLabels(Protos.Labels.newBuilder().addLabels(Protos.Label.newBuilder().setKey("readiness_check_passed").setValue("false").build()).build())
                        .build());


        assertThat(((DefaultStepFactory) stepFactory)
                .hasReachedGoalState(stateStore.fetchTask(taskName).get(), GoalState.RUNNING), is(false));

        Step step = stepFactory.getStep(podInstance, tasksToLaunch);

        assertThat(step.isComplete(), is(false));
        assertThat(step.isPending(), is(true));


        stateStore.storeStatus(taskName,
                Protos.TaskStatus.newBuilder()
                        .setState(Protos.TaskState.TASK_RUNNING)
                        .setTaskId(taskInfo.getTaskId())
                        .setLabels(Protos.Labels.newBuilder().addLabels(Protos.Label.newBuilder().setKey("readiness_check_passed").setValue("true").build()).build())
                        .build());


        assertThat(((DefaultStepFactory) stepFactory)
                .hasReachedGoalState(stateStore.fetchTask(taskName).get(), GoalState.RUNNING), is(true));

        step = stepFactory.getStep(podInstance, tasksToLaunch);

        assertThat(step.isComplete(), is(true));
        assertThat(step.isPending(), is(false));
    }

    @Test
    public void testTaskWithFinishedGoalStateCanReachGoalState() throws Exception {
        PodInstance podInstance = getPodInstanceWithGoalState(GoalState.FINISHED);
        List<String> tasksToLaunch = podInstance.getPod().getTasks().stream()
                .map(taskSpec -> taskSpec.getName())
                .collect(Collectors.toList());

        UUID configId = UUID.randomUUID();

        configStore.setTargetConfig(configId);

        String taskName = podInstance.getName() + '-' + tasksToLaunch.get(0);
        stateStore.storeTasks(ImmutableList.of(
                Protos.TaskInfo.newBuilder()
                        .setName(taskName)
                        .setTaskId(CommonIdUtils.toTaskId(TestConstants.SERVICE_NAME, taskName))
                        .setSlaveId(Protos.SlaveID.newBuilder()
                                .setValue("proto-field-required")
                        )
                        .setLabels(new TaskLabelWriter(TestConstants.TASK_INFO)
                                .setTargetConfiguration(configId)
                                .toProto())
                        .build()));
        Protos.TaskInfo taskInfo = stateStore.fetchTask(taskName).get();

        stateStore.storeStatus(taskName,
                Protos.TaskStatus.newBuilder()
                        .setState(Protos.TaskState.TASK_RUNNING)
                        .setTaskId(taskInfo.getTaskId())
                        .build());

        assertThat(((DefaultStepFactory) stepFactory)
                .hasReachedGoalState(stateStore.fetchTask(taskName).get(), GoalState.FINISHED), is(false));

        stateStore.storeStatus(taskName,
                Protos.TaskStatus.newBuilder()
                        .setState(Protos.TaskState.TASK_FINISHED)
                        .setTaskId(taskInfo.getTaskId())
                        .build());


        assertThat(((DefaultStepFactory) stepFactory)
                .hasReachedGoalState(stateStore.fetchTask(taskName).get(), GoalState.FINISHED), is(true));
    }

    @Test
    public void testTaskWithFinishGoalStateCanReachGoalState() throws Exception {
        PodInstance podInstance = getPodInstanceWithGoalState(GoalState.FINISH);
        List<String> tasksToLaunch = podInstance.getPod().getTasks().stream()
                .map(taskSpec -> taskSpec.getName())
                .collect(Collectors.toList());

        UUID configId = UUID.randomUUID();

        configStore.setTargetConfig(configId);

        String taskName = podInstance.getName() + '-' + tasksToLaunch.get(0);
        stateStore.storeTasks(ImmutableList.of(
                Protos.TaskInfo.newBuilder()
                        .setName(taskName)
                        .setTaskId(CommonIdUtils.toTaskId(TestConstants.SERVICE_NAME, taskName))
                        .setSlaveId(Protos.SlaveID.newBuilder()
                                .setValue("proto-field-required")
                        )
                        .setLabels(new TaskLabelWriter(TestConstants.TASK_INFO)
                                .setTargetConfiguration(configId)
                                .toProto())
                        .build()));
        Protos.TaskInfo taskInfo = stateStore.fetchTask(taskName).get();

        stateStore.storeStatus(taskName,
                Protos.TaskStatus.newBuilder()
                        .setState(Protos.TaskState.TASK_RUNNING)
                        .setTaskId(taskInfo.getTaskId())
                        .build());

        assertThat(((DefaultStepFactory) stepFactory)
                .hasReachedGoalState(stateStore.fetchTask(taskName).get(), GoalState.FINISH), is(false));

        stateStore.storeStatus(taskName,
                Protos.TaskStatus.newBuilder()
                        .setState(Protos.TaskState.TASK_FINISHED)
                        .setTaskId(taskInfo.getTaskId())
                        .build());


        assertThat(((DefaultStepFactory) stepFactory)
                .hasReachedGoalState(stateStore.fetchTask(taskName).get(), GoalState.FINISH), is(true));
    }

    @Test
    public void testTaskWithOnceGoalStateCanReachGoalState() throws Exception {
        PodInstance podInstance = getPodInstanceWithGoalState(GoalState.ONCE);
        List<String> tasksToLaunch = podInstance.getPod().getTasks().stream()
                .map(taskSpec -> taskSpec.getName())
                .collect(Collectors.toList());

        UUID configId = UUID.randomUUID();

        configStore.setTargetConfig(configId);

        String taskName = podInstance.getName() + '-' + tasksToLaunch.get(0);
        stateStore.storeTasks(ImmutableList.of(
                Protos.TaskInfo.newBuilder()
                        .setName(taskName)
                        .setTaskId(CommonIdUtils.toTaskId(TestConstants.SERVICE_NAME, taskName))
                        .setSlaveId(Protos.SlaveID.newBuilder()
                                .setValue("proto-field-required")
                        )
                        .setLabels(new TaskLabelWriter(TestConstants.TASK_INFO)
                                .setTargetConfiguration(configId)
                                .toProto())
                        .build()));
        Protos.TaskInfo taskInfo = stateStore.fetchTask(taskName).get();

        stateStore.storeStatus(taskName,
                Protos.TaskStatus.newBuilder()
                        .setState(Protos.TaskState.TASK_RUNNING)
                        .setTaskId(taskInfo.getTaskId())
                        .build());

        assertThat(((DefaultStepFactory) stepFactory)
                .hasReachedGoalState(stateStore.fetchTask(taskName).get(), GoalState.ONCE), is(false));

        stateStore.storeStatus(taskName,
                Protos.TaskStatus.newBuilder()
                        .setState(Protos.TaskState.TASK_FINISHED)
                        .setTaskId(taskInfo.getTaskId())
                        .build());


        assertThat(((DefaultStepFactory) stepFactory)
                .hasReachedGoalState(stateStore.fetchTask(taskName).get(), GoalState.ONCE), is(true));
    }

<<<<<<< HEAD
    @Test
    public void testInitialStateForRunningTaskOnCustomExecutorIsRunning() throws Exception {

        Capabilities mockCapabilities = Mockito.mock(Capabilities.class);
        Mockito.when(mockCapabilities.supportsDefaultExecutor()).thenReturn(false);
        Capabilities.overrideCapabilities(mockCapabilities);

        PodInstance podInstance = getPodInstanceWithASingleTask();
        List<String> tasksToLaunch = podInstance.getPod().getTasks().stream()
                .map(taskSpec -> taskSpec.getName())
                .collect(Collectors.toList());

        UUID configId = UUID.randomUUID();

        configStore.setTargetConfig(configId);

        String taskName = podInstance.getName() + '-' + tasksToLaunch.get(0);
        stateStore.storeTasks(ImmutableList.of(
                Protos.TaskInfo.newBuilder()
                        .setName(taskName)
                        .setTaskId(CommonIdUtils.toTaskId(TestConstants.SERVICE_NAME, taskName))
                        .setSlaveId(Protos.SlaveID.newBuilder()
                                .setValue("proto-field-required")
                        )
                        .setLabels(new TaskLabelWriter(TestConstants.TASK_INFO)
                                .setTargetConfiguration(configId)
                                .setReadinessCheck(Protos.HealthCheck.newBuilder().build())
                                .toProto())
                        .build()));


        Protos.TaskInfo taskInfo = stateStore.fetchTask(taskName).get();
        stateStore.storeStatus(taskName,
                Protos.TaskStatus.newBuilder()
                        .setState(Protos.TaskState.TASK_RUNNING)
                        .setTaskId(taskInfo.getTaskId())
                        .setLabels(Protos.Labels.newBuilder().addLabels(Protos.Label.newBuilder().setKey("readiness_check_passed").setValue("false").build()).build())
                        .build());


        assertThat(((DefaultStepFactory) stepFactory)
                .hasReachedGoalState(stateStore.fetchTask(taskName).get(), GoalState.RUNNING), is(true));

        final Step step = stepFactory.getStep(podInstance, tasksToLaunch);

        assertThat(step.isComplete(), is(true));
        assertThat(step.isPending(), is(false));

    }


=======
>>>>>>> 7ac5ec29
    private PodInstance getPodInstanceWithASingleTask() throws Exception {
        TaskSpec taskSpec0 =
                TestPodFactory.getTaskSpec(TestConstants.TASK_NAME + 0, TestConstants.RESOURCE_SET_ID);
        PodSpec podSpec =
                DefaultPodSpec.newBuilder(
                        TestConstants.POD_TYPE,
                        1,
                        Arrays.asList(taskSpec0))
                        .build();

        ServiceSpec serviceSpec =
                DefaultServiceSpec.newBuilder()
                        .name(TestConstants.SERVICE_NAME)
                        .role(TestConstants.ROLE)
                        .principal(TestConstants.PRINCIPAL)
                        .zookeeperConnection("foo.bar.com")
                        .pods(Arrays.asList(podSpec))
                        .build();

        Persister persister = new MemPersister();
        stateStore = new StateStore(persister);
        configStore = new ConfigStore<>(DefaultServiceSpec.getConfigurationFactory(serviceSpec), persister);

        UUID configId = configStore.store(serviceSpec);
        configStore.setTargetConfig(configId);

        stepFactory = new DefaultStepFactory(configStore, stateStore, Optional.empty());

        return new DefaultPodInstance(podSpec, 0);
    }


    private PodInstance getPodInstanceWithSameResourceSets() throws Exception {
        TaskSpec taskSpec0 =
                TestPodFactory.getTaskSpec(TestConstants.TASK_NAME + 0, TestConstants.RESOURCE_SET_ID);
        TaskSpec taskSpec1 =
                TestPodFactory.getTaskSpec(TestConstants.TASK_NAME + 1, TestConstants.RESOURCE_SET_ID);
        PodSpec podSpec =
                DefaultPodSpec.newBuilder(
                        TestConstants.POD_TYPE,
                        1,
                        Arrays.asList(taskSpec0, taskSpec1))
                        .build();

        ServiceSpec serviceSpec =
                DefaultServiceSpec.newBuilder()
                        .name(TestConstants.SERVICE_NAME)
                        .role(TestConstants.ROLE)
                        .principal(TestConstants.PRINCIPAL)
                        .zookeeperConnection("foo.bar.com")
                        .pods(Arrays.asList(podSpec))
                        .build();

        Persister persister = new MemPersister();
        stateStore = new StateStore(persister);
        configStore = new ConfigStore<>(DefaultServiceSpec.getConfigurationFactory(serviceSpec), persister);

        UUID configId = configStore.store(serviceSpec);
        configStore.setTargetConfig(configId);

        stepFactory = new DefaultStepFactory(configStore, stateStore, Optional.empty());

        return new DefaultPodInstance(podSpec, 0);
    }

    private PodInstance getPodInstanceWithGoalState(GoalState goalState) throws Exception {
        TaskSpec taskSpec = TestPodFactory.getTaskSpecWithGoalState(
                TestConstants.TASK_NAME, TestConstants.RESOURCE_SET_ID, goalState);
        PodSpec podSpec =
                DefaultPodSpec.newBuilder(
                        TestConstants.POD_TYPE,
                        1,
                        Arrays.asList(taskSpec))
                        .build();

        ServiceSpec serviceSpec =
                DefaultServiceSpec.newBuilder()
                        .name(TestConstants.SERVICE_NAME)
                        .role(TestConstants.ROLE)
                        .principal(TestConstants.PRINCIPAL)
                        .zookeeperConnection("foo.bar.com")
                        .pods(Arrays.asList(podSpec))
                        .build();

        Persister persister = new MemPersister();
        stateStore = new StateStore(persister);
        configStore = new ConfigStore<>(DefaultServiceSpec.getConfigurationFactory(serviceSpec), persister);

        UUID configId = configStore.store(serviceSpec);
        configStore.setTargetConfig(configId);

        stepFactory = new DefaultStepFactory(configStore, stateStore, Optional.empty());

        return new DefaultPodInstance(podSpec, 0);
    }

    private PodInstance getPodInstanceWithSameDnsPrefixes() throws Exception {
        TaskSpec taskSpec0 =
                TestPodFactory.getTaskSpec(
                        TestConstants.TASK_NAME + 0, TestConstants.RESOURCE_SET_ID + 0, TestConstants.TASK_DNS_PREFIX);
        TaskSpec taskSpec1 =
                TestPodFactory.getTaskSpec(
                        TestConstants.TASK_NAME + 1, TestConstants.RESOURCE_SET_ID + 1, TestConstants.TASK_DNS_PREFIX);
        PodSpec podSpec =
                DefaultPodSpec.newBuilder(
                        TestConstants.POD_TYPE,
                        1,
                        Arrays.asList(taskSpec0, taskSpec1))
                        .build();

        ServiceSpec serviceSpec =
                DefaultServiceSpec.newBuilder()
                        .name(TestConstants.SERVICE_NAME)
                        .role(TestConstants.ROLE)
                        .principal(TestConstants.PRINCIPAL)
                        .zookeeperConnection("foo.bar.com")
                        .pods(Arrays.asList(podSpec))
                        .build();

        Persister persister = new MemPersister();
        stateStore = new StateStore(persister);
        configStore = new ConfigStore<>(DefaultServiceSpec.getConfigurationFactory(serviceSpec), persister);

        UUID configId = configStore.store(serviceSpec);
        configStore.setTargetConfig(configId);

        stepFactory = new DefaultStepFactory(configStore, stateStore, Optional.empty());

        return new DefaultPodInstance(podSpec, 0);
    }
}<|MERGE_RESOLUTION|>--- conflicted
+++ resolved
@@ -3,13 +3,11 @@
 import com.google.common.collect.ImmutableList;
 import com.mesosphere.sdk.offer.CommonIdUtils;
 import com.mesosphere.sdk.offer.taskdata.TaskLabelWriter;
-import com.mesosphere.sdk.scheduler.SchedulerConfig;
 import com.mesosphere.sdk.specification.*;
 import com.mesosphere.sdk.state.ConfigStore;
 import com.mesosphere.sdk.state.StateStore;
 import com.mesosphere.sdk.storage.MemPersister;
 import com.mesosphere.sdk.storage.Persister;
-import com.mesosphere.sdk.testutils.SchedulerConfigTestUtils;
 import com.mesosphere.sdk.testutils.TestConstants;
 import com.mesosphere.sdk.testutils.TestPodFactory;
 import org.apache.mesos.Protos;
@@ -30,8 +28,6 @@
  * This class tests the {@link DefaultStepFactory} class.
  */
 public class DefaultStepFactoryTest {
-
-    private static final SchedulerConfig SCHEDULER_CONFIG = SchedulerConfigTestUtils.getTestSchedulerConfig();
 
     private StepFactory stepFactory;
     private ConfigStore<ServiceSpec> configStore;
@@ -256,60 +252,6 @@
                 .hasReachedGoalState(stateStore.fetchTask(taskName).get(), GoalState.ONCE), is(true));
     }
 
-<<<<<<< HEAD
-    @Test
-    public void testInitialStateForRunningTaskOnCustomExecutorIsRunning() throws Exception {
-
-        Capabilities mockCapabilities = Mockito.mock(Capabilities.class);
-        Mockito.when(mockCapabilities.supportsDefaultExecutor()).thenReturn(false);
-        Capabilities.overrideCapabilities(mockCapabilities);
-
-        PodInstance podInstance = getPodInstanceWithASingleTask();
-        List<String> tasksToLaunch = podInstance.getPod().getTasks().stream()
-                .map(taskSpec -> taskSpec.getName())
-                .collect(Collectors.toList());
-
-        UUID configId = UUID.randomUUID();
-
-        configStore.setTargetConfig(configId);
-
-        String taskName = podInstance.getName() + '-' + tasksToLaunch.get(0);
-        stateStore.storeTasks(ImmutableList.of(
-                Protos.TaskInfo.newBuilder()
-                        .setName(taskName)
-                        .setTaskId(CommonIdUtils.toTaskId(TestConstants.SERVICE_NAME, taskName))
-                        .setSlaveId(Protos.SlaveID.newBuilder()
-                                .setValue("proto-field-required")
-                        )
-                        .setLabels(new TaskLabelWriter(TestConstants.TASK_INFO)
-                                .setTargetConfiguration(configId)
-                                .setReadinessCheck(Protos.HealthCheck.newBuilder().build())
-                                .toProto())
-                        .build()));
-
-
-        Protos.TaskInfo taskInfo = stateStore.fetchTask(taskName).get();
-        stateStore.storeStatus(taskName,
-                Protos.TaskStatus.newBuilder()
-                        .setState(Protos.TaskState.TASK_RUNNING)
-                        .setTaskId(taskInfo.getTaskId())
-                        .setLabels(Protos.Labels.newBuilder().addLabels(Protos.Label.newBuilder().setKey("readiness_check_passed").setValue("false").build()).build())
-                        .build());
-
-
-        assertThat(((DefaultStepFactory) stepFactory)
-                .hasReachedGoalState(stateStore.fetchTask(taskName).get(), GoalState.RUNNING), is(true));
-
-        final Step step = stepFactory.getStep(podInstance, tasksToLaunch);
-
-        assertThat(step.isComplete(), is(true));
-        assertThat(step.isPending(), is(false));
-
-    }
-
-
-=======
->>>>>>> 7ac5ec29
     private PodInstance getPodInstanceWithASingleTask() throws Exception {
         TaskSpec taskSpec0 =
                 TestPodFactory.getTaskSpec(TestConstants.TASK_NAME + 0, TestConstants.RESOURCE_SET_ID);
