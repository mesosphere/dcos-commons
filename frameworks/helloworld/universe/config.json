--- conflicted
+++ resolved
@@ -15,17 +15,15 @@
             "type":"number",
             "default":1000
           },
-<<<<<<< HEAD
+          "spec_file" : {
+            "description":"The name of the service spec yaml file.",
+            "type":"string",
+            "default":"svc.yml"
+          },
           "mesos_api_version" : {
             "description":"Configures the Mesos API version to use. Possible values: V0 (non-HTTP), V1 (HTTP)",
             "type":"string",
             "default":"V0"
-=======
-          "spec_file" : {
-            "description":"The name of the service spec yaml file.",
-            "type":"string",
-            "default":"svc.yml"
->>>>>>> f2388f13
           }
         }
       },
