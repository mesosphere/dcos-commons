--- conflicted
+++ resolved
@@ -5,15 +5,11 @@
 import sdk_cmd as cmd
 import sdk_hosts
 import sdk_install
+import sdk_marathon
+import sdk_metrics
+import sdk_tasks
 import sdk_test_upgrade
 import sdk_utils
-import sdk_metrics
-<<<<<<< HEAD
-
-=======
-import sdk_tasks
-import sdk_marathon
->>>>>>> 88a76e86
 from tests.config import *
 
 FOLDERED_SERVICE_NAME = sdk_utils.get_foldered_name(PACKAGE_NAME)
