--- conflicted
+++ resolved
@@ -34,19 +34,11 @@
     }
 
     @Override
-    public String getTypeName() {
+    public String getName() {
         return name;
     }
 
     @Override
-<<<<<<< HEAD
-    public String getTaskName(int id) {
-        return getTypeName() + "-" + id;
-    }
-
-    @Override
-=======
->>>>>>> ca8f90a8
     public Protos.CommandInfo getCommand(int id) {
         return command;
     }
