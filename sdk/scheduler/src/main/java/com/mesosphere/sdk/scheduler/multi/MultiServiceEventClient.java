package com.mesosphere.sdk.scheduler.multi;

import java.util.ArrayList;
import java.util.Arrays;
import java.util.Collection;
import java.util.Collections;
import java.util.HashMap;
import java.util.HashSet;
import java.util.List;
import java.util.Map;
import java.util.Optional;
import java.util.TreeSet;
import java.util.stream.Collectors;

import org.apache.mesos.Protos;
import org.slf4j.Logger;

import com.google.common.annotations.VisibleForTesting;
import com.google.protobuf.TextFormat;
import com.mesosphere.sdk.http.endpoints.*;
import com.mesosphere.sdk.http.types.StringPropertyDeserializer;
import com.mesosphere.sdk.offer.Constants;
import com.mesosphere.sdk.offer.LoggingUtils;
import com.mesosphere.sdk.offer.OfferRecommendation;
import com.mesosphere.sdk.offer.OfferUtils;
import com.mesosphere.sdk.offer.ResourceUtils;
import com.mesosphere.sdk.scheduler.MesosEventClient;
import com.mesosphere.sdk.scheduler.OfferResources;
import com.mesosphere.sdk.scheduler.SchedulerConfig;
import com.mesosphere.sdk.scheduler.AbstractScheduler;
import com.mesosphere.sdk.scheduler.plan.DefaultPhase;
import com.mesosphere.sdk.scheduler.plan.DefaultPlan;
import com.mesosphere.sdk.scheduler.plan.DefaultPlanManager;
import com.mesosphere.sdk.scheduler.plan.Plan;
import com.mesosphere.sdk.scheduler.plan.PlanManager;
import com.mesosphere.sdk.scheduler.plan.strategy.SerialStrategy;
import com.mesosphere.sdk.scheduler.uninstall.DeregisterStep;

/**
 * An implementation of {@link MesosEventClient} which wraps multiple running services, routing Mesos events to each
 * client appropriately. The underlying running services are stored within a provided {@link MultiServiceManager}.
 */
public class MultiServiceEventClient implements MesosEventClient {

    /**
     * Interface for notifying the caller that an added service has completed uninstalling and has been removed.
     */
    public interface UninstallCallback {
        /**
         * Invoked when a given service has completed its uninstall as triggered by
         * {@link MultiServiceEventClient#uninstallService(String)}. After this has been called, re-adding the service
         * to the {@link MultiServiceEventClient} will result in launching a new instance from scratch.
         */
        void uninstalled(String serviceName);
    }

    private static final Logger LOGGER = LoggingUtils.getLogger(MultiServiceEventClient.class);

    private final String frameworkName;
    private final SchedulerConfig schedulerConfig;
    private final MultiServiceManager multiServiceManager;
    private final Collection<Object> customEndpoints;
    private final UninstallCallback uninstallCallback;

    // Additional handling for when we're uninstalling the entire Scheduler.
    private final DeregisterStep deregisterStep;
    private final Optional<Plan> uninstallPlan;

    // Keep track of when services started uninstalling. We remove services that have been stuck in an uninstalling
    // state for too long. This is to e.g. avoid waiting forever on a dead agent, and instead just clean up if it comes
    // back later. Note that we wait indefinitely if the entire scheduler is being uninstalled. Also note that this is
    // best-effort: if the scheduler restarts then these times are reset.
    private final Optional<Long> uninstallTimeout;
    private final Map<String, Long> uninstallStartTimes;

    // Keep track of which services have a RESERVING status. We only pass offers to one RESERVING service at a time.
    private Optional<String> selectedReservingService;
    // A listing of all RESERVING services. This is intentionally an ordered set to ensure that deployment selection is
    // consistent (but still arbitrary). Consistent selection is needed if the scheduler process is restarted.
    // For example, we wouldn't want to deploy a bit of A, then B, then A again. Instead we want to stick to A until
    // it's finished. But the alphabetical solution isn't perfect. A user could add a service that gets alphabetical
    // priority, THEN restart the scheduler, causing the scheduler to pick the new one. But that's a very special case,
    // particularly with how quickly it should take for footprint reservation to complete: TODO(nickbp, INFINITY-3476)
    private final TreeSet<String> allReservingServices;

    public MultiServiceEventClient(
            String frameworkName,
            SchedulerConfig schedulerConfig,
            MultiServiceManager multiServiceManager,
            Collection<Object> customEndpoints,
            UninstallCallback uninstallCallback) {
        this.frameworkName = frameworkName;
        this.schedulerConfig = schedulerConfig;
        this.multiServiceManager = multiServiceManager;
        this.customEndpoints = customEndpoints;
        this.uninstallCallback = uninstallCallback;

        if (schedulerConfig.isUninstallEnabled()) {
            this.deregisterStep = new DeregisterStep(Optional.empty());
            this.uninstallPlan = Optional.of(
                    new DefaultPlan(Constants.DEPLOY_PLAN_NAME, Collections.singletonList(
                            new DefaultPhase(
                                    "deregister-framework",
                                    Collections.singletonList(deregisterStep),
                                    new SerialStrategy<>(),
                                    Collections.emptyList()))));
            // No timeout when whole scheduler is uninstalling, make user see what's up:
            this.uninstallTimeout = Optional.empty();
        } else {
            this.deregisterStep = null;
            this.uninstallPlan = Optional.empty();
            // Use uninstall timeout, unless disabled in SchedulerConfig with negative or zero value
            long timeoutSecs = schedulerConfig.getMultiServiceRemovalTimeout().getSeconds();
            this.uninstallTimeout = timeoutSecs <= 0 ? Optional.empty() : Optional.of(timeoutSecs);
        }
        this.uninstallStartTimes = new HashMap<>();

        this.selectedReservingService = Optional.empty();
        this.allReservingServices = new TreeSet<>();
    }

    @Override
    public void registered(boolean reRegistered) {
        multiServiceManager.registered(reRegistered);
    }

    @Override
    public void unregistered() {
        if (!uninstallPlan.isPresent()) {
            // This should have only happened after we returned OfferResponse.finished() below
            throw new IllegalStateException("unregistered() called, but the we are not uninstalling");
        }
        deregisterStep.setComplete();
    }

    @Override
    public ClientStatusResponse getClientStatus() {
        // If the entire scheduler is uninstalling and there are no clients left to uninstall, then tell upstream that
        // we're uninstalled.
        boolean noClients = false;

        Collection<String> finishedServices = new HashSet<>();
        Collection<AbstractScheduler> uninstalledServices = new HashSet<>();

        Collection<AbstractScheduler> services = multiServiceManager.sharedLockAndGetServices();
        LOGGER.info("Checking status of {} service{}:", services.size(), services.size() == 1 ? "" : "s");
        allReservingServices.clear();
        try {
            if (services.isEmpty()) {
                // If we don't have any clients, then WE aren't ready.
                // Decline short, or finish if there's an uninstall in progress.
                noClients = true;
            }
            for (AbstractScheduler service : services) {
                String serviceName = service.getServiceSpec().getName();
                ClientStatusResponse response = service.getClientStatus();
                LOGGER.info("  {} status result: {}", serviceName, response.result);

                switch (response.result) {
                case RESERVING:
                    // Keep track of all the reserving services. Only one reserving service can get offers at any given
                    // time. This prevents two reserving services from deadlocking each other.
                    // TODO(nickbp, INFINITY-3476): Once the underlying service is just collecting footprint for this
                    //     stage, implement an alert for when footprint collection takes too long. In the meantime, we
                    //     can't make any assumptions about what 'too long' is, due to potential readiness checks etc.
                    allReservingServices.add(serviceName);
                    break;
                case RUNNING:
                    // No-op, leave it as-is.
                    break;
                case FINISHED:
                    // This client has completed running and can be switched to uninstall.
                    finishedServices.add(serviceName);
                    break;
                case UNINSTALLING:
                    // Check uninstall timeout, if enabled.
                    if (uninstallTimeout.isPresent()) {
                        long nowSecs = getCurrentTimeMillis() / 1000;
                        Long uninstallStart = uninstallStartTimes.get(serviceName);
                        if (uninstallStart == null) {
                            // Mark this service as uninstalling
                            uninstallStartTimes.put(serviceName, nowSecs);
                        } else if (nowSecs > uninstallStart + uninstallTimeout.get()) {
                            // Timeout has been exceeded. Force-remove the service.
                            Optional<Plan> deployPlan = service.getPlans().stream()
                                    .filter(plan -> plan.isDeployPlan())
                                    .findAny();
                            LOGGER.error("Service {} has failed to complete uninstall within {}s timeout, "
                                    + "forcing cleanup. All active uninstalls: {}, {} deploy plan: {}",
                                    serviceName,
                                    uninstallTimeout.get(),
                                    uninstallStartTimes,
                                    serviceName,
                                    deployPlan.isPresent() ? deployPlan.get().toString() : "UNKNOWN");
                            uninstalledServices.add(service);
                        }
                    }
                    break;
                case UNINSTALLED:
                    // This client has completed uninstall.
                    // Its data can be removed and its entry can be dropped from the MultiServiceManager (below).
                    uninstalledServices.add(service);
                    break;
                }

                // If we run out of unusedOffers we still keep going with an empty list of offers.
                // This is done in case any of the clients depends on us to turn the crank periodically.
            }
        } finally {
            if (allReservingServices.isEmpty()) {
                // Nothing is reserving. Clear the allowed deployment selection (if any).
                selectedReservingService = Optional.empty();
            } else {
                String clause = "continuing with";
                if (!selectedReservingService.isPresent()
                        || !allReservingServices.contains(selectedReservingService.get())) {
                    // Something is reserving, and the selected service is out of date. Update the selection.
                    selectedReservingService = Optional.of(allReservingServices.iterator().next());
                    clause = "selecting";
                }
                LOGGER.info("{} service{} reserving, {} '{}': {}",
                        allReservingServices.size(),
                        allReservingServices.size() == 1 ? " is" : "s are",
                        clause,
                        selectedReservingService.get(),
                        allReservingServices);
            }
            multiServiceManager.sharedUnlock();
        }

        if (!finishedServices.isEmpty()) {
            LOGGER.info("Starting uninstall for {} service{}: {} (from {} total services)",
                    finishedServices.size(), finishedServices.size() == 1 ? "" : "s", finishedServices);
            // Trigger uninstalls. Grabs a lock internally, so we need to be unlocked when calling it here.
            multiServiceManager.uninstallServices(finishedServices);
        }

        if (!uninstalledServices.isEmpty()) {
            // Note: It's possible that we can have a race where we attempt to remove the same service twice. This is ok
            //       (Picture two near-simultaneous calls to offers(): Both send offers, both get FINISHED back, ...)
            multiServiceManager.removeServices(uninstalledServices.stream()
                    .map(service -> service.getServiceSpec().getName())
                    .collect(Collectors.toSet()));
            noClients = multiServiceManager.getServiceNames().isEmpty();

            for (AbstractScheduler service : uninstalledServices) {
                service.getStateStore().deleteAllDataIfNamespaced();

                String serviceName = service.getServiceSpec().getName();
                // Just in case, avoid invoking the uninstall callback until we are in an unlocked state. This avoids
                // deadlock if the callback itself calls back into us for any reason. This also ensures that we aren't
                // blocking other operations (e.g. offer/status handling) while these callbacks are running.
                uninstallCallback.uninstalled(serviceName);

                // Remove this service from timeout tracking, if enabled.
                uninstallStartTimes.remove(serviceName);
            }
        }

        if (noClients) {
            // We just removed the last client(s). Should the rest of the framework be torn down?
            if (uninstallPlan.isPresent()) {
                // Yes: We're uninstalling everything and all services have been cleaned up. Tell the caller that they
                // can finish with final framework cleanup. After they've finished, they will invoke unregistered(), at
                // which point we can set our deploy plan to complete.
                return ClientStatusResponse.uninstalled();
            } else {
                // No: We're just not actively running anything. Behave normally until we have work to do.
                return ClientStatusResponse.running();
            }
        } else {
            // Clients are still present, behave normally.
            return ClientStatusResponse.running();
        }
    }

    /**
     * Forwards the provided offer(s) to all enclosed services, seeing which services are interested in them.
     *
     * TODO(data-agility): Lots of opportunities to optimize this. Needs benchmarks. For example:
     * <ul>
     * <li>- Hide reserved resources from services that they don't belong to</li>
     * <li>- Forward the offers to a random ordering of services to avoid some services starving others</li>
     * <li>- Distribute the offers across all services in parallel (optimistic offers)</li>
     * <li>- ... Pretty much anything that you could see Mesos itself doing.</li>
     * </ul>
     */
    @Override
    public OfferResponse offers(Collection<Protos.Offer> offers) {
        // Decline short if any client isn't ready.
        boolean anyClientsNotReady = false;

        List<OfferRecommendation> recommendations = new ArrayList<>();
        List<Protos.Offer> remainingOffers = new ArrayList<>();
        remainingOffers.addAll(offers);

        Collection<AbstractScheduler> services = multiServiceManager.sharedLockAndGetServices();
        if (!services.isEmpty()) {
            LOGGER.info("Sending {} offer{} to {} service{}:",
                    offers.size(), offers.size() == 1 ? "" : "s",
                    services.size(), services.size() == 1 ? "" : "s");
        }
        try {
            for (AbstractScheduler service : services) {
                String serviceName = service.getServiceSpec().getName();
                if (selectedReservingService.isPresent()
                        && !serviceName.equals(selectedReservingService.get())
                        && allReservingServices.contains(serviceName)) {
                    // This service is in a reserving state, but it is NOT the selected service.
                    // Avoid providing it with offers until it's been selected.
                    LOGGER.info("  {} isn't the selected deployment ({}): not sending offers",
                            serviceName, selectedReservingService.get());
                    continue;
                }
                OfferResponse response = service.offers(remainingOffers);
                if (!remainingOffers.isEmpty() && !response.recommendations.isEmpty()) {
                    // Some offers were consumed. Update what remains to offer to the next service.
                    List<Protos.Offer> updatedRemainingOffers =
                            OfferUtils.filterOutAcceptedOffers(remainingOffers, response.recommendations);
                    remainingOffers = updatedRemainingOffers;
                }
                recommendations.addAll(response.recommendations);
                LOGGER.info("  {} offer result: {}[{} rec{}], {} offer{} remaining",
                        serviceName,
                        response.result,
                        response.recommendations.size(), response.recommendations.size() == 1 ? "" : "s",
                        remainingOffers.size(), remainingOffers.size() == 1 ? "" : "s");

                switch (response.result) {
                case NOT_READY:
                    // This client wasn't ready. Tell upstream to short-decline any remaining offers so that it can get
                    // another chance shortly.
                    anyClientsNotReady = true;
                    break;
                case PROCESSED:
                    // No-op, keep going.
                    break;
                }

                // If we run out of unusedOffers we still keep going with an empty list of offers.
                // This is done in case any of the clients depends on us to turn the crank periodically.
            }
        } finally {
            multiServiceManager.sharedUnlock();
        }

<<<<<<< HEAD
        if (anyClientsNotReady) {
=======
        if (!finishedServices.isEmpty()) {
            LOGGER.info("Starting uninstall for {} service{}: {} (from {} total services)",
                    finishedServices.size(), finishedServices.size() == 1 ? "" : "s", finishedServices);
            // Trigger uninstalls. Grabs a lock internally, so we need to be unlocked when calling it here.
            multiServiceManager.uninstallServices(finishedServices);
        }

        if (!uninstalledServices.isEmpty()) {
            // Note: It's possible that we can have a race where we attempt to remove the same service twice. This is ok
            //       (Picture two near-simultaneous calls to offers(): Both send offers, both get FINISHED back, ...)
            multiServiceManager.removeServices(uninstalledServices);
            noClients = multiServiceManager.getServiceNames().isEmpty();

            // Just in case, avoid invoking the uninstall callback until we are in an unlocked state. This avoids
            // deadlock if the callback itself calls back into us for any reason. This also ensures that we aren't
            // blocking other operations (e.g. offer/status handling) while these callbacks are running.
            for (String service : uninstalledServices) {
                uninstallCallback.uninstalled(service);
            }
        }

        if (noClients) {
            // There are no active services to process offers. Should the rest of the framework be torn down?
            if (uninstallPlan.isPresent()) {
                // Yes: We're uninstalling everything and all services have been cleaned up. Tell the caller that they
                // can finish with final framework cleanup. After they've finished, they will invoke unregistered(), at
                // which point we can set our deploy plan to complete.
                return OfferResponse.uninstalled();
            } else {
                // No: We're just not actively running anything. Long decline until we have services.
                return OfferResponse.processed(recommendations);
            }
        } else if (anyClientsNotReady) {
>>>>>>> be8a7f60
            // One or more clients said they weren't ready. Tell upstream to short-decline the unused offers, but still
            // perform any operations returned by the ready clients.
            return OfferResponse.notReady(recommendations);
        } else {
            // We have one or more clients and they were all able to process offers, so tell upstream to long-decline.
            return OfferResponse.processed(recommendations);
        }
    }

    /**
     * Maps the reserved resources in the provided unused offers according to the services that own them, then queries
     * those services directly to see what resources they consider unexpected.
     *
     * <p>This is an optimization which avoids querying services about unexpected resources that don't relate to them.
     * <p>In addition to reducing unnecessary queries, this also improves isolation between services. They only see
     * resources which relate to them.
     */
    @Override
    public UnexpectedResourcesResponse getUnexpectedResources(Collection<Protos.Offer> unusedOffers) {
        // Resources can be unexpected for any of the following reasons:
        // CASE 1: Resources with an unrecognized service name (old resources?)
        // CASE 2: Resources whose matching service returned them as unexpected (old/decommissioned resources?)

        // For each offer, the resources which should be unreserved.
        Map<Protos.OfferID, OfferResources> unexpectedResources = new HashMap<>();
        // For each service, the resources associated with that service, paired with their parent offer(s)
        // In other words: serviceName => offerId => offer + [resourcesForService]
        Map<String, Map<Protos.OfferID, OfferResources>> offersByService = new HashMap<>();

        // Map reserved resources (and their parent offers) to the service that they're assigned to.
        // We can then query those services with the subset of offers that belong to them.
        for (Protos.Offer offer : unusedOffers) {
            for (Protos.Resource resource : offer.getResourcesList()) {
                Optional<String> serviceName = ResourceUtils.getNamespace(resource);
                if (serviceName.isPresent()) {
                    // Found service name: Store resource against serviceName+offerId to be evaluated below.
                    getEntry(offersByService, serviceName.get(), offer).add(resource);
                } else if (ResourceUtils.getReservation(resource).isPresent()) {
                    // This reserved resource is malformed. Reservations created by this scheduler should always have a
                    // service name label. Make some noise but leave it alone. Out of caution, we DO NOT destroy it.
                    LOGGER.error("Ignoring malformed resource in offer {} (missing namespace label): {}",
                            offer.getId().getValue(), TextFormat.shortDebugString(resource));
                } else {
                    // Not a reserved resource. Ignore for cleanup purposes.
                }
            }
        }
        if (!offersByService.isEmpty()) {
            LOGGER.info("Sorted reserved resources from {} offer{} into {} services: {}",
                    unusedOffers.size(),
                    unusedOffers.size() == 1 ? "" : "s",
                    offersByService.size(),
                    offersByService.keySet());
        }
        if (!unexpectedResources.isEmpty()) {
            LOGGER.warn("Encountered {} malformed resources to clean up: {}",
                    unexpectedResources.size(), unexpectedResources.values());
        }

        // Iterate over offersByService and find out if the services in question still want the resources.
        // Any unwanted resources then get added to unexpectedResources.
        boolean anyFailedClients = false;
        for (Map.Entry<String, Map<Protos.OfferID, OfferResources>> entry : offersByService.entrySet()) {
            String serviceName = entry.getKey();
            Collection<OfferResources> serviceOffers = entry.getValue().values();

            Optional<AbstractScheduler> service = multiServiceManager.getService(serviceName);
            if (!service.isPresent()) {
                // (CASE 1) Old or invalid service name. Consider all resources for this service as unexpected.
                LOGGER.info("  {} cleanup result: unknown service, all resources unexpected", serviceName);
                for (OfferResources serviceOffer : serviceOffers) {
                    getEntry(unexpectedResources, serviceOffer.getOffer()).addAll(serviceOffer.getResources());
                }
            } else {
                // Construct offers containing (only) these resources and pass them to the service.
                // See which of the resources are now unexpected by the service.
                List<Protos.Offer> offersToSend = new ArrayList<>(serviceOffers.size());
                for (OfferResources serviceOfferResources : serviceOffers) {
                    offersToSend.add(serviceOfferResources.getOffer().toBuilder()
                            .clearResources()
                            .addAllResources(serviceOfferResources.getResources())
                            .build());
                }
                // (CASE 2) The service has returned the subset of these resources which are unexpected.
                // Add those to unexpectedResources.
                // Note: We're careful to only invoke this once per service, as the call is likely to be expensive.
                UnexpectedResourcesResponse response =
                        service.get().getUnexpectedResources(offersToSend);
                LOGGER.info("  {} cleanup result: {} with {} unexpected resources in {} offer{}",
                        serviceName,
                        response.result,
                        response.offerResources.stream()
                                .collect(Collectors.summingInt(or -> or.getResources().size())),
                        response.offerResources.size(),
                        response.offerResources.size() == 1 ? "" : "s");
                switch (response.result) {
                case FAILED:
                    // We should be able to safely proceed to the next service rather than aborting here.
                    // Play it safe by telling upstream to do a short decline.
                    anyFailedClients = true;
                    // FALL THROUGH: If they still provided resources, add those here.
                case PROCESSED:
                    for (OfferResources unexpectedInOffer : response.offerResources) {
                        getEntry(unexpectedResources, unexpectedInOffer.getOffer())
                                .addAll(unexpectedInOffer.getResources());
                    }
                    break;
                }
            }
        }

        // Return the combined listing of unexpected resources across all services:
        return anyFailedClients
                ? UnexpectedResourcesResponse.failed(unexpectedResources.values())
                : UnexpectedResourcesResponse.processed(unexpectedResources.values());
    }

    /**
     * Maps the provided status to the service that owns its task, then queries that service with the status.
     *
     * <p>This is an optimization which avoids querying services about task statuses that don't relate to them.
     * <p>In addition to reducing unnecessary queries, this also improves isolation between services. They only see
     * task statuses which relate to them.
     */
    @Override
    public TaskStatusResponse taskStatus(Protos.TaskStatus status) {
        Optional<AbstractScheduler> service = multiServiceManager.getMatchingService(status);
        if (!service.isPresent()) {
            // Unrecognized service. Status for old task?
            LOGGER.info("Received status for unknown task {}: {}",
                    status.getTaskId().getValue(), TextFormat.shortDebugString(status));
            return TaskStatusResponse.unknownTask();
        }
        LOGGER.info("Received status for task {}: {}", status.getTaskId().getValue(), status.getState());
        return service.get().taskStatus(status);
    }

    /**
     * Returns a set of multi-service-specific endpoints to be served by the scheduler. This effectively overrides the
     * underlying per-service endpoints with multiservice-aware versions.
     */
    @Override
    public Collection<Object> getHTTPEndpoints() {
        Collection<PlanManager> planManagers = uninstallPlan.isPresent()
                ? Collections.singletonList(DefaultPlanManager.createProceeding(uninstallPlan.get()))
                : Collections.emptyList(); // ... any plans to show when running normally?
        List<Object> endpoints = new ArrayList<>();
        endpoints.addAll(Arrays.asList(
                new HealthResource(planManagers),
                new PlansResource(planManagers),
                new MultiArtifactResource(multiServiceManager),
                new MultiConfigResource(multiServiceManager),
                new MultiEndpointsResource(frameworkName, multiServiceManager, schedulerConfig),
                new MultiPlansResource(multiServiceManager),
                new MultiPodResource(multiServiceManager),
                new MultiStateResource(multiServiceManager, new StringPropertyDeserializer())));
        endpoints.addAll(customEndpoints);
        return endpoints;
    }

    /**
     * Time retrieval broken out into a separate function to allow overriding its behavior in tests.
     */
    @VisibleForTesting
    protected long getCurrentTimeMillis() {
        return System.currentTimeMillis();
    }

    /**
     * Finds the requested {@link OfferResources} value in the provided map[serviceName][offerId], initializing the
     * entry if needed.
     */
    private static OfferResources getEntry(
            Map<String, Map<Protos.OfferID, OfferResources>> map, String serviceName, Protos.Offer offer) {
        Map<Protos.OfferID, OfferResources> serviceOffers = map.get(serviceName);
        if (serviceOffers == null) {
            serviceOffers = new HashMap<>();
            map.put(serviceName, serviceOffers);
        }
        return getEntry(serviceOffers, offer);
    }

    /**
     * Finds the requested {@link OfferResources} value in the provided map[offerId], initializing the entry if needed.
     */
    private static OfferResources getEntry(Map<Protos.OfferID, OfferResources> map, Protos.Offer offer) {
        OfferResources currentValue = map.get(offer.getId());
        if (currentValue == null) {
            // Initialize entry
            currentValue = new OfferResources(offer);
            map.put(offer.getId(), currentValue);
        }
        return currentValue;
    }
}<|MERGE_RESOLUTION|>--- conflicted
+++ resolved
@@ -258,7 +258,7 @@
         }
 
         if (noClients) {
-            // We just removed the last client(s). Should the rest of the framework be torn down?
+            // There are no active services to process offers. Should the rest of the framework be torn down?
             if (uninstallPlan.isPresent()) {
                 // Yes: We're uninstalling everything and all services have been cleaned up. Tell the caller that they
                 // can finish with final framework cleanup. After they've finished, they will invoke unregistered(), at
@@ -344,43 +344,7 @@
             multiServiceManager.sharedUnlock();
         }
 
-<<<<<<< HEAD
         if (anyClientsNotReady) {
-=======
-        if (!finishedServices.isEmpty()) {
-            LOGGER.info("Starting uninstall for {} service{}: {} (from {} total services)",
-                    finishedServices.size(), finishedServices.size() == 1 ? "" : "s", finishedServices);
-            // Trigger uninstalls. Grabs a lock internally, so we need to be unlocked when calling it here.
-            multiServiceManager.uninstallServices(finishedServices);
-        }
-
-        if (!uninstalledServices.isEmpty()) {
-            // Note: It's possible that we can have a race where we attempt to remove the same service twice. This is ok
-            //       (Picture two near-simultaneous calls to offers(): Both send offers, both get FINISHED back, ...)
-            multiServiceManager.removeServices(uninstalledServices);
-            noClients = multiServiceManager.getServiceNames().isEmpty();
-
-            // Just in case, avoid invoking the uninstall callback until we are in an unlocked state. This avoids
-            // deadlock if the callback itself calls back into us for any reason. This also ensures that we aren't
-            // blocking other operations (e.g. offer/status handling) while these callbacks are running.
-            for (String service : uninstalledServices) {
-                uninstallCallback.uninstalled(service);
-            }
-        }
-
-        if (noClients) {
-            // There are no active services to process offers. Should the rest of the framework be torn down?
-            if (uninstallPlan.isPresent()) {
-                // Yes: We're uninstalling everything and all services have been cleaned up. Tell the caller that they
-                // can finish with final framework cleanup. After they've finished, they will invoke unregistered(), at
-                // which point we can set our deploy plan to complete.
-                return OfferResponse.uninstalled();
-            } else {
-                // No: We're just not actively running anything. Long decline until we have services.
-                return OfferResponse.processed(recommendations);
-            }
-        } else if (anyClientsNotReady) {
->>>>>>> be8a7f60
             // One or more clients said they weren't ready. Tell upstream to short-decline the unused offers, but still
             // perform any operations returned by the ready clients.
             return OfferResponse.notReady(recommendations);
@@ -481,7 +445,11 @@
                     // We should be able to safely proceed to the next service rather than aborting here.
                     // Play it safe by telling upstream to do a short decline.
                     anyFailedClients = true;
-                    // FALL THROUGH: If they still provided resources, add those here.
+                    for (OfferResources unexpectedInOffer : response.offerResources) {
+                        getEntry(unexpectedResources, unexpectedInOffer.getOffer())
+                                .addAll(unexpectedInOffer.getResources());
+                    }
+                    break;
                 case PROCESSED:
                     for (OfferResources unexpectedInOffer : response.offerResources) {
                         getEntry(unexpectedResources, unexpectedInOffer.getOffer())
