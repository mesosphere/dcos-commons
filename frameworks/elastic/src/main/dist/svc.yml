--- conflicted
+++ resolved
@@ -15,19 +15,11 @@
       - {{ELASTICSEARCH_URI}}
       - {{XPACK_URI}}
       - {{DIAGNOSTICS_URI}}
-<<<<<<< HEAD
-    rlimits:
-      RLIMIT_NOFILE:
-        soft: 128000
-        hard: 128000
-=======
-      - {{STATSD_PLUGIN}}
-    container:
-      rlimits:
-        RLIMIT_NOFILE:
-          soft: 128000
-          hard: 128000
->>>>>>> 2360fddb
+      - {{STATSD_PLUGIN}}
+    rlimits:
+      RLIMIT_NOFILE:
+        soft: 128000
+        hard: 128000
     placement: {{MASTER_NODE_PLACEMENT}}
     user: {{FRAMEWORK_USER}}
     tasks:
@@ -87,19 +79,11 @@
       - {{ELASTICSEARCH_URI}}
       - {{XPACK_URI}}
       - {{DIAGNOSTICS_URI}}
-<<<<<<< HEAD
-    rlimits:
-      RLIMIT_NOFILE:
-        soft: 128000
-        hard: 128000
-=======
-      - {{STATSD_PLUGIN}}
-    container:
-      rlimits:
-        RLIMIT_NOFILE:
-          soft: 128000
-          hard: 128000
->>>>>>> 2360fddb
+      - {{STATSD_PLUGIN}}
+    rlimits:
+      RLIMIT_NOFILE:
+        soft: 128000
+        hard: 128000
     placement: {{DATA_NODE_PLACEMENT}}
     user: {{FRAMEWORK_USER}}
     tasks:
@@ -159,19 +143,11 @@
       - {{ELASTICSEARCH_URI}}
       - {{XPACK_URI}}
       - {{DIAGNOSTICS_URI}}
-<<<<<<< HEAD
-    rlimits:
-      RLIMIT_NOFILE:
-        soft: 128000
-        hard: 128000
-=======
-      - {{STATSD_PLUGIN}}
-    container:
-      rlimits:
-        RLIMIT_NOFILE:
-          soft: 128000
-          hard: 128000
->>>>>>> 2360fddb
+      - {{STATSD_PLUGIN}}
+    rlimits:
+      RLIMIT_NOFILE:
+        soft: 128000
+        hard: 128000
     placement: {{INGEST_NODE_PLACEMENT}}
     user: {{FRAMEWORK_USER}}
     tasks:
@@ -231,19 +207,11 @@
       - {{ELASTICSEARCH_URI}}
       - {{XPACK_URI}}
       - {{DIAGNOSTICS_URI}}
-<<<<<<< HEAD
-    rlimits:
-      RLIMIT_NOFILE:
-        soft: 128000
-        hard: 128000
-=======
-      - {{STATSD_PLUGIN}}
-    container:
-      rlimits:
-        RLIMIT_NOFILE:
-          soft: 128000
-          hard: 128000
->>>>>>> 2360fddb
+      - {{STATSD_PLUGIN}}
+    rlimits:
+      RLIMIT_NOFILE:
+        soft: 128000
+        hard: 128000
     placement: {{COORDINATOR_NODE_PLACEMENT}}
     user: {{FRAMEWORK_USER}}
     tasks:
