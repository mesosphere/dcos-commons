package com.mesosphere.sdk.scheduler;

import com.fasterxml.jackson.annotation.JsonCreator;
import com.fasterxml.jackson.annotation.JsonProperty;
import com.mesosphere.sdk.config.ConfigurationUpdater;
import com.mesosphere.sdk.dcos.Capabilities;
import com.mesosphere.sdk.dcos.DcosCluster;
import com.mesosphere.sdk.dcos.DcosVersion;
import com.mesosphere.sdk.offer.Constants;
import com.mesosphere.sdk.offer.evaluate.EvaluationOutcome;
import com.mesosphere.sdk.offer.evaluate.placement.PlacementRule;
import com.mesosphere.sdk.offer.evaluate.placement.TestPlacementUtils;
import com.mesosphere.sdk.offer.taskdata.AuxLabelAccess;
import com.mesosphere.sdk.offer.taskdata.TaskLabelReader;
import com.mesosphere.sdk.scheduler.plan.Element;
import com.mesosphere.sdk.scheduler.plan.Phase;
import com.mesosphere.sdk.scheduler.plan.Plan;
import com.mesosphere.sdk.scheduler.plan.PlanManager;
import com.mesosphere.sdk.scheduler.plan.Status;
import com.mesosphere.sdk.scheduler.plan.Step;
import com.mesosphere.sdk.specification.*;
import com.mesosphere.sdk.state.ConfigStore;
import com.mesosphere.sdk.state.ConfigStoreException;
import com.mesosphere.sdk.state.StateStore;
import com.mesosphere.sdk.state.StateStoreUtils;
import com.mesosphere.sdk.storage.MemPersister;
import com.mesosphere.sdk.storage.PersisterCache;
import com.mesosphere.sdk.storage.PersisterException;
import com.mesosphere.sdk.testutils.*;

import edu.umd.cs.findbugs.annotations.SuppressFBWarnings;
import org.apache.commons.lang3.builder.EqualsBuilder;
import org.apache.commons.lang3.builder.HashCodeBuilder;
import org.apache.mesos.Protos;
import org.apache.mesos.Protos.Offer;
import org.apache.mesos.Protos.TaskInfo;
import org.apache.mesos.SchedulerDriver;
import org.hamcrest.BaseMatcher;
import org.hamcrest.Description;
import org.hamcrest.Matcher;
import org.junit.Assert;
import org.junit.Before;
import org.junit.Rule;
import org.junit.Test;
import org.junit.contrib.java.lang.system.ExpectedSystemExit;
import org.junit.rules.DisableOnDebug;
import org.junit.rules.TestRule;
import org.junit.rules.Timeout;
import org.mockito.*;

import java.io.IOException;
import java.util.*;
import java.util.concurrent.TimeUnit;
import java.util.stream.Collectors;
import java.util.stream.Stream;

import static com.mesosphere.sdk.dcos.DcosConstants.DEFAULT_GPU_POLICY;
import static org.hamcrest.collection.IsIterableContainingInOrder.contains;
import static org.mockito.Matchers.any;
import static org.mockito.Matchers.anyCollectionOf;
import static org.mockito.Mockito.*;

/**
 * This class tests the {@link DefaultScheduler} class.
 */
@SuppressWarnings({"PMD.TooManyStaticImports", "PMD.AvoidUsingHardCodedIP"})
public class DefaultSchedulerTest {
    @SuppressFBWarnings("URF_UNREAD_PUBLIC_OR_PROTECTED_FIELD")
    @Rule
    public TestRule globalTimeout = new DisableOnDebug(new Timeout(30, TimeUnit.SECONDS));
    @Rule
    public final ExpectedSystemExit exit = ExpectedSystemExit.none();
    @Mock
    private SchedulerDriver mockSchedulerDriver;
    @Mock
<<<<<<< HEAD
    private SchedulerFlags mockSchedulerFlags;
    @Mock
    private DcosCluster mockDcosCluster;
=======
    private SchedulerConfig mockSchedulerConfig;
>>>>>>> 9bc3249d
    @Captor
    private ArgumentCaptor<Collection<Protos.Offer.Operation>> operationsCaptor;
    @Captor
    private ArgumentCaptor<Collection<Protos.Offer.Operation>> operationsCaptor2;

    private static final String TASK_IP = "9.9.9.9";

    private static final int TASK_A_COUNT = 1;
    private static final String TASK_A_POD_NAME = "POD-A";
    private static final String TASK_A_NAME = "A";
    private static final double TASK_A_CPU = 1.0;
    private static final double UPDATED_TASK_A_CPU = TASK_A_CPU + 1.0;
    private static final double TASK_A_MEM = 1000.0;
    private static final double TASK_A_DISK = 1500.0;
    private static final String TASK_A_CMD = "echo " + TASK_A_NAME;

    private static final int TASK_B_COUNT = 2;
    private static final String TASK_B_POD_NAME = "POD-B";
    private static final String TASK_B_NAME = "B";
    private static final double TASK_B_CPU = 2.0;
    private static final double TASK_B_MEM = 2000.0;
    private static final double UPDATED_TASK_B_MEM = 2000.0 * 2;
    private static final double TASK_B_DISK = 2500.0;
    private static final String TASK_B_CMD = "echo " + TASK_B_NAME;

    private static final PodSpec podA = TestPodFactory.getPodSpec(
            TASK_A_POD_NAME,
            TestConstants.RESOURCE_SET_ID + "-A",
            TASK_A_NAME,
            TASK_A_CMD,
            TestConstants.SERVICE_USER,
            TASK_A_COUNT,
            TASK_A_CPU,
            TASK_A_MEM,
            TASK_A_DISK);

    private static final PodSpec podB = TestPodFactory.getPodSpec(
            TASK_B_POD_NAME,
            TestConstants.RESOURCE_SET_ID + "-B",
            TASK_B_NAME,
            TASK_B_CMD,
            TestConstants.SERVICE_USER,
            TASK_B_COUNT,
            TASK_B_CPU,
            TASK_B_MEM,
            TASK_B_DISK);

    private static final PodSpec updatedPodA = TestPodFactory.getPodSpec(
            TASK_A_POD_NAME,
            TestConstants.RESOURCE_SET_ID + "-A",
            TASK_A_NAME,
            TASK_A_CMD,
            TestConstants.SERVICE_USER,
            TASK_A_COUNT,
            UPDATED_TASK_A_CPU,
            TASK_A_MEM,
            TASK_A_DISK);

    private static final PodSpec updatedPodB = TestPodFactory.getPodSpec(
            TASK_B_POD_NAME,
            TestConstants.RESOURCE_SET_ID + "-B",
            TASK_B_NAME,
            TASK_B_CMD,
            TestConstants.SERVICE_USER,
            TASK_B_COUNT,
            TASK_B_CPU,
            UPDATED_TASK_B_MEM,
            TASK_B_DISK);

    private static final PodSpec invalidPodB = TestPodFactory.getPodSpec(
            TASK_B_POD_NAME,
            TestConstants.RESOURCE_SET_ID + "-B",
            TASK_B_NAME,
            TASK_B_CMD,
            TestConstants.SERVICE_USER,
            TASK_B_COUNT - 1,
            TASK_B_CPU,
            TASK_B_MEM,
            TASK_B_DISK);

    private static final PodSpec scaledPodA = TestPodFactory.getPodSpec(
            TASK_A_POD_NAME,
            TestConstants.RESOURCE_SET_ID + "-A",
            TASK_A_NAME,
            TASK_A_CMD,
            TestConstants.SERVICE_USER,
            TASK_A_COUNT + 1,
            TASK_A_CPU,
            TASK_A_MEM,
            TASK_A_DISK);

    private static ServiceSpec getServiceSpec(PodSpec... pods) {
        return DefaultServiceSpec.newBuilder()
                .name(TestConstants.SERVICE_NAME)
                .role(TestConstants.ROLE)
                .principal(TestConstants.PRINCIPAL)
                .zookeeperConnection("badhost-shouldbeignored:2181")
                .pods(Arrays.asList(pods))
                .user(TestConstants.SERVICE_USER)
                .build();
    }

    private Capabilities getCapabilitiesWithDefaultGpuSupport() throws Exception {
        return new Capabilities(mockDcosCluster) {
            @Override
            public boolean supportsGpuResource() {
                return DEFAULT_GPU_POLICY;
            }
        };
    }

    private StateStore stateStore;
    private ConfigStore<ServiceSpec> configStore;
    private DefaultScheduler defaultScheduler;

    @Before
    public void beforeEach() throws Exception {
        MockitoAnnotations.initMocks(this);

<<<<<<< HEAD
        when(mockDcosCluster.getDcosVersion()).thenReturn(new DcosVersion("1.10-dev"));
        when(mockSchedulerFlags.isStateCacheEnabled()).thenReturn(true);
=======
        when(mockSchedulerConfig.isStateCacheEnabled()).thenReturn(true);
>>>>>>> 9bc3249d
        ServiceSpec serviceSpec = getServiceSpec(podA, podB);
        stateStore = new StateStore(new PersisterCache(new MemPersister()));
        configStore = new ConfigStore<>(
                DefaultServiceSpec.getConfigurationFactory(serviceSpec), new MemPersister());
        Capabilities.overrideCapabilities(getCapabilitiesWithDefaultGpuSupport());
        defaultScheduler = getScheduler(serviceSpec);
    }

    @Test(expected = ConfigStoreException.class)
    public void testConstructConfigStoreWithUnknownCustomType() throws ConfigStoreException {
        ServiceSpec serviceSpecification = getServiceSpec(
                DefaultPodSpec.newBuilder(podA)
                        .placementRule(TestPlacementUtils.PASS)
                        .build());
        Assert.assertTrue(serviceSpecification.getPods().get(0).getPlacementRule().isPresent());
        DefaultScheduler.createConfigStore(serviceSpecification, Collections.emptyList(), new MemPersister());
    }

    @Test(expected = ConfigStoreException.class)
    public void testConstructConfigStoreWithRegisteredCustomTypeMissingEquals() throws ConfigStoreException {
        ServiceSpec serviceSpecification = getServiceSpec(
                DefaultPodSpec.newBuilder(podA)
                        .placementRule(new PlacementRuleMissingEquality())
                        .build());
        Assert.assertTrue(serviceSpecification.getPods().get(0).getPlacementRule().isPresent());
        DefaultScheduler.createConfigStore(
                serviceSpecification, Arrays.asList(PlacementRuleMissingEquality.class), new MemPersister());
    }

    @Test(expected = ConfigStoreException.class)
    public void testConstructConfigStoreWithRegisteredCustomTypeBadAnnotations() throws ConfigStoreException {
        ServiceSpec serviceSpecification = getServiceSpec(
                DefaultPodSpec.newBuilder(podA)
                        .placementRule(new PlacementRuleMismatchedAnnotations("hi"))
                        .build());
        Assert.assertTrue(serviceSpecification.getPods().get(0).getPlacementRule().isPresent());
        DefaultScheduler.createConfigStore(
                serviceSpecification, Arrays.asList(PlacementRuleMismatchedAnnotations.class), new MemPersister());
    }

    @Test
    public void testConstructConfigStoreWithRegisteredGoodCustomType() throws ConfigStoreException {
        ServiceSpec serviceSpecification = getServiceSpec(
                DefaultPodSpec.newBuilder(podA)
                        .placementRule(TestPlacementUtils.PASS)
                        .build());
        Assert.assertTrue(serviceSpecification.getPods().get(0).getPlacementRule().isPresent());
        DefaultScheduler.createConfigStore(
                serviceSpecification, Arrays.asList(TestPlacementUtils.PASS.getClass()), new MemPersister());
    }

    @Test
    public void testEmptyOffers() {
        defaultScheduler.getMesosScheduler().get()
                .resourceOffers(mockSchedulerDriver, Collections.emptyList());
        verify(mockSchedulerDriver, times(1)).reconcileTasks(any());
        verify(mockSchedulerDriver, times(0)).acceptOffers(any(), anyCollectionOf(Protos.Offer.Operation.class), any());
        verify(mockSchedulerDriver, times(0)).declineOffer(any(), any());
    }

    @Test
    public void testLaunchA() throws InterruptedException {
        installStep(0, 0, getSufficientOfferForTaskA());
        Assert.assertEquals(Arrays.asList(Status.COMPLETE, Status.PENDING, Status.PENDING),
                getStepStatuses(getDeploymentPlan()));
    }

    @Test
    public void testLaunchB() throws InterruptedException {
        // Launch A-0
        testLaunchA();
        installStep(1, 0, getSufficientOfferForTaskB());
        Assert.assertEquals(Arrays.asList(Status.COMPLETE, Status.COMPLETE, Status.PENDING),
                getStepStatuses(getDeploymentPlan()));
    }

    @Test
    public void testFailLaunchA() throws InterruptedException {
        // Get first Step associated with Task A-0
        Plan plan = getDeploymentPlan();
        Step stepTaskA0 = plan.getChildren().get(0).getChildren().get(0);
        Assert.assertTrue(stepTaskA0.isPending());

        // Offer insufficient Resource and wait for step state transition
        UUID offerId = UUID.randomUUID();
        defaultScheduler.getMesosScheduler().get()
                .resourceOffers(mockSchedulerDriver, Arrays.asList(getInsufficientOfferForTaskA(offerId)));
        defaultScheduler.awaitOffersProcessed();
        Assert.assertEquals(Arrays.asList(Status.PREPARED, Status.PENDING, Status.PENDING),
                getStepStatuses(plan));
    }

    @Test
    public void updatePerTaskASpecification() throws InterruptedException, IOException, Exception {
        // Launch A and B in original configuration
        testLaunchB();
        defaultScheduler.awaitOffersProcessed();
        Capabilities.overrideCapabilities(getCapabilitiesWithDefaultGpuSupport());
        defaultScheduler = getScheduler(getServiceSpec(updatedPodA, podB));

        Assert.assertEquals(Arrays.asList(Status.PENDING, Status.COMPLETE, Status.PENDING),
                getStepStatuses(getDeploymentPlan()));
    }

    @Test
    public void updatePerTaskBSpecification() throws InterruptedException, IOException, Exception {
        // Launch A and B in original configuration
        testLaunchB();
        defaultScheduler.awaitOffersProcessed();
        Capabilities.overrideCapabilities(getCapabilitiesWithDefaultGpuSupport());
        defaultScheduler = getScheduler(getServiceSpec(podA, updatedPodB));

        Assert.assertEquals(Arrays.asList(Status.COMPLETE, Status.PENDING, Status.PENDING),
                getStepStatuses(getDeploymentPlan()));
    }

    @Test
    public void updateTaskTypeASpecification() throws InterruptedException, IOException, Exception {
        // Launch A and B in original configuration
        testLaunchB();
        defaultScheduler.awaitOffersProcessed();

        Capabilities.overrideCapabilities(getCapabilitiesWithDefaultGpuSupport());
        defaultScheduler = getScheduler(getServiceSpec(scaledPodA, podB));

        Assert.assertEquals(
                Arrays.asList(Status.COMPLETE, Status.PENDING, Status.COMPLETE, Status.PENDING),
                getStepStatuses(getDeploymentPlan()));
    }

    @Test
    public void testInitialLaunchReplaceRecover() throws Exception {
        // Get first Step associated with Task A-0
        Plan plan = getDeploymentPlan();
        Step stepTaskA0 = plan.getChildren().get(0).getChildren().get(0);
        Assert.assertTrue(stepTaskA0.isPending());

        Assert.assertTrue(stateStore.fetchTaskNames().isEmpty());

        // Launch 1: Task enters ERROR without reaching RUNNING - kill and replace

        // Offer sufficient Resource and wait for its acceptance
        Protos.Offer offer = getSufficientOfferForTaskA();
        defaultScheduler.getMesosScheduler().get()
                .resourceOffers(mockSchedulerDriver, Arrays.asList(offer));
        verify(mockSchedulerDriver, times(1)).acceptOffers(
                collectionThat(contains(offer.getId())),
                operationsCaptor.capture(),
                any());
        defaultScheduler.awaitOffersProcessed();

        Protos.TaskInfo initialFailedTask = getTask(operationsCaptor.getValue());

        // Task should be initial state
        Protos.TaskStatus status = stateStore.fetchStatus(initialFailedTask.getName()).get();
        Assert.assertTrue(status.toString(), AuxLabelAccess.isInitialLaunch(status));

        // Without sending TASK_RUNNING or any other status, pretend the task failed
        statusUpdate(initialFailedTask.getTaskId(), Protos.TaskState.TASK_ERROR);

        // Expect pod to be killed, initial state to be overwritten, and all tasks to be marked permanently failed
        verify(mockSchedulerDriver, times(1)).killTask(initialFailedTask.getTaskId());
        Assert.assertFalse(
                AuxLabelAccess.isInitialLaunch(stateStore.fetchStatus(initialFailedTask.getName()).get()));
        Assert.assertTrue(
                new TaskLabelReader(stateStore.fetchTask(initialFailedTask.getName()).get()).isPermanentlyFailed());

        // Launch 2: Task enters ERROR after reaching RUNNING - restart in-place

        // Offer again, and launch successfully this time
        offer = getSufficientOfferForTaskA();
        defaultScheduler.getMesosScheduler().get()
                .resourceOffers(mockSchedulerDriver, Arrays.asList(offer));
        verify(mockSchedulerDriver, times(1)).acceptOffers(
                collectionThat(contains(offer.getId())),
                operationsCaptor.capture(),
                any());
        defaultScheduler.awaitOffersProcessed();

        Protos.TaskInfo launchedFailedTask = getTask(operationsCaptor.getValue());

        // Task should be in initial state
        status = stateStore.fetchStatus(launchedFailedTask.getName()).get();
        Assert.assertTrue(status.toString(), AuxLabelAccess.isInitialLaunch(status));

        // Sent TASK_RUNNING status
        statusUpdate(launchedFailedTask.getTaskId(), Protos.TaskState.TASK_RUNNING);

        // Check that the step is complete and the task is no longer in initial launch state
        Assert.assertTrue(stepTaskA0.isComplete());
        Assert.assertEquals(Arrays.asList(Status.COMPLETE, Status.PENDING, Status.PENDING),
                getStepStatuses(plan));
        status = stateStore.fetchStatus(launchedFailedTask.getName()).get();
        Assert.assertFalse(status.toString(), AuxLabelAccess.isInitialLaunch(status));

        // Now simulate another failure, and verify that the task is NOT marked as permanently failed
        statusUpdate(launchedFailedTask.getTaskId(), Protos.TaskState.TASK_ERROR);
        verify(mockSchedulerDriver, times(0)).killTask(launchedFailedTask.getTaskId());
        Assert.assertFalse(
                new TaskLabelReader(stateStore.fetchTask(launchedFailedTask.getName()).get()).isPermanentlyFailed());

        // Launch 3: In-place relaunch of last instance

        // Offer again, and check that the task is relaunched as-is
        defaultScheduler.getMesosScheduler().get()
                .resourceOffers(mockSchedulerDriver, Arrays.asList(offer));
        verify(mockSchedulerDriver, times(1)).acceptOffers(
                collectionThat(contains(offer.getId())),
                operationsCaptor.capture(),
                any());
        defaultScheduler.awaitOffersProcessed();

        Protos.TaskInfo relaunchedTask = getTask(operationsCaptor.getValue());

        // Not an initial launch.
        status = stateStore.fetchStatus(relaunchedTask.getName()).get();
        Assert.assertFalse(status.toString(), AuxLabelAccess.isInitialLaunch(status));

        // Sent TASK_RUNNING status
        statusUpdate(relaunchedTask.getTaskId(), Protos.TaskState.TASK_RUNNING);

        // Check that the step is complete and the task is still not in initial launch state
        Assert.assertTrue(stepTaskA0.isComplete());
        Assert.assertEquals(Arrays.asList(Status.COMPLETE, Status.PREPARED, Status.PENDING),
                getStepStatuses(plan));
        status = stateStore.fetchStatus(relaunchedTask.getName()).get();
        Assert.assertFalse(status.toString(), AuxLabelAccess.isInitialLaunch(status));

        // Just in case, again verify that killTask() was ONLY called for the initial failed task:
        verify(mockSchedulerDriver, times(1)).killTask(initialFailedTask.getTaskId());
        verify(mockSchedulerDriver, times(0)).killTask(launchedFailedTask.getTaskId());
        verify(mockSchedulerDriver, times(0)).killTask(relaunchedTask.getTaskId());
    }

    @Test
    public void testLaunchAndRecovery() throws Exception {
        // Get first Step associated with Task A-0
        Plan plan = getDeploymentPlan();
        Step stepTaskA0 = plan.getChildren().get(0).getChildren().get(0);
        Assert.assertTrue(stepTaskA0.isPending());

        // Offer sufficient Resource and wait for its acceptance
        Protos.Offer offer1 = getSufficientOfferForTaskA();
        defaultScheduler.getMesosScheduler().get()
                .resourceOffers(mockSchedulerDriver, Arrays.asList(offer1));
        verify(mockSchedulerDriver, times(1)).acceptOffers(
                collectionThat(contains(offer1.getId())),
                operationsCaptor.capture(),
                any());
        defaultScheduler.awaitOffersProcessed();

        Collection<Protos.Offer.Operation> operations = operationsCaptor.getValue();
        Protos.TaskID launchedTaskId = getTaskId(operations);

        // Sent TASK_RUNNING status
        statusUpdate(launchedTaskId, Protos.TaskState.TASK_RUNNING);

        // Wait for the Step to become Complete
        Assert.assertTrue(stepTaskA0.isComplete());
        Assert.assertEquals(Arrays.asList(Status.COMPLETE, Status.PENDING, Status.PENDING),
                getStepStatuses(plan));

        // Sent TASK_KILLED status
        statusUpdate(launchedTaskId, Protos.TaskState.TASK_KILLED);

        reset(mockSchedulerDriver);

        // Make offers sufficient to recover Task A-0 and launch Task B-0,
        // and also have some unused reserved resources for cleaning, and verify that only one of those three happens.

        Protos.Resource cpus = ResourceTestUtils.getReservedCpus(1.0, UUID.randomUUID().toString());
        Protos.Resource mem = ResourceTestUtils.getReservedMem(1.0, UUID.randomUUID().toString());

        Protos.Offer offerA = Protos.Offer.newBuilder(getSufficientOfferForTaskA())
                .addAllResources(operations.stream()
                        .filter(Protos.Offer.Operation::hasReserve)
                        .flatMap(operation -> operation.getReserve().getResourcesList().stream())
                        .collect(Collectors.toList()))
                .addResources(cpus)
                .addResources(mem)
                .build();
        Protos.Offer offerB = Protos.Offer.newBuilder(getSufficientOfferForTaskB())
                .addAllResources(operations.stream()
                        .filter(Protos.Offer.Operation::hasReserve)
                        .flatMap(operation -> operation.getReserve().getResourcesList().stream())
                        .collect(Collectors.toList()))
                .addResources(cpus)
                .addResources(mem)
                .build();
        Protos.Offer offerC = Protos.Offer.newBuilder(getSufficientOfferForTaskB())
                .addAllResources(operations.stream()
                        .filter(Protos.Offer.Operation::hasReserve)
                        .flatMap(operation -> operation.getReserve().getResourcesList().stream())
                        .collect(Collectors.toList()))
                .addResources(cpus)
                .addResources(mem)
                .build();

        defaultScheduler.getMesosScheduler().get()
                .resourceOffers(mockSchedulerDriver, Arrays.asList(offerA, offerB, offerC));
        defaultScheduler.awaitOffersProcessed();

        // Verify that acceptOffer is called thrice, once each for recovery, launch, and cleanup.
        // Use a separate captor as the other one was already used against an acceptOffers call in this test case.
        verify(mockSchedulerDriver, times(3)).acceptOffers(
                any(),
                operationsCaptor2.capture(),
                any());
        final List<Collection<Protos.Offer.Operation>> allOperations = operationsCaptor2.getAllValues();
        Assert.assertEquals(3, allOperations.size());
        boolean recovery = false;
        boolean launch = false;
        boolean unreserve = false;

        for (Collection<Protos.Offer.Operation> operationSet : allOperations) {
            switch (operationSet.size()) {
                case 1:
                    // One LAUNCH operation
                    if (operationSet.iterator().next().getType()
                            == Protos.Offer.Operation.Type.LAUNCH_GROUP) {
                        recovery = true;
                    }
                    break;
                case 2:
                    // Two UNRESERVE operations
                    if (operationSet.stream().allMatch(object -> object.getType()
                            == Protos.Offer.Operation.Type.UNRESERVE)) {
                        recovery = true;
                    }
                    unreserve = true;
                    break;
                case 8: {
                    // Three RESERVE, One CREATE, three RESERVE (for executor) and One LAUNCH operation
                    Map<Protos.Offer.Operation.Type, Integer> expectedCounts = new HashMap<>();
                    expectedCounts.put(Protos.Offer.Operation.Type.RESERVE, 6);
                    expectedCounts.put(Protos.Offer.Operation.Type.CREATE, 1);
                    expectedCounts.put(Protos.Offer.Operation.Type.LAUNCH_GROUP, 1);
                    Map<Protos.Offer.Operation.Type, Integer> operationCounts = new HashMap<>();
                    for (Protos.Offer.Operation operation : operationSet) {
                        Integer count = operationCounts.get(operation.getType());
                        if (count == null) {
                            count = 1;
                        } else {
                            ++count;
                        }
                        operationCounts.put(operation.getType(), count);
                    }
                    if (expectedCounts.equals(operationCounts)) {
                        launch = true;
                    }
                    Assert.assertEquals(operationCounts.toString(), expectedCounts.keySet(), operationCounts.keySet());
                    break;
                }
                default:
                    break;
            }
        }

        Assert.assertTrue(operations.toString(), recovery);
        Assert.assertTrue(operations.toString(), launch);
        Assert.assertTrue(operations.toString(), unreserve);
    }

    @Test
    public void testConfigurationUpdate() throws Exception {
        // Get first Step associated with Task A-0
        Plan plan = getDeploymentPlan();
        Step stepTaskA0 = plan.getChildren().get(0).getChildren().get(0);
        Assert.assertTrue(stepTaskA0.isPending());

        // Offer sufficient Resource and wait for its acceptance
        Protos.Offer offer1 = getSufficientOfferForTaskA();
        defaultScheduler.getMesosScheduler().get()
                .resourceOffers(mockSchedulerDriver, Arrays.asList(offer1));
        verify(mockSchedulerDriver, times(1)).acceptOffers(
                collectionThat(contains(offer1.getId())),
                operationsCaptor.capture(),
                any());

        Collection<Protos.Offer.Operation> operations = operationsCaptor.getValue();
        Protos.TaskID launchedTaskId = getTaskId(operations);

        // Send TASK_RUNNING status after the task is Starting (Mesos has been sent Launch)
        Assert.assertTrue(stepTaskA0.isStarting());
        statusUpdate(launchedTaskId, Protos.TaskState.TASK_RUNNING);

        // Wait for the Step to become Complete
        Assert.assertTrue(stepTaskA0.isComplete());
        Assert.assertEquals(Arrays.asList(Status.COMPLETE, Status.PENDING, Status.PENDING),
                getStepStatuses(plan));

        Assert.assertTrue(stepTaskA0.isComplete());
        Assert.assertEquals(0, getRecoveryPlan().getChildren().size());

        // Perform Configuration Update
        Capabilities.overrideCapabilities(getCapabilitiesWithDefaultGpuSupport());
        defaultScheduler = getScheduler(getServiceSpec(updatedPodA, podB));
        defaultScheduler.forceReconciliationComplete();
        plan = getDeploymentPlan();
        stepTaskA0 = plan.getChildren().get(0).getChildren().get(0);
        Assert.assertEquals(Status.PENDING, stepTaskA0.getStatus());

        List<Protos.Resource> expectedResources = new ArrayList<>(getExpectedResources(operations));
        Protos.Resource neededAdditionalResource = ResourceTestUtils.getUnreservedCpus(UPDATED_TASK_A_CPU - TASK_A_CPU);
        expectedResources.add(neededAdditionalResource);

        // Start update Step
        Protos.Offer insufficientOffer = OfferTestUtils.getCompleteOffer(neededAdditionalResource);
        defaultScheduler.getMesosScheduler().get()
                .resourceOffers(mockSchedulerDriver, Arrays.asList(insufficientOffer));
        verify(mockSchedulerDriver, times(1)).killTask(launchedTaskId);
        verify(mockSchedulerDriver, times(1)).declineOffer(eq(insufficientOffer.getId()), any());
        Assert.assertEquals(Status.PREPARED, stepTaskA0.getStatus());

        // Sent TASK_KILLED status
        statusUpdate(launchedTaskId, Protos.TaskState.TASK_KILLED);
        Assert.assertEquals(Status.PREPARED, stepTaskA0.getStatus());
        Assert.assertEquals(0, getRecoveryPlan().getChildren().size());

        Protos.Offer expectedOffer = OfferTestUtils.getCompleteOffer(expectedResources);
        defaultScheduler.getMesosScheduler().get()
                .resourceOffers(mockSchedulerDriver, Arrays.asList(expectedOffer));
        verify(mockSchedulerDriver, times(1)).acceptOffers(
                collectionThat(contains(expectedOffer.getId())),
                operationsCaptor.capture(),
                any());
        Assert.assertTrue(stepTaskA0.isStarting());
        Assert.assertEquals(0, getRecoveryPlan().getChildren().size());

        operations = operationsCaptor.getValue();
        launchedTaskId = getTaskId(operations);
        // Send TASK_RUNNING status after the task is Starting (Mesos has been sent Launch)
        Assert.assertTrue(stepTaskA0.isStarting());
        statusUpdate(launchedTaskId, Protos.TaskState.TASK_RUNNING);
        Assert.assertTrue(stepTaskA0.isComplete());
    }

    @Test
    public void testInvalidConfigurationUpdate() throws Exception {
        // Launch A and B in original configuration
        testLaunchB();
        defaultScheduler.awaitOffersProcessed();

        // Get initial target config UUID
        UUID targetConfigId = configStore.getTargetConfig();

        // Build new scheduler with invalid config (shrinking task count)
        Capabilities.overrideCapabilities(getCapabilitiesWithDefaultGpuSupport());
        defaultScheduler = getScheduler(getServiceSpec(podA, invalidPodB));

        // Ensure prior target configuration is still intact
        Assert.assertEquals(targetConfigId, configStore.getTargetConfig());

        Assert.assertEquals(1, getDeploymentPlan().getErrors().size());
        Assert.assertTrue(getDeploymentPlan().getErrors().get(0).contains("Transition: '2' => '1'"));
    }

    private static List<Protos.Resource> getExpectedResources(Collection<Protos.Offer.Operation> operations) {
        for (Protos.Offer.Operation operation : operations) {
            if (operation.getType().equals(Offer.Operation.Type.LAUNCH_GROUP)) {
                return Stream.concat(
                                operation.getLaunchGroup().getTaskGroup().getTasksList().stream()
                                    .flatMap(taskInfo -> taskInfo.getResourcesList().stream()),
                                operation.getLaunchGroup().getExecutor().getResourcesList().stream())
                        .collect(Collectors.toList());
            }
        }

        return Collections.emptyList();
    }

    @Test
    public void testTaskIpIsStoredOnInstall() throws InterruptedException {
        install();

        // Verify the TaskIP (TaskInfo, strictly speaking) has been stored in the StateStore.
        Assert.assertTrue(StateStoreUtils.getTaskStatusFromProperty(
                stateStore, TASK_A_POD_NAME + "-0-" + TASK_A_NAME).isPresent());
        Assert.assertTrue(StateStoreUtils.getTaskStatusFromProperty(
                stateStore, TASK_B_POD_NAME + "-0-" + TASK_B_NAME).isPresent());
    }

    @Test
    public void testTaskIpIsUpdatedOnStatusUpdate() throws InterruptedException {
        List<Protos.TaskID> taskIds = install();
        String updateIp = "1.1.1.1";

        // Verify the TaskIP (TaskInfo, strictly speaking) has been stored in the StateStore.
        Assert.assertTrue(StateStoreUtils.getTaskStatusFromProperty(
                stateStore, TASK_A_POD_NAME + "-0-" + TASK_A_NAME).isPresent());
        Assert.assertTrue(StateStoreUtils.getTaskStatusFromProperty(
                stateStore, TASK_B_POD_NAME + "-0-" + TASK_B_NAME).isPresent());

        Protos.TaskStatus update = Protos.TaskStatus.newBuilder(
                getTaskStatus(taskIds.get(0), Protos.TaskState.TASK_STAGING))
                .setContainerStatus(Protos.ContainerStatus.newBuilder()
                        .addNetworkInfos(Protos.NetworkInfo.newBuilder()
                            .addIpAddresses(Protos.NetworkInfo.IPAddress.newBuilder()
                                .setIpAddress(updateIp))))
                .build();
        defaultScheduler.getMesosScheduler().get()
                .statusUpdate(mockSchedulerDriver, update);

        // Verify the TaskStatus was updated.
        Assert.assertEquals(updateIp,
                StateStoreUtils.getTaskStatusFromProperty(stateStore, TASK_A_POD_NAME + "-0-" + TASK_A_NAME).get()
                        .getContainerStatus().getNetworkInfos(0).getIpAddresses(0).getIpAddress());
    }

    @Test
    public void testTaskIpIsNotOverwrittenByEmptyOnUpdate() throws InterruptedException {
        List<Protos.TaskID> taskIds = install();

        // Verify the TaskIP (TaskInfo, strictly speaking) has been stored in the StateStore.
        Assert.assertTrue(StateStoreUtils.getTaskStatusFromProperty(
                stateStore, TASK_A_POD_NAME + "-0-" + TASK_A_NAME).isPresent());
        Assert.assertTrue(StateStoreUtils.getTaskStatusFromProperty(
                stateStore, TASK_B_POD_NAME + "-0-" + TASK_B_NAME).isPresent());

        Protos.TaskStatus update = Protos.TaskStatus.newBuilder(
                getTaskStatus(taskIds.get(0), Protos.TaskState.TASK_STAGING))
                .setContainerStatus(Protos.ContainerStatus.newBuilder()
                        .addNetworkInfos(Protos.NetworkInfo.newBuilder()))
                .build();
        defaultScheduler.getMesosScheduler().get()
                .statusUpdate(mockSchedulerDriver, update);

        // Verify the TaskStatus was NOT updated.
        Assert.assertEquals(TASK_IP,
                StateStoreUtils.getTaskStatusFromProperty(stateStore, TASK_A_POD_NAME + "-0-" + TASK_A_NAME).get()
                        .getContainerStatus().getNetworkInfos(0).getIpAddresses(0).getIpAddress());
    }

    @Test
    public void testOverrideDeployWithUpdate() {
        Collection<Plan> plans = getDeployUpdatePlans();
        ConfigurationUpdater.UpdateResult updateResult = mock(ConfigurationUpdater.UpdateResult.class);
        when(updateResult.getDeploymentType()).thenReturn(ConfigurationUpdater.UpdateResult.DeploymentType.UPDATE);
        plans = DefaultScheduler.Builder.overrideDeployPlan(plans, updateResult);

        Plan deployPlan = plans.stream()
                .filter(plan -> plan.getName().equals(Constants.DEPLOY_PLAN_NAME))
                .findFirst().get();

        Assert.assertEquals(1, deployPlan.getChildren().size());
    }

    @Test
    public void testNoOverrideOfDeployPlanOnInstall() {
        Collection<Plan> plans = getDeployUpdatePlans();
        ConfigurationUpdater.UpdateResult updateResult = mock(ConfigurationUpdater.UpdateResult.class);
        when(updateResult.getDeploymentType()).thenReturn(ConfigurationUpdater.UpdateResult.DeploymentType.DEPLOY);
        plans = DefaultScheduler.Builder.overrideDeployPlan(plans, updateResult);

        Plan deployPlan = plans.stream()
                .filter(plan -> plan.getName().equals(Constants.DEPLOY_PLAN_NAME))
                .findFirst().get();

        Assert.assertEquals(2, deployPlan.getChildren().size());
    }

    // Deploy plan has 2 phases, update plan has 1 for distinguishing which was chosen.
    private static Collection<Plan> getDeployUpdatePlans() {
        Phase phase = mock(Phase.class);
        Plan deployPlan = mock(Plan.class);
        when(deployPlan.getName()).thenReturn(Constants.DEPLOY_PLAN_NAME);
        when(deployPlan.getChildren()).thenReturn(Arrays.asList(phase, phase));

        Plan updatePlan = mock(Plan.class);
        when(updatePlan.getName()).thenReturn(Constants.UPDATE_PLAN_NAME);
        when(updatePlan.getChildren()).thenReturn(Arrays.asList(phase));

        Assert.assertEquals(2, deployPlan.getChildren().size());
        Assert.assertEquals(1, updatePlan.getChildren().size());
        return Arrays.asList(deployPlan, updatePlan);
    }

    private static int countOperationType(
            Protos.Offer.Operation.Type operationType, Collection<Protos.Offer.Operation> operations) {
        int count = 0;
        for (Protos.Offer.Operation operation : operations) {
            if (operation.getType().equals(operationType)) {
                count++;
            }
        }
        return count;
    }

    private static Protos.TaskInfo getTask(Collection<Protos.Offer.Operation> operations) {
        for (Protos.Offer.Operation operation : operations) {
            if (operation.getType().equals(Offer.Operation.Type.LAUNCH_GROUP)) {
                return operation.getLaunchGroup().getTaskGroup().getTasks(0);
            }
        }

        return null;
    }

    private static Protos.TaskID getTaskId(Collection<Protos.Offer.Operation> operations) {
        return getTask(operations).getTaskId();
    }

    private static Protos.TaskStatus getTaskStatus(Protos.TaskID taskID, Protos.TaskState state) {
        return Protos.TaskStatus.newBuilder()
                .setTaskId(taskID)
                .setState(state)
                .setContainerStatus(Protos.ContainerStatus.newBuilder()
                    .addNetworkInfos(Protos.NetworkInfo.newBuilder()
                        .addIpAddresses(Protos.NetworkInfo.IPAddress.newBuilder()
                            .setIpAddress(TASK_IP))))
                .build();
    }

    private static Protos.Offer getInsufficientOfferForTaskA(UUID offerId) {
        return Protos.Offer.newBuilder()
                .setId(Protos.OfferID.newBuilder().setValue(offerId.toString()).build())
                .setFrameworkId(TestConstants.FRAMEWORK_ID)
                .setSlaveId(TestConstants.AGENT_ID)
                .setHostname(TestConstants.HOSTNAME)
                .addAllResources(
                        Arrays.asList(
                                ResourceTestUtils.getUnreservedCpus(TASK_A_CPU / 2.0),
                                ResourceTestUtils.getUnreservedMem(TASK_A_MEM / 2.0)))
                .build();
    }

    private static Protos.Offer getSufficientOfferForTaskA() {
        return Protos.Offer.newBuilder()
                .setId(Protos.OfferID.newBuilder().setValue(UUID.randomUUID().toString()).build())
                .setFrameworkId(TestConstants.FRAMEWORK_ID)
                .setSlaveId(TestConstants.AGENT_ID)
                .setHostname(TestConstants.HOSTNAME)
                .addAllResources(
                        Arrays.asList(
                                ResourceTestUtils.getUnreservedCpus(TASK_A_CPU + 0.1),
                                ResourceTestUtils.getUnreservedMem(TASK_A_MEM + 32),
                                ResourceTestUtils.getUnreservedDisk(TASK_A_DISK + 256)))
                .build();
    }

    private static Protos.Offer getSufficientOfferForTaskB() {
        return Protos.Offer.newBuilder()
                .setId(Protos.OfferID.newBuilder().setValue(UUID.randomUUID().toString()).build())
                .setFrameworkId(TestConstants.FRAMEWORK_ID)
                .setSlaveId(TestConstants.AGENT_ID)
                .setHostname(TestConstants.HOSTNAME)
                .addAllResources(
                        Arrays.asList(
                                ResourceTestUtils.getUnreservedCpus(TASK_B_CPU + 0.1),
                                ResourceTestUtils.getUnreservedMem(TASK_B_MEM + 32),
                                ResourceTestUtils.getUnreservedDisk(TASK_B_DISK + 256)))
                .build();
    }

    private static <T> Collection<T> collectionThat(final Matcher<Iterable<? extends T>> matcher) {
        return Matchers.argThat(new BaseMatcher<Collection<T>>() {
            @Override
            public boolean matches(Object item) {
                return matcher.matches(item);
            }

            @Override
            public void describeTo(Description description) {
                matcher.describeTo(description);
            }
        });
    }

    private Protos.TaskID installStep(int phaseIndex, int stepIndex, Protos.Offer offer) {
        // Get first Step associated with Task A-0
        List<Protos.Offer> offers = Arrays.asList(offer);
        Protos.OfferID offerId = offer.getId();
        Step step = getDeploymentPlan().getChildren().get(phaseIndex).getChildren().get(stepIndex);
        Assert.assertTrue(step.isPending());

        // Offer sufficient Resource and wait for its acceptance
        defaultScheduler.getMesosScheduler().get()
                .resourceOffers(mockSchedulerDriver, offers);
        verify(mockSchedulerDriver, times(1)).acceptOffers(
                Matchers.argThat(isACollectionThat(contains(offerId))),
                operationsCaptor.capture(),
                any());

        // Verify 2 Reserve and 1 Launch Operations were executed
        Collection<Protos.Offer.Operation> operations = operationsCaptor.getValue();
        Assert.assertEquals(8, operations.size());
        Assert.assertEquals(6, countOperationType(Protos.Offer.Operation.Type.RESERVE, operations));
        Assert.assertEquals(1, countOperationType(Protos.Offer.Operation.Type.CREATE, operations));
        Assert.assertEquals(1, countOperationType(Offer.Operation.Type.LAUNCH_GROUP, operations));
        Assert.assertTrue(step.isStarting());

        // Sent TASK_RUNNING status
        Protos.TaskID taskId = getTaskId(operations);
        statusUpdate(getTaskId(operations), Protos.TaskState.TASK_RUNNING);

        // Wait for the Step to become Complete
        Assert.assertTrue(step.isComplete());

        return taskId;
    }

    /**
     * Workaround for typecast warnings relating to Collection arguments.
     * @see https://stackoverflow.com/questions/20441594/mockito-and-hamcrest-how-to-verify-invokation-of-collection-argument
     */
    private static <T> Matcher<Collection<T>> isACollectionThat(final Matcher<Iterable<? extends T>> matcher) {
        return new BaseMatcher<Collection<T>>() {
            @Override public boolean matches(Object item) {
                return matcher.matches(item);
            }
            @Override public void describeTo(Description description) {
                matcher.describeTo(description);
            }
        };
    }

    private void statusUpdate(Protos.TaskID launchedTaskId, Protos.TaskState state) {
        Protos.TaskStatus runningStatus = getTaskStatus(launchedTaskId, state);
        defaultScheduler.getMesosScheduler().get().statusUpdate(mockSchedulerDriver, runningStatus);
    }

    /**
     * Installs the service.
     */
    private List<Protos.TaskID> install() throws InterruptedException {
        List<Protos.TaskID> taskIds = new ArrayList<>();

        taskIds.add(installStep(0, 0, getSufficientOfferForTaskA()));
        taskIds.add(installStep(1, 0, getSufficientOfferForTaskB()));
        taskIds.add(installStep(1, 1, getSufficientOfferForTaskB()));
        defaultScheduler.awaitOffersProcessed();

        Assert.assertTrue(getDeploymentPlan().isComplete());
        Assert.assertEquals(Arrays.asList(Status.COMPLETE, Status.COMPLETE, Status.COMPLETE),
                getStepStatuses(getDeploymentPlan()));
        Assert.assertTrue(defaultScheduler.getPlanCoordinator().getCandidates().isEmpty());

        return taskIds;
    }

    private static class PlacementRuleMissingEquality implements PlacementRule {
        @Override
        public EvaluationOutcome filter(Offer offer, PodInstance podInstance, Collection<TaskInfo> tasks) {
            return EvaluationOutcome.pass(this, "test pass").build();
        }
    }

    private static class PlacementRuleMismatchedAnnotations implements PlacementRule {

        private final String fork;

        @JsonCreator
        PlacementRuleMismatchedAnnotations(@JsonProperty("wrong") String spoon) {
            this.fork = spoon;
        }

        @Override
        public EvaluationOutcome filter(Offer offer, PodInstance podInstance, Collection<TaskInfo> tasks) {
            return EvaluationOutcome.pass(this, "test pass").build();
        }

        @JsonProperty("message")
        private String getMsg() {
            return fork;
        }

        @Override
        public boolean equals(Object o) {
            return EqualsBuilder.reflectionEquals(this, o);
        }

        @Override
        public int hashCode() {
            return HashCodeBuilder.reflectionHashCode(this);
        }
    }

    private DefaultScheduler getScheduler(ServiceSpec serviceSpec) throws PersisterException {
        AbstractScheduler scheduler = DefaultScheduler.newBuilder(
                serviceSpec, OfferRequirementTestUtils.getTestSchedulerConfig(), new MemPersister())
                .setStateStore(stateStore)
                .setConfigStore(configStore)
                .build()
                .disableApiServer()
                .disableThreading()
                .start();
        scheduler.getMesosScheduler().get()
                .registered(mockSchedulerDriver, TestConstants.FRAMEWORK_ID, TestConstants.MASTER_INFO);
        return (DefaultScheduler) scheduler;
    }

    private Plan getDeploymentPlan() {
        return getPlan(Constants.DEPLOY_PLAN_NAME);
    }

    private Plan getRecoveryPlan() {
        return getPlan("recovery");
    }

    private Plan getPlan(String planName) {
        for (PlanManager planManager : defaultScheduler.getPlanCoordinator().getPlanManagers()) {
            if (planManager.getPlan().getName().equals(planName)) {
                return planManager.getPlan();
            }
        }
        throw new IllegalStateException(String.format(
                "No %s plan found: %s", planName, defaultScheduler.getPlanCoordinator().getPlanManagers()));
    }

    private static List<Status> getStepStatuses(Plan plan) {
        return plan.getChildren().stream()
                .flatMap(phase -> phase.getChildren().stream())
                .map(Element::getStatus)
                .collect(Collectors.toList());
    }
}<|MERGE_RESOLUTION|>--- conflicted
+++ resolved
@@ -4,8 +4,8 @@
 import com.fasterxml.jackson.annotation.JsonProperty;
 import com.mesosphere.sdk.config.ConfigurationUpdater;
 import com.mesosphere.sdk.dcos.Capabilities;
-import com.mesosphere.sdk.dcos.DcosCluster;
 import com.mesosphere.sdk.dcos.DcosVersion;
+import com.mesosphere.sdk.dcos.clients.DcosVersionClient;
 import com.mesosphere.sdk.offer.Constants;
 import com.mesosphere.sdk.offer.evaluate.EvaluationOutcome;
 import com.mesosphere.sdk.offer.evaluate.placement.PlacementRule;
@@ -73,13 +73,9 @@
     @Mock
     private SchedulerDriver mockSchedulerDriver;
     @Mock
-<<<<<<< HEAD
-    private SchedulerFlags mockSchedulerFlags;
+    private SchedulerConfig mockSchedulerConfig;
     @Mock
-    private DcosCluster mockDcosCluster;
-=======
-    private SchedulerConfig mockSchedulerConfig;
->>>>>>> 9bc3249d
+    private DcosVersionClient mockDcosVersionClient;
     @Captor
     private ArgumentCaptor<Collection<Protos.Offer.Operation>> operationsCaptor;
     @Captor
@@ -183,7 +179,7 @@
     }
 
     private Capabilities getCapabilitiesWithDefaultGpuSupport() throws Exception {
-        return new Capabilities(mockDcosCluster) {
+        return new Capabilities(mockDcosVersionClient) {
             @Override
             public boolean supportsGpuResource() {
                 return DEFAULT_GPU_POLICY;
@@ -199,12 +195,8 @@
     public void beforeEach() throws Exception {
         MockitoAnnotations.initMocks(this);
 
-<<<<<<< HEAD
-        when(mockDcosCluster.getDcosVersion()).thenReturn(new DcosVersion("1.10-dev"));
-        when(mockSchedulerFlags.isStateCacheEnabled()).thenReturn(true);
-=======
+        when(mockDcosVersionClient.getDcosVersion()).thenReturn(new DcosVersion("1.10-dev"));
         when(mockSchedulerConfig.isStateCacheEnabled()).thenReturn(true);
->>>>>>> 9bc3249d
         ServiceSpec serviceSpec = getServiceSpec(podA, podB);
         stateStore = new StateStore(new PersisterCache(new MemPersister()));
         configStore = new ConfigStore<>(
@@ -984,7 +976,7 @@
 
     private DefaultScheduler getScheduler(ServiceSpec serviceSpec) throws PersisterException {
         AbstractScheduler scheduler = DefaultScheduler.newBuilder(
-                serviceSpec, OfferRequirementTestUtils.getTestSchedulerConfig(), new MemPersister())
+                serviceSpec, SchedulerConfigTestUtils.getTestSchedulerConfig(), new MemPersister())
                 .setStateStore(stateStore)
                 .setConfigStore(configStore)
                 .build()
