--- conflicted
+++ resolved
@@ -5,10 +5,7 @@
   template:
     count: {{NODE_COUNT}}
     placement: {{NODE_PLACEMENT}}
-<<<<<<< HEAD
-=======
     user: {{FRAMEWORK_USER}}
->>>>>>> 9b34dd15
     {{#ENABLE_VIRTUAL_NETWORK}}
     networks:
       dcos:
