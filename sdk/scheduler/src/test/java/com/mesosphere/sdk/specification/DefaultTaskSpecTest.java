package com.mesosphere.sdk.specification;

import com.mesosphere.sdk.testutils.TestConstants;
import org.apache.mesos.Protos;
import org.junit.Assert;
import org.junit.Test;

import java.util.Arrays;
import java.util.HashMap;

/**
 * This class tests DefaultTaskSpec.
 */
public class DefaultTaskSpecTest {
    @Test
    public void cloneTaskSpec() {
        DefaultTaskSpec original = new DefaultTaskSpec(
                "task",
                GoalState.RUNNING,
                new DefaultResourceSet(
                        "rs-id",
                        Arrays.asList(
                                new DefaultResourceSpec(
                                        "cpus",
                                        Protos.Value.newBuilder()
                                                .setType(Protos.Value.Type.SCALAR)
                                                .setScalar(Protos.Value.Scalar.newBuilder()
                                                        .setValue(1.0))
                                                .build(),
                                        TestConstants.ROLE,
                                        TestConstants.PRE_RESERVED_ROLE,
                                        TestConstants.PRINCIPAL)),
                        Arrays.asList(
                                new DefaultVolumeSpec(
                                        100,
                                        VolumeSpec.Type.ROOT,
                                        TestConstants.CONTAINER_PATH,
                                        TestConstants.ROLE,
                                        TestConstants.PRE_RESERVED_ROLE,
                                        TestConstants.PRINCIPAL)),
                        TestConstants.ROLE,
                        TestConstants.PRE_RESERVED_ROLE,
                        TestConstants.PRINCIPAL),
                new DefaultCommandSpec("./cmd", new HashMap<>()),
                new DefaultHealthCheckSpec("./health-check", 1, 1, 1, 1, 1),
                new DefaultReadinessCheckSpec("./readiness-check", 2, 2, 2),
                Arrays.asList(
                        new DefaultConfigFileSpec("name", "relative-path", "template-content")),
                new DefaultDiscoverySpec("prefix", Protos.DiscoveryInfo.Visibility.CLUSTER),
<<<<<<< HEAD
                DefaultTaskSpec.taskKillGracePeriodSecondsDefault);
=======
                null);
>>>>>>> 0f4bfe95

        DefaultTaskSpec clone = DefaultTaskSpec.newBuilder(original).build();
        Assert.assertEquals(original, clone);
    }
}<|MERGE_RESOLUTION|>--- conflicted
+++ resolved
@@ -47,11 +47,8 @@
                 Arrays.asList(
                         new DefaultConfigFileSpec("name", "relative-path", "template-content")),
                 new DefaultDiscoverySpec("prefix", Protos.DiscoveryInfo.Visibility.CLUSTER),
-<<<<<<< HEAD
-                DefaultTaskSpec.taskKillGracePeriodSecondsDefault);
-=======
+                DefaultTaskSpec.TASK_KILL_GRACE_PERIOD_SECONDS_DEFAULT,
                 null);
->>>>>>> 0f4bfe95
 
         DefaultTaskSpec clone = DefaultTaskSpec.newBuilder(original).build();
         Assert.assertEquals(original, clone);
