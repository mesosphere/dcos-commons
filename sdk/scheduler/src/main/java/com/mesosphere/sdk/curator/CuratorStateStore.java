package com.mesosphere.sdk.curator;

import com.google.common.annotations.VisibleForTesting;
import com.mesosphere.sdk.dcos.DcosConstants;
import com.mesosphere.sdk.offer.CommonTaskUtils;
import com.mesosphere.sdk.state.*;
import com.mesosphere.sdk.storage.Persister;
import com.mesosphere.sdk.storage.StorageError.Reason;

import org.apache.curator.RetryPolicy;
import org.apache.mesos.Protos;
import org.apache.zookeeper.KeeperException;
import org.slf4j.Logger;
import org.slf4j.LoggerFactory;

import java.io.IOException;
import java.util.*;

/**
 * CuratorStateStore is an implementation of {@link StateStore} which persists data in Zookeeper.
 *
 * The ZNode structure in Zookeeper is as follows:
 * <code>
 * rootPath/
 *     -> FrameworkID
 *     -> Tasks/
 *         -> [TaskName-0]/
 *             -> TaskInfo
 *             -> TaskStatus
 *         -> [TaskName-1]/
 *             -> TaskInfo
 *         -> [TaskName-2]/
 *             -> TaskInfo
 *             -> TaskStatus
 *         -> ...
 * </code>
 *
 * Note that for frameworks which don't use custom executors, the same structure is used, except
 * where ExecutorName values are equal to TaskName values.
 */
public class CuratorStateStore implements StateStore {

    private static final Logger logger = LoggerFactory.getLogger(CuratorStateStore.class);

    /**
     * @see CuratorSchemaVersionStore#CURRENT_SCHEMA_VERSION
     */
    private static final int MIN_SUPPORTED_SCHEMA_VERSION = 1;
    private static final int MAX_SUPPORTED_SCHEMA_VERSION = 1;

    private static final String TASK_INFO_PATH_NAME = "TaskInfo";
    private static final String TASK_STATUS_PATH_NAME = "TaskStatus";
    private static final String FWK_ID_PATH_NAME = "FrameworkID";
    private static final String PROPERTIES_PATH_NAME = "Properties";
    private static final String TASKS_ROOT_NAME = "Tasks";
    private static final String SUPPRESSED_KEY = "suppressed";

    private final Persister curator;
    private final TaskPathMapper taskPathMapper;
    private final String fwkIdPath;
    private final String propertiesPath;

    /**
     * Creates a new {@link StateStore} which uses Curator with a default {@link RetryPolicy} and
     * connection string.
     *
     * @param frameworkName    The name of the framework
     */
    public CuratorStateStore(String frameworkName) {
        this(frameworkName, DcosConstants.MESOS_MASTER_ZK_CONNECTION_STRING);
    }

    /**
     * Creates a new {@link StateStore} which uses Curator with a default {@link RetryPolicy}.
     *
     * @param frameworkName    The name of the framework
     * @param connectionString The host/port of the ZK server, eg "master.mesos:2181"
     */
    public CuratorStateStore(String frameworkName, String connectionString) {
        this(frameworkName, connectionString, CuratorUtils.getDefaultRetry(), "", "");
    }

    public CuratorStateStore(
            String frameworkName,
            String connectionString,
            RetryPolicy retryPolicy) {
        this(frameworkName, connectionString, retryPolicy, "", "");
    }

    public CuratorStateStore(
            String frameworkName,
            String connectionString,
            String username,
            String password) {
        this(frameworkName, connectionString, CuratorUtils.getDefaultRetry(), username, password);
    }

    /**
     * Creates a new {@link StateStore} which uses Curator with a custom {@link RetryPolicy}.
     *
     * @param frameworkName    The name of the framework
     * @param connectionString The host/port of the ZK server, eg "master.mesos:2181"
     * @param retryPolicy      The custom {@link RetryPolicy}
     */
    public CuratorStateStore(
            String frameworkName,
            String connectionString,
            RetryPolicy retryPolicy,
            String username,
            String password) {
        this.curator = new CuratorPersister(connectionString, retryPolicy, username, password);

        // Check version up-front:
        int currentVersion = new CuratorSchemaVersionStore(curator, frameworkName).fetch();
        if (!SchemaVersionStore.isSupported(
                currentVersion, MIN_SUPPORTED_SCHEMA_VERSION, MAX_SUPPORTED_SCHEMA_VERSION)) {
            throw new IllegalStateException(String.format(
                    "Storage schema version %d is not supported by this software " +
                            "(support: min=%d, max=%d)",
                    currentVersion, MIN_SUPPORTED_SCHEMA_VERSION, MAX_SUPPORTED_SCHEMA_VERSION));
        }

        final String rootPath = CuratorUtils.toServiceRootPath(frameworkName);
        this.taskPathMapper = new TaskPathMapper(rootPath);
        this.fwkIdPath = CuratorUtils.join(rootPath, FWK_ID_PATH_NAME);
        this.propertiesPath = CuratorUtils.join(rootPath, PROPERTIES_PATH_NAME);
    }

    // Framework ID

    @Override
    public void storeFrameworkId(Protos.FrameworkID fwkId) throws StateStoreException {
        try {
            logger.debug("Storing FrameworkID in '{}'", fwkIdPath);
            curator.set(fwkIdPath, fwkId.toByteArray());
        } catch (Exception e) {
            throw new StateStoreException(Reason.STORAGE_ERROR, String.format(
                    "Failed to store FrameworkID in '%s'", fwkIdPath), e);
        }
    }

    @Override
    public void clearFrameworkId() throws StateStoreException {
        try {
            logger.debug("Clearing FrameworkID at '{}'", fwkIdPath);
            curator.delete(fwkIdPath);
        } catch (KeeperException.NoNodeException e) {
            // Clearing a non-existent FrameworkID should not result in an exception from us.
            logger.warn("Cleared unset FrameworkID, continuing silently", e);
            return;
        } catch (Exception e) {
            throw new StateStoreException(Reason.STORAGE_ERROR, e);
        }
    }

    @Override
    public Optional<Protos.FrameworkID> fetchFrameworkId() throws StateStoreException {
        try {
            logger.debug("Fetching FrameworkID from '{}'", fwkIdPath);
            byte[] bytes = curator.get(fwkIdPath);
            if (bytes.length > 0) {
                return Optional.of(Protos.FrameworkID.parseFrom(bytes));
            } else {
                throw new StateStoreException(Reason.SERIALIZATION_ERROR, String.format(
                        "Empty FrameworkID in '%s'", fwkIdPath));
            }
        } catch (KeeperException.NoNodeException e) {
            logger.warn("No FrameworkId found at: {}", fwkIdPath);
            return Optional.empty();
        } catch (Exception e) {
            throw new StateStoreException(Reason.STORAGE_ERROR, e);
        }
    }

    // Write Tasks

    @Override
    public void storeTasks(Collection<Protos.TaskInfo> tasks) throws StateStoreException {
        Map<String, byte[]> taskBytesMap = new HashMap<>();
        for (Protos.TaskInfo taskInfo : tasks) {
            String path = taskPathMapper.getTaskInfoPath(taskInfo.getName());
            logger.debug("Storing Taskinfo for {} in '{}'", taskInfo.getName(), path);
            taskBytesMap.put(path, taskInfo.toByteArray());
        }
        try {
            curator.setMany(taskBytesMap);
        } catch (Exception e) {
            throw new StateStoreException(Reason.STORAGE_ERROR, String.format(
                    "Failed to store %d TaskInfos", tasks.size()), e);
        }
    }

    @Override
    public void storeStatus(Protos.TaskStatus status) throws StateStoreException {
        Optional<String> optionalTaskName = Optional.empty();
        for (Protos.TaskInfo taskInfo : fetchTasks()) {
            if (taskInfo.getTaskId().getValue().equals(status.getTaskId().getValue())) {
                if (optionalTaskName.isPresent()) {
                    logger.error("Found duplicate taskIDs in Task {} and  Task {}",
                            optionalTaskName.get(), taskInfo.getName());
                    throw new StateStoreException(Reason.LOGIC_ERROR, String.format(
                            "There are more than one tasks with TaskID: %s", status));
                }
                    optionalTaskName = Optional.of(taskInfo.getName());
            }
<<<<<<< HEAD
        }
        if (!optionalTaskName.isPresent()) {
            throw new StateStoreException(Reason.NOT_FOUND, String.format(
                    "Failed to find a task with TaskID: %s", status));
        }
        putStatus(optionalTaskName.get(), status);
    }

    protected void putStatus(String taskName, Protos.TaskStatus status) throws StateStoreException {
=======
        }
        if (!optionalTaskName.isPresent()) {
            throw new StateStoreException(Reason.NOT_FOUND, String.format(
                    "Failed to find a task with TaskID: %s", status));
        }
        putStatus(optionalTaskName.get(), status);
    }

    @Override
    public void putStatus(String taskName, Protos.TaskStatus status) throws StateStoreException {
>>>>>>> 3e4d8be0
        //putStatus(taskName, status) is the only way to update status if there are duplicate taskIDs.
        Optional<Protos.TaskInfo> optionalTaskInfo;
        try {
            optionalTaskInfo = fetchTask(taskName);
        } catch (Exception e) {
            throw new StateStoreException(Reason.LOGIC_ERROR, String.format(
                    "Unable to retrieve matching TaskInfo for the provided TaskStatus name %s.", taskName), e);
        }

        if (!optionalTaskInfo.isPresent()) {
            throw new StateStoreException(Reason.LOGIC_ERROR,
                    String.format("The following TaskInfo is not present in the StateStore: %s. " +
                            "TaskInfo must be present in order to store a TaskStatus.", taskName));
        }

        if (!optionalTaskInfo.get().getTaskId().getValue().equals(status.getTaskId().getValue())) {
            throw new StateStoreException(Reason.LOGIC_ERROR, String.format(
                    "Task ID '%s' of updated status doesn't match Task ID '%s' of current TaskInfo."
                            + " Task IDs must exactly match before status may be updated."
                            + " NewTaskStatus[%s] CurrentTaskInfo[%s]",
                    status.getTaskId().getValue(), optionalTaskInfo.get().getTaskId().getValue(),
                    status, optionalTaskInfo));
        }
        Optional<Protos.TaskStatus> currentStatusOptional = fetchStatus(taskName);

        if (currentStatusOptional.isPresent()
                && status.getState().equals(Protos.TaskState.TASK_LOST)
                && CommonTaskUtils.isTerminal(currentStatusOptional.get())) {
            throw new StateStoreException(Reason.LOGIC_ERROR,
                    String.format("Ignoring TASK_LOST for Task already in a terminal state %s: %s",
                            currentStatusOptional.get().getState(), taskName));
        }

        String path = taskPathMapper.getTaskStatusPath(taskName);
        logger.info("Storing status '{}' for '{}' in '{}'", status.getState(), taskName, path);

        try {
            curator.set(path, status.toByteArray());
        } catch (Exception e) {
            throw new StateStoreException(Reason.STORAGE_ERROR, e);
        }
    }

    @Override
    public void clearTask(String taskName) throws StateStoreException {
        String path = taskPathMapper.getTaskPath(taskName);
        logger.debug("Clearing Task at '{}'", path);
        try {
            curator.delete(path);
        } catch (KeeperException.NoNodeException e) {
            // Clearing a non-existent Task should not result in an exception from us.
            logger.warn("Cleared nonexistent Task, continuing silently: {}", taskName, e);
            return;
        } catch (Exception e) {
            throw new StateStoreException(Reason.STORAGE_ERROR, e);
        }
    }

    // Read Tasks

    @Override
    public Collection<String> fetchTaskNames() throws StateStoreException {
        String path = taskPathMapper.getTasksRootPath();
        logger.debug("Fetching task names from '{}'", path);
        try {
            Collection<String> taskNames = new ArrayList<>();
            for (String childNode : curator.getChildren(path)) {
                taskNames.add(childNode);
            }
            return taskNames;
        } catch (KeeperException.NoNodeException e) {
            // Root path doesn't exist yet. Treat as an empty list of tasks. This scenario is
            // expected to commonly occur when the Framework is being run for the first time.
            return Collections.emptyList();
        } catch (Exception e) {
            throw new StateStoreException(Reason.STORAGE_ERROR, e);
        }
    }

    @Override
    public Collection<Protos.TaskInfo> fetchTasks() throws StateStoreException {
        Collection<Protos.TaskInfo> taskInfos = new ArrayList<>();
        for (String taskName : fetchTaskNames()) {
            Optional<Protos.TaskInfo> taskInfoOptional = fetchTask(taskName);
            if (taskInfoOptional.isPresent()) {
                taskInfos.add(taskInfoOptional.get());
            } else {
                // We should always have a TaskInfo for every name entry we just got
                throw new StateStoreException(Reason.NOT_FOUND,
                        String.format("Expected task named %s to be present when retrieving all tasks", taskName));
            }
        }
        return taskInfos;
    }

    @Override
    public Optional<Protos.TaskInfo> fetchTask(String taskName) throws StateStoreException {
        String path = taskPathMapper.getTaskInfoPath(taskName);
        logger.debug("Fetching TaskInfo {} from '{}'", taskName, path);
        try {
            byte[] bytes = curator.get(path);
            if (bytes.length > 0) {
                // TODO(nick): This unpack operation is no longer needed, but it doesn't hurt anything to leave it in
                // place to support reading older data. Remove this unpack call after services have had time to stop
                // storing packed TaskInfos in zk (after June 2017 or so?).
                return Optional.of(CommonTaskUtils.unpackTaskInfo(Protos.TaskInfo.parseFrom(bytes)));
            } else {
                throw new StateStoreException(Reason.SERIALIZATION_ERROR, String.format(
                        "Empty TaskInfo for TaskName: %s", taskName));
            }
        } catch (KeeperException.NoNodeException e) {
            logger.warn("No TaskInfo found for the requested name: {} at: {}", taskName, path);
            return Optional.empty();
        } catch (Exception e) {
            throw new StateStoreException(Reason.STORAGE_ERROR,
                    String.format("Failed to retrieve task named %s", taskName), e);
        }
    }

    @Override
    public Collection<Protos.TaskStatus> fetchStatuses() throws StateStoreException {
        Collection<Protos.TaskStatus> taskStatuses = new ArrayList<>();
        for (String taskName : fetchTaskNames()) {
            try {
                byte[] bytes = curator.get(taskPathMapper.getTaskStatusPath(taskName));
                taskStatuses.add(Protos.TaskStatus.parseFrom(bytes));
            } catch (KeeperException.NoNodeException e) {
                // The task node exists, but it doesn't contain a TaskStatus node. This may occur if
                // the only contents are a TaskInfo.
                continue;
            } catch (Exception e) {
                throw new StateStoreException(Reason.STORAGE_ERROR, e);
            }
        }
        return taskStatuses;
    }

    @Override
    public Optional<Protos.TaskStatus> fetchStatus(String taskName) throws StateStoreException {
        String path = taskPathMapper.getTaskStatusPath(taskName);
        logger.debug("Fetching status for '{}' in '{}'", taskName, path);
        try {
            byte[] bytes = curator.get(path);
            if (bytes.length > 0) {
                return Optional.of(Protos.TaskStatus.parseFrom(bytes));
            } else {
                throw new StateStoreException(Reason.SERIALIZATION_ERROR, String.format(
                        "Empty TaskStatus for TaskName: %s", taskName));
            }
        } catch (KeeperException.NoNodeException e) {
            logger.warn("No TaskStatus found for the requested name: {} at: {}", taskName, path);
            return Optional.empty();
        } catch (Exception e) {
            throw new StateStoreException(Reason.STORAGE_ERROR, e);
        }
    }

    @Override
    public void storeProperty(final String key, final byte[] value) throws StateStoreException {
        StateStoreUtils.validateKey(key);
        StateStoreUtils.validateValue(value);
        try {
            final String path = CuratorUtils.join(this.propertiesPath, key);
            logger.debug("Storing property key: {} into path: {}", key, path);
            curator.set(path, value);
        } catch (Exception e) {
            throw new StateStoreException(Reason.STORAGE_ERROR, e);
        }
    }

    @Override
    public byte[] fetchProperty(final String key) throws StateStoreException {
        StateStoreUtils.validateKey(key);
        try {
            final String path = CuratorUtils.join(this.propertiesPath, key);
            logger.debug("Fetching property key: {} from path: {}", key, path);
            return curator.get(path);
        } catch (KeeperException.NoNodeException e) {
            throw new StateStoreException(Reason.NOT_FOUND, e);
        } catch (Exception e) {
            throw new StateStoreException(Reason.STORAGE_ERROR, e);
        }
    }

    @Override
    public Collection<String> fetchPropertyKeys() throws StateStoreException {
        try {
            return curator.getChildren(this.propertiesPath);
        } catch (KeeperException.NoNodeException e) {
            // Root path doesn't exist yet. Treat as an empty list of properties. This scenario is
            // expected to commonly occur when the Framework is being run for the first time.
            return Collections.emptyList();
        } catch (Exception e) {
            throw new StateStoreException(Reason.STORAGE_ERROR, e);
        }
    }

    @Override
    public void clearProperty(final String key) throws StateStoreException {
        StateStoreUtils.validateKey(key);
        try {
            final String path = CuratorUtils.join(this.propertiesPath, key);
            logger.debug("Removing property key: {} from path: {}", key, path);
            curator.delete(path);
        } catch (KeeperException.NoNodeException e) {
            // Clearing a non-existent Property should not result in an exception from us.
            logger.warn("Cleared nonexistent Property, continuing silently: {}", key, e);
            return;
        } catch (Exception e) {
            throw new StateStoreException(Reason.STORAGE_ERROR, e);
        }
    }

    @VisibleForTesting
    public void closeForTesting() {
        curator.close();
    }

    // Internals

    private static class TaskPathMapper {
        private final String tasksRootPath;

        private TaskPathMapper(String rootPath) {
            this.tasksRootPath = CuratorUtils.join(rootPath, TASKS_ROOT_NAME);
        }

        private String getTaskInfoPath(String taskName) {
            return CuratorUtils.join(getTaskPath(taskName), TASK_INFO_PATH_NAME);
        }

        private String getTaskStatusPath(String taskName) {
            return CuratorUtils.join(getTaskPath(taskName), TASK_STATUS_PATH_NAME);
        }

        private String getTaskPath(String taskName) {
            return CuratorUtils.join(getTasksRootPath(), taskName);
        }

        private String getTasksRootPath() {
            return tasksRootPath;
        }
    }

    public boolean isSuppressed() throws StateStoreException {
        byte[] bytes = StateStoreUtils.fetchPropertyOrEmptyArray(this, SUPPRESSED_KEY);
        Serializer serializer = new JsonSerializer();

        boolean suppressed;
        try {
            suppressed = serializer.deserialize(bytes, Boolean.class);
        } catch (IOException e){
            logger.error(String.format("Error converting property %s to boolean.", SUPPRESSED_KEY), e);
            throw new StateStoreException(Reason.SERIALIZATION_ERROR, e);
        }

        return suppressed;
    }

    public void setSuppressed(final boolean isSuppressed) {
        byte[] bytes;
        Serializer serializer = new JsonSerializer();

        try {
            bytes = serializer.serialize(isSuppressed);
        } catch (IOException e) {
            logger.error(String.format("Error serializing property %s: %s", SUPPRESSED_KEY, isSuppressed), e);
            throw new StateStoreException(Reason.SERIALIZATION_ERROR, e);
        }

        storeProperty(SUPPRESSED_KEY, bytes);
    }
}<|MERGE_RESOLUTION|>--- conflicted
+++ resolved
@@ -193,6 +193,7 @@
     @Override
     public void storeStatus(Protos.TaskStatus status) throws StateStoreException {
         Optional<String> optionalTaskName = Optional.empty();
+
         for (Protos.TaskInfo taskInfo : fetchTasks()) {
             if (taskInfo.getTaskId().getValue().equals(status.getTaskId().getValue())) {
                 if (optionalTaskName.isPresent()) {
@@ -201,9 +202,8 @@
                     throw new StateStoreException(Reason.LOGIC_ERROR, String.format(
                             "There are more than one tasks with TaskID: %s", status));
                 }
-                    optionalTaskName = Optional.of(taskInfo.getName());
-            }
-<<<<<<< HEAD
+                optionalTaskName = Optional.of(taskInfo.getName());
+            }
         }
         if (!optionalTaskName.isPresent()) {
             throw new StateStoreException(Reason.NOT_FOUND, String.format(
@@ -212,21 +212,10 @@
         putStatus(optionalTaskName.get(), status);
     }
 
-    protected void putStatus(String taskName, Protos.TaskStatus status) throws StateStoreException {
-=======
-        }
-        if (!optionalTaskName.isPresent()) {
-            throw new StateStoreException(Reason.NOT_FOUND, String.format(
-                    "Failed to find a task with TaskID: %s", status));
-        }
-        putStatus(optionalTaskName.get(), status);
-    }
-
-    @Override
-    public void putStatus(String taskName, Protos.TaskStatus status) throws StateStoreException {
->>>>>>> 3e4d8be0
-        //putStatus(taskName, status) is the only way to update status if there are duplicate taskIDs.
+    @Override
+    public void storeStatus(String taskName, Protos.TaskStatus status) throws StateStoreException {
         Optional<Protos.TaskInfo> optionalTaskInfo;
+
         try {
             optionalTaskInfo = fetchTask(taskName);
         } catch (Exception e) {
@@ -248,6 +237,10 @@
                     status.getTaskId().getValue(), optionalTaskInfo.get().getTaskId().getValue(),
                     status, optionalTaskInfo));
         }
+        putStatus(taskName, status);
+    }
+
+    private void putStatus(String taskName, Protos.TaskStatus status) throws StateStoreException {
         Optional<Protos.TaskStatus> currentStatusOptional = fetchStatus(taskName);
 
         if (currentStatusOptional.isPresent()
