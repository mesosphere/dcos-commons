package org.apache.mesos.offer;

/**
 * An exception which describes an error in a provided set of Offer Requirements.
 */
public class InvalidRequirementException extends Exception {
<<<<<<< HEAD
    public InvalidRequirementException(Throwable cause) {
        super(cause);
=======
    public InvalidRequirementException(Throwable ex) {
        super(ex);
>>>>>>> 58e706ff
    }

    public InvalidRequirementException(String msg) {
        super(msg);
    }

    public InvalidRequirementException(String msg, Throwable cause) {
        super(msg, cause);
    }
}<|MERGE_RESOLUTION|>--- conflicted
+++ resolved
@@ -4,13 +4,8 @@
  * An exception which describes an error in a provided set of Offer Requirements.
  */
 public class InvalidRequirementException extends Exception {
-<<<<<<< HEAD
-    public InvalidRequirementException(Throwable cause) {
-        super(cause);
-=======
     public InvalidRequirementException(Throwable ex) {
         super(ex);
->>>>>>> 58e706ff
     }
 
     public InvalidRequirementException(String msg) {
