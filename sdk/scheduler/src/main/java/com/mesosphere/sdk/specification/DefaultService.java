package com.mesosphere.sdk.specification;

import com.google.protobuf.TextFormat;
import com.mesosphere.sdk.curator.CuratorLocker;
import com.mesosphere.sdk.dcos.Capabilities;
import com.mesosphere.sdk.dcos.DcosCertInstaller;
import com.mesosphere.sdk.generated.SDKBuildInfo;
import com.mesosphere.sdk.dcos.DcosConstants;
import com.mesosphere.sdk.offer.Constants;
<<<<<<< HEAD
import com.mesosphere.sdk.offer.ResourceUtils;
=======
import com.mesosphere.sdk.offer.TaskUtils;
import com.mesosphere.sdk.offer.evaluate.TLSEvaluationStage;
>>>>>>> a9cb7219
import com.mesosphere.sdk.scheduler.*;
import com.mesosphere.sdk.scheduler.plan.Plan;
import com.mesosphere.sdk.scheduler.uninstall.UninstallScheduler;
import com.mesosphere.sdk.specification.yaml.RawServiceSpec;
import com.mesosphere.sdk.state.StateStore;
import com.mesosphere.sdk.state.StateStoreUtils;
import org.apache.commons.lang3.StringUtils;
import org.apache.mesos.Protos;
import org.slf4j.Logger;
import org.slf4j.LoggerFactory;

import java.io.File;
import java.time.Instant;
import java.util.Collection;
import java.util.List;
import java.util.Optional;
import java.util.stream.Collectors;

/**
 * This class is a default implementation of the Service interface.  It serves mainly as an example
 * with hard-coded values for "user", and "master-uri", and failover timeouts.  More sophisticated
 * services may want to implement the Service interface directly.
 * <p>
 * Customizing the runtime user for individual tasks may be accomplished by customizing the 'user'
 * field on CommandInfo returned by {@link TaskSpec#getCommand()}.
 */
public class DefaultService implements Runnable {
    protected static final int TWO_WEEK_SEC = 2 * 7 * 24 * 60 * 60;
    protected static final Logger LOGGER = LoggerFactory.getLogger(DefaultService.class);

    private DefaultScheduler.Builder schedulerBuilder;
    private AbstractScheduler scheduler;
    private StateStore stateStore;

    public DefaultService() {
        //No initialization needed
    }

    public DefaultService(File yamlSpecFile, SchedulerFlags schedulerFlags) throws Exception {
        this(yamlSpecFile, yamlSpecFile.getParentFile(), schedulerFlags);
    }

    public DefaultService(File yamlSpecFile, File configTemplateDir, SchedulerFlags schedulerFlags)
            throws Exception {
        this(RawServiceSpec.newBuilder(yamlSpecFile).build(), configTemplateDir, schedulerFlags);
    }

    public DefaultService(RawServiceSpec rawServiceSpec, File configTemplateDir, SchedulerFlags schedulerFlags)
            throws Exception {
        this(DefaultScheduler.newBuilder(
                DefaultServiceSpec.newGenerator(rawServiceSpec, schedulerFlags, configTemplateDir).build(),
                schedulerFlags)
                .setPlansFrom(rawServiceSpec));
    }

    public DefaultService(
            ServiceSpec serviceSpecification,
            SchedulerFlags schedulerFlags,
            Collection<Plan> plans) throws Exception {
        this(DefaultScheduler.newBuilder(serviceSpecification, schedulerFlags)
                .setPlans(plans));
    }

    public DefaultService(DefaultScheduler.Builder schedulerBuilder) throws Exception {
        this.schedulerBuilder = schedulerBuilder;
        SchedulerFlags flags = schedulerBuilder.getSchedulerFlags();
        LOGGER.info("Build information:\n- {}: {}, built {}\n- SDK: {}/{}, built {}",
                flags.getPackageName(), flags.getPackageVersion(), Instant.ofEpochMilli(flags.getPackageBuildTimeMs()),
                SDKBuildInfo.VERSION, SDKBuildInfo.GIT_SHA, Instant.ofEpochMilli(SDKBuildInfo.BUILD_TIME_EPOCH_MS));
    }

    public static Boolean serviceSpecRequestsGpuResources(ServiceSpec serviceSpec) {
        boolean usesGpus = serviceSpec.getPods().stream()
                .flatMap(podSpec -> podSpec.getTasks().stream())
                .flatMap(taskSpec -> taskSpec.getResourceSet().getResources().stream())
                .anyMatch(resourceSpec -> resourceSpec.getName().equals("gpus")
                        && resourceSpec.getValue().getScalar().getValue() >= 1);
        // control automatic opt-in to scarce resources (GPUs) here. If the framework specifies GPU resources >= 1
        // then we opt-in to scarce resource, otherwise follow the default policy (which as of 8/3/17 was to opt-out)
        return usesGpus || DcosConstants.DEFAULT_GPU_POLICY;
    }

    private void initService() {
        // Use a single stateStore for either scheduler as the StateStoreCache requires a single instance of StateStore.
        this.stateStore = schedulerBuilder.getStateStore();
        if (schedulerBuilder.getSchedulerFlags().isUninstallEnabled()) {
            if (!StateStoreUtils.isUninstalling(stateStore)) {
                LOGGER.info("Service has been told to uninstall. Marking this in the persistent state store. " +
                        "Uninstall cannot be canceled once enabled.");
                StateStoreUtils.setUninstalling(stateStore);
            }

<<<<<<< HEAD
=======
            Optional<SecretsClient> secretsClient = Optional.empty();
            if (!TaskUtils.getTasksWithTLS(schedulerBuilder.getServiceSpec()).isEmpty()) {
                try {
                    TokenProvider tokenProvider = TLSEvaluationStage.Builder.tokenProviderFromEnvironment(
                            schedulerBuilder.getSchedulerFlags());
                    Executor executor = Executor.newInstance(
                            new DcosHttpClientBuilder()
                                    .setTokenProvider(tokenProvider)
                                    .setRedirectStrategy(new LaxRedirectStrategy())
                                    .build());
                    secretsClient = Optional.of(new DefaultSecretsClient(executor));
                } catch (Exception e) {
                    LOGGER.error("Failed to create a secrets store client, " +
                            "TLS artifacts possibly won't be cleaned up from secrets store", e);
                }
            }

>>>>>>> a9cb7219
            LOGGER.info("Launching UninstallScheduler...");
            this.scheduler = new UninstallScheduler(
                    schedulerBuilder.getServiceSpec(),
                    stateStore,
                    schedulerBuilder.getConfigStore(),
                    schedulerBuilder.getSchedulerFlags(),
                    Optional.empty());
        } else {
            if (StateStoreUtils.isUninstalling(stateStore)) {
                LOGGER.error("Service has been previously told to uninstall, this cannot be reversed. " +
                        "Reenable the uninstall flag to complete the process.");
                SchedulerUtils.hardExit(SchedulerErrorCode.SCHEDULER_ALREADY_UNINSTALLING);
            }
            this.scheduler = schedulerBuilder.build();
        }
        this.scheduler.start();
    }

    @Override
    public void run() {
        // Install the certs from "$MESOS_SANDBOX/.ssl" (if present) inside the JRE being used to run the scheduler.
        DcosCertInstaller.installCertificate(schedulerBuilder.getSchedulerFlags().getJavaHome());

        CuratorLocker locker = new CuratorLocker(schedulerBuilder.getServiceSpec());
        locker.lock();

        // Only create/start the scheduler (and state store, etc...) AFTER getting the curator lock above:
        initService();

        try {
            if (scheduler.getMesosScheduler().isPresent()) {
                Protos.Status status;
                Protos.FrameworkInfo frameworkInfo = getFrameworkInfo(schedulerBuilder.getServiceSpec(), stateStore);
                LOGGER.info("Registering framework: {}", TextFormat.shortDebugString(frameworkInfo));
                String zkUri =
                        String.format("zk://%s/mesos", schedulerBuilder.getServiceSpec().getZookeeperConnection());
                status = new SchedulerDriverFactory()
                        .create(
                                scheduler.getMesosScheduler().get(),
                                frameworkInfo,
                                zkUri,
                                schedulerBuilder.getSchedulerFlags())
                        .run();
                LOGGER.error("Scheduler driver exited with status: {}", status);
                // DRIVER_STOPPED will occur when we call stop(boolean) during uninstall.
                // When this happens, we continue running so that we can advertise that the uninstall plan is complete.
                if (status != null && status != Protos.Status.DRIVER_STOPPED) {
                    SchedulerUtils.hardExit(SchedulerErrorCode.DRIVER_EXITED);
                }
            }
        } finally {
            locker.unlock();
        }
    }

    private static Protos.FrameworkInfo getFrameworkInfo(ServiceSpec serviceSpec, StateStore stateStore) {
        Protos.FrameworkInfo.Builder fwkInfoBuilder = Protos.FrameworkInfo.newBuilder()
                .setName(serviceSpec.getName())
                .setPrincipal(serviceSpec.getPrincipal())
                .setFailoverTimeout(TWO_WEEK_SEC)
                .setUser(serviceSpec.getUser())
                .setCheckpoint(true);

        setRoles(fwkInfoBuilder, serviceSpec);

        // The framework ID is not available when we're being started for the first time.
        Optional<Protos.FrameworkID> optionalFrameworkId = stateStore.fetchFrameworkId();
        optionalFrameworkId.ifPresent(fwkInfoBuilder::setId);

        if (!StringUtils.isEmpty(serviceSpec.getWebUrl())) {
            fwkInfoBuilder.setWebuiUrl(serviceSpec.getWebUrl());
        }

        if (serviceSpecRequestsGpuResources(serviceSpec)) {
            fwkInfoBuilder.addCapabilities(Protos.FrameworkInfo.Capability.newBuilder()
                    .setType(Protos.FrameworkInfo.Capability.Type.GPU_RESOURCES));
        }

        if (Capabilities.getInstance().supportsPreReservedResources()) {
            fwkInfoBuilder.addCapabilities(Protos.FrameworkInfo.Capability.newBuilder()
                    .setType(Protos.FrameworkInfo.Capability.Type.RESERVATION_REFINEMENT));
        }

        return fwkInfoBuilder.build();
    }

    @SuppressWarnings("deprecation") // for FrameworkInfo.setRole()
    private static void setRoles(Protos.FrameworkInfo.Builder fwkInfoBuilder, ServiceSpec serviceSpec) {
        List<String> preReservedRoles =
                serviceSpec.getPods().stream()
                .filter(podSpec -> !podSpec.getPreReservedRole().equals(Constants.ANY_ROLE))
                .map(podSpec -> podSpec.getPreReservedRole() + "/" + serviceSpec.getRole())
                .collect(Collectors.toList());
        if (preReservedRoles.isEmpty()) {
            fwkInfoBuilder.setRole(serviceSpec.getRole());
        } else {
            fwkInfoBuilder.addCapabilities(Protos.FrameworkInfo.Capability.newBuilder()
                    .setType(Protos.FrameworkInfo.Capability.Type.MULTI_ROLE));
            fwkInfoBuilder.addRoles(serviceSpec.getRole());
            fwkInfoBuilder.addAllRoles(preReservedRoles);
        }
    }
}<|MERGE_RESOLUTION|>--- conflicted
+++ resolved
@@ -7,12 +7,6 @@
 import com.mesosphere.sdk.generated.SDKBuildInfo;
 import com.mesosphere.sdk.dcos.DcosConstants;
 import com.mesosphere.sdk.offer.Constants;
-<<<<<<< HEAD
-import com.mesosphere.sdk.offer.ResourceUtils;
-=======
-import com.mesosphere.sdk.offer.TaskUtils;
-import com.mesosphere.sdk.offer.evaluate.TLSEvaluationStage;
->>>>>>> a9cb7219
 import com.mesosphere.sdk.scheduler.*;
 import com.mesosphere.sdk.scheduler.plan.Plan;
 import com.mesosphere.sdk.scheduler.uninstall.UninstallScheduler;
@@ -105,26 +99,6 @@
                 StateStoreUtils.setUninstalling(stateStore);
             }
 
-<<<<<<< HEAD
-=======
-            Optional<SecretsClient> secretsClient = Optional.empty();
-            if (!TaskUtils.getTasksWithTLS(schedulerBuilder.getServiceSpec()).isEmpty()) {
-                try {
-                    TokenProvider tokenProvider = TLSEvaluationStage.Builder.tokenProviderFromEnvironment(
-                            schedulerBuilder.getSchedulerFlags());
-                    Executor executor = Executor.newInstance(
-                            new DcosHttpClientBuilder()
-                                    .setTokenProvider(tokenProvider)
-                                    .setRedirectStrategy(new LaxRedirectStrategy())
-                                    .build());
-                    secretsClient = Optional.of(new DefaultSecretsClient(executor));
-                } catch (Exception e) {
-                    LOGGER.error("Failed to create a secrets store client, " +
-                            "TLS artifacts possibly won't be cleaned up from secrets store", e);
-                }
-            }
-
->>>>>>> a9cb7219
             LOGGER.info("Launching UninstallScheduler...");
             this.scheduler = new UninstallScheduler(
                     schedulerBuilder.getServiceSpec(),
