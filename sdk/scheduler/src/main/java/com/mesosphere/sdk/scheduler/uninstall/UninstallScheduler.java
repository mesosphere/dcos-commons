--- conflicted
+++ resolved
@@ -34,35 +34,19 @@
     private OfferAccepter offerAccepter;
 
     /**
-     * Creates a new UninstallScheduler based on the provided API port and initialization timeout,
-     * and a {@link StateStore}. The UninstallScheduler builds an uninstall {@link Plan} with two {@link Phase}s:
-     * a resource phase where all reserved resources get released back to Mesos, and a deregister phase where
-     * the framework deregisters itself and cleans up its state in Zookeeper.
+     * Creates a new {@link UninstallScheduler} based on the provided API port and initialization timeout, and a
+     * {@link StateStore}. The {@link UninstallScheduler} builds an uninstall {@link Plan} which will clean up the
+     * service's reservations, TLS artifacts, zookeeper data, and any other artifacts from running the service.
      */
     public UninstallScheduler(
             ServiceSpec serviceSpec,
             StateStore stateStore,
             ConfigStore<ServiceSpec> configStore,
             SchedulerFlags schedulerFlags,
-<<<<<<< HEAD
             Optional<SecretsClient> customSecretsClientForTests) {
-        super(stateStore, configStore);
-        this.uninstallPlanBuilder = new UninstallPlanBuilder(
-                serviceSpec, stateStore, configStore, schedulerFlags, customSecretsClientForTests);
-        this.uninstallPlanManager = new DefaultPlanManager(uninstallPlanBuilder.getPlan());
-        LOGGER.info("Initializing plans resource...");
-        this.schedulerApiServer = new SchedulerApiServer(
-                schedulerFlags.getApiServerPort(),
-                Collections.singletonList(new PlansResource(Collections.singletonList(uninstallPlanManager))),
-                schedulerFlags.getApiServerInitTimeout());
-        new Thread(schedulerApiServer).start();
-    }
-
-=======
-            Optional<SecretsClient> secretsClient) {
         super(stateStore, configStore, schedulerFlags);
         uninstallPlanBuilder = new UninstallPlanBuilder(
-                serviceSpec, stateStore, configStore, schedulerFlags, secretsClient);
+                serviceSpec, stateStore, configStore, schedulerFlags, customSecretsClientForTests);
         uninstallPlanManager = new DefaultPlanManager(uninstallPlanBuilder.getPlan());
         resources = Collections.singletonList(new PlansResource()
                 .setPlanManagers(Collections.singletonList(uninstallPlanManager)));
@@ -78,7 +62,6 @@
         return super.getMesosScheduler();
     }
 
->>>>>>> a9cb7219
     @Override
     public Collection<Object> getResources() {
         return resources;
