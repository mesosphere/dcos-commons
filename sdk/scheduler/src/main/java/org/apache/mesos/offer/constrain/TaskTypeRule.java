--- conflicted
+++ resolved
@@ -24,49 +24,6 @@
 public class TaskTypeRule implements PlacementRule {
 
     /**
-<<<<<<< HEAD
-     * Given a {@link TaskInfo}, returns a type string for that task. This must be implemented by
-     * the developer, or see {@link TaskTypeConverter} for a sample implementation which expects
-     * task ids of the form "tasktypehere-0__uuid".
-     */
-    @JsonTypeInfo(use = JsonTypeInfo.Id.CLASS)
-    public interface TaskTypeConverter {
-        public String getTaskType(TaskInfo taskInfo);
-    }
-
-    /**
-     * Implementation of {@link TaskTypeConverter} which expects a Label which provides the task type.
-     */
-    public static class TaskTypeLabelConverter implements TaskTypeConverter {
-        @Override
-        public String getTaskType(TaskInfo taskInfo) {
-            try {
-                return TaskUtils.getType(taskInfo);
-            } catch (TaskException e) {
-                throw new IllegalArgumentException(String.format(
-                        "Unable to extract task type label from provided TaskInfo: %s", taskInfo), e);
-            }
-        }
-
-        @Override
-        public String toString() {
-            return String.format("TaskTypeLabelConverter{}");
-        }
-
-        @Override
-        public boolean equals(Object o) {
-            return EqualsBuilder.reflectionEquals(this, o);
-        }
-
-        @Override
-        public int hashCode() {
-            return HashCodeBuilder.reflectionHashCode(this);
-        }
-    }
-
-    /**
-=======
->>>>>>> e4c78fa0
      * Returns a {@link PlacementRule} which enforces avoidance of tasks which have the provided
      * type. For example, this could be used to ensure that 'data' nodes are never colocated with
      * 'index' nodes, or that 'data' nodes are never colocated with other 'data' nodes
