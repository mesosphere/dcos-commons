--- conflicted
+++ resolved
@@ -1,68 +1,11 @@
 #!/bin/bash
 set -e
 
-<<<<<<< HEAD
-FRAMEWORK_DIR="$( cd "$( dirname "${BASH_SOURCE[0]}" )" && pwd )"
-${FRAMEWORK_DIR}/../../tools/build_framework.sh hello-world $FRAMEWORK_DIR $1
-=======
 # capture anonymous metrics for reporting
 curl --fail https://mesosphere.com/wp-content/themes/mesosphere/library/images/assets/sdk/build-sh-start.png >/dev/null 2>&1
 
-# Prevent jenkins from immediately killing the script when a step fails, allowing us to notify github:
-set +e
-
-SCRIPT_DIR="$( cd "$( dirname "${BASH_SOURCE[0]}" )" && pwd )"
-cd $SCRIPT_DIR
-
-ROOT_DIR=$SCRIPT_DIR/../..
-
-# GitHub notifier config
-_notify_github() {
-    GIT_REPOSITORY_ROOT=$ROOT_DIR $ROOT_DIR/tools/github_update.py $1 build:hello-world $2
-}
-
-_notify_github pending "Build running"
-
-# Service (Java):
-$ROOT_DIR/gradlew clean check distZip
-if [ $? -ne 0 ]; then
-  _notify_github failure "Gradle build failed"
-  exit 1
-fi
-
-# CLI (Go):
-./cli/build-cli.sh
-if [ $? -ne 0 ]; then
-    _notify_github failure "CLI build failed"
-    exit 1
-fi
-
-_notify_github success "Build succeeded"
-
-case "$1" in
-    local)
-        echo "Launching HTTP artifact server"
-        PUBLISH_SCRIPT=$ROOT_DIR/tools/publish_http.py
-        ;;
-    aws)
-        echo "Uploading to S3"
-        PUBLISH_SCRIPT=$ROOT_DIR/tools/publish_aws.py
-        ;;
-    *)
-        echo "Skipping publish step."
-        echo "Run script as '$0 local' to share build with docker cluster, or '$0 aws' to upload to aws."
-        ;;
-esac
-
-if [ -n "$PUBLISH_SCRIPT" ]; then
-    $PUBLISH_SCRIPT \
-        hello-world \
-        universe/ \
-        build/distributions/*.zip \
-        cli/dcos-hello-world/dcos-hello-world* \
-        cli/python/dist/*.whl
-fi
+FRAMEWORK_DIR="$( cd "$( dirname "${BASH_SOURCE[0]}" )" && pwd )"
+${FRAMEWORK_DIR}/../../tools/build_framework.sh hello-world $FRAMEWORK_DIR $1
 
 # capture anonymous metrics for reporting
-curl --fail https://mesosphere.com/wp-content/themes/mesosphere/library/images/assets/sdk/build-sh-finish.png >/dev/null 2>&1
->>>>>>> bd2df2e8
+curl --fail https://mesosphere.com/wp-content/themes/mesosphere/library/images/assets/sdk/build-sh-finish.png >/dev/null 2>&1