--- conflicted
+++ resolved
@@ -3,36 +3,18 @@
 import sdk_marathon
 import sdk_plan
 import sdk_tasks
-<<<<<<< HEAD
-from tests.config import (
-    PACKAGE_NAME,
-    SERVICE_NAME,
-    DEFAULT_TASK_COUNT,
-    check_running
-)
-=======
 from tests import config
->>>>>>> 83ba2b6b
 
 
 @pytest.fixture(scope='module', autouse=True)
 def configure_package(configure_security):
     try:
-<<<<<<< HEAD
-        sdk_install.uninstall(PACKAGE_NAME, SERVICE_NAME)
-        sdk_install.install(PACKAGE_NAME, SERVICE_NAME, DEFAULT_TASK_COUNT)
+        sdk_install.uninstall(config.PACKAGE_NAME, config.SERVICE_NAME)
+        sdk_install.install(config.PACKAGE_NAME, config.SERVICE_NAME, DEFAULT_TASK_COUNT)
 
         yield # let the test session execute
     finally:
-        sdk_install.uninstall(PACKAGE_NAME, SERVICE_NAME)
-=======
-        sdk_install.uninstall(config.PACKAGE_NAME)
-        sdk_install.install(config.PACKAGE_NAME, config.DEFAULT_TASK_COUNT)
-
-        yield # let the test session execute
-    finally:
-        sdk_install.uninstall(config.PACKAGE_NAME)
->>>>>>> 83ba2b6b
+        sdk_install.uninstall(config.PACKAGE_NAME, config.SERVICE_NAME)
 
 
 @pytest.mark.sanity
@@ -40,18 +22,9 @@
     config.check_running()
 
     # add the needed envvar in marathon and confirm that the uninstall "deployment" succeeds:
-<<<<<<< HEAD
-    config = sdk_marathon.get_config(SERVICE_NAME)
+    config = sdk_marathon.get_config(config.SERVICE_NAME)
     env = config['env']
     env['SDK_UNINSTALL'] = 'w00t'
-    sdk_marathon.update_app(SERVICE_NAME, config)
-    sdk_plan.wait_for_completed_deployment(SERVICE_NAME)
-    sdk_tasks.check_running(SERVICE_NAME, 0)
-=======
-    marathon_config = sdk_marathon.get_config(config.PACKAGE_NAME)
-    env = marathon_config['env']
-    env['SDK_UNINSTALL'] = 'w00t'
-    sdk_marathon.update_app(config.PACKAGE_NAME, marathon_config)
-    sdk_plan.wait_for_completed_deployment(config.PACKAGE_NAME)
-    sdk_tasks.check_running(config.PACKAGE_NAME, 0)
->>>>>>> 83ba2b6b
+    sdk_marathon.update_app(config.SERVICE_NAME, config)
+    sdk_plan.wait_for_completed_deployment(config.SERVICE_NAME)
+    sdk_tasks.check_running(config.SERVICE_NAME, 0)