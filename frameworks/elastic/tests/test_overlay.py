import os
import pytest
import shakedown

import sdk_install
import sdk_networks
import sdk_tasks
import sdk_utils

from tests.config import (PACKAGE_NAME,
                          DEFAULT_TASK_COUNT,
                          DEFAULT_INDEX_NAME,
                          DEFAULT_INDEX_TYPE,
                          DEFAULT_SETTINGS_MAPPINGS,
                          DEFAULT_ELASTIC_TIMEOUT,
                          wait_for_expected_nodes_to_exist,
                          delete_index,
                          create_index,
                          create_document,
                          get_elasticsearch_indices_stats,
                          get_document
                          )

overlay_nostrict = pytest.mark.skipif(os.environ.get("SECURITY") == "strict",
                                      reason="overlay tests currently broken in strict")


@pytest.fixture(scope='module', autouse=True)
def configure_package(configure_universe):
    try:
        sdk_install.uninstall(PACKAGE_NAME)
        sdk_utils.gc_frameworks()
        sdk_install.install(PACKAGE_NAME, DEFAULT_TASK_COUNT,
                        additional_options=sdk_networks.ENABLE_VIRTUAL_NETWORKS_OPTIONS)

        yield # let the test session execute
    finally:
        sdk_install.uninstall(PACKAGE_NAME)

@pytest.fixture(autouse=True)
def pre_test_setup():
<<<<<<< HEAD
    tasks.check_running(PACKAGE_NAME, DEFAULT_TASK_COUNT)
=======
    sdk_tasks.check_running(PACKAGE_NAME, DEFAULT_TASK_COUNT)
>>>>>>> 212473db
    wait_for_expected_nodes_to_exist()


@pytest.fixture
def default_populated_index():
    delete_index(DEFAULT_INDEX_NAME)
    create_index(DEFAULT_INDEX_NAME, DEFAULT_SETTINGS_MAPPINGS)
    create_document(DEFAULT_INDEX_NAME, DEFAULT_INDEX_TYPE, 1, {"name": "Loren", "role": "developer"})


@pytest.mark.sanity
@pytest.mark.smoke
@pytest.mark.overlay
@overlay_nostrict
@sdk_utils.dcos_1_9_or_higher
def test_service_health():
    assert shakedown.service_healthy(PACKAGE_NAME)


@pytest.mark.sanity
@pytest.mark.overlay
@overlay_nostrict
@sdk_utils.dcos_1_9_or_higher
def test_indexing(default_populated_index):
    def fun():
        indices_stats = get_elasticsearch_indices_stats(DEFAULT_INDEX_NAME)
        observed_count = indices_stats["_all"]["primaries"]["docs"]["count"]
        assert observed_count == 1, "Indices has incorrect count: should be 1, got {}".format(observed_count)
        doc = get_document(DEFAULT_INDEX_NAME, DEFAULT_INDEX_TYPE, 1)
        observed_name = doc["_source"]["name"]
        return observed_name == "Loren"

    return shakedown.wait_for(fun, timeout_seconds=DEFAULT_ELASTIC_TIMEOUT)


@pytest.mark.sanity
@pytest.mark.overlay
@overlay_nostrict
@sdk_utils.dcos_1_9_or_higher
def test_tasks_on_overlay():
    elastic_tasks = shakedown.get_service_task_ids(PACKAGE_NAME)
    assert len(elastic_tasks) == DEFAULT_TASK_COUNT, \
        "Incorrect number of tasks should be {} got {}".format(DEFAULT_TASK_COUNT, len(elastic_tasks))
    for task in elastic_tasks:
        sdk_networks.check_task_network(task)


@pytest.mark.sanity
@pytest.mark.overlay
@overlay_nostrict
@sdk_utils.dcos_1_9_or_higher
def test_endpoints_on_overlay():
    observed_endpoints = sdk_networks.get_and_test_endpoints("", PACKAGE_NAME, 4)
    expected_endpoints = ("coordinator",
                          "data",
                          "ingest",
                          "master")
    for endpoint in expected_endpoints:
        assert endpoint in observed_endpoints, "missing {} endpoint".format(endpoint)
        specific_endpoint = sdk_networks.get_and_test_endpoints(endpoint, PACKAGE_NAME, 4)
        sdk_networks.check_endpoints_on_overlay(specific_endpoint)<|MERGE_RESOLUTION|>--- conflicted
+++ resolved
@@ -39,11 +39,7 @@
 
 @pytest.fixture(autouse=True)
 def pre_test_setup():
-<<<<<<< HEAD
-    tasks.check_running(PACKAGE_NAME, DEFAULT_TASK_COUNT)
-=======
     sdk_tasks.check_running(PACKAGE_NAME, DEFAULT_TASK_COUNT)
->>>>>>> 212473db
     wait_for_expected_nodes_to_exist()
 
 
