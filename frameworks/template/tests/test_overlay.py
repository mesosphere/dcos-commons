--- conflicted
+++ resolved
@@ -3,19 +3,9 @@
 import pytest
 import sdk_install
 import sdk_networks
-<<<<<<< HEAD
-
-
-from tests.config import (
-    PACKAGE_NAME,
-    SERVICE_NAME,
-    DEFAULT_TASK_COUNT
-)
-=======
 import sdk_utils
 import shakedown  # required by @sdk_utils.dcos_X_Y_or_higher
 from tests import config
->>>>>>> 83ba2b6b
 
 overlay_nostrict = pytest.mark.skipif(os.environ.get("SECURITY") == "strict",
     reason="overlay tests currently broken in strict")
@@ -23,27 +13,16 @@
 @pytest.fixture(scope='module', autouse=True)
 def configure_package(configure_security):
     try:
-<<<<<<< HEAD
-        sdk_install.uninstall(PACKAGE_NAME, SERVICE_NAME)
-        sdk_install.install(
-            PACKAGE_NAME,
-            SERVICE_NAME,
-            DEFAULT_TASK_COUNT,
-=======
-        sdk_install.uninstall(config.PACKAGE_NAME)
+        sdk_install.uninstall(config.PACKAGE_NAME, config.SERVICE_NAME)
         sdk_install.install(
             config.PACKAGE_NAME,
+            config.SERVICE_NAME,
             config.DEFAULT_TASK_COUNT,
->>>>>>> 83ba2b6b
             additional_options=sdk_networks.ENABLE_VIRTUAL_NETWORKS_OPTIONS)
 
         yield # let the test session execute
     finally:
-<<<<<<< HEAD
-        sdk_install.uninstall(PACKAGE_NAME, SERVICE_NAME)
-=======
-        sdk_install.uninstall(config.PACKAGE_NAME)
->>>>>>> 83ba2b6b
+        sdk_install.uninstall(config.PACKAGE_NAME, config.SERVICE_NAME)
 
 
 @pytest.mark.sanity
