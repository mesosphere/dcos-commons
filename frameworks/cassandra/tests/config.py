import json

import dcos
import os
import shakedown

<<<<<<< HEAD
import sdk_cmd as cmd
import sdk_spin as spin
import sdk_utils as utils
=======
>>>>>>> d9aeba93

PACKAGE_NAME = 'cassandra'
DEFAULT_TASK_COUNT = 3


WRITE_DATA_JOB_FILENAME = 'write-data.json.template'
VERIFY_DATA_JOB_FILENAME = 'verify-data.json.template'
DELETE_DATA_JOB_FILENAME = 'delete-data.json.template'
VERIFY_DELETION_JOB_FILENAME = 'verify-deletion.json.template'


def get_job_dict(
        job_filename,
        node_address = os.getenv('CASSANDRA_NODE_ADDRESS', 'node-0-server.cassandra.autoip.dcos.thisdcos.directory'),
        node_port = os.getenv('CASSANDRA_NODE_PORT', '9042')):
    jobs_dir = os.path.join(os.path.dirname(os.path.realpath(__file__)), 'jobs')
    template_filename = os.path.join(jobs_dir, job_filename)
    with open(template_filename, 'r') as f:
        job_contents = f.read()
    job_contents = job_contents.replace('{{NODE_ADDRESS}}', node_address)
    job_contents = job_contents.replace('{{NODE_PORT}}', node_port)
    return json.loads(job_contents)

<<<<<<< HEAD
    for name, value in replacements.items():
        job_contents = job_contents.replace('{{%s}}' % name, value)

    job_filename = os.path.join(jobs_folder, '{}.json'.format(job_name))
    with open(job_filename, 'w') as f:
        f.write(job_contents)

    cmd.run_cli('job add {}'.format(job_filename))


def get_default_replacements():
    return {
        'NODE_ADDRESS': os.getenv(
            'CASSANDRA_NODE_ADDRESS', 'node-0-server.cassandra.mesos'
        ),
        'NODE_PORT': os.getenv('CASSANDRA_NODE_PORT', '9042'),
    }


def launch_and_verify_job(job_name):
    job_name = qualified_job_name(job_name)
    run_id = launch_job(job_name)

    verify_job_succeeded(job_name, run_id)


def launch_job(job_name):
    output = cmd.run_cli('job run {}'.format(job_name))
    # Get the id of the run we just initiated
    run_id = json.loads(
        cmd.run_cli('job show runs {} --json'.format(job_name))
    )[0]['id']

    return run_id


def verify_job_succeeded(job_name, run_id):
    # Verify that our most recent run succeeded
    spin.time_wait_noisy(lambda: (
        run_id in [
            r['id'] for r in
            json.loads(cmd.run_cli(
                'job history --show-failures --json {}'.format(job_name)
            ))['history']['successfulFinishedRuns']
        ]
    ))


def verify_job_finished(job_name, run_id):
    spin.time_wait_noisy(lambda: (
        run_id in [
            r['id'] for r in
            get_runs(job_name)['history']['successfulFinishedRuns']
        ] or
        run_id in [
            r['id'] for r in
            get_runs(job_name)['history']['failedFinishedRuns']
        ]
    ))


def get_runs(job_name):
    return json.loads(cmd.run_cli(
        'job history --show-failures --json {}'.format(job_name)
    ))


def remove_cassandra_jobs():
    for job in TEST_JOBS:
        remove_job(job)


def remove_job(job_name):
    try:
        cmd.run_cli('job remove {}'.format(qualified_job_name(job_name)))
    except dcos.errors.DCOSException:
        utils.out('Unable to remove job {}'.format(job_name))


class EnvironmentContext(object):
    """Context manager for temporarily overriding local process envvars."""

    def __init__(self, variable_mapping=None, **variables):
        self.new_variables = {}

        self.new_variables.update(
            {} if variable_mapping is None else variable_mapping
        )
        self.new_variables.update(variables)

    def __enter__(self):
        self.original_variables = os.environ
        for k, v in self.new_variables.items():
            os.environ[k] = v

    def __exit__(self, *args):
        for k, v in self.new_variables.items():
            if k not in self.original_variables:
                del os.environ[k]
            else:
                os.environ[k] = self.original_variables[k]


class JobContext(object):
    """Context manager for installing and cleaning up metronome jobs."""

    def __init__(self, job_names, **replacements):
        self.job_names = job_names
        self.replacements = replacements

    def __enter__(self):
        for j in self.job_names:
            install_job(j, get_jobs_folder(), **self.replacements)

    def __exit__(self, *args):
        for j in self.job_names:
            remove_job(j)


class DataContext(object):
    """Context manager for temporarily installing data in a cluster."""

    def __init__(self, init_jobs=None, cleanup_jobs=None):
        self.init_jobs = init_jobs if init_jobs is not None else []
        self.cleanup_jobs = cleanup_jobs if cleanup_jobs is not None else []

    def __enter__(self):
        for j in self.init_jobs:
            launch_and_verify_job(j)
=======
>>>>>>> d9aeba93

WRITE_DATA_JOB = get_job_dict(WRITE_DATA_JOB_FILENAME)
VERIFY_DATA_JOB = get_job_dict(VERIFY_DATA_JOB_FILENAME)
DELETE_DATA_JOB = get_job_dict(DELETE_DATA_JOB_FILENAME)
VERIFY_DELETION_JOB = get_job_dict(VERIFY_DELETION_JOB_FILENAME)<|MERGE_RESOLUTION|>--- conflicted
+++ resolved
@@ -1,15 +1,8 @@
 import json
+import os
 
-import dcos
-import os
 import shakedown
 
-<<<<<<< HEAD
-import sdk_cmd as cmd
-import sdk_spin as spin
-import sdk_utils as utils
-=======
->>>>>>> d9aeba93
 
 PACKAGE_NAME = 'cassandra'
 DEFAULT_TASK_COUNT = 3
@@ -33,138 +26,6 @@
     job_contents = job_contents.replace('{{NODE_PORT}}', node_port)
     return json.loads(job_contents)
 
-<<<<<<< HEAD
-    for name, value in replacements.items():
-        job_contents = job_contents.replace('{{%s}}' % name, value)
-
-    job_filename = os.path.join(jobs_folder, '{}.json'.format(job_name))
-    with open(job_filename, 'w') as f:
-        f.write(job_contents)
-
-    cmd.run_cli('job add {}'.format(job_filename))
-
-
-def get_default_replacements():
-    return {
-        'NODE_ADDRESS': os.getenv(
-            'CASSANDRA_NODE_ADDRESS', 'node-0-server.cassandra.mesos'
-        ),
-        'NODE_PORT': os.getenv('CASSANDRA_NODE_PORT', '9042'),
-    }
-
-
-def launch_and_verify_job(job_name):
-    job_name = qualified_job_name(job_name)
-    run_id = launch_job(job_name)
-
-    verify_job_succeeded(job_name, run_id)
-
-
-def launch_job(job_name):
-    output = cmd.run_cli('job run {}'.format(job_name))
-    # Get the id of the run we just initiated
-    run_id = json.loads(
-        cmd.run_cli('job show runs {} --json'.format(job_name))
-    )[0]['id']
-
-    return run_id
-
-
-def verify_job_succeeded(job_name, run_id):
-    # Verify that our most recent run succeeded
-    spin.time_wait_noisy(lambda: (
-        run_id in [
-            r['id'] for r in
-            json.loads(cmd.run_cli(
-                'job history --show-failures --json {}'.format(job_name)
-            ))['history']['successfulFinishedRuns']
-        ]
-    ))
-
-
-def verify_job_finished(job_name, run_id):
-    spin.time_wait_noisy(lambda: (
-        run_id in [
-            r['id'] for r in
-            get_runs(job_name)['history']['successfulFinishedRuns']
-        ] or
-        run_id in [
-            r['id'] for r in
-            get_runs(job_name)['history']['failedFinishedRuns']
-        ]
-    ))
-
-
-def get_runs(job_name):
-    return json.loads(cmd.run_cli(
-        'job history --show-failures --json {}'.format(job_name)
-    ))
-
-
-def remove_cassandra_jobs():
-    for job in TEST_JOBS:
-        remove_job(job)
-
-
-def remove_job(job_name):
-    try:
-        cmd.run_cli('job remove {}'.format(qualified_job_name(job_name)))
-    except dcos.errors.DCOSException:
-        utils.out('Unable to remove job {}'.format(job_name))
-
-
-class EnvironmentContext(object):
-    """Context manager for temporarily overriding local process envvars."""
-
-    def __init__(self, variable_mapping=None, **variables):
-        self.new_variables = {}
-
-        self.new_variables.update(
-            {} if variable_mapping is None else variable_mapping
-        )
-        self.new_variables.update(variables)
-
-    def __enter__(self):
-        self.original_variables = os.environ
-        for k, v in self.new_variables.items():
-            os.environ[k] = v
-
-    def __exit__(self, *args):
-        for k, v in self.new_variables.items():
-            if k not in self.original_variables:
-                del os.environ[k]
-            else:
-                os.environ[k] = self.original_variables[k]
-
-
-class JobContext(object):
-    """Context manager for installing and cleaning up metronome jobs."""
-
-    def __init__(self, job_names, **replacements):
-        self.job_names = job_names
-        self.replacements = replacements
-
-    def __enter__(self):
-        for j in self.job_names:
-            install_job(j, get_jobs_folder(), **self.replacements)
-
-    def __exit__(self, *args):
-        for j in self.job_names:
-            remove_job(j)
-
-
-class DataContext(object):
-    """Context manager for temporarily installing data in a cluster."""
-
-    def __init__(self, init_jobs=None, cleanup_jobs=None):
-        self.init_jobs = init_jobs if init_jobs is not None else []
-        self.cleanup_jobs = cleanup_jobs if cleanup_jobs is not None else []
-
-    def __enter__(self):
-        for j in self.init_jobs:
-            launch_and_verify_job(j)
-=======
->>>>>>> d9aeba93
 
 WRITE_DATA_JOB = get_job_dict(WRITE_DATA_JOB_FILENAME)
 VERIFY_DATA_JOB = get_job_dict(VERIFY_DATA_JOB_FILENAME)
