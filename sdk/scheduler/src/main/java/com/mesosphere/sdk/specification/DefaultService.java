package com.mesosphere.sdk.specification;

import com.google.protobuf.TextFormat;
import com.mesosphere.sdk.curator.CuratorLocker;
import com.mesosphere.sdk.dcos.Capabilities;
import com.mesosphere.sdk.dcos.DcosCertInstaller;
import com.mesosphere.sdk.offer.Constants;
import com.mesosphere.sdk.offer.ResourceUtils;
import com.mesosphere.sdk.scheduler.*;
import com.mesosphere.sdk.scheduler.plan.Plan;
import com.mesosphere.sdk.scheduler.uninstall.UninstallScheduler;
import com.mesosphere.sdk.specification.yaml.RawServiceSpec;
import com.mesosphere.sdk.state.StateStore;
import com.mesosphere.sdk.state.StateStoreUtils;
import org.apache.commons.lang3.StringUtils;
import org.apache.mesos.Protos;
import org.apache.mesos.Scheduler;
import org.slf4j.Logger;
import org.slf4j.LoggerFactory;

import java.io.File;
<<<<<<< HEAD
import java.util.ArrayList;
import java.util.Collection;
import java.util.List;
import java.util.Optional;
import java.util.stream.Collectors;
=======
import java.util.*;
>>>>>>> c6b16770

/**
 * This class is a default implementation of the Service interface.  It serves mainly as an example
 * with hard-coded values for "user", and "master-uri", and failover timeouts.  More sophisticated
 * services may want to implement the Service interface directly.
 * <p>
 * Customizing the runtime user for individual tasks may be accomplished by customizing the 'user'
 * field on CommandInfo returned by {@link TaskSpec#getCommand()}.
 */
public class DefaultService implements Service {
    protected static final int TWO_WEEK_SEC = 2 * 7 * 24 * 60 * 60;
    protected static final String USER = "root";
    protected static final Logger LOGGER = LoggerFactory.getLogger(DefaultService.class);

    private DefaultScheduler.Builder schedulerBuilder;
    private Scheduler scheduler;
    private StateStore stateStore;

    public DefaultService() {
        //No initialization needed
    }

    public DefaultService(String yamlSpecification, SchedulerFlags schedulerFlags) throws Exception {
        this(RawServiceSpec.newBuilder(yamlSpecification).build(), schedulerFlags);
    }

    public DefaultService(File pathToYamlSpecification, SchedulerFlags schedulerFlags) throws Exception {
        this(RawServiceSpec.newBuilder(pathToYamlSpecification).build(), schedulerFlags);
    }

    public DefaultService(RawServiceSpec rawServiceSpec, SchedulerFlags schedulerFlags) throws Exception {
        this(DefaultScheduler.newBuilder(
                DefaultServiceSpec.newGenerator(rawServiceSpec, schedulerFlags).build(), schedulerFlags)
                .setPlansFrom(rawServiceSpec));
    }

    public DefaultService(
            ServiceSpec serviceSpecification,
            SchedulerFlags schedulerFlags,
            Collection<Plan> plans) throws Exception {
        this(DefaultScheduler.newBuilder(serviceSpecification, schedulerFlags)
                .setPlans(plans));
    }

    public DefaultService(DefaultScheduler.Builder schedulerBuilder) throws Exception {
        this.schedulerBuilder = schedulerBuilder;
    }

    public static Boolean serviceSpecRequestsGpuResources(ServiceSpec serviceSpec) {
        Collection<PodSpec> pods = serviceSpec.getPods();
        for (PodSpec pod : pods) {
            for (TaskSpec taskSpec : pod.getTasks()) {
                for (ResourceSpec resourceSpec : taskSpec.getResourceSet().getResources()) {
                    if (resourceSpec.getName().equals("gpus") && resourceSpec.getValue().getScalar().getValue() >= 1) {
                        return true;
                    }
                }
            }
        }
        return false;
    }

    private void initService() {

        // Use a single stateStore for either scheduler as the StateStoreCache requires a single instance of StateStore.
        this.stateStore = schedulerBuilder.getStateStore();
        if (schedulerBuilder.getSchedulerFlags().isUninstallEnabled()) {
            if (!StateStoreUtils.isUninstalling(stateStore)) {
                LOGGER.info("Service has been told to uninstall. Marking this in the persistent state store. " +
                        "Uninstall cannot be canceled once enabled.");
                StateStoreUtils.setUninstalling(stateStore);
            }

            LOGGER.info("Launching UninstallScheduler...");
            this.scheduler = new UninstallScheduler(
                    schedulerBuilder.getServiceSpec().getApiPort(),
                    schedulerBuilder.getSchedulerFlags().getApiServerInitTimeout(),
                    stateStore,
                    schedulerBuilder.getConfigStore());
        } else {
            if (StateStoreUtils.isUninstalling(stateStore)) {
                LOGGER.error("Service has been previously told to uninstall, this cannot be reversed. " +
                        "Reenable the uninstall flag to complete the process.");
                SchedulerUtils.hardExit(SchedulerErrorCode.SCHEDULER_ALREADY_UNINSTALLING);
            }
            this.scheduler = schedulerBuilder.build();
        }
    }

    @Override
    public void run() {
        // Install the certs from "$MESOS_SANDBOX/.ssl" (if present) inside the JRE being used to run the scheduler.
        DcosCertInstaller.installCertificate(schedulerBuilder.getSchedulerFlags().getJavaHome());

        initService();

        CuratorLocker locker = new CuratorLocker(schedulerBuilder.getServiceSpec());
        locker.lock();
        try {
            register();
        } finally {
            locker.unlock();
        }
    }

    /**
     * Creates and registers the service with Mesos, while starting a Jetty HTTP API service on the {@code apiPort}.
     */
    @Override
    public void register() {
        if (allButStateStoreUninstalled()) {
            LOGGER.info("Not registering framework because it is uninstalling.");
            return;
        }
        Protos.FrameworkInfo frameworkInfo = getFrameworkInfo(schedulerBuilder.getServiceSpec(), stateStore);
        LOGGER.info("Registering framework: {}", TextFormat.shortDebugString(frameworkInfo));
        String zkUri = String.format("zk://%s/mesos", schedulerBuilder.getServiceSpec().getZookeeperConnection());
        Protos.Status status = new SchedulerDriverFactory()
                .create(scheduler, frameworkInfo, zkUri, schedulerBuilder.getSchedulerFlags())
                .run();
        // TODO(nickbp): Exit scheduler process here?
        LOGGER.error("Scheduler driver exited with status: {}", status);
    }

    private boolean allButStateStoreUninstalled() {
        // Because we cannot delete the root ZK node (ACLs on the master, see StateStore.clearAllData() for more
        // details) we have to clear everything under it. This results in a race condition, where DefaultService can
        // have register() called after the StateStore already has the uninstall bit wiped.
        //
        // As can be seen in DefaultService.initService(), DefaultService.register() will only be called in uninstall
        // mode if schedulerFlags.isUninstallEnabled() == true. Therefore we can use it as an OR along with
        // StateStoreUtils.isUninstalling().

        // resources are destroyed and unreserved, framework ID is gone, but tasks still need to be cleared
        return isUninstalling() && !stateStore.fetchFrameworkId().isPresent() && tasksNeedClearing();
    }

    private boolean tasksNeedClearing() {
        return ResourceUtils.getResourceIds(
                ResourceUtils.getAllResources(stateStore.fetchTasks())).stream()
                .allMatch(resourceId -> resourceId.startsWith(Constants.TOMBSTONE_MARKER));
    }

    private boolean isUninstalling() {
        return StateStoreUtils.isUninstalling(stateStore) || schedulerBuilder.getSchedulerFlags().isUninstallEnabled();
    }

    protected ServiceSpec getServiceSpec() {
        return this.schedulerBuilder.getServiceSpec();
    }

    private Protos.FrameworkInfo getFrameworkInfo(ServiceSpec serviceSpec, StateStore stateStore) {
        return getFrameworkInfo(serviceSpec, stateStore, USER, TWO_WEEK_SEC);
    }

    protected Protos.FrameworkInfo getFrameworkInfo(
            ServiceSpec serviceSpec,
            StateStore stateStore,
            String userString,
            int failoverTimeoutSec) {
        Protos.FrameworkInfo.Builder fwkInfoBuilder = Protos.FrameworkInfo.newBuilder()
                .setName(serviceSpec.getName())
                .setPrincipal(serviceSpec.getPrincipal())
                .addAllRoles(getRoles(serviceSpec))
                .setFailoverTimeout(failoverTimeoutSec)
                .setUser(userString)
                .setCheckpoint(true);

<<<<<<< HEAD
        if (Capabilities.getInstance().supportsPreReservedResources()) {
            fwkInfoBuilder.addAllRoles(getRoles(serviceSpec));
        } else {
            List<String> roles = getRoles(serviceSpec);
            if (roles.size() != 1) {
                throw new IllegalStateException(String.format("Multiple roles are not supported: %s", roles));
            }

            fwkInfoBuilder.setRole(getRoles(serviceSpec).get(0));
        }

        // Use provided principal if specified, otherwise default to "<svcname>-principal".
        if (StringUtils.isEmpty(serviceSpec.getPrincipal())) {
            fwkInfoBuilder.setPrincipal(SchedulerUtils.nameToPrincipal(serviceName));
        } else {
            fwkInfoBuilder.setPrincipal(serviceSpec.getPrincipal());
        }

        if (!StringUtils.isEmpty(serviceSpec.getWebUrl())) {
            fwkInfoBuilder.setWebuiUrl(serviceSpec.getWebUrl());
        }

=======
>>>>>>> c6b16770
        // The framework ID is not available when we're being started for the first time.
        Optional<Protos.FrameworkID> optionalFrameworkId = stateStore.fetchFrameworkId();
        optionalFrameworkId.ifPresent(fwkInfoBuilder::setId);

        if (!StringUtils.isEmpty(serviceSpec.getWebUrl())) {
            fwkInfoBuilder.setWebuiUrl(serviceSpec.getWebUrl());
        }

        if (serviceSpecRequestsGpuResources(serviceSpec)) {
            fwkInfoBuilder.addCapabilities(Protos.FrameworkInfo.Capability.newBuilder()
                    .setType(Protos.FrameworkInfo.Capability.Type.GPU_RESOURCES));
        }

<<<<<<< HEAD
        if (Capabilities.getInstance().supportsPreReservedResources()) {
            fwkInfoBuilder.addCapabilities(Protos.FrameworkInfo.Capability.newBuilder()
                    .setType(Protos.FrameworkInfo.Capability.Type.MULTI_ROLE));

            fwkInfoBuilder.addCapabilities(Protos.FrameworkInfo.Capability.newBuilder()
                    .setType(Protos.FrameworkInfo.Capability.Type.RESERVATION_REFINEMENT));
        }
=======
        fwkInfoBuilder.addCapabilities(Protos.FrameworkInfo.Capability.newBuilder()
                .setType(Protos.FrameworkInfo.Capability.Type.MULTI_ROLE));
>>>>>>> c6b16770

        return fwkInfoBuilder.build();
    }

    private List<String> getRoles(ServiceSpec serviceSpec) {
<<<<<<< HEAD
        List<String> roles = new ArrayList<>();
        String role;
        // Use provided role if specified, otherwise default to "<svcname>-role".
        if (StringUtils.isEmpty(serviceSpec.getRole())) {
            role = SchedulerUtils.nameToRole(serviceSpec.getName());
        } else {
            role = serviceSpec.getRole();
        }

        roles.add(role);
        roles.addAll(
                serviceSpec.getPods().stream()
                .filter(podSpec -> !podSpec.getPreReservedRole().equals(Constants.ANY_ROLE))
                .map(podSpec -> podSpec.getPreReservedRole() + "/" + role)
                .collect(Collectors.toList()));

        return roles;
=======
        return Arrays.asList(serviceSpec.getRole());
>>>>>>> c6b16770
    }
}<|MERGE_RESOLUTION|>--- conflicted
+++ resolved
@@ -19,15 +19,11 @@
 import org.slf4j.LoggerFactory;
 
 import java.io.File;
-<<<<<<< HEAD
 import java.util.ArrayList;
 import java.util.Collection;
 import java.util.List;
 import java.util.Optional;
 import java.util.stream.Collectors;
-=======
-import java.util.*;
->>>>>>> c6b16770
 
 /**
  * This class is a default implementation of the Service interface.  It serves mainly as an example
@@ -196,31 +192,6 @@
                 .setUser(userString)
                 .setCheckpoint(true);
 
-<<<<<<< HEAD
-        if (Capabilities.getInstance().supportsPreReservedResources()) {
-            fwkInfoBuilder.addAllRoles(getRoles(serviceSpec));
-        } else {
-            List<String> roles = getRoles(serviceSpec);
-            if (roles.size() != 1) {
-                throw new IllegalStateException(String.format("Multiple roles are not supported: %s", roles));
-            }
-
-            fwkInfoBuilder.setRole(getRoles(serviceSpec).get(0));
-        }
-
-        // Use provided principal if specified, otherwise default to "<svcname>-principal".
-        if (StringUtils.isEmpty(serviceSpec.getPrincipal())) {
-            fwkInfoBuilder.setPrincipal(SchedulerUtils.nameToPrincipal(serviceName));
-        } else {
-            fwkInfoBuilder.setPrincipal(serviceSpec.getPrincipal());
-        }
-
-        if (!StringUtils.isEmpty(serviceSpec.getWebUrl())) {
-            fwkInfoBuilder.setWebuiUrl(serviceSpec.getWebUrl());
-        }
-
-=======
->>>>>>> c6b16770
         // The framework ID is not available when we're being started for the first time.
         Optional<Protos.FrameworkID> optionalFrameworkId = stateStore.fetchFrameworkId();
         optionalFrameworkId.ifPresent(fwkInfoBuilder::setId);
@@ -234,43 +205,27 @@
                     .setType(Protos.FrameworkInfo.Capability.Type.GPU_RESOURCES));
         }
 
-<<<<<<< HEAD
         if (Capabilities.getInstance().supportsPreReservedResources()) {
             fwkInfoBuilder.addCapabilities(Protos.FrameworkInfo.Capability.newBuilder()
-                    .setType(Protos.FrameworkInfo.Capability.Type.MULTI_ROLE));
-
-            fwkInfoBuilder.addCapabilities(Protos.FrameworkInfo.Capability.newBuilder()
                     .setType(Protos.FrameworkInfo.Capability.Type.RESERVATION_REFINEMENT));
         }
-=======
+
         fwkInfoBuilder.addCapabilities(Protos.FrameworkInfo.Capability.newBuilder()
                 .setType(Protos.FrameworkInfo.Capability.Type.MULTI_ROLE));
->>>>>>> c6b16770
+
 
         return fwkInfoBuilder.build();
     }
 
     private List<String> getRoles(ServiceSpec serviceSpec) {
-<<<<<<< HEAD
         List<String> roles = new ArrayList<>();
-        String role;
-        // Use provided role if specified, otherwise default to "<svcname>-role".
-        if (StringUtils.isEmpty(serviceSpec.getRole())) {
-            role = SchedulerUtils.nameToRole(serviceSpec.getName());
-        } else {
-            role = serviceSpec.getRole();
-        }
-
-        roles.add(role);
+        roles.add(serviceSpec.getRole());
         roles.addAll(
                 serviceSpec.getPods().stream()
                 .filter(podSpec -> !podSpec.getPreReservedRole().equals(Constants.ANY_ROLE))
-                .map(podSpec -> podSpec.getPreReservedRole() + "/" + role)
+                .map(podSpec -> podSpec.getPreReservedRole() + "/" + serviceSpec.getRole())
                 .collect(Collectors.toList()));
 
         return roles;
-=======
-        return Arrays.asList(serviceSpec.getRole());
->>>>>>> c6b16770
     }
 }