package com.mesosphere.sdk.scheduler;

import com.google.common.annotations.VisibleForTesting;
import com.google.protobuf.TextFormat;
import com.mesosphere.sdk.api.*;
import com.mesosphere.sdk.api.types.EndpointProducer;
import com.mesosphere.sdk.api.types.StringPropertyDeserializer;
import com.mesosphere.sdk.config.ConfigurationUpdater;
import com.mesosphere.sdk.config.DefaultConfigurationUpdater;
import com.mesosphere.sdk.config.validate.*;
import com.mesosphere.sdk.curator.CuratorPersister;
import com.mesosphere.sdk.dcos.Capabilities;
import com.mesosphere.sdk.offer.*;
import com.mesosphere.sdk.offer.evaluate.OfferEvaluator;
import com.mesosphere.sdk.offer.taskdata.AuxLabelAccess;
import com.mesosphere.sdk.scheduler.plan.*;
import com.mesosphere.sdk.scheduler.recovery.*;
import com.mesosphere.sdk.scheduler.recovery.constrain.LaunchConstrainer;
import com.mesosphere.sdk.scheduler.recovery.constrain.TimedLaunchConstrainer;
import com.mesosphere.sdk.scheduler.recovery.constrain.UnconstrainedLaunchConstrainer;
import com.mesosphere.sdk.scheduler.recovery.monitor.FailureMonitor;
import com.mesosphere.sdk.scheduler.recovery.monitor.NeverFailureMonitor;
import com.mesosphere.sdk.scheduler.recovery.monitor.TimedFailureMonitor;
import com.mesosphere.sdk.specification.DefaultPlanGenerator;
import com.mesosphere.sdk.specification.DefaultServiceSpec;
import com.mesosphere.sdk.specification.ReplacementFailurePolicy;
import com.mesosphere.sdk.specification.ServiceSpec;
import com.mesosphere.sdk.specification.validation.CapabilityValidator;
import com.mesosphere.sdk.specification.yaml.RawPlan;
import com.mesosphere.sdk.specification.yaml.RawServiceSpec;
import com.mesosphere.sdk.state.*;
import com.mesosphere.sdk.storage.Persister;
import com.mesosphere.sdk.storage.PersisterCache;
import com.mesosphere.sdk.storage.PersisterException;
import org.apache.mesos.Protos;
import org.apache.mesos.SchedulerDriver;
import org.slf4j.Logger;
import org.slf4j.LoggerFactory;

import java.time.Duration;
import java.util.*;
import java.util.stream.Collectors;

/**
 * This scheduler when provided with a ServiceSpec will deploy the service and recover from encountered faults
 * when possible.  Changes to the ServiceSpec will result in rolling configuration updates, or the creation of
 * new Tasks where applicable.
 */
public class DefaultScheduler extends AbstractScheduler {

    private static final Logger LOGGER = LoggerFactory.getLogger(DefaultScheduler.class);

    protected final ServiceSpec serviceSpec;
    protected final SchedulerFlags schedulerFlags;
    protected final Collection<Plan> plans;
    final Optional<RecoveryPlanOverriderFactory> recoveryPlanOverriderFactory;
    private final Optional<ReplacementFailurePolicy> failurePolicyOptional;
    private final ConfigurationUpdater.UpdateResult updateResult;
    protected Map<String, EndpointProducer> customEndpointProducers;
    protected TaskFailureListener taskFailureListener;
    protected TaskKiller taskKiller;
    protected OfferAccepter offerAccepter;
    protected PlanScheduler planScheduler;
    protected PlanManager deploymentPlanManager;
    protected PlanManager recoveryPlanManager;
    protected PlanCoordinator planCoordinator;
    protected Collection<Object> resources;
    private SchedulerApiServer schedulerApiServer;

    /**
     * Creates a new DefaultScheduler. See information about parameters in {@link Builder}.
     */
    public static class Builder {
        private ServiceSpec serviceSpec;
        private final SchedulerFlags schedulerFlags;
        private final Persister persister;

        // When these optionals are unset, we use default values:
        private Optional<StateStore> stateStoreOptional = Optional.empty();
        private Optional<ConfigStore<ServiceSpec>> configStoreOptional = Optional.empty();

        // When these collections are empty, we don't do anything extra:
        private final List<Plan> manualPlans = new ArrayList<>();
        private final Map<String, RawPlan> yamlPlans = new HashMap<>();
        private final Map<String, EndpointProducer> endpointProducers = new HashMap<>();
        private Collection<ConfigValidator<ServiceSpec>> customConfigValidators = new ArrayList<>();
        private Collection<Object> customResources = new ArrayList<>();
        private RecoveryPlanOverriderFactory recoveryPlanOverriderFactory;

        private Builder(ServiceSpec serviceSpec, SchedulerFlags schedulerFlags) throws PersisterException {
            this(
                    serviceSpec,
                    schedulerFlags,
                    schedulerFlags.isStateCacheEnabled() ?
                            new PersisterCache(CuratorPersister.newBuilder(serviceSpec).build()) :
                            CuratorPersister.newBuilder(serviceSpec).build());
        }

        private Builder(ServiceSpec serviceSpec, SchedulerFlags schedulerFlags, Persister persister) {
            this.serviceSpec = serviceSpec;
            this.schedulerFlags = schedulerFlags;
            this.persister = persister;
        }

        /**
         * Returns the {@link ServiceSpec} which was provided via the constructor.
         */
        public ServiceSpec getServiceSpec() {
            return serviceSpec;
        }

        /**
         * Returns the {@link SchedulerFlags} object which was provided via the constructor.
         */
        public SchedulerFlags getSchedulerFlags() {
            return schedulerFlags;
        }

        /**
         * Specifies a custom {@link StateStore}, otherwise the return value of
         * {@link DefaultScheduler#createStateStore(ServiceSpec, SchedulerFlags)} will be used.
         *
         * The state store persists copies of task information and task status for all tasks running in the service.
         *
         * @throws IllegalStateException if the state store is already set, via a previous call to either
         * {@link #setStateStore(StateStore)} or to {@link #getStateStore()}
         */
        public Builder setStateStore(StateStore stateStore) {
            if (stateStoreOptional.isPresent()) {
                // Any customization of the state store must be applied BEFORE getStateStore() is ever called.
                throw new IllegalStateException("State store is already set. Was getStateStore() invoked before this?");
            }
            this.stateStoreOptional = Optional.ofNullable(stateStore);
            return this;
        }

        /**
         * Returns the {@link StateStore} provided via {@link #setStateStore(StateStore)}, or a reasonable default
         * created via {@link DefaultScheduler#createStateStore(ServiceSpec, SchedulerFlags)}.
         *
         * In order to avoid cohesiveness issues between this setting and the {@link #build()} step,
         * {@link #setStateStore(StateStore)} may not be invoked after this has been called.
         */
        public StateStore getStateStore() {
            if (!stateStoreOptional.isPresent()) {
                setStateStore(new StateStore(persister));
            }
            return stateStoreOptional.get();
        }

        /**
         * Specifies a custom {@link ConfigStore}.
         *
         * The config store persists a copy of the current configuration ('target' configuration),
         * while also storing historical configurations.
         */
        public Builder setConfigStore(ConfigStore<ServiceSpec> configStore) {
            if (configStoreOptional.isPresent()) {
                // Any customization of the state store must be applied BEFORE getConfigStore() is ever called.
                throw new IllegalStateException(
                        "Config store is already set. Was getConfigStore() invoked before this?");
            }
            this.configStoreOptional = Optional.ofNullable(configStore);
            return this;
        }

        /**
         * Returns the {@link ConfigStore} provided via {@link #setConfigStore(ConfigStore)}, or a reasonable default
         * created via {@link DefaultScheduler#createConfigStore(ServiceSpec, Collection)}.
         *
         * In order to avoid cohesiveness issues between this setting and the {@link #build()} step,
         * {@link #setConfigStore(ConfigStore)} may not be invoked after this has been called.
         */
        public ConfigStore<ServiceSpec> getConfigStore() {
            if (!configStoreOptional.isPresent()) {
                try {
                    setConfigStore(createConfigStore(serviceSpec, Collections.emptyList(), persister));
                } catch (ConfigStoreException e) {
                    throw new IllegalStateException("Failed to create default config store", e);
                }
            }
            return configStoreOptional.get();
        }

        /**
         * Specifies custom endpoint resources which should be exposed through the scheduler's API server, in addition
         * to the defaults.
         */
        public Builder setCustomResources(Collection<Object> customResources) {
            this.customResources = customResources;
            return this;
        }

        /**
         * Specifies a custom list of configuration validators to be run when updating to a new target configuration,
         * or otherwise uses the default validators returned by {@link DefaultScheduler#defaultConfigValidators()}.
         */
        public Builder setCustomConfigValidators(Collection<ConfigValidator<ServiceSpec>> customConfigValidators) {
            this.customConfigValidators = customConfigValidators;
            return this;
        }

        /**
         * Specifies a custom {@link EndpointProducer} to be added to the /endpoints API. This may be used by services
         * which wish to expose custom endpoint information via that API.
         *
         * @param name the name of the endpoint to be exposed
         * @param endpointProducer the producer to be invoked when the provided endpoint name is requested
         */
        public Builder setEndpointProducer(String name, EndpointProducer endpointProducer) {
            endpointProducers.put(name, endpointProducer);
            return this;
        }

        /**
         * Sets the {@link Plan}s from the provided {@link RawServiceSpec} to this instance, using a
         * {@link DefaultPlanGenerator} to handle conversion. This is overridden by any plans manually provided by
         * {@link #setPlans(Collection)}.
         *
         * @throws ConfigStoreException if creating a default config store fails
         * @throws IllegalStateException if the plans were already set either via this call or via
         * {@link #setPlans(Collection)}
         */
        public Builder setPlansFrom(RawServiceSpec rawServiceSpec) throws ConfigStoreException {
            if (rawServiceSpec.getPlans() != null) {
                this.yamlPlans.clear();
                this.yamlPlans.putAll(rawServiceSpec.getPlans());
            }
            return this;
        }

        /**
         * Sets the provided {@link Plan}s to this instance. This may be used when no {@link RawServiceSpec} is
         * available, and overrides any calls to {@link #setPlansFrom(RawServiceSpec)}.
         *
         * @throws IllegalStateException if the plans were already set either via this call or via
         * {@link #setPlansFrom(RawServiceSpec)}
         */
        public Builder setPlans(Collection<Plan> plans) {
            this.manualPlans.clear();
            this.manualPlans.addAll(plans);
            return this;
        }

        /**
         * Sets the provided {@link PlanManager} to be the plan manager used for recovery.
         * @param recoveryPlanOverriderFactory the factory whcih generates the custom recovery plan manager
         */
        public Builder setRecoveryManagerFactory(RecoveryPlanOverriderFactory recoveryPlanOverriderFactory) {
            this.recoveryPlanOverriderFactory = recoveryPlanOverriderFactory;
            return this;
        }

        /**
         * Gets or generate plans against the given service spec.
         *
         * @param stateStore The state store to use for plan generation.
         * @param configStore The config store to use for plan generation.
         * @return a collection of plans
         */
        public Collection<Plan> getPlans(StateStore stateStore, ConfigStore<ServiceSpec> configStore) {
            LOGGER.info("Getting plans");
            Collection<Plan> plans;
            if (!manualPlans.isEmpty()) {
                LOGGER.info("Using manual plans");
                plans = new ArrayList<>(manualPlans);
            } else if (!yamlPlans.isEmpty()) {
                LOGGER.info("Using YAML plans");
                // Note: Any internal Plan generation must only be AFTER updating/validating the config. Otherwise plans
                // may look at the old config and mistakenly think they're COMPLETE.
                DefaultPlanGenerator planGenerator = new DefaultPlanGenerator(configStore, stateStore);
                plans = yamlPlans.entrySet().stream()
                        .map(e -> planGenerator.generate(e.getValue(), e.getKey(), serviceSpec.getPods()))
                        .collect(Collectors.toList());
            } else {
                LOGGER.info("Generating plans");
                try {
                    if (!configStore.list().isEmpty()) {
                        LOGGER.info("Generating default deploy plan.");
                        plans = Arrays.asList(
                                new DeployPlanFactory(
                                        new DefaultPhaseFactory(
                                                new DefaultStepFactory(configStore, stateStore)))
                                        .getPlan(configStore.fetch(configStore.getTargetConfig())));
                    } else {
                        plans = Collections.emptyList();
                    }
                } catch (ConfigStoreException e) {
                    LOGGER.error("Failed to generate a deploy plan.");
                    throw new IllegalStateException(e);
                }
            }

            LOGGER.info("Got plans: {}", plans.stream().map(plan -> plan.getName()).collect(Collectors.toList()));
            return plans;
        }

        /**
         * Detects whether or not the previous deployment's type was set or not and if not, sets it.
         *
         * @param stateStore The stateStore to get last deployment type from.
         * @param configStore The configStore to get plans from.
         */
        public void fixLastDeploymentType(StateStore stateStore, ConfigStore<ServiceSpec> configStore) {
            LOGGER.info("Fixing last deployment type");
            ConfigurationUpdater.UpdateResult.DeploymentType lastDeploymentType =
                    StateStoreUtils.getLastCompletedUpdateType(stateStore);
            if (lastDeploymentType.equals(ConfigurationUpdater.UpdateResult.DeploymentType.NONE)) {
                Collection<Plan> plans = getPlans(stateStore, configStore);
                Optional<Plan> deployPlan = getDeployPlan(plans);

                if (deployPlan.isPresent() && deployPlan.get().isComplete()) {
                    StateStoreUtils.setLastCompletedUpdateType(
                            stateStore,
                            ConfigurationUpdater.UpdateResult.DeploymentType.DEPLOY);
                }
            }
        }

        /**
         * Creates a new scheduler instance with the provided values or their defaults.
         *
         * @return a new scheduler instance
         * @throws IllegalStateException if config validation failed when updating the target config.
         */
        public DefaultScheduler build() {
            try {
                new CapabilityValidator().validate(serviceSpec);
            } catch (CapabilityValidator.CapabilityValidationException e) {
                throw new IllegalStateException("Failed to validate provided ServiceSpec", e);
            }

            // Get custom or default config and state stores (defaults handled by getStateStore()/getConfigStore()):
            final StateStore stateStore = getStateStore();
            final ConfigStore<ServiceSpec> configStore = getConfigStore();
            fixLastDeploymentType(stateStore, configStore);

            // Update/validate config as needed to reflect the new service spec:
            Collection<ConfigValidator<ServiceSpec>> configValidators = new ArrayList<>();
            configValidators.addAll(defaultConfigValidators(getSchedulerFlags()));
            configValidators.addAll(customConfigValidators);

            final ConfigurationUpdater.UpdateResult configUpdateResult =
                    updateConfig(serviceSpec, stateStore, configStore, configValidators);

            if (!configUpdateResult.getErrors().isEmpty()) {
                LOGGER.warn("Failed to update configuration due to errors with configuration {}: {}",
                        configUpdateResult.getTargetId(), configUpdateResult.getErrors());
                try {
                    // If there were errors maintain the last accepted target configuration.
                    serviceSpec = configStore.fetch(configStore.getTargetConfig());
                } catch (ConfigStoreException e) {
                    LOGGER.error("Failed to maintain pervious target configuration.");
                    throw new IllegalStateException(e);
                }
            }

            Collection<Plan> plans = getPlans(stateStore, configStore);
            plans = overrideDeployPlan(plans, configUpdateResult);
            Optional<Plan> deployOptional = getDeployPlan(plans);
            if (!deployOptional.isPresent()) {
                throw new IllegalStateException("No deploy plan provided.");
            }

            List<String> errors = configUpdateResult.getErrors().stream()
                    .map(ConfigValidationError::toString)
                    .collect(Collectors.toList());
            plans = updateDeployPlan(plans, errors);

            return new DefaultScheduler(
                    serviceSpec,
                    getSchedulerFlags(),
                    customResources,
                    plans,
                    stateStore,
                    configStore,
                    endpointProducers,
                    Optional.ofNullable(recoveryPlanOverriderFactory),
                    configUpdateResult);
        }

        /**
         * Given the plans specified and the update scenario, the deploy plan may be overriden by a specified update
         * plan.
         */
        public static Collection<Plan> overrideDeployPlan(
                Collection<Plan> plans,
                ConfigurationUpdater.UpdateResult updateResult) {

            Optional<Plan> updatePlanOptional = plans.stream()
                    .filter(plan -> plan.getName().equals(Constants.UPDATE_PLAN_NAME))
                    .findFirst();

            LOGGER.info(String.format("Update type: '%s', Found update plan: '%s'",
                    updateResult.getDeploymentType().name(),
                    updatePlanOptional.isPresent()));

            if (updateResult.getDeploymentType().equals(ConfigurationUpdater.UpdateResult.DeploymentType.UPDATE)
                    && updatePlanOptional.isPresent()) {
                LOGGER.info("Overriding deploy plan with update plan.");

                Plan updatePlan = updatePlanOptional.get();
                Plan deployPlan = new DefaultPlan(
                        Constants.DEPLOY_PLAN_NAME,
                        updatePlan.getChildren(),
                        updatePlan.getStrategy(),
                        Collections.emptyList());

                plans = new ArrayList<>(
                        plans.stream()
                                .filter(plan -> !plan.getName().equals(Constants.DEPLOY_PLAN_NAME))
                                .filter(plan -> !plan.getName().equals(Constants.UPDATE_PLAN_NAME))
                                .collect(Collectors.toList()));

                plans.add(deployPlan);
            }

            return plans;
        }
    }

    /**
     * Creates a new {@link Builder} based on the provided {@link ServiceSpec} describing the service, including
     * details such as the service name, the pods/tasks to be deployed, and the plans describing how the deployment
     * should be organized.
     */
    public static Builder newBuilder(ServiceSpec serviceSpec, SchedulerFlags schedulerFlags) throws PersisterException {
        return new Builder(serviceSpec, schedulerFlags);
    }

    /**
     * Creates a new {@link Builder} based on the provided {@link ServiceSpec} describing the service, including
     * details such as the service name, the pods/tasks to be deployed, and the plans describing how the deployment
     * should be organized.
     */
    @VisibleForTesting
    public static Builder newBuilder(
            ServiceSpec serviceSpec,
            SchedulerFlags schedulerFlags,
            Persister persister) throws PersisterException {
        return new Builder(serviceSpec, schedulerFlags, persister);
    }

    /**
     * Version of {@link #createConfigStore(ServiceSpec, Collection)} which allows passing a custom {@link Persister}
     * object. Exposed for unit tests.
     */
    @VisibleForTesting
    static ConfigStore<ServiceSpec> createConfigStore(
            ServiceSpec serviceSpec, Collection<Class<?>> customDeserializationSubtypes, Persister persister)
                    throws ConfigStoreException {
        return new ConfigStore<>(
                DefaultServiceSpec.getConfigurationFactory(serviceSpec, customDeserializationSubtypes),
                persister);
    }

    /**
     * Returns the default configuration validators used by {@link DefaultScheduler} instances. Additional custom
     * validators may be added to this list using {@link Builder#setCustomConfigValidators(Collection)}.
     */
    public static List<ConfigValidator<ServiceSpec>> defaultConfigValidators(SchedulerFlags flags) {
        // Return a list to allow direct append by the caller.
        return Arrays.asList(
                new ServiceNameCannotContainDoubleUnderscores(),
                new PodSpecsCannotShrink(),
                new TaskVolumesCannotChange(),
                new PodSpecsCannotChangeNetworkRegime(),
                new PreReservationCannotChange(),
                new UserCannotChange(),
                new TLSRequiresServiceAccount(flags));
    }

    /**
     * Updates the configuration target to reflect the provided {@code serviceSpec} using the provided
     * {@code configValidators}, or stays with the previous configuration if there were validation errors.
     *
     * @param serviceSpec the service specification to use
     * @param stateStore the state store to pass to the updater
     * @param configStore the config store to pass to the updater
     * @param configValidators the list of config validators, see {@link #defaultConfigValidators()} for reasonable
     *     defaults
     * @return the config update result, which may contain one or more validation errors produced by
     *     {@code configValidators}
     */
    public static ConfigurationUpdater.UpdateResult updateConfig(
            ServiceSpec serviceSpec,
            StateStore stateStore,
            ConfigStore<ServiceSpec> configStore,
            Collection<ConfigValidator<ServiceSpec>> configValidators) {
        LOGGER.info("Updating config with {} validators...", configValidators.size());
        ConfigurationUpdater<ServiceSpec> configurationUpdater = new DefaultConfigurationUpdater(
                stateStore, configStore, DefaultServiceSpec.getComparatorInstance(), configValidators);
        try {
            return configurationUpdater.updateConfiguration(serviceSpec);
        } catch (ConfigStoreException e) {
            LOGGER.error("Fatal error when performing configuration update. Service exiting.", e);
            throw new IllegalStateException(e);
        }
    }

    private static Optional<Plan> getDeployPlan(Collection<Plan> plans) {
        List<Plan> deployPlans = plans.stream().filter(Plan::isDeployPlan).collect(Collectors.toList());

        if (deployPlans.size() == 1) {
            return Optional.of(deployPlans.get(0));
        } else if (deployPlans.size() == 0) {
            return Optional.empty();
        } else {
            String errMsg = String.format("Found multiple deploy plans: %s", deployPlans);
            LOGGER.error(errMsg);
            throw new IllegalStateException(errMsg);
        }
    }

    private Plan getDeployPlan() {
        return getDeployPlan(plans).get();
    }

    private static Collection<Plan> updateDeployPlan(Collection<Plan> plans, List<String> errors) {
        if (errors.isEmpty()) {
            return plans;
        }

        Collection<Plan> updatedPlans = new ArrayList<>();
        Plan deployPlan = getDeployPlan(plans).get();
        deployPlan = new DefaultPlan(
                deployPlan.getName(),
                deployPlan.getChildren(),
                deployPlan.getStrategy(),
                errors);

        updatedPlans.add(deployPlan);
        for (Plan plan : plans) {
            if (!plan.isDeployPlan()) {
                updatedPlans.add(plan);
            }
        }

        return updatedPlans;
    }

    /**
     * Creates a new DefaultScheduler. See information about parameters in {@link Builder}.
     */
    protected DefaultScheduler(
            ServiceSpec serviceSpec,
            SchedulerFlags schedulerFlags,
            Collection<Object> customResources,
            Collection<Plan> plans,
            StateStore stateStore,
            ConfigStore<ServiceSpec> configStore,
            Map<String, EndpointProducer> customEndpointProducers,
            Optional<RecoveryPlanOverriderFactory> recoveryPlanOverriderFactory,
            ConfigurationUpdater.UpdateResult updateResult) {
        super(stateStore, configStore);
        this.serviceSpec = serviceSpec;
        this.schedulerFlags = schedulerFlags;
        this.resources = new ArrayList<>();
        this.resources.addAll(customResources);
        this.plans = plans;
        this.customEndpointProducers = customEndpointProducers;
        this.recoveryPlanOverriderFactory = recoveryPlanOverriderFactory;
        this.failurePolicyOptional = serviceSpec.getReplacementFailurePolicy();
        this.updateResult = updateResult;
    }


    protected void initialize(SchedulerDriver driver) throws InterruptedException {
        LOGGER.info("Initializing...");
        // NOTE: We wait until this point to perform any work using configStore/stateStore.
        // We specifically avoid writing any data to ZK before registered() has been called.
        try {
            initializeGlobals(driver);
        } catch (ConfigStoreException e) {
            LOGGER.error("Failed to initialize globals.", e);
            SchedulerUtils.hardExit(SchedulerErrorCode.SCHEDULER_INITIALIZATION_FAILURE);
        }
        initializeDeploymentPlanManager();
        initializeRecoveryPlanManager();
        initializePlanCoordinator();
        initializeResources();
        initializeApiServer();
        killUnneededTasks(getLaunchableTasks());
        LOGGER.info("Done initializing.");
    }

    private void killUnneededTasks(Set<String> taskToDeployNames) {
        Set<Protos.TaskID> taskIds = stateStore.fetchTasks().stream()
                .filter(taskInfo -> !taskToDeployNames.contains(taskInfo.getName()))
                .map(taskInfo -> taskInfo.getTaskId())
                .collect(Collectors.toSet());

        taskIds.forEach(taskID -> taskKiller.killTask(taskID, RecoveryType.NONE));
    }

    private Collection<PlanManager> getOtherPlanManagers() {
        return plans.stream()
                .filter(plan -> !plan.isDeployPlan())
                .map(DefaultPlanManager::new)
                .collect(Collectors.toList());
    }

    private void initializeGlobals(SchedulerDriver driver) throws ConfigStoreException {
        LOGGER.info("Initializing globals...");

        taskFailureListener = new DefaultTaskFailureListener(stateStore, configStore);
        taskKiller = new DefaultTaskKiller(taskFailureListener, driver);
        offerAccepter = new OfferAccepter(Collections.singletonList(new PersistentLaunchRecorder(stateStore,
                serviceSpec)));
        planScheduler = new DefaultPlanScheduler(
                offerAccepter,
                new OfferEvaluator(
                        stateStore,
                        serviceSpec.getName(),
                        configStore.getTargetConfig(),
                        schedulerFlags,
                        Capabilities.getInstance().supportsDefaultExecutor()),
                stateStore,
                taskKiller);
    }

    /**
     * Override this function to inject your own deployment plan manager.
     */
    protected void initializeDeploymentPlanManager() {
        LOGGER.info("Initializing deployment plan manager...");
        deploymentPlanManager = new DefaultPlanManager(getDeployPlan());

        // All plans are initially created with an interrupted strategy. We generally don't want the deployment plan to
        // start out interrupted. CanaryStrategy is an exception which explicitly indicates that the deployment plan
        // should start out interrupted, but CanaryStrategies are only applied to individual Phases, not the Plan as a
        // whole.
        deploymentPlanManager.getPlan().proceed();
    }

    /**
     * Override this function to inject your own recovery plan manager.
     */
    protected void initializeRecoveryPlanManager() {
        LOGGER.info("Initializing recovery plan...");
        LaunchConstrainer launchConstrainer;
        FailureMonitor failureMonitor;

        if (failurePolicyOptional.isPresent()) {
            ReplacementFailurePolicy failurePolicy = failurePolicyOptional.get();
            launchConstrainer = new TimedLaunchConstrainer(
                    Duration.ofMinutes(failurePolicy.getMinReplaceDelayMin()));
            failureMonitor = new TimedFailureMonitor(
                    Duration.ofMinutes(failurePolicy.getPermanentFailureTimoutMin()),
                    stateStore,
                    configStore);
        } else {
            launchConstrainer = new UnconstrainedLaunchConstrainer();
            failureMonitor = new NeverFailureMonitor();
        }

        List<RecoveryPlanOverrider> overrideRecoveryPlanManagers = new ArrayList<>();
        if (recoveryPlanOverriderFactory.isPresent()) {
            LOGGER.info("Adding overriding recovery plan manager.");
            overrideRecoveryPlanManagers.add(recoveryPlanOverriderFactory.get().create(stateStore, plans));
        }

        this.recoveryPlanManager = new DefaultRecoveryPlanManager(
                stateStore,
                configStore,
                getLaunchableTasks(),
                launchConstrainer,
                failureMonitor,
                overrideRecoveryPlanManagers);
    }

    protected void initializePlanCoordinator() {
        final List<PlanManager> planManagers = new ArrayList<>();
        planManagers.add(deploymentPlanManager);
        planManagers.add(recoveryPlanManager);
        planManagers.addAll(getOtherPlanManagers());
        planCoordinator = new DefaultPlanCoordinator(planManagers, planScheduler);
    }

    private void initializeResources() throws InterruptedException {
        LOGGER.info("Initializing resources...");
        resources.add(new ArtifactResource(configStore));
        resources.add(new ConfigResource<>(configStore));
        EndpointsResource endpointsResource = new EndpointsResource(stateStore, serviceSpec.getName());
        for (Map.Entry<String, EndpointProducer> entry : customEndpointProducers.entrySet()) {
            endpointsResource.setCustomEndpoint(entry.getKey(), entry.getValue());
        }
        resources.add(endpointsResource);
        resources.add(new PlansResource(planCoordinator));
        resources.add(new PodResource(taskKiller, stateStore));
        resources.add(new StateResource(stateStore, new StringPropertyDeserializer()));
    }

    private void initializeApiServer() {
        schedulerApiServer = new SchedulerApiServer(
                schedulerFlags.getApiServerPort(),
                resources,
                schedulerFlags.getApiServerInitTimeout());
        new Thread(schedulerApiServer).start();
    }

    private Optional<ResourceCleanerScheduler> getCleanerScheduler() {
        try {
            ResourceCleaner cleaner = new DefaultResourceCleaner(stateStore);
            return Optional.of(new ResourceCleanerScheduler(cleaner, offerAccepter));
        } catch (Exception ex) {
            LOGGER.error("Failed to construct ResourceCleaner", ex);
            return Optional.empty();
        }
    }

    private void completeDeploy() {
        if (!planCoordinator.hasOperations()) {
            StateStoreUtils.setLastCompletedUpdateType(stateStore, updateResult.getDeploymentType());
        }
    }

    protected void processOfferSet(List<Protos.Offer> offers) {
        List<Protos.Offer> localOffers = new ArrayList<>(offers);
        LOGGER.info("Processing {} {}:", localOffers.size(), localOffers.size() == 1 ? "offer" : "offers");
        for (int i = 0; i < localOffers.size(); ++i) {
            LOGGER.info("  {}: {}",
                    i + 1,
                    TextFormat.shortDebugString(localOffers.get(i)));
        }

        // Coordinate amongst all the plans via PlanCoordinator.
        final List<Protos.OfferID> acceptedOffers = new ArrayList<>();
        acceptedOffers.addAll(planCoordinator.processOffers(driver, localOffers));
        LOGGER.info(
                "Offers accepted by plan coordinator: {}",
                acceptedOffers.stream().map(Protos.OfferID::getValue).collect(Collectors.toList()));

        List<Protos.Offer> unusedOffers = OfferUtils.filterOutAcceptedOffers(localOffers, acceptedOffers);

        // Resource Cleaning:
        // A ResourceCleaner ensures that reserved Resources are not leaked.  It is possible that an Agent may
        // become inoperable for long enough that Tasks resident there were relocated.  However, this Agent may
        // return at a later point and begin offering reserved Resources again.  To ensure that these unexpected
        // reserved Resources are returned to the Mesos Cluster, the Resource Cleaner performs all necessary
        // UNRESERVE and DESTROY (in the case of persistent volumes) Operations.
        // Note: If there are unused reserved resources on a dirtied offer, then it will be cleaned in the next
        // offer cycle.
        final Optional<ResourceCleanerScheduler> cleanerScheduler = getCleanerScheduler();
        if (cleanerScheduler.isPresent()) {
            List<Protos.OfferID> cleanedOffers = cleanerScheduler.get().resourceOffers(driver, unusedOffers);
            LOGGER.info("Offers accepted by resource cleaner: {}", cleanedOffers);
            acceptedOffers.addAll(cleanedOffers);
        }

        LOGGER.info(
                "Total accepted offers: {}",
                acceptedOffers.stream().map(Protos.OfferID::getValue).collect(Collectors.toList()));

        unusedOffers = OfferUtils.filterOutAcceptedOffers(localOffers, acceptedOffers);
        LOGGER.info(
                "Unused offers to be declined: {}",
                unusedOffers.stream().map(offer -> offer.getId().getValue()).collect(Collectors.toList()));

        // Decline remaining offers.
        OfferUtils.declineOffers(driver, unusedOffers);
    }

    @Override
    protected Collection<PlanManager> getPlanManagers() {
        return planCoordinator.getPlanManagers();
    }

    public boolean apiServerReady() {
        return schedulerApiServer.ready();
    }

    @Override
    public void statusUpdate(SchedulerDriver driver, Protos.TaskStatus status) {
<<<<<<< HEAD
        statusExecutor.execute(() -> {
            LOGGER.info("Received status update for taskId={} state={} message={} protobuf={}",
                    status.getTaskId().getValue(),
                    status.getState().toString(),
                    status.getMessage(),
                    TextFormat.shortDebugString(status));

            // Store status, then pass status to PlanManager => Plan => Steps
            try {
                String taskName = StateStoreUtils.getTaskName(stateStore, status);

                stateStore.storeStatus(taskName, status);
                planCoordinator.getPlanManagers().forEach(planManager -> planManager.update(status));
                reconciler.update(status);
=======
        LOGGER.info("Received status update for taskId={} state={} message={} protobuf={}",
                status.getTaskId().getValue(),
                status.getState().toString(),
                status.getMessage(),
                TextFormat.shortDebugString(status));
>>>>>>> 9f0ef027

        eventBus.post(status);

<<<<<<< HEAD
                // If the TaskStatus contains an IP Address, store it as a property in the StateStore.
                // We expect the TaskStatus to contain an IP address in both Host or CNI networking.
                // Currently, we are always _missing_ the IP Address on TASK_LOST. We always expect it
                // on TASK_RUNNINGs
                if (status.hasContainerStatus() &&
                        status.getContainerStatus().getNetworkInfosCount() > 0 &&
                        status.getContainerStatus().getNetworkInfosList().stream()
                                .anyMatch(networkInfo -> networkInfo.getIpAddressesCount() > 0)) {
                    // Map the TaskStatus to a TaskInfo. The map will throw a StateStoreException if no such
                    // TaskInfo exists.
                    try {
                        StateStoreUtils.storeTaskStatusAsProperty(stateStore, taskName, status);
                    } catch (StateStoreException e) {
                        LOGGER.warn(String.format(
                                "Unable to store network info for %s status update: %s",
                                taskName, TextFormat.shortDebugString(status)), e);
                    }
                }
            } catch (Exception e) {
                LOGGER.warn(String.format("Failed to handle TaskStatus received from Mesos. "
                        + "This may be expected if Mesos sent stale status information: %s",
                        TextFormat.shortDebugString(status)), e);
=======
        // Store status, then pass status to PlanManager => Plan => Steps
        try {
            String taskName = StateStoreUtils.getTaskInfo(stateStore, status).getName();
            Optional<Protos.TaskStatus> lastStatus = stateStore.fetchStatus(taskName);

            stateStore.storeStatus(status);
            planCoordinator.getPlanManagers().forEach(planManager -> planManager.update(status));
            reconciler.update(status);

            if (lastStatus.isPresent() &&
                    AuxLabelAccess.isInitialLaunch(lastStatus.get()) &&
                    TaskUtils.isRecoveryNeeded(status)) {
                // The initial launch of this task failed. Give up and try again with a clean slate.
                LOGGER.warn(
                        "Task {} appears to have failed its initial launch. Marking pod for permanent recovery. " +
                                "Last status: {}",
                        taskName, TextFormat.shortDebugString(lastStatus.get()));
                taskKiller.killTask(status.getTaskId(), RecoveryType.PERMANENT);
            }

            // If the TaskStatus contains an IP Address, store it as a property in the StateStore.
            // We expect the TaskStatus to contain an IP address in both Host or CNI networking.
            // Currently, we are always _missing_ the IP Address on TASK_LOST. We always expect it
            // on TASK_RUNNINGs
            if (status.hasContainerStatus() &&
                    status.getContainerStatus().getNetworkInfosCount() > 0 &&
                    status.getContainerStatus().getNetworkInfosList().stream()
                            .anyMatch(networkInfo -> networkInfo.getIpAddressesCount() > 0)) {
                // Map the TaskStatus to a TaskInfo. The map will throw a StateStoreException if no such
                // TaskInfo exists.
                try {
                    StateStoreUtils.storeTaskStatusAsProperty(stateStore, taskName, status);
                } catch (StateStoreException e) {
                    LOGGER.warn("Unable to store network info for status update: " + status, e);
                }
>>>>>>> 9f0ef027
            }
        } catch (Exception e) {
            LOGGER.warn("Failed to update TaskStatus received from Mesos. "
                    + "This may be expected if Mesos sent stale status information: " + status, e);
        }

    }

    @VisibleForTesting
    Set<String> getLaunchableTasks() {
        return PlanUtils.getLaunchableTasks(plans);
    }
}<|MERGE_RESOLUTION|>--- conflicted
+++ resolved
@@ -55,7 +55,6 @@
     protected final Collection<Plan> plans;
     final Optional<RecoveryPlanOverriderFactory> recoveryPlanOverriderFactory;
     private final Optional<ReplacementFailurePolicy> failurePolicyOptional;
-    private final ConfigurationUpdater.UpdateResult updateResult;
     protected Map<String, EndpointProducer> customEndpointProducers;
     protected TaskFailureListener taskFailureListener;
     protected TaskKiller taskKiller;
@@ -375,8 +374,7 @@
                     stateStore,
                     configStore,
                     endpointProducers,
-                    Optional.ofNullable(recoveryPlanOverriderFactory),
-                    configUpdateResult);
+                    Optional.ofNullable(recoveryPlanOverriderFactory));
         }
 
         /**
@@ -550,8 +548,7 @@
             StateStore stateStore,
             ConfigStore<ServiceSpec> configStore,
             Map<String, EndpointProducer> customEndpointProducers,
-            Optional<RecoveryPlanOverriderFactory> recoveryPlanOverriderFactory,
-            ConfigurationUpdater.UpdateResult updateResult) {
+            Optional<RecoveryPlanOverriderFactory> recoveryPlanOverriderFactory) {
         super(stateStore, configStore);
         this.serviceSpec = serviceSpec;
         this.schedulerFlags = schedulerFlags;
@@ -561,7 +558,6 @@
         this.customEndpointProducers = customEndpointProducers;
         this.recoveryPlanOverriderFactory = recoveryPlanOverriderFactory;
         this.failurePolicyOptional = serviceSpec.getReplacementFailurePolicy();
-        this.updateResult = updateResult;
     }
 
 
@@ -709,12 +705,6 @@
         }
     }
 
-    private void completeDeploy() {
-        if (!planCoordinator.hasOperations()) {
-            StateStoreUtils.setLastCompletedUpdateType(stateStore, updateResult.getDeploymentType());
-        }
-    }
-
     protected void processOfferSet(List<Protos.Offer> offers) {
         List<Protos.Offer> localOffers = new ArrayList<>(offers);
         LOGGER.info("Processing {} {}:", localOffers.size(), localOffers.size() == 1 ? "offer" : "offers");
@@ -772,61 +762,20 @@
 
     @Override
     public void statusUpdate(SchedulerDriver driver, Protos.TaskStatus status) {
-<<<<<<< HEAD
-        statusExecutor.execute(() -> {
-            LOGGER.info("Received status update for taskId={} state={} message={} protobuf={}",
-                    status.getTaskId().getValue(),
-                    status.getState().toString(),
-                    status.getMessage(),
-                    TextFormat.shortDebugString(status));
-
-            // Store status, then pass status to PlanManager => Plan => Steps
-            try {
-                String taskName = StateStoreUtils.getTaskName(stateStore, status);
-
-                stateStore.storeStatus(taskName, status);
-                planCoordinator.getPlanManagers().forEach(planManager -> planManager.update(status));
-                reconciler.update(status);
-=======
         LOGGER.info("Received status update for taskId={} state={} message={} protobuf={}",
                 status.getTaskId().getValue(),
                 status.getState().toString(),
                 status.getMessage(),
                 TextFormat.shortDebugString(status));
->>>>>>> 9f0ef027
 
         eventBus.post(status);
 
-<<<<<<< HEAD
-                // If the TaskStatus contains an IP Address, store it as a property in the StateStore.
-                // We expect the TaskStatus to contain an IP address in both Host or CNI networking.
-                // Currently, we are always _missing_ the IP Address on TASK_LOST. We always expect it
-                // on TASK_RUNNINGs
-                if (status.hasContainerStatus() &&
-                        status.getContainerStatus().getNetworkInfosCount() > 0 &&
-                        status.getContainerStatus().getNetworkInfosList().stream()
-                                .anyMatch(networkInfo -> networkInfo.getIpAddressesCount() > 0)) {
-                    // Map the TaskStatus to a TaskInfo. The map will throw a StateStoreException if no such
-                    // TaskInfo exists.
-                    try {
-                        StateStoreUtils.storeTaskStatusAsProperty(stateStore, taskName, status);
-                    } catch (StateStoreException e) {
-                        LOGGER.warn(String.format(
-                                "Unable to store network info for %s status update: %s",
-                                taskName, TextFormat.shortDebugString(status)), e);
-                    }
-                }
-            } catch (Exception e) {
-                LOGGER.warn(String.format("Failed to handle TaskStatus received from Mesos. "
-                        + "This may be expected if Mesos sent stale status information: %s",
-                        TextFormat.shortDebugString(status)), e);
-=======
         // Store status, then pass status to PlanManager => Plan => Steps
         try {
-            String taskName = StateStoreUtils.getTaskInfo(stateStore, status).getName();
+            String taskName = StateStoreUtils.getTaskName(stateStore, status);
             Optional<Protos.TaskStatus> lastStatus = stateStore.fetchStatus(taskName);
 
-            stateStore.storeStatus(status);
+            stateStore.storeStatus(taskName, status);
             planCoordinator.getPlanManagers().forEach(planManager -> planManager.update(status));
             reconciler.update(status);
 
@@ -856,7 +805,6 @@
                 } catch (StateStoreException e) {
                     LOGGER.warn("Unable to store network info for status update: " + status, e);
                 }
->>>>>>> 9f0ef027
             }
         } catch (Exception e) {
             LOGGER.warn("Failed to update TaskStatus received from Mesos. "
