--- conflicted
+++ resolved
@@ -35,102 +35,6 @@
     }
 
     @Test
-<<<<<<< HEAD
-    public void testSpecSucceedsWithoutSeccomp() throws Exception {
-        when(mockCapabilities.supportsSeccomp()).thenReturn(false);
-        Capabilities.overrideCapabilities(mockCapabilities);
-
-        File file = new File(getClass().getClassLoader().getResource("valid-minimal.yml").getFile());
-        DefaultServiceSpec serviceSpec = DefaultServiceSpec.newGenerator(file, SCHEDULER_CONFIG)
-                .build();
-
-        checkValidationPasses(serviceSpec);
-    }
-
-    @Test
-    public void testSpecsSucceedsWithSeccomp() throws Exception {
-        when(mockCapabilities.supportsSeccomp()).thenReturn(true);
-        Capabilities.overrideCapabilities(mockCapabilities);
-
-        File file = new File(getClass().getClassLoader().getResource("valid-minimal.yml").getFile());
-        DefaultServiceSpec serviceSpec = DefaultServiceSpec.newGenerator(file, SCHEDULER_CONFIG)
-                .build();
-
-        checkValidationPasses(serviceSpec);
-    }
-
-    @Test
-    public void testSpecFailsWithSeccompUnconfinedButWithoutCapability() throws Exception {
-        when(mockCapabilities.supportsSeccomp()).thenReturn(false);
-        Capabilities.overrideCapabilities(mockCapabilities);
-
-        File file = new File(getClass().getClassLoader().getResource("seccomp-unconfined.yml").getFile());
-        DefaultServiceSpec serviceSpec = DefaultServiceSpec.newGenerator(file, SCHEDULER_CONFIG)
-                .build();
-
-        checkValidationErrorWithValue(serviceSpec, "seccomp");
-    }
-
-    @Test
-    public void testSpecFailsWithSeccompProfileNameButWithoutCapability() throws Exception {
-        when(mockCapabilities.supportsSeccomp()).thenReturn(false);
-        Capabilities.overrideCapabilities(mockCapabilities);
-
-        File file = new File(getClass().getClassLoader().getResource("seccomp-profile-name.yml").getFile());
-        DefaultServiceSpec serviceSpec = DefaultServiceSpec.newGenerator(file, SCHEDULER_CONFIG)
-                .build();
-
-        checkValidationErrorWithValue(serviceSpec, "seccomp");
-    }
-
-    @Test
-    public void testSpecSuceedsWithSeccompProfileNameAndCapability() throws Exception {
-        when(mockCapabilities.supportsSeccomp()).thenReturn(true);
-
-        Capabilities.overrideCapabilities(mockCapabilities);
-        File file = new File(getClass().getClassLoader().getResource("seccomp-profile-name.yml").getFile());
-        DefaultServiceSpec serviceSpec = DefaultServiceSpec.newGenerator(file, SCHEDULER_CONFIG)
-                .build();
-
-        checkValidationPasses(serviceSpec);
-    }
-
-    @Test
-    public void testSpecSuceedsWithSeccompProfileUnconfinedAndCapability() throws Exception {
-        when(mockCapabilities.supportsSeccomp()).thenReturn(true);
-        Capabilities.overrideCapabilities(mockCapabilities);
-
-        File file = new File(getClass().getClassLoader().getResource("seccomp-unconfined.yml").getFile());
-        DefaultServiceSpec serviceSpec = DefaultServiceSpec.newGenerator(file, SCHEDULER_CONFIG)
-                .build();
-        checkValidationPasses(serviceSpec);
-    }
-
-    @Test
-    public void testSpecFailsWithShm() throws Exception {
-        when(mockCapabilities.supportsShm()).thenReturn(false);
-        Capabilities.overrideCapabilities(mockCapabilities);
-
-        File file = new File(getClass().getClassLoader().getResource("valid-shared-memory-pod.yml").getFile());
-        DefaultServiceSpec serviceSpec = DefaultServiceSpec.newGenerator(file, SCHEDULER_CONFIG)
-                .build();
-        checkValidationErrorWithValue(serviceSpec, "shm");
-    }
-
-    @Test
-    public void testSpecSucceedsWithShm() throws Exception {
-        when(mockCapabilities.supportsShm()).thenReturn(true);
-        Capabilities.overrideCapabilities(mockCapabilities);
-
-        File file = new File(getClass().getClassLoader().getResource("valid-shared-memory-pod.yml").getFile());
-        DefaultServiceSpec serviceSpec = DefaultServiceSpec.newGenerator(file, SCHEDULER_CONFIG)
-                .build();
-        checkValidationPasses(serviceSpec);
-    }
-
-    @Test
-=======
->>>>>>> 5d77144c
     public void testSpecSucceedsWithoutRLimits() throws Exception {
         when(mockCapabilities.supportsRLimits()).thenReturn(false);
         when(mockCapabilities.supportsGpuResource()).thenReturn(true);
