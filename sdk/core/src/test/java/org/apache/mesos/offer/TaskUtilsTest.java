package org.apache.mesos.offer;

import org.apache.mesos.Protos;
import org.apache.mesos.specification.*;
import org.apache.mesos.testutils.OfferTestUtils;
import org.apache.mesos.testutils.TestConstants;
import org.junit.Assert;
import org.junit.Test;

import com.google.protobuf.InvalidProtocolBufferException;

import java.util.ArrayList;
import java.util.Arrays;
import java.util.Collection;
import java.util.List;
import java.util.UUID;

/**
 * This class tests the TaskUtils class.
 */
public class TaskUtilsTest {
    private static final String testTaskName = "test-task-name";
    private static final String testTaskId = "test-task-id";
    private static final String testAgentId = "test-agent-id";
    private static final UUID testTargetConfigurationId = UUID.randomUUID();

    @Test
    public void testValidToTaskName() throws Exception {
        Protos.TaskID validTaskId = getTaskId(testTaskName + "__id");
        Assert.assertEquals(testTaskName, TaskUtils.toTaskName(validTaskId));
    }

    @Test(expected=TaskException.class)
    public void testInvalidToTaskName() throws Exception {
        TaskUtils.toTaskName(getTaskId(testTaskName + "_id"));
    }

    @Test(expected=TaskException.class)
    public void testGetTargetConfigurationFailure() throws Exception {
        TaskUtils.getTargetConfiguration(getTestTaskInfo());
    }

    @Test
<<<<<<< HEAD
    public void testGetTargetConfigurationSuccess() throws Exception {
        Assert.assertEquals(
                testTargetConfigurationId,
                TaskUtils.getTargetConfiguration(getTestTaskInfoWithTargetConfiguration()));
=======
    public void testSetTargetConfiguration() throws Exception {
        Protos.TaskInfo taskInfo = TaskUtils.setTargetConfiguration(
                getTestTaskInfo().toBuilder(), testTargetConfigurationId).build();
        Assert.assertEquals(testTargetConfigurationId, TaskUtils.getTargetConfiguration(taskInfo));
>>>>>>> 58e706ff
    }

    @Test
    public void testAreNotDifferentTaskSpecifications() {
        TaskSpecification oldTaskSpecification = TestTaskSetFactory.getTaskSpecification();
        TaskSpecification newTaskSpecification = TestTaskSetFactory.getTaskSpecification();
        Assert.assertFalse(TaskUtils.areDifferent(oldTaskSpecification, newTaskSpecification));
    }

    @Test
    public void testAreDifferentTaskSpecificationsName() {
        TaskSpecification oldTaskSpecification = TestTaskSetFactory.getTaskSpecification();
        TaskSpecification newTaskSpecification =
                TestTaskSetFactory.getTaskSpecification(
                        "new" + TestTaskSetFactory.NAME,
                        TestTaskSetFactory.CMD.getValue(),
                        TestTaskSetFactory.CPU,
                        TestTaskSetFactory.MEM,
                        TestTaskSetFactory.DISK);

        Assert.assertTrue(TaskUtils.areDifferent(oldTaskSpecification, newTaskSpecification));
    }

    @Test
    public void testAreDifferentTaskSpecificationsCmd() {
        TaskSpecification oldTaskSpecification = TestTaskSetFactory.getTaskSpecification();
        TaskSpecification newTaskSpecification =
                TestTaskSetFactory.getTaskSpecification(
                        TestTaskSetFactory.NAME,
                        TestTaskSetFactory.CMD.getValue() + " && echo foo",
                        TestTaskSetFactory.CPU,
                        TestTaskSetFactory.MEM,
                        TestTaskSetFactory.DISK);

        Assert.assertTrue(TaskUtils.areDifferent(oldTaskSpecification, newTaskSpecification));
    }

    @Test
    public void testAreDifferentTaskSpecificationsResourcesLength() {
        TaskSpecification oldTaskSpecification = TestTaskSetFactory.getTaskSpecification();
        TestTaskSpecification newTaskSpecification = new TestTaskSpecification(TestTaskSetFactory.getTaskSpecification())
                .addResource(new DefaultResourceSpecification(
                        "foo",
                        Protos.Value.newBuilder()
                                .setType(Protos.Value.Type.SCALAR)
                                .setScalar(Protos.Value.Scalar.newBuilder().setValue(1.0).build())
                                .build(),
                        TestConstants.ROLE,
                        TestConstants.PRINCIPAL));

        Assert.assertTrue(TaskUtils.areDifferent(oldTaskSpecification, newTaskSpecification));
    }

    @Test
    public void testAreDifferentTaskSpecificationsNoResourceOverlap() {
        TestTaskSpecification oldTaskSpecification = new TestTaskSpecification(TestTaskSetFactory.getTaskSpecification())
                .addResource(new DefaultResourceSpecification(
                        "bar",
                        Protos.Value.newBuilder()
                                .setType(Protos.Value.Type.SCALAR)
                                .setScalar(Protos.Value.Scalar.newBuilder().setValue(1.0).build())
                                .build(),
                        TestConstants.ROLE,
                        TestConstants.PRINCIPAL));

        TestTaskSpecification newTaskSpecification = new TestTaskSpecification(TestTaskSetFactory.getTaskSpecification())
                .addResource(new DefaultResourceSpecification(
                        "foo",
                        Protos.Value.newBuilder()
                                .setType(Protos.Value.Type.SCALAR)
                                .setScalar(Protos.Value.Scalar.newBuilder().setValue(1.0).build())
                                .build(),
                        TestConstants.ROLE,
                        TestConstants.PRINCIPAL));

        Assert.assertTrue(TaskUtils.areDifferent(oldTaskSpecification, newTaskSpecification));
    }

    @Test
    public void testAreNotDifferentTaskSpecificationsResourcesMatch() {
        TestTaskSpecification oldTaskSpecification = new TestTaskSpecification(TestTaskSetFactory.getTaskSpecification())
                .addResource(new DefaultResourceSpecification(
                        "bar",
                        Protos.Value.newBuilder()
                                .setType(Protos.Value.Type.SCALAR)
                                .setScalar(Protos.Value.Scalar.newBuilder().setValue(1.0).build())
                                .build(),
                        TestConstants.ROLE,
                        TestConstants.PRINCIPAL));

        TestTaskSpecification newTaskSpecification = new TestTaskSpecification(TestTaskSetFactory.getTaskSpecification())
                .addResource(new DefaultResourceSpecification(
                        "bar",
                        Protos.Value.newBuilder()
                                .setType(Protos.Value.Type.SCALAR)
                                .setScalar(Protos.Value.Scalar.newBuilder().setValue(1.0).build())
                                .build(),
                        TestConstants.ROLE,
                        TestConstants.PRINCIPAL));

        Assert.assertFalse(TaskUtils.areDifferent(oldTaskSpecification, newTaskSpecification));
    }

    @Test(expected=IllegalArgumentException.class)
    public void testAreDifferentTaskSpecificationsConfigsSamePathFailsValidation() {
        TaskSpecification oldTaskSpecification = TestTaskSetFactory.getTaskSpecification();
        TestTaskSpecification newTaskSpecification = new TestTaskSpecification(TestTaskSetFactory.getTaskSpecification())
                .addConfigFile(new DefaultConfigFileSpecification(
                        "../relative/path/to/config",
                        "this is a config template"))
                .addConfigFile(new DefaultConfigFileSpecification(
                        "../relative/path/to/config",
                        "two configs with same path should fail validation"));
        TaskUtils.areDifferent(oldTaskSpecification, newTaskSpecification);
    }

    @Test
    public void testAreDifferentTaskSpecificationsConfigsLength() {
        TaskSpecification oldTaskSpecification = TestTaskSetFactory.getTaskSpecification();
        TestTaskSpecification newTaskSpecification = new TestTaskSpecification(TestTaskSetFactory.getTaskSpecification())
                .addConfigFile(new DefaultConfigFileSpecification(
                        "../relative/path/to/config",
                        "this is a config template"));

        Assert.assertTrue(TaskUtils.areDifferent(oldTaskSpecification, newTaskSpecification));
    }

    @Test
    public void testAreDifferentTaskSpecificationsNoConfigOverlap() {
        TestTaskSpecification oldTaskSpecification = new TestTaskSpecification(TestTaskSetFactory.getTaskSpecification())
                .addConfigFile(new DefaultConfigFileSpecification(
                        "../relative/path/to/config",
                        "this is a config template"))
                .addConfigFile(new DefaultConfigFileSpecification(
                        "../relative/path/to/config2",
                        "this is a second config template"));

        TestTaskSpecification newTaskSpecification = new TestTaskSpecification(TestTaskSetFactory.getTaskSpecification())
                .addConfigFile(new DefaultConfigFileSpecification(
                        "../different/path/to/config",
                        "different path to a different template"))
                .addConfigFile(new DefaultConfigFileSpecification(
                        "../relative/path/to/config2",
                        "this is a second config template"));

        Assert.assertTrue(TaskUtils.areDifferent(oldTaskSpecification, newTaskSpecification));
    }

    @Test
    public void testAreNotDifferentTaskSpecificationsConfigMatch() {
        TestTaskSpecification oldTaskSpecification = new TestTaskSpecification(TestTaskSetFactory.getTaskSpecification())
                .addConfigFile(new DefaultConfigFileSpecification(
                        "../relative/path/to/config",
                        "this is a config template"))
                .addConfigFile(new DefaultConfigFileSpecification(
                        "../relative/path/to/config2",
                        "this is a second config template"));

        TestTaskSpecification newTaskSpecification = new TestTaskSpecification(TestTaskSetFactory.getTaskSpecification())
                .addConfigFile(new DefaultConfigFileSpecification(
                        "../relative/path/to/config",
                        "this is a config template"))
                .addConfigFile(new DefaultConfigFileSpecification(
                        "../relative/path/to/config2",
                        "this is a second config template"));

        Assert.assertFalse(TaskUtils.areDifferent(oldTaskSpecification, newTaskSpecification));
    }

    @Test
    public void testSetGetConfigTemplates() throws InvalidProtocolBufferException {
        Protos.TaskInfo.Builder taskBuilder = getTestTaskInfo().toBuilder();
        Collection<ConfigFileSpecification> configs = Arrays.asList(
                new DefaultConfigFileSpecification("../relative/path/to/config", "this is a config template"),
                new DefaultConfigFileSpecification("../relative/path/to/config2", "this is a second config template"));
        TaskUtils.setConfigFiles(taskBuilder, configs);
        Assert.assertEquals(configs, TaskUtils.getConfigFiles(taskBuilder.build()));
    }

    @Test(expected=IllegalStateException.class)
    public void testSetTemplatesTooBig() throws InvalidProtocolBufferException {
        Protos.TaskInfo.Builder taskBuilder = getTestTaskInfo().toBuilder();
        StringBuilder sb = new StringBuilder();
        for (int i = 0; i < 256 * 1024; ++i) {
            sb.append('a');
        }
        Collection<ConfigFileSpecification> configs = Arrays.asList(
                new DefaultConfigFileSpecification("../relative/path/to/config", sb.toString()),
                new DefaultConfigFileSpecification("../relative/path/to/config2", sb.toString()),
                new DefaultConfigFileSpecification("../relative/path/to/config3", "a"));
        TaskUtils.setConfigFiles(taskBuilder, configs);
    }

    @Test
    public void testSetGetOfferAttributes() {
        Protos.Offer.Builder offerBuilder = OfferTestUtils.getEmptyOfferBuilder();
        Protos.Attribute.Builder attrBuilder =
                offerBuilder.addAttributesBuilder().setName("1").setType(Protos.Value.Type.RANGES);
        attrBuilder.getRangesBuilder().addRangeBuilder().setBegin(5).setEnd(6);
        attrBuilder.getRangesBuilder().addRangeBuilder().setBegin(10).setEnd(12);
        attrBuilder = offerBuilder.addAttributesBuilder().setName("2").setType(Protos.Value.Type.SCALAR);
        attrBuilder.getScalarBuilder().setValue(123.4567);
        attrBuilder = offerBuilder.addAttributesBuilder().setName("3").setType(Protos.Value.Type.SET);
        attrBuilder.getSetBuilder().addItem("foo").addItem("bar").addItem("baz");
        attrBuilder = offerBuilder.addAttributesBuilder().setName("4").setType(Protos.Value.Type.RANGES);
        attrBuilder.getRangesBuilder().addRangeBuilder().setBegin(7).setEnd(8);
        attrBuilder.getRangesBuilder().addRangeBuilder().setBegin(10).setEnd(12);

        Assert.assertTrue(TaskUtils.getOfferAttributeStrings(getTestTaskInfo()).isEmpty());

        Protos.TaskInfo.Builder tb = TaskUtils.setOfferAttributes(
                getTestTaskInfo().toBuilder(), offerBuilder.build());
        List<String> expectedStrings = new ArrayList<>();
        expectedStrings.add("1:[5-6,10-12]");
        expectedStrings.add("2:123.457");
        expectedStrings.add("3:{foo,bar,baz}");
        expectedStrings.add("4:[7-8,10-12]");
        Assert.assertEquals(expectedStrings, TaskUtils.getOfferAttributeStrings(tb.build()));

        tb = TaskUtils.setOfferAttributes(
                getTestTaskInfo().toBuilder(), offerBuilder.clearAttributes().build());
        Assert.assertTrue(TaskUtils.getOfferAttributeStrings(tb.build()).isEmpty());
    }

    @Test(expected=TaskException.class)
    public void testGetMissingTaskTypeFails() throws TaskException {
        TaskUtils.getTaskType(getTestTaskInfo());
    }

    @Test
    public void testSetGetTaskType() throws TaskException {
        Assert.assertEquals("foo", TaskUtils.getTaskType(TaskUtils.setTaskType(
                getTestTaskInfo().toBuilder(), "foo").build()));
        Assert.assertEquals("", TaskUtils.getTaskType(TaskUtils.setTaskType(
                getTestTaskInfo().toBuilder(), "").build()));

    }

    private static Protos.TaskID getTaskId(String value) {
        return Protos.TaskID.newBuilder().setValue(value).build();
    }

<<<<<<< HEAD
    private static Protos.TaskInfo getTestTaskInfoWithTargetConfiguration() {
        return TaskUtils.setTargetConfiguration(getTestTaskInfo().toBuilder(), testTargetConfigurationId).build();
    }

=======
>>>>>>> 58e706ff
    private static Protos.TaskInfo getTestTaskInfo() {
        return Protos.TaskInfo.newBuilder()
                .setName(testTaskName)
                .setTaskId(Protos.TaskID.newBuilder().setValue(testTaskId))
                .setSlaveId(Protos.SlaveID.newBuilder().setValue(testAgentId))
                .build();
    }
}<|MERGE_RESOLUTION|>--- conflicted
+++ resolved
@@ -41,17 +41,10 @@
     }
 
     @Test
-<<<<<<< HEAD
-    public void testGetTargetConfigurationSuccess() throws Exception {
-        Assert.assertEquals(
-                testTargetConfigurationId,
-                TaskUtils.getTargetConfiguration(getTestTaskInfoWithTargetConfiguration()));
-=======
     public void testSetTargetConfiguration() throws Exception {
         Protos.TaskInfo taskInfo = TaskUtils.setTargetConfiguration(
                 getTestTaskInfo().toBuilder(), testTargetConfigurationId).build();
         Assert.assertEquals(testTargetConfigurationId, TaskUtils.getTargetConfiguration(taskInfo));
->>>>>>> 58e706ff
     }
 
     @Test
@@ -294,13 +287,6 @@
         return Protos.TaskID.newBuilder().setValue(value).build();
     }
 
-<<<<<<< HEAD
-    private static Protos.TaskInfo getTestTaskInfoWithTargetConfiguration() {
-        return TaskUtils.setTargetConfiguration(getTestTaskInfo().toBuilder(), testTargetConfigurationId).build();
-    }
-
-=======
->>>>>>> 58e706ff
     private static Protos.TaskInfo getTestTaskInfo() {
         return Protos.TaskInfo.newBuilder()
                 .setName(testTaskName)
