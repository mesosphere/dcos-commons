--- conflicted
+++ resolved
@@ -42,25 +42,9 @@
         this.schedulerFlags = schedulerFlags;
     }
 
-<<<<<<< HEAD
-    private Optional<String> getPodRole(PodSpec podSpec) {
-        if (podSpec.getTasks().size() == 0) {
-            logger.error("PodSpec contains no tasks, cannot determine its role.");
-            return Optional.empty();
-        }
-
-        return Optional.of(
-                podSpec.getTasks().get(0).getResourceSet().getResources().stream().findAny().get().getRole());
-    }
-
     public List<OfferRecommendation> evaluate(PodInstanceRequirement podInstanceRequirement, List<Protos.Offer> offers)
             throws StateStoreException, InvalidRequirementException {
 
-=======
-    public List<OfferRecommendation> evaluate(PodInstanceRequirement podInstanceRequirement, List<Protos.Offer> offers)
-            throws StateStoreException, InvalidRequirementException {
-
->>>>>>> fbf400dc
         // All tasks in the service (used by some PlacementRules):
         Map<String, Protos.TaskInfo> allTasks = stateStore.fetchTasks().stream()
                 .collect(Collectors.toMap(Protos.TaskInfo::getName, Function.identity()));
@@ -95,13 +79,7 @@
                     getEvaluationPipeline(podInstanceRequirement, allTasks.values(), thisPodTasks, executorInfo);
 
             Protos.Offer offer = offers.get(i);
-<<<<<<< HEAD
-            MesosResourcePool resourcePool = new MesosResourcePool(
-                    offer,
-                    getPodRole(podInstanceRequirement.getPodInstance().getPod()));
-=======
             MesosResourcePool resourcePool = new MesosResourcePool(offer);
->>>>>>> fbf400dc
             PodInfoBuilder podInfoBuilder = new PodInfoBuilder(
                     podInstanceRequirement,
                     serviceName,
@@ -151,14 +129,6 @@
             Map<String, Protos.TaskInfo> thisPodTasks,
             Optional<Protos.ExecutorInfo> executorInfo) {
         List<OfferEvaluationStage> evaluationPipeline = new ArrayList<>();
-<<<<<<< HEAD
-        if (podInstanceRequirement.getPodInstance().getPod().getPlacementRule().isPresent()) {
-            evaluationPipeline.add(new PlacementRuleEvaluationStage(
-                    allTasks, podInstanceRequirement.getPodInstance().getPod().getPlacementRule().get()));
-        }
-
-=======
->>>>>>> fbf400dc
         PodInstance podInstance = podInstanceRequirement.getPodInstance();
         boolean noLaunchedTasksExist = thisPodTasks.values().stream()
                 .flatMap(taskInfo -> taskInfo.getResourcesList().stream())
@@ -188,17 +158,10 @@
 
         evaluationPipeline.add(new ExecutorEvaluationStage(getExecutorInfo(thisPodTasks.values())));
         if (shouldGetNewRequirement) {
-<<<<<<< HEAD
-            evaluationPipeline.addAll(getNewEvaluationPipeline(podInstanceRequirement));
-        } else {
-            evaluationPipeline.addAll(
-                    getExistingEvaluationPipeline(podInstanceRequirement, thisPodTasks, executorInfo.get()));
-=======
             evaluationPipeline.addAll(getNewEvaluationPipeline(podInstanceRequirement, allTasks));
         } else {
             evaluationPipeline.addAll(
                     getExistingEvaluationPipeline(podInstanceRequirement, thisPodTasks, allTasks, executorInfo.get()));
->>>>>>> fbf400dc
         }
 
         return evaluationPipeline;
@@ -271,13 +234,6 @@
         return resourceSpecs;
     }
 
-<<<<<<< HEAD
-
-    private static List<OfferEvaluationStage> getNewEvaluationPipeline(PodInstanceRequirement podInstanceRequirement) {
-        Map<String, ResourceSet> resourceSets = getNewResourceSets(podInstanceRequirement);
-
-        List<OfferEvaluationStage> evaluationStages = new ArrayList<>();
-=======
     private static List<OfferEvaluationStage> getNewEvaluationPipeline(
             PodInstanceRequirement podInstanceRequirement,
             Collection<Protos.TaskInfo> allTasks) {
@@ -289,7 +245,6 @@
                     allTasks, podInstanceRequirement.getPodInstance().getPod().getPlacementRule().get()));
         }
 
->>>>>>> fbf400dc
         for (VolumeSpec volumeSpec : podInstanceRequirement.getPodInstance().getPod().getVolumes()) {
             evaluationStages.add(
                     new VolumeEvaluationStage(volumeSpec, null, Optional.empty(), Optional.empty()));
@@ -324,10 +279,7 @@
     private static List<OfferEvaluationStage> getExistingEvaluationPipeline(
             PodInstanceRequirement podInstanceRequirement,
             Map<String, Protos.TaskInfo> podTasks,
-<<<<<<< HEAD
-=======
             Collection<Protos.TaskInfo> allTasks,
->>>>>>> fbf400dc
             Protos.ExecutorInfo executorInfo) {
 
         List<TaskSpec> taskSpecs = podInstanceRequirement.getPodInstance().getPod().getTasks().stream()
@@ -336,15 +288,12 @@
 
         List<OfferEvaluationStage> evaluationStages = new ArrayList<>();
 
-<<<<<<< HEAD
-=======
         if (podInstanceRequirement.getPodInstance().getPod().getPlacementRule().isPresent() &&
                 podInstanceRequirement.getRecoveryType().equals(RecoveryType.PERMANENT)) {
             evaluationStages.add(new PlacementRuleEvaluationStage(
                     allTasks, podInstanceRequirement.getPodInstance().getPod().getPlacementRule().get()));
         }
 
->>>>>>> fbf400dc
         if (executorInfo.getExecutorId().getValue().isEmpty()) {
             ExecutorResourceMapper executorResourceMapper = new ExecutorResourceMapper(
                     podInstanceRequirement.getPodInstance().getPod(),
