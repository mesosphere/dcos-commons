import json
import pytest

import sdk_cmd
import sdk_hosts
import sdk_install
import sdk_marathon
import sdk_metrics
import sdk_networks
import sdk_plan
import sdk_tasks
import sdk_upgrade
import sdk_utils

from tests import config, test_utils, client


FOLDERED_NAME = sdk_utils.get_foldered_name(config.SERVICE_NAME)


@pytest.fixture(scope="module")
def kafka_client():
    try:
        kafka_client = client.KafkaClient("kafka-client", config.PACKAGE_NAME, FOLDERED_NAME)
        kafka_client.install()
        yield kafka_client
    finally:
        kafka_client.uninstall()


@pytest.fixture(scope="module", autouse=True)
def configure_package(configure_security, kafka_client: client.KafkaClient):
    try:
        sdk_install.uninstall(config.PACKAGE_NAME, FOLDERED_NAME)

        sdk_upgrade.test_upgrade(
            config.PACKAGE_NAME,
            FOLDERED_NAME,
            config.DEFAULT_BROKER_COUNT,
            additional_options={"service": {"name": FOLDERED_NAME}, "brokers": {"cpus": 0.5}},
        )

        # wait for brokers to finish registering before starting tests
        kafka_client.connect(config.DEFAULT_BROKER_COUNT)

        yield  # let the test session execute
    finally:
        sdk_install.uninstall(config.PACKAGE_NAME, FOLDERED_NAME)


# --------- Endpoints -------------


@pytest.mark.smoke
@pytest.mark.sanity
def test_endpoints_address():
    endpoints = sdk_networks.get_endpoint(config.PACKAGE_NAME, FOLDERED_NAME, "broker")

    # NOTE: do NOT closed-to-extension assert len(endpoints) == _something_
    assert len(endpoints["address"]) == config.DEFAULT_BROKER_COUNT
    assert len(endpoints["dns"]) == config.DEFAULT_BROKER_COUNT
    for i in range(len(endpoints["dns"])):
        assert (
            sdk_hosts.autoip_host(FOLDERED_NAME, "kafka-{}-broker".format(i)) in endpoints["dns"][i]
        )
    assert endpoints["vip"] == sdk_hosts.vip_host(FOLDERED_NAME, "broker", 9092)


@pytest.mark.smoke
@pytest.mark.sanity
def test_endpoints_zookeeper_default():
<<<<<<< HEAD
    foldered_name = sdk_utils.get_foldered_name(config.SERVICE_NAME)
    zookeeper = sdk_networks.get_endpoint_string(config.PACKAGE_NAME, foldered_name, "zookeeper")
    assert zookeeper == "master.mesos:2181/{}".format(sdk_utils.get_zk_path(foldered_name))
=======
    zookeeper = sdk_networks.get_endpoint_string(config.PACKAGE_NAME, FOLDERED_NAME, "zookeeper")
    assert zookeeper == "master.mesos:2181/{}".format(sdk_utils.get_zk_path(FOLDERED_NAME))
>>>>>>> a9b63f11


@pytest.mark.smoke
@pytest.mark.sanity
def test_custom_zookeeper(kafka_client: client.KafkaClient):
    broker_ids = sdk_tasks.get_task_ids(FOLDERED_NAME, "{}-".format(config.DEFAULT_POD_TYPE))

    # create a topic against the default zk:
    kafka_client.create_topic(config.DEFAULT_TOPIC_NAME)

    marathon_config = sdk_marathon.get_config(FOLDERED_NAME)
    # should be using default path when this envvar is empty/unset:
    assert marathon_config["env"]["KAFKA_ZOOKEEPER_URI"] == ""

    # use a custom zk path that's WITHIN the 'dcos-service-' path, so that it's automatically cleaned up in uninstall:
    zk_path = "master.mesos:2181/{}/CUSTOMPATH".format(sdk_utils.get_zk_path(FOLDERED_NAME))
    marathon_config["env"]["KAFKA_ZOOKEEPER_URI"] = zk_path
    sdk_marathon.update_app(marathon_config)

    sdk_tasks.check_tasks_updated(FOLDERED_NAME, "{}-".format(config.DEFAULT_POD_TYPE), broker_ids)
    sdk_plan.wait_for_completed_deployment(FOLDERED_NAME)

    # wait for brokers to finish registering
    kafka_client.check_broker_count(config.DEFAULT_BROKER_COUNT)

<<<<<<< HEAD
    zookeeper = sdk_networks.get_endpoint_string(config.PACKAGE_NAME, foldered_name, "zookeeper")
=======
    zookeeper = sdk_networks.get_endpoint_string(config.PACKAGE_NAME, FOLDERED_NAME, "zookeeper")
>>>>>>> a9b63f11
    assert zookeeper == zk_path

    # topic created earlier against default zk should no longer be present:
    rc, stdout, _ = sdk_cmd.svc_cli(config.PACKAGE_NAME, FOLDERED_NAME, "topic list")
    assert rc == 0, "Topic list command failed"

    assert config.DEFAULT_TOPIC_NAME not in json.loads(stdout)

    # tests from here continue with the custom ZK path...


# --------- Broker -------------


@pytest.mark.smoke
@pytest.mark.sanity
def test_broker_list():
<<<<<<< HEAD
    rc, stdout, _ = sdk_cmd.svc_cli(
        config.PACKAGE_NAME, sdk_utils.get_foldered_name(config.SERVICE_NAME), "broker list"
    )
=======
    rc, stdout, _ = sdk_cmd.svc_cli(config.PACKAGE_NAME, FOLDERED_NAME, "broker list")
>>>>>>> a9b63f11
    assert rc == 0, "Broker list command failed"
    assert set(json.loads(stdout)) == set([str(i) for i in range(config.DEFAULT_BROKER_COUNT)])


@pytest.mark.smoke
@pytest.mark.sanity
def test_broker_invalid():
    rc, stdout, stderr = sdk_cmd.svc_cli(
        config.PACKAGE_NAME, FOLDERED_NAME, "broker get {}".format(config.DEFAULT_BROKER_COUNT + 1)
    )
    assert rc != 0, "Invalid broker id should have failed"
    assert "Got 404" in stderr


# --------- Pods -------------


@pytest.mark.smoke
@pytest.mark.sanity
def test_pods_restart():
    test_utils.restart_broker_pods(
        config.PACKAGE_NAME, FOLDERED_NAME, config.DEFAULT_POD_TYPE, config.DEFAULT_BROKER_COUNT
    )


@pytest.mark.smoke
@pytest.mark.sanity
def test_pod_replace(kafka_client: client.KafkaClient):
    test_utils.replace_broker_pod(
        config.PACKAGE_NAME, FOLDERED_NAME, config.DEFAULT_POD_TYPE, config.DEFAULT_BROKER_COUNT
    )
    kafka_client.connect(config.DEFAULT_BROKER_COUNT)


# --------- CLI -------------


@pytest.mark.sanity
@pytest.mark.metrics
@pytest.mark.dcos_min_version("1.9")
def test_metrics():
    expected_metrics = [
        "kafka.network.RequestMetrics.ResponseQueueTimeMs.max",
        "kafka.socket-server-metrics.io-ratio",
        "kafka.controller.ControllerStats.LeaderElectionRateAndTimeMs.p95",
    ]

    def expected_metrics_exist(emitted_metrics):
        return sdk_metrics.check_metrics_presence(emitted_metrics, expected_metrics)

    sdk_metrics.wait_for_service_metrics(
        config.PACKAGE_NAME,
        FOLDERED_NAME,
        "kafka-0",
        "kafka-0-broker",
        config.DEFAULT_KAFKA_TIMEOUT,
        expected_metrics_exist,
    )<|MERGE_RESOLUTION|>--- conflicted
+++ resolved
@@ -69,14 +69,8 @@
 @pytest.mark.smoke
 @pytest.mark.sanity
 def test_endpoints_zookeeper_default():
-<<<<<<< HEAD
-    foldered_name = sdk_utils.get_foldered_name(config.SERVICE_NAME)
-    zookeeper = sdk_networks.get_endpoint_string(config.PACKAGE_NAME, foldered_name, "zookeeper")
-    assert zookeeper == "master.mesos:2181/{}".format(sdk_utils.get_zk_path(foldered_name))
-=======
     zookeeper = sdk_networks.get_endpoint_string(config.PACKAGE_NAME, FOLDERED_NAME, "zookeeper")
     assert zookeeper == "master.mesos:2181/{}".format(sdk_utils.get_zk_path(FOLDERED_NAME))
->>>>>>> a9b63f11
 
 
 @pytest.mark.smoke
@@ -102,11 +96,7 @@
     # wait for brokers to finish registering
     kafka_client.check_broker_count(config.DEFAULT_BROKER_COUNT)
 
-<<<<<<< HEAD
-    zookeeper = sdk_networks.get_endpoint_string(config.PACKAGE_NAME, foldered_name, "zookeeper")
-=======
     zookeeper = sdk_networks.get_endpoint_string(config.PACKAGE_NAME, FOLDERED_NAME, "zookeeper")
->>>>>>> a9b63f11
     assert zookeeper == zk_path
 
     # topic created earlier against default zk should no longer be present:
@@ -124,13 +114,7 @@
 @pytest.mark.smoke
 @pytest.mark.sanity
 def test_broker_list():
-<<<<<<< HEAD
-    rc, stdout, _ = sdk_cmd.svc_cli(
-        config.PACKAGE_NAME, sdk_utils.get_foldered_name(config.SERVICE_NAME), "broker list"
-    )
-=======
     rc, stdout, _ = sdk_cmd.svc_cli(config.PACKAGE_NAME, FOLDERED_NAME, "broker list")
->>>>>>> a9b63f11
     assert rc == 0, "Broker list command failed"
     assert set(json.loads(stdout)) == set([str(i) for i in range(config.DEFAULT_BROKER_COUNT)])
 
