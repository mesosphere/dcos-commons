package com.mesosphere.sdk.api;

import com.mesosphere.sdk.api.types.EndpointProducer;
import com.mesosphere.sdk.config.ConfigStoreException;
import com.mesosphere.sdk.offer.Constants;
import com.mesosphere.sdk.offer.taskdata.SchedulerLabelWriter;
import com.mesosphere.sdk.state.StateStore;
import com.mesosphere.sdk.testutils.OfferTestUtils;
import com.mesosphere.sdk.testutils.TaskTestUtils;
import com.mesosphere.sdk.testutils.TestConstants;

import org.apache.mesos.Protos;
import org.apache.mesos.Protos.DiscoveryInfo;
import org.apache.mesos.Protos.Ports;
import org.apache.mesos.Protos.TaskInfo;
import org.json.JSONArray;
import org.json.JSONObject;
import org.junit.Before;
import org.junit.Test;
import org.mockito.Mock;
import org.mockito.MockitoAnnotations;

import javax.ws.rs.core.Response;
import java.util.Arrays;
import java.util.Collection;
import java.util.Collections;
import java.util.Optional;

import static org.junit.Assert.assertEquals;
import static org.mockito.Mockito.when;

public class EndpointsResourceTest {

    private static final TaskInfo TASK_EMPTY = TaskTestUtils.getTaskInfo(Collections.emptyList());
    private static final TaskInfo TASK_WITH_METADATA;
    private static final TaskInfo TASK_WITH_PORTS_1;
    private static final TaskInfo TASK_WITH_PORTS_2;
    private static final TaskInfo TASK_WITH_HIDDEN_DISCOVERY;
    private static final TaskInfo TASK_WITH_VIPS_1;
    private static final TaskInfo TASK_WITH_VIPS_2;
    private static final String EXPECTED_DNS_TLD = Constants.DNS_TLD;
    static {
        TaskInfo.Builder builder = TASK_EMPTY.toBuilder();
        builder.setLabels(new SchedulerLabelWriter(builder)
                .setHostname(OfferTestUtils.getOffer(Collections.emptyList()))
                .setType("some-task-type")
                .toProto());
        TASK_WITH_METADATA = builder.build();

        builder = TASK_WITH_METADATA.toBuilder().setName("with-ports-1");
        Ports.Builder portsBuilder = builder.getDiscoveryBuilder()
                .setVisibility(DiscoveryInfo.Visibility.CLUSTER)
                .setName("ports-1")
                .getPortsBuilder();
        portsBuilder.addPortsBuilder()
                .setNumber(1234)
                .setProtocol("tcp")
                .setVisibility(DiscoveryInfo.Visibility.EXTERNAL);
        portsBuilder.addPortsBuilder()
                .setNumber(1235)
                .setProtocol("tcp")
                .setVisibility(DiscoveryInfo.Visibility.EXTERNAL);
        TASK_WITH_PORTS_1 = builder.build();

        builder = TASK_WITH_METADATA.toBuilder().setName("with-ports-2");
        portsBuilder = builder.getDiscoveryBuilder()
                .setVisibility(DiscoveryInfo.Visibility.CLUSTER)
                .getPortsBuilder();
        portsBuilder.addPortsBuilder()
                .setNumber(1243)
                .setProtocol("tcp")
                .setVisibility(DiscoveryInfo.Visibility.EXTERNAL);
        portsBuilder.addPortsBuilder()
                .setNumber(1244)
                .setProtocol("tcp")
                .setVisibility(DiscoveryInfo.Visibility.EXTERNAL);
        TASK_WITH_PORTS_2 = builder.build();

        builder = TASK_WITH_METADATA.toBuilder().setName("hidden-discovery");
        portsBuilder = builder.getDiscoveryBuilder()
                .setVisibility(DiscoveryInfo.Visibility.CLUSTER)
                .setName("hidden")
                .getPortsBuilder();
        portsBuilder.addPortsBuilder().setNumber(1).setProtocol("tcp");
        portsBuilder.addPortsBuilder().setNumber(2).setProtocol("tcp");
        TASK_WITH_HIDDEN_DISCOVERY = builder.build();

        builder = TASK_WITH_METADATA.toBuilder().setName("with-vips-1");
        portsBuilder = builder.getDiscoveryBuilder()
                .setVisibility(DiscoveryInfo.Visibility.CLUSTER)
                .setName("vips-1")
                .getPortsBuilder();
        portsBuilder.addPortsBuilder()
                .setNumber(2345)
                .setProtocol("tcp")
                .setVisibility(DiscoveryInfo.Visibility.EXTERNAL)
                .getLabelsBuilder().addLabelsBuilder().setKey("VIP_abc").setValue("vip1:5432");
        portsBuilder.addPortsBuilder()
                .setNumber(2346)
                .setProtocol("tcp")
                .setVisibility(DiscoveryInfo.Visibility.EXTERNAL)
                .getLabelsBuilder().addLabelsBuilder().setKey("VIP_def").setValue("vip2:6432");
        // overridden by 'custom' endpoint added below:
        portsBuilder.addPortsBuilder()
                .setNumber(2347)
                .setProtocol("tcp")
                .setVisibility(DiscoveryInfo.Visibility.EXTERNAL)
                .getLabelsBuilder().addLabelsBuilder().setKey("VIP_ghi").setValue("custom:6432");
        // VIP ignored (filed against task type instead):
        portsBuilder.addPortsBuilder()
                .setNumber(2348)
                .setProtocol("tcp")
                .setVisibility(DiscoveryInfo.Visibility.EXTERNAL)
                .getLabelsBuilder().addLabelsBuilder().setKey("ignored_no_vip").setValue("ignored:6432");
        TASK_WITH_VIPS_1 = builder.build();

        builder = TASK_WITH_METADATA.toBuilder().setName("with-vips-2");
        portsBuilder = builder.getDiscoveryBuilder()
                .setVisibility(DiscoveryInfo.Visibility.CLUSTER)
                .setName("vips-2")
                .getPortsBuilder();
        portsBuilder.addPortsBuilder()
                .setNumber(3456)
                .setProtocol("tcp")
                .setVisibility(DiscoveryInfo.Visibility.EXTERNAL)
                .getLabelsBuilder().addLabelsBuilder().setKey("VIP_abc").setValue("vip1:5432");
        portsBuilder.addPortsBuilder()
                .setNumber(3457)
                .setProtocol("tcp")
                .setVisibility(DiscoveryInfo.Visibility.EXTERNAL)
                .getLabelsBuilder().addLabelsBuilder().setKey("VIP_def").setValue("vip2:6432");
        // overridden by 'custom' endpoint added below:
        portsBuilder.addPortsBuilder()
                .setNumber(3458)
                .setProtocol("tcp")
                .setVisibility(DiscoveryInfo.Visibility.EXTERNAL)
                .getLabelsBuilder().addLabelsBuilder().setKey("VIP_ghi").setValue("custom:6432");
        // VIP ignored (filed against task type instead):
        portsBuilder.addPortsBuilder()
                .setNumber(3459)
                .setProtocol("tcp")
                .setVisibility(DiscoveryInfo.Visibility.EXTERNAL)
                .getLabelsBuilder().addLabelsBuilder().setKey("ignored_no_vip").setValue("ignored:6432");
        TASK_WITH_VIPS_2 = builder.build();


    }
    private static final Collection<TaskInfo> TASK_INFOS = Arrays.asList(
            TASK_EMPTY,
            TASK_WITH_METADATA,
            TASK_WITH_PORTS_1,
            TASK_WITH_PORTS_2,
            TASK_WITH_HIDDEN_DISCOVERY,
            TASK_WITH_VIPS_1,
            TASK_WITH_VIPS_2);
    private static final String CUSTOM_KEY = "custom";
    private static final String CUSTOM_VALUE = "hi\nhey\nhello";

    @Mock private StateStore mockStateStore;

    private EndpointsResource resource;

    @Before
    public void beforeAll() {
        MockitoAnnotations.initMocks(this);
<<<<<<< HEAD
        for (TaskInfo taskInfo : TASK_INFOS) {
            when(mockStateStore.fetchStatus(taskInfo.getName())).thenReturn(Optional.empty());
        }
        resource = new EndpointsResource(mockStateStore, "svc-name");
=======
        resource = buildResource(mockStateStore, "svc-name");
    }

    private static EndpointsResource buildResource(StateStore stateStore, String serviceName) {
        EndpointsResource resource = new EndpointsResource(stateStore, serviceName);
>>>>>>> aa3fab49
        resource.setCustomEndpoint(CUSTOM_KEY, EndpointProducer.constant(CUSTOM_VALUE));
        return resource;
    }

<<<<<<< HEAD
    @SuppressWarnings("PMD.AvoidUsingHardCodedIP")
    private void testEndpoint(String expectedHostname) throws ConfigStoreException {
        when(mockStateStore.fetchTasks()).thenReturn(TASK_INFOS);
        Response response = resource.getEndpoint("vip1", null);
        assertEquals(200, response.getStatus());
        JSONObject json = new JSONObject((String) response.getEntity());
        // due to deprecated "vip", decremented expected at 1.9 -> 2.0
        assertEquals(json.toString(), 4, json.length());
        // deprecated, remove "vip" at 1.9 -> 2.0
        assertEquals("vip1.svc-name.l4lb.thisdcos.directory:5432", json.get("vip"));
        assertEquals("vip1.svc-name.l4lb.thisdcos.directory:5432", json.getJSONArray("vips").get(0));
        JSONArray dns = json.getJSONArray("dns");
        assertEquals(2, dns.length());
        assertEquals(String.format("vips-1.svc-name.%s:2345", EXPECTED_DNS_TLD), dns.get(0));
        assertEquals(String.format("vips-2.svc-name.%s:3456", EXPECTED_DNS_TLD), dns.get(1));
        JSONArray address = json.getJSONArray("address");
        assertEquals(2, address.length());
        assertEquals(expectedHostname + ":2345", address.get(0));
        assertEquals(expectedHostname + ":3456", address.get(1));
    }

    @SuppressWarnings("PMD.AvoidUsingHardCodedIP")
=======
>>>>>>> aa3fab49
    @Test
    public void testGetAllEndpoints() throws ConfigStoreException {
        allEndpointsTest("svc-name", "svc-name");
    }

    @Test
    public void testGetAllEndpointsFolderedService() throws ConfigStoreException {
        allEndpointsTest("/path/to/svc-name", "pathtosvc-name");
    }

    @SuppressWarnings("PMD.AvoidUsingHardCodedIP")
    private void allEndpointsTest(String serviceName, String serviceNetworkName) {
        resource = buildResource(mockStateStore, serviceName);
        when(mockStateStore.fetchTasks()).thenReturn(TASK_INFOS);
        Response response = resource.getEndpoints(null);
        assertEquals(200, response.getStatus());
        JSONArray json = new JSONArray((String) response.getEntity());
        assertEquals(json.toString(), 4, json.length());

        assertEquals(CUSTOM_KEY, json.get(0));
        assertEquals("vip2", json.get(1));
        assertEquals("vip1", json.get(2));
        assertEquals("some-task-type", json.get(3));

        JSONObject vip1 = new JSONObject((String) resource.getEndpoint("vip1", null).getEntity());
        // due to deprecated "vip", decremented expected at 1.9 -> 2.0
        assertEquals(4, vip1.length());
        // deprecated, remove "vip" at 1.9 -> 2.0
        assertEquals("vip1." + serviceNetworkName + ".l4lb.thisdcos.directory:5432", vip1.get("vip"));
        assertEquals("vip1." + serviceNetworkName + ".l4lb.thisdcos.directory:5432", vip1.getJSONArray("vips").get(0));
        JSONArray dns = vip1.getJSONArray("dns");
        assertEquals(2, dns.length());
<<<<<<< HEAD
        assertEquals(String.format("vips-1.svc-name.%s:2345", EXPECTED_DNS_TLD), dns.get(0));
        assertEquals(String.format("vips-2.svc-name.%s:3456", EXPECTED_DNS_TLD), dns.get(1));
=======
        assertEquals("vips-1." + serviceNetworkName + ".autoip.dcos.thisdcos.directory:2345", dns.get(0));
        assertEquals("vips-2." + serviceNetworkName + ".autoip.dcos.thisdcos.directory:3456", dns.get(1));
>>>>>>> aa3fab49
        JSONArray address = vip1.getJSONArray("address");
        assertEquals(2, address.length());
        assertEquals(TestConstants.HOSTNAME + ":2345", address.get(0));
        assertEquals(TestConstants.HOSTNAME + ":3456", address.get(1));

        JSONObject vip2 = new JSONObject((String) resource.getEndpoint("vip2", null).getEntity());
        // due to deprecated "vip", decremented expected at 1.9 -> 2.0
        assertEquals(4, vip2.length());
        // deprecated, remove "vip" at 1.9 -> 2.0
        assertEquals("vip2." + serviceNetworkName + ".l4lb.thisdcos.directory:6432", vip2.get("vip"));
        assertEquals("vip2." + serviceNetworkName + ".l4lb.thisdcos.directory:6432", vip2.getJSONArray("vips").get(0));
        dns = vip2.getJSONArray("dns");
        assertEquals(2, dns.length());
<<<<<<< HEAD
        assertEquals(String.format("vips-1.svc-name.%s:2346", EXPECTED_DNS_TLD), dns.get(0));
        assertEquals(String.format("vips-2.svc-name.%s:3457", EXPECTED_DNS_TLD), dns.get(1));
=======
        assertEquals("vips-1." + serviceNetworkName + ".autoip.dcos.thisdcos.directory:2346", dns.get(0));
        assertEquals("vips-2." + serviceNetworkName + ".autoip.dcos.thisdcos.directory:3457", dns.get(1));
>>>>>>> aa3fab49
        address = vip2.getJSONArray("address");
        assertEquals(2, address.length());
        assertEquals(TestConstants.HOSTNAME + ":2346", address.get(0));
        assertEquals(TestConstants.HOSTNAME + ":3457", address.get(1));

        JSONObject taskType = new JSONObject((String) resource.getEndpoint("some-task-type", null).getEntity());
        assertEquals(2, taskType.length());
        dns = taskType.getJSONArray("dns");
        assertEquals(6, dns.length());
<<<<<<< HEAD
        assertEquals(String.format("ports-1.svc-name.%s:1234", EXPECTED_DNS_TLD), dns.get(0));
        assertEquals(String.format("ports-1.svc-name.%s:1235", EXPECTED_DNS_TLD), dns.get(1));
        // This task's DiscoveryInfo doesn't have a name set, so it should use the task name for its Mesos-DNS prefix.
        assertEquals(String.format("with-ports-2.svc-name.%s:1243", EXPECTED_DNS_TLD), dns.get(2));
        assertEquals(String.format("with-ports-2.svc-name.%s:1244", EXPECTED_DNS_TLD), dns.get(3));
        assertEquals(String.format("vips-1.svc-name.%s:2348", EXPECTED_DNS_TLD), dns.get(4));
        assertEquals(String.format("vips-2.svc-name.%s:3459", EXPECTED_DNS_TLD), dns.get(5));
=======
        assertEquals("ports-1." + serviceNetworkName + ".autoip.dcos.thisdcos.directory:1234", dns.get(0));
        assertEquals("ports-1." + serviceNetworkName + ".autoip.dcos.thisdcos.directory:1235", dns.get(1));
        // This task's DiscoveryInfo doesn't have a name set, so it should use the task name for its autoip prefix.
        assertEquals("with-ports-2." + serviceNetworkName + ".autoip.dcos.thisdcos.directory:1243", dns.get(2));
        assertEquals("with-ports-2." + serviceNetworkName + ".autoip.dcos.thisdcos.directory:1244", dns.get(3));
        assertEquals("vips-1." + serviceNetworkName + ".autoip.dcos.thisdcos.directory:2348", dns.get(4));
        assertEquals("vips-2." + serviceNetworkName + ".autoip.dcos.thisdcos.directory:3459", dns.get(5));
>>>>>>> aa3fab49
        address = taskType.getJSONArray("address");
        assertEquals(6, address.length());
        assertEquals(TestConstants.HOSTNAME + ":1234", address.get(0));
        assertEquals(TestConstants.HOSTNAME + ":1235", address.get(1));
        assertEquals(TestConstants.HOSTNAME + ":1243", address.get(2));
        assertEquals(TestConstants.HOSTNAME + ":1244", address.get(3));
        assertEquals(TestConstants.HOSTNAME + ":2348", address.get(4));
        assertEquals(TestConstants.HOSTNAME + ":3459", address.get(5));
    }

    @SuppressWarnings("PMD.AvoidUsingHardCodedIP")
    @Test
    public void testGetOneEndpoint() throws ConfigStoreException {
        testEndpoint(TestConstants.HOSTNAME);
    }

    @SuppressWarnings("PMD.AvoidUsingHardCodedIP")
    @Test
    public void testOneOverlayEndpoint() throws ConfigStoreException {
        // build mock stateStore from the inside out
        // IPAddress
        Protos.NetworkInfo.IPAddress.Builder ipAddressBuilder = Protos.NetworkInfo.IPAddress.newBuilder();
        ipAddressBuilder.setIpAddress(TestConstants.OVERLAY_HOSTNAME);
        // NetworkInfo
        Protos.NetworkInfo.Builder networkInfoBuilder = Protos.NetworkInfo.newBuilder();
        networkInfoBuilder.addIpAddresses(ipAddressBuilder.build());
        // ContainerInfo
        Protos.ContainerStatus.Builder containerStatusBuilder = Protos.ContainerStatus.newBuilder();
        containerStatusBuilder.addNetworkInfos(networkInfoBuilder.build());
        // TaskStatus
        Protos.TaskStatus.Builder taskStatusBuilder = Protos.TaskStatus.newBuilder();
        taskStatusBuilder.setContainerStatus(containerStatusBuilder.build());
        taskStatusBuilder.setState(Protos.TaskState.TASK_RUNNING);
        taskStatusBuilder.setTaskId(TestConstants.TASK_ID);
        Protos.TaskStatus TASK_STATUS = taskStatusBuilder.build();
        when(mockStateStore.fetchTasks()).thenReturn(TASK_INFOS);
<<<<<<< HEAD

        testEndpoint(TestConstants.HOSTNAME);

        for (TaskInfo taskInfo : TASK_INFOS) {
            when(mockStateStore.fetchStatus(taskInfo.getName())).thenReturn(Optional.of(TASK_STATUS));
        }

        testEndpoint(TestConstants.OVERLAY_HOSTNAME);

=======
        Response response = resource.getEndpoint("vip1", null);
        assertEquals(200, response.getStatus());
        JSONObject json = new JSONObject((String) response.getEntity());
        // due to deprecated "vip", decremented expected at 1.9 -> 2.0
        assertEquals(json.toString(), 4, json.length());
        // deprecated, remove "vip" at 1.9 -> 2.0
        assertEquals("vip1.svc-name.l4lb.thisdcos.directory:5432", json.get("vip"));
        assertEquals("vip1.svc-name.l4lb.thisdcos.directory:5432", json.getJSONArray("vips").get(0));
        JSONArray dns = json.getJSONArray("dns");
        assertEquals(2, dns.length());
        assertEquals("vips-1.svc-name.autoip.dcos.thisdcos.directory:2345", dns.get(0));
        assertEquals("vips-2.svc-name.autoip.dcos.thisdcos.directory:3456", dns.get(1));
        JSONArray address = json.getJSONArray("address");
        assertEquals(2, address.length());
        assertEquals(TestConstants.HOSTNAME + ":2345", address.get(0));
        assertEquals(TestConstants.HOSTNAME + ":3456", address.get(1));
>>>>>>> aa3fab49
    }

    @Test
    public void testGetOneCustomEndpoint() throws ConfigStoreException {
        when(mockStateStore.fetchTasks()).thenReturn(TASK_INFOS);
        Response response = resource.getEndpoint("custom", null);
        assertEquals(200, response.getStatus());
        assertEquals(CUSTOM_VALUE, response.getEntity());
    }

    @Test
    public void testGetAllEndpointsNativeIgnored() throws ConfigStoreException {
        when(mockStateStore.fetchTasks()).thenReturn(TASK_INFOS);
        assertEquals(resource.getEndpoints(null).getEntity(), resource.getEndpoints("native").getEntity());
        assertEquals(resource.getEndpoint("vip1", null).getEntity(),
                resource.getEndpoint("vip1", "native").getEntity());
        assertEquals(resource.getEndpoint("vip2", null).getEntity(),
                resource.getEndpoint("vip2", "native").getEntity());
        assertEquals(resource.getEndpoint("some-task-type", null).getEntity(),
                resource.getEndpoint("some-task-type", "native").getEntity());
        assertEquals(resource.getEndpoint("custom", null).getEntity(),
                resource.getEndpoint("custom", "native").getEntity());
    }
}<|MERGE_RESOLUTION|>--- conflicted
+++ resolved
@@ -9,6 +9,7 @@
 import com.mesosphere.sdk.testutils.TaskTestUtils;
 import com.mesosphere.sdk.testutils.TestConstants;
 
+import org.apache.mesos.Protos;
 import org.apache.mesos.Protos;
 import org.apache.mesos.Protos.DiscoveryInfo;
 import org.apache.mesos.Protos.Ports;
@@ -38,7 +39,7 @@
     private static final TaskInfo TASK_WITH_HIDDEN_DISCOVERY;
     private static final TaskInfo TASK_WITH_VIPS_1;
     private static final TaskInfo TASK_WITH_VIPS_2;
-    private static final String EXPECTED_DNS_TLD = Constants.DNS_TLD;
+    private static final String EXPECTED_DNS_TLD = "." + Constants.DNS_TLD;
     static {
         TaskInfo.Builder builder = TASK_EMPTY.toBuilder();
         builder.setLabels(new SchedulerLabelWriter(builder)
@@ -142,8 +143,6 @@
                 .setVisibility(DiscoveryInfo.Visibility.EXTERNAL)
                 .getLabelsBuilder().addLabelsBuilder().setKey("ignored_no_vip").setValue("ignored:6432");
         TASK_WITH_VIPS_2 = builder.build();
-
-
     }
     private static final Collection<TaskInfo> TASK_INFOS = Arrays.asList(
             TASK_EMPTY,
@@ -163,23 +162,18 @@
     @Before
     public void beforeAll() {
         MockitoAnnotations.initMocks(this);
-<<<<<<< HEAD
         for (TaskInfo taskInfo : TASK_INFOS) {
             when(mockStateStore.fetchStatus(taskInfo.getName())).thenReturn(Optional.empty());
         }
-        resource = new EndpointsResource(mockStateStore, "svc-name");
-=======
         resource = buildResource(mockStateStore, "svc-name");
     }
 
     private static EndpointsResource buildResource(StateStore stateStore, String serviceName) {
         EndpointsResource resource = new EndpointsResource(stateStore, serviceName);
->>>>>>> aa3fab49
         resource.setCustomEndpoint(CUSTOM_KEY, EndpointProducer.constant(CUSTOM_VALUE));
         return resource;
     }
 
-<<<<<<< HEAD
     @SuppressWarnings("PMD.AvoidUsingHardCodedIP")
     private void testEndpoint(String expectedHostname) throws ConfigStoreException {
         when(mockStateStore.fetchTasks()).thenReturn(TASK_INFOS);
@@ -193,17 +187,14 @@
         assertEquals("vip1.svc-name.l4lb.thisdcos.directory:5432", json.getJSONArray("vips").get(0));
         JSONArray dns = json.getJSONArray("dns");
         assertEquals(2, dns.length());
-        assertEquals(String.format("vips-1.svc-name.%s:2345", EXPECTED_DNS_TLD), dns.get(0));
-        assertEquals(String.format("vips-2.svc-name.%s:3456", EXPECTED_DNS_TLD), dns.get(1));
+        assertEquals(String.format("vips-1.svc-name%s:2345", EXPECTED_DNS_TLD), dns.get(0));
+        assertEquals(String.format("vips-2.svc-name%s:3456", EXPECTED_DNS_TLD), dns.get(1));
         JSONArray address = json.getJSONArray("address");
         assertEquals(2, address.length());
         assertEquals(expectedHostname + ":2345", address.get(0));
         assertEquals(expectedHostname + ":3456", address.get(1));
     }
 
-    @SuppressWarnings("PMD.AvoidUsingHardCodedIP")
-=======
->>>>>>> aa3fab49
     @Test
     public void testGetAllEndpoints() throws ConfigStoreException {
         allEndpointsTest("svc-name", "svc-name");
@@ -236,13 +227,8 @@
         assertEquals("vip1." + serviceNetworkName + ".l4lb.thisdcos.directory:5432", vip1.getJSONArray("vips").get(0));
         JSONArray dns = vip1.getJSONArray("dns");
         assertEquals(2, dns.length());
-<<<<<<< HEAD
-        assertEquals(String.format("vips-1.svc-name.%s:2345", EXPECTED_DNS_TLD), dns.get(0));
-        assertEquals(String.format("vips-2.svc-name.%s:3456", EXPECTED_DNS_TLD), dns.get(1));
-=======
-        assertEquals("vips-1." + serviceNetworkName + ".autoip.dcos.thisdcos.directory:2345", dns.get(0));
-        assertEquals("vips-2." + serviceNetworkName + ".autoip.dcos.thisdcos.directory:3456", dns.get(1));
->>>>>>> aa3fab49
+        assertEquals("vips-1." + serviceNetworkName + EXPECTED_DNS_TLD +":2345", dns.get(0));
+        assertEquals("vips-2." + serviceNetworkName + EXPECTED_DNS_TLD + ":3456", dns.get(1));
         JSONArray address = vip1.getJSONArray("address");
         assertEquals(2, address.length());
         assertEquals(TestConstants.HOSTNAME + ":2345", address.get(0));
@@ -256,13 +242,8 @@
         assertEquals("vip2." + serviceNetworkName + ".l4lb.thisdcos.directory:6432", vip2.getJSONArray("vips").get(0));
         dns = vip2.getJSONArray("dns");
         assertEquals(2, dns.length());
-<<<<<<< HEAD
-        assertEquals(String.format("vips-1.svc-name.%s:2346", EXPECTED_DNS_TLD), dns.get(0));
-        assertEquals(String.format("vips-2.svc-name.%s:3457", EXPECTED_DNS_TLD), dns.get(1));
-=======
-        assertEquals("vips-1." + serviceNetworkName + ".autoip.dcos.thisdcos.directory:2346", dns.get(0));
-        assertEquals("vips-2." + serviceNetworkName + ".autoip.dcos.thisdcos.directory:3457", dns.get(1));
->>>>>>> aa3fab49
+        assertEquals("vips-1." + serviceNetworkName + EXPECTED_DNS_TLD + ":2346", dns.get(0));
+        assertEquals("vips-2." + serviceNetworkName + EXPECTED_DNS_TLD + ":3457", dns.get(1));
         address = vip2.getJSONArray("address");
         assertEquals(2, address.length());
         assertEquals(TestConstants.HOSTNAME + ":2346", address.get(0));
@@ -272,23 +253,13 @@
         assertEquals(2, taskType.length());
         dns = taskType.getJSONArray("dns");
         assertEquals(6, dns.length());
-<<<<<<< HEAD
-        assertEquals(String.format("ports-1.svc-name.%s:1234", EXPECTED_DNS_TLD), dns.get(0));
-        assertEquals(String.format("ports-1.svc-name.%s:1235", EXPECTED_DNS_TLD), dns.get(1));
-        // This task's DiscoveryInfo doesn't have a name set, so it should use the task name for its Mesos-DNS prefix.
-        assertEquals(String.format("with-ports-2.svc-name.%s:1243", EXPECTED_DNS_TLD), dns.get(2));
-        assertEquals(String.format("with-ports-2.svc-name.%s:1244", EXPECTED_DNS_TLD), dns.get(3));
-        assertEquals(String.format("vips-1.svc-name.%s:2348", EXPECTED_DNS_TLD), dns.get(4));
-        assertEquals(String.format("vips-2.svc-name.%s:3459", EXPECTED_DNS_TLD), dns.get(5));
-=======
-        assertEquals("ports-1." + serviceNetworkName + ".autoip.dcos.thisdcos.directory:1234", dns.get(0));
-        assertEquals("ports-1." + serviceNetworkName + ".autoip.dcos.thisdcos.directory:1235", dns.get(1));
+        assertEquals("ports-1." + serviceNetworkName + EXPECTED_DNS_TLD + ":1234", dns.get(0));
+        assertEquals("ports-1." + serviceNetworkName + EXPECTED_DNS_TLD + ":1235", dns.get(1));
         // This task's DiscoveryInfo doesn't have a name set, so it should use the task name for its autoip prefix.
-        assertEquals("with-ports-2." + serviceNetworkName + ".autoip.dcos.thisdcos.directory:1243", dns.get(2));
-        assertEquals("with-ports-2." + serviceNetworkName + ".autoip.dcos.thisdcos.directory:1244", dns.get(3));
-        assertEquals("vips-1." + serviceNetworkName + ".autoip.dcos.thisdcos.directory:2348", dns.get(4));
-        assertEquals("vips-2." + serviceNetworkName + ".autoip.dcos.thisdcos.directory:3459", dns.get(5));
->>>>>>> aa3fab49
+        assertEquals("with-ports-2." + serviceNetworkName + EXPECTED_DNS_TLD + ":1243", dns.get(2));
+        assertEquals("with-ports-2." + serviceNetworkName + EXPECTED_DNS_TLD + ":1244", dns.get(3));
+        assertEquals("vips-1." + serviceNetworkName + EXPECTED_DNS_TLD + ":2348", dns.get(4));
+        assertEquals("vips-2." + serviceNetworkName + EXPECTED_DNS_TLD + ":3459", dns.get(5));
         address = taskType.getJSONArray("address");
         assertEquals(6, address.length());
         assertEquals(TestConstants.HOSTNAME + ":1234", address.get(0));
@@ -325,7 +296,6 @@
         taskStatusBuilder.setTaskId(TestConstants.TASK_ID);
         Protos.TaskStatus TASK_STATUS = taskStatusBuilder.build();
         when(mockStateStore.fetchTasks()).thenReturn(TASK_INFOS);
-<<<<<<< HEAD
 
         testEndpoint(TestConstants.HOSTNAME);
 
@@ -335,24 +305,6 @@
 
         testEndpoint(TestConstants.OVERLAY_HOSTNAME);
 
-=======
-        Response response = resource.getEndpoint("vip1", null);
-        assertEquals(200, response.getStatus());
-        JSONObject json = new JSONObject((String) response.getEntity());
-        // due to deprecated "vip", decremented expected at 1.9 -> 2.0
-        assertEquals(json.toString(), 4, json.length());
-        // deprecated, remove "vip" at 1.9 -> 2.0
-        assertEquals("vip1.svc-name.l4lb.thisdcos.directory:5432", json.get("vip"));
-        assertEquals("vip1.svc-name.l4lb.thisdcos.directory:5432", json.getJSONArray("vips").get(0));
-        JSONArray dns = json.getJSONArray("dns");
-        assertEquals(2, dns.length());
-        assertEquals("vips-1.svc-name.autoip.dcos.thisdcos.directory:2345", dns.get(0));
-        assertEquals("vips-2.svc-name.autoip.dcos.thisdcos.directory:3456", dns.get(1));
-        JSONArray address = json.getJSONArray("address");
-        assertEquals(2, address.length());
-        assertEquals(TestConstants.HOSTNAME + ":2345", address.get(0));
-        assertEquals(TestConstants.HOSTNAME + ":3456", address.get(1));
->>>>>>> aa3fab49
     }
 
     @Test
