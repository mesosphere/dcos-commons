--- conflicted
+++ resolved
@@ -147,16 +147,6 @@
             }
             // TODO(mrb): Also extract DiscoveryInfo from executor, when executors get the ability to specify resources
             DiscoveryInfo discoveryInfo = taskInfo.getDiscovery();
-<<<<<<< HEAD
-            String mesosDnsHost = String.format("%s.%s.%s",
-                    (taskInfo.hasDiscovery() && taskInfo.getDiscovery().hasName())
-                    ? taskInfo.getDiscovery().getName()
-                    : taskInfo.getName(),
-                    serviceName,
-                    Constants.DNS_TLD);
-            // Hostname of agent at offer time:
-            String nativeHost = new SchedulerLabelReader(taskInfo).getHostname();
-=======
 
             // Autoip hostname:
             String autoIpTaskName = discoveryInfo.hasName() ? discoveryInfo.getName() : taskInfo.getName();
@@ -164,7 +154,6 @@
             String nativeHost = new SchedulerLabelReader(taskInfo).getHostname();
             // get IP address(es) from container status on the TaskStatus, gives overlay
             // network IP (IP-per-container) or host iff on host network.
->>>>>>> 9b34dd15
             List<String> ipAddresses = new ArrayList<>();
             Protos.TaskStatus taskStatus = stateStore.fetchStatus(taskInfo.getName()).orElse(null);
             if (taskStatus != null && taskStatus.hasContainerStatus() &&
@@ -186,13 +175,8 @@
                         serviceName,
                         endpointsByName,
                         taskInfo,
-<<<<<<< HEAD
-                        String.format("%s:%d", mesosDnsHost, port.getNumber()),
-                        String.format("%s:%d", hostIpString, port.getNumber()),
-=======
                         EndpointUtils.toAutoIpEndpoint(serviceName, autoIpTaskName, port.getNumber()),
                         EndpointUtils.toEndpoint(hostIpString, port.getNumber()),
->>>>>>> 9b34dd15
                         port.getLabels().getLabelsList());
             }
         }
