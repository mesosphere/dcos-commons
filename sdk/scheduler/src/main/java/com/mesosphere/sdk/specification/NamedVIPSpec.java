--- conflicted
+++ resolved
@@ -39,15 +39,10 @@
             @JsonProperty("protocol") String protocol,
             @JsonProperty("visibility") DiscoveryInfo.Visibility visibility,
             @JsonProperty("vip-name") String vipName,
-<<<<<<< HEAD
-            @JsonProperty("vip-port") Integer vipPort) {
-        super(value, role, preReservedRole, principal, envKey, portName);
-=======
             @JsonProperty("vip-port") Integer vipPort,
             @JsonProperty("network-names") Collection<String> networkNames) {
 
-        super(value, role, principal, envKey, portName, networkNames);
->>>>>>> c6b16770
+        super(value, role, preReservedRole, principal, envKey, portName, networkNames);
         this.protocol = protocol;
         this.visibility = visibility;
         this.vipName = vipName;
