--- conflicted
+++ resolved
@@ -58,11 +58,7 @@
         assertEquals(rule, SerializationUtils.fromString(
                 SerializationUtils.toJsonString(rule), PlacementRule.class, TestPlacementUtils.OBJECT_MAPPER));
 
-<<<<<<< HEAD
-        rule = new NotRule(HostnameRule.require(HostnameRule.toStringMatchers("foo", "bar")));
-=======
         rule = new NotRule(HostnameRule.requireExact("foo", "bar"));
->>>>>>> c4e4d86e
         assertEquals(rule, SerializationUtils.fromString(
                 SerializationUtils.toJsonString(rule), PlacementRule.class, TestPlacementUtils.OBJECT_MAPPER));
     }
