package com.mesosphere.sdk.offer.evaluate;

import com.mesosphere.sdk.offer.*;
import org.apache.mesos.Protos;
import org.slf4j.Logger;
import org.slf4j.LoggerFactory;

import java.util.HashSet;
import java.util.Optional;
import java.util.Set;
import java.util.stream.IntStream;

import static com.mesosphere.sdk.offer.evaluate.EvaluationOutcome.*;

/**
 * This class evaluates an offer for its port resources against an {@link OfferRequirement}, finding ports dynamically
 * in the offer where specified by the framework and modifying {@link org.apache.mesos.Protos.TaskInfo} and
 * {@link org.apache.mesos.Protos.ExecutorInfo} where appropriate so that the ports are available in their respective
 * environments.
 */
public class PortEvaluationStage extends ResourceEvaluationStage implements OfferEvaluationStage {
<<<<<<< HEAD
    private static final String PORT_ENV_FORMAT = "PORT_%s";

=======
    private static final Logger LOGGER = LoggerFactory.getLogger(PortEvaluationStage.class);
>>>>>>> cc6e31ff
    private final String portName;
    private final int port;

    public PortEvaluationStage(Protos.Resource resource, String taskName, String portName, int port) {
        super(resource, taskName);
        this.portName = portName;
        this.port = port;
    }

    public PortEvaluationStage(Protos.Resource resource, String portName, int port) {
        this(resource, null, portName, port);
    }

    @Override
    public EvaluationOutcome evaluate(
            MesosResourcePool mesosResourcePool,
            OfferRequirement offerRequirement,
            OfferRecommendationSlate offerRecommendationSlate) {
        // If this is from an existing pod with the dynamic port already assigned and reserved, just keep it.
        Protos.CommandInfo commandInfo = getTaskName().isPresent() ?
                offerRequirement.getTaskRequirement(getTaskName().get()).getTaskInfo().getCommand() :
                offerRequirement.getExecutorRequirementOptional().get().getExecutorInfo().getCommand();
        String taskPort = CommandUtils.getEnvVar(commandInfo, getPortEnvironmentVariable(portName));
        int assignedPort = port;

        if (assignedPort == 0 && taskPort != null) {
            assignedPort = Integer.parseInt(taskPort);
        } else if (assignedPort == 0) {
            Optional<Integer> dynamicPort = selectDynamicPort(mesosResourcePool, offerRequirement);
            if (!dynamicPort.isPresent()) {
                return fail(this,
                        "No ports were available for dynamic claim in offer: %s",
                        mesosResourcePool.getOffer().toString());
            }

            assignedPort = dynamicPort.get();
        }

        super.setResourceRequirement(getPortRequirement(getResourceRequirement(), assignedPort));
        return super.evaluate(mesosResourcePool, offerRequirement, offerRecommendationSlate);
    }

    @Override
    protected void setProtos(OfferRequirement offerRequirement, Protos.Resource resource) {
        long port = resource.getRanges().getRange(0).getBegin();

        if (getTaskName().isPresent()) {
            String taskName = getTaskName().get();
            Protos.TaskInfo taskInfo = offerRequirement.getTaskRequirement(taskName).getTaskInfo();
            Protos.Resource ports = ResourceUtils.getResource(taskInfo, Constants.PORTS_RESOURCE_TYPE);

            if (ports.hasReservation() && !ports.getReservation().getLabels().getLabels(0).getValue().equals("")) {
                // If we've already created a reservation for this task's ports in a previous evaluation stage,
                // then we want to use that reservation ID instead of the one created for the fulfilled resource in this
                // stage.
                ports = ResourceUtils.mergeRanges(ports, resource);
            } else {
                ports = ResourceUtils.mergeRanges(resource, ports);
            }

            Protos.TaskInfo.Builder taskInfoBuilder = taskInfo.toBuilder();
            ResourceUtils.setResource(taskInfoBuilder, ports);
            taskInfoBuilder.setCommand(
                    CommandUtils.addEnvVar(
                            taskInfoBuilder.getCommand(), getPortEnvironmentVariable(portName), Long.toString(port)));

            // Add port to the health check (if defined)
            if (taskInfoBuilder.hasHealthCheck()) {
                taskInfoBuilder.getHealthCheckBuilder().setCommand(
                        CommandUtils.addEnvVar(
                                taskInfoBuilder.getHealthCheckBuilder().getCommand(),
                                getPortEnvironmentVariable(portName),
                                Long.toString(port)));
            } else {
                LOGGER.info("Health check is not defined for task: {}", taskName);
            }

            // Add port to the readiness check (if defined)
            try {
                Optional<Protos.HealthCheck> readinessCheck = CommonTaskUtils.getReadinessCheck(taskInfo);
                if (readinessCheck.isPresent()) {
                    Protos.HealthCheck readinessCheckToMutate = readinessCheck.get();
                    Protos.CommandInfo readinessCommandWithPort = CommandUtils.addEnvVar(
                            readinessCheckToMutate.getCommand(),
                            getPortEnvironmentVariable(portName),
                            Long.toString(port));
                    Protos.HealthCheck readinessCheckWithPort = Protos.HealthCheck.newBuilder(readinessCheckToMutate)
                            .setCommand(readinessCommandWithPort).build();
                    CommonTaskUtils.setReadinessCheck(taskInfoBuilder, readinessCheckWithPort);
                } else {
                    LOGGER.info("Readiness check is not defined for task: {}", taskName);
                }
            } catch (TaskException e) {
                LOGGER.error("Got exception while adding PORT env vars to ReadinessCheck", e);
            }
            offerRequirement.updateTaskRequirement(taskName, taskInfoBuilder.build());
        } else {
            Protos.ExecutorInfo executorInfo = offerRequirement.getExecutorRequirementOptional()
                    .get()
                    .getExecutorInfo();
            Protos.Resource.Builder ports = ResourceUtils.getResource(
                    executorInfo, Constants.PORTS_RESOURCE_TYPE).toBuilder();

            ports.getRangesBuilder().addRangeBuilder().setBegin(port).setEnd(port);

            Protos.ExecutorInfo.Builder executorInfoBuilder = executorInfo.toBuilder();
            ResourceUtils.setResource(executorInfoBuilder, ports.build());
            executorInfoBuilder.setCommand(
                    CommandUtils.addEnvVar(
                            executorInfoBuilder.getCommand(),
                            getPortEnvironmentVariable(portName),
                            Long.toString(port)));
            offerRequirement.updateExecutorRequirement(executorInfoBuilder.build());
        }
    }

    private static Optional<Integer> selectDynamicPort(
            MesosResourcePool mesosResourcePool, OfferRequirement offerRequirement) {
        // We don't want to dynamically consume a port that's explicitly claimed by this pod accidentally, so
        // compile a list of those to check against the offered ports.
        Set<Integer> consumedPorts = new HashSet<>();
        for (Protos.Resource resource : offerRequirement.getResources()) {
            if (resource.getName().equals(Constants.PORTS_RESOURCE_TYPE)) {
                resource.getRanges().getRangeList().stream()
                        .flatMap(r -> IntStream.rangeClosed((int) r.getBegin(), (int) r.getEnd()).boxed())
                        .forEach(consumedPorts::add);
            }
        }

        Protos.Value availablePorts = mesosResourcePool.getUnreservedMergedPool().get(Constants.PORTS_RESOURCE_TYPE);
        Optional<Integer> dynamicPort = Optional.empty();
        if (availablePorts != null) {
            dynamicPort = availablePorts.getRanges().getRangeList().stream()
                    .flatMap(r -> IntStream.rangeClosed((int) r.getBegin(), (int) r.getEnd()).boxed())
                    .filter(p -> !consumedPorts.contains(p))
                    .findFirst();
        }

        return dynamicPort;
    }

    /**
     * Returns a environment variable-style rendering of the provided {@code portName}. The name is uppercased, "PORT_"
     * is added to the beginning, and invalid characters are replaced with underscores.
     */
    private static String getPortEnvironmentVariable(String portName) {
        return String.format(PORT_ENV_FORMAT, TaskUtils.toEnvName(portName));
    }

    private static ResourceRequirement getPortRequirement(ResourceRequirement resourceRequirement, int port) {
        Protos.Resource.Builder builder = resourceRequirement.getResource().toBuilder();
        builder.clearRanges().getRangesBuilder().addRange(Protos.Value.Range.newBuilder().setBegin(port).setEnd(port));

        return new ResourceRequirement(builder.build());
    }
}<|MERGE_RESOLUTION|>--- conflicted
+++ resolved
@@ -19,12 +19,9 @@
  * environments.
  */
 public class PortEvaluationStage extends ResourceEvaluationStage implements OfferEvaluationStage {
-<<<<<<< HEAD
+    private static final Logger LOGGER = LoggerFactory.getLogger(PortEvaluationStage.class);
     private static final String PORT_ENV_FORMAT = "PORT_%s";
 
-=======
-    private static final Logger LOGGER = LoggerFactory.getLogger(PortEvaluationStage.class);
->>>>>>> cc6e31ff
     private final String portName;
     private final int port;
 
