package com.mesosphere.sdk.scheduler.recovery;

import com.mesosphere.sdk.config.SerializationUtils;
import com.mesosphere.sdk.http.types.PlanInfo;
import com.mesosphere.sdk.offer.Constants;
import com.mesosphere.sdk.offer.LoggingUtils;
import com.mesosphere.sdk.offer.TaskException;
import com.mesosphere.sdk.offer.TaskUtils;
import com.mesosphere.sdk.scheduler.plan.DefaultPhase;
import com.mesosphere.sdk.scheduler.plan.DefaultPlan;
import com.mesosphere.sdk.scheduler.plan.DeployPlanFactory;
import com.mesosphere.sdk.scheduler.plan.Element;
import com.mesosphere.sdk.scheduler.plan.Phase;
import com.mesosphere.sdk.scheduler.plan.Plan;
import com.mesosphere.sdk.scheduler.plan.PlanManager;
import com.mesosphere.sdk.scheduler.plan.PlanUtils;
import com.mesosphere.sdk.scheduler.plan.PodInstanceRequirement;
import com.mesosphere.sdk.scheduler.plan.Step;
import com.mesosphere.sdk.scheduler.plan.strategy.ParallelStrategy;
import com.mesosphere.sdk.scheduler.recovery.constrain.LaunchConstrainer;
import com.mesosphere.sdk.scheduler.recovery.monitor.FailureMonitor;
import com.mesosphere.sdk.specification.PodInstance;
import com.mesosphere.sdk.specification.ServiceSpec;
import com.mesosphere.sdk.specification.TaskSpec;
import com.mesosphere.sdk.state.ConfigStore;
import com.mesosphere.sdk.state.StateStore;
<<<<<<< HEAD
=======
import com.mesosphere.sdk.state.StateStoreUtils;

>>>>>>> 240adfd2
import org.apache.mesos.Protos;
import org.slf4j.Logger;

import java.io.IOException;
import java.util.ArrayList;
import java.util.Arrays;
import java.util.Collection;
import java.util.Collections;
import java.util.HashMap;
import java.util.List;
import java.util.Map;
import java.util.Optional;
import java.util.Set;
import java.util.stream.Collectors;

/**
 * {@link DefaultRecoveryPlanManager} enables monitoring and management of recovery plan.
 * <p>
 * This is an implementation of {@code PlanManager} that performs task recovery using dynamically generated
 * {@code Plan}. {@link DefaultRecoveryPlanManager} tracks currently failed (permanent) and stopped (transient) tasks,
 * generates a new {@link RecoveryStep} for them and adds them to the recovery Plan, if not already added.
 */
public class DefaultRecoveryPlanManager implements PlanManager {
  public static final String DEFAULT_RECOVERY_PHASE_NAME = "default";

  protected final Logger logger;

  protected final ConfigStore<ServiceSpec> configStore;

  protected final StateStore stateStore;

  protected final FailureMonitor failureMonitor;

  protected final LaunchConstrainer launchConstrainer;

  protected final Object planLock = new Object();

  protected volatile Plan plan;

  private final Optional<String> namespace;

  private final List<RecoveryPlanOverrider> recoveryPlanOverriders;

  private final Set<String> recoverableTaskNames;

  public DefaultRecoveryPlanManager(
      StateStore stateStore,
      ConfigStore<ServiceSpec> configStore,
      Set<String> recoverableTaskNames,
      LaunchConstrainer launchConstrainer,
      FailureMonitor failureMonitor,
      Optional<String> namespace)
  {
    this(
        stateStore,
        configStore,
        recoverableTaskNames,
        launchConstrainer,
        failureMonitor,
        namespace,
        Collections.emptyList());
  }

  public DefaultRecoveryPlanManager(
      StateStore stateStore,
      ConfigStore<ServiceSpec> configStore,
      Set<String> recoverableTaskNames,
      LaunchConstrainer launchConstrainer,
      FailureMonitor failureMonitor,
      Optional<String> namespace,
      List<RecoveryPlanOverrider> recoveryPlanOverriders)
  {
    this.logger = LoggingUtils.getLogger(getClass(), namespace);
    this.stateStore = stateStore;
    this.configStore = configStore;
    this.recoverableTaskNames = recoverableTaskNames;
    this.failureMonitor = failureMonitor;
    this.launchConstrainer = launchConstrainer;
    this.namespace = namespace;
    this.recoveryPlanOverriders = recoveryPlanOverriders;
    plan = new DefaultPlan(Constants.RECOVERY_PLAN_NAME, Collections.emptyList());
  }

  private static boolean phaseOverriden(Phase phase, Collection<PodInstanceRequirement> newReqs) {
    // If at least 1 new requirement conflicts with the phase's steps, the phase has been overridden
    return phase
        .getChildren()
        .stream()
        .map(Step::getPodInstanceRequirement)
        .filter(Optional::isPresent)
        .map(Optional::get)
        .anyMatch(req -> PlanUtils.assetConflicts(req, newReqs));
  }

  private static List<String> getTaskNames(Collection<Protos.TaskInfo> taskInfos) {
    return taskInfos.stream()
        .map(Protos.TaskInfo::getName)
        .collect(Collectors.toList());
  }

  private static List<String> getPodNames(
      Collection<PodInstanceRequirement> podInstanceRequirements)
  {
    return podInstanceRequirements.stream()
        .map(podInstanceRequirement ->
            String.format("%s:%s",
                podInstanceRequirement.getPodInstance().getName(),
                podInstanceRequirement.getTasksToLaunch())
        )
        .collect(Collectors.toList());
  }

  @Override
  public Plan getPlan() {
    synchronized (planLock) {
      return plan;
    }
  }

  @Override
  public void setPlan(Plan plan) {
    throw new UnsupportedOperationException(
        "Setting plans on the RecoveryPlanManager is not allowed."
    );
  }

  protected void setPlanInternal(Plan plan) { // SUPPRESS CHECKSTYLE HiddenField
    synchronized (planLock) {
      this.plan = plan;
      // Avoid logging for non-empty completed plan, as is the case when a previous recovery had occurred:
      if (!plan.getChildren().isEmpty() && !plan.isComplete()) {
        try {
          logger.info("Recovery plan set to: {}",
              SerializationUtils.toShortJsonString(PlanInfo.forPlan(plan)));
        } catch (IOException e) {
          List<String> stepNames = plan
              .getChildren()
              .stream()
              .flatMap(phase -> phase.getChildren().stream())
              .map(Element::getName)
              .collect(Collectors.toList());
          logger.error("Failed to serialize plan to JSON. Recovery plan set to: {}", stepNames);
        }
      }
    }
  }

  @Override
  public Collection<? extends Step> getCandidates(Collection<PodInstanceRequirement> dirtyAssets) {
    synchronized (planLock) {
      updatePlan(dirtyAssets);
      return getPlan().getCandidates(dirtyAssets).stream()
          .filter(step ->
              launchConstrainer.canLaunch(((RecoveryStep) step).getRecoveryType()))
          .collect(Collectors.toList());
    }
  }

  /**
   * Updates the recovery plan if necessary.
   * <p>
   * 1. Updates existing steps.
   * 2. If the needs recovery and doesn't yet have a step in the plan, removes any COMPLETED steps for this task
   * (at most one step for a given task can exist) and creates a new PENDING step.
   *
   * @param status task status
   */
  @Override
  public void update(Protos.TaskStatus status) {
    synchronized (planLock) {
      getPlan().update(status);
    }
  }

  protected void updatePlan(Collection<PodInstanceRequirement> dirtyAssets) {
    if (!dirtyAssets.isEmpty()) {
      logger.info("Dirty assets for recovery plan consideration: {}", dirtyAssets);
    }

    synchronized (planLock) {
      Collection<PodInstanceRequirement> newRequirements = null;

      try {
        newRequirements = getNewRecoveryRequirements(dirtyAssets);
      } catch (TaskException e) {
        logger.error("Failed to generate steps.", e);
        return;
      }

      List<PodInstanceRequirement> defaultRequirements = new ArrayList<>();
      List<Phase> phases = new ArrayList<>();
      for (PodInstanceRequirement requirement : newRequirements) {
        boolean overridden = false;
        for (RecoveryPlanOverrider overrider : recoveryPlanOverriders) {
          Optional<Phase> override = overrider.override(requirement);
          if (override.isPresent()) {
            overridden = true;
            phases.add(override.get());
          }
        }

        if (!overridden) {
          defaultRequirements.add(requirement);
        }
      }

      setPlanInternal(createPlan(defaultRequirements, phases));
    }
  }

  private Plan createPlan(List<PodInstanceRequirement> defaultRequirements, List<Phase> phases) {
    phases.addAll(createPhases(defaultRequirements));
    return updatePhases(phases);
  }

  List<Phase> createPhases(Collection<PodInstanceRequirement> podInstanceRequirements) {
    return podInstanceRequirements.stream()
        .map(podInstanceRequirement -> createStep(podInstanceRequirement))
        .map(step -> new DefaultPhase(
            step.getName(),
            Arrays.asList(step),
            new ParallelStrategy<Step>(),
            Collections.emptyList()))
        .collect(Collectors.toList());
  }

  private Plan updatePhases(List<Phase> overridePhases) {
    Collection<PodInstanceRequirement> newReqs = overridePhases.stream()
        .flatMap(phase -> phase.getChildren().stream())
        .map(step -> step.getPodInstanceRequirement())
        .filter(Optional::isPresent)
        .map(Optional::get)
        .collect(Collectors.toList());

    Collection<Phase> inProgressPhases = getPlan().getChildren().stream()
        .filter(phase -> !phaseOverriden(phase, newReqs))
        .collect(Collectors.toList());

    List<Phase> phases = new ArrayList<>();
    phases.addAll(inProgressPhases);
    phases.addAll(overridePhases);

    return DeployPlanFactory
        .getPlan(Constants.RECOVERY_PLAN_NAME, phases, new ParallelStrategy<>());
  }

  private boolean isTaskPermanentlyFailed(Protos.TaskInfo taskInfo) {
    return FailureUtils.isPermanentlyFailed(taskInfo) || failureMonitor.hasFailed(taskInfo);
  }

  private List<PodInstanceRequirement> getNewRecoveryRequirements(
      Collection<PodInstanceRequirement> dirtyAssets)
      throws TaskException
  {
    List<PodInstanceRequirement> newFailedPods = getNewFailedPods(dirtyAssets);
    List<PodInstanceRequirement> recoveryRequirements = new ArrayList<>();

    for (PodInstanceRequirement failedPod : newFailedPods) {
      List<Protos.TaskInfo> failedPodTaskInfos = failedPod
          .getTasksToLaunch()
          .stream()
          .map(taskSpecName -> TaskSpec.getInstanceName(failedPod.getPodInstance(), taskSpecName))
          .map(stateStore::fetchTask)
          .filter(Optional::isPresent)
          .map(Optional::get)
          .collect(Collectors.toList());

      logFailedPod(failedPod.getPodInstance().getName(), failedPodTaskInfos);

      RecoveryType recoveryType = getTaskRecoveryType(failedPodTaskInfos);
      if (RecoveryType.NONE.equals(recoveryType)) {
        logger.error(
            "Cannot recover tasks within pod: '{}' due to having recovery type: '{}'.",
            failedPod.getName(),
            recoveryType.name());
        continue;
      }

      logger.info("Recovering {} failed pod: '{}'", recoveryType.name(), failedPod);
      PodInstanceRequirement podInstanceRequirement = PodInstanceRequirement.newBuilder(failedPod)
          .recoveryType(recoveryType)
          .build();

      if (PlanUtils.assetConflicts(podInstanceRequirement, dirtyAssets)) {
        logger.info(
            "Pod: {} has been dirtied by another plan, cannot recover at this time.",
            failedPod
        );
      } else {
        recoveryRequirements.add(podInstanceRequirement);
      }
    }

    return recoveryRequirements;
  }

  private List<PodInstanceRequirement> getNewFailedPods(
      Collection<PodInstanceRequirement> dirtyAssets)
      throws TaskException
  {
    Collection<Protos.TaskInfo> failedTasks =
        StateStoreUtils.fetchTasksNeedingRecovery(stateStore, configStore, recoverableTaskNames);
    if (!failedTasks.isEmpty()) {
      logger.info("Tasks needing recovery: {}", getTaskNames(failedTasks));
    }

    List<PodInstanceRequirement> failedPods = TaskUtils
        .getPodRequirements(stateStore, configStore, failedTasks);
    if (!failedPods.isEmpty()) {
      logger.info("All failed pods: {}", getPodNames(failedPods));
    }

    failedPods = failedPods.stream()
        .filter(pod -> !PlanUtils.assetConflicts(pod, dirtyAssets))
        .collect(Collectors.toList());
    if (!failedPods.isEmpty()) {
      logger.info("Pods needing recovery: {}", getPodNames(failedPods));
    }

    List<PodInstanceRequirement> incompleteRecoveries = getPlan().getChildren().stream()
        .flatMap(phase -> phase.getChildren().stream())
        .filter(step -> !step.isComplete() && step.getPodInstanceRequirement().isPresent())
        .map(step -> step.getPodInstanceRequirement().get())
        .collect(Collectors.toList());
    if (!incompleteRecoveries.isEmpty()) {
      logger.info("Pods with incomplete recoveries: {}", getPodNames(incompleteRecoveries));
    }

<<<<<<< HEAD
    private List<PodInstanceRequirement> getNewFailedPods(Collection<PodInstanceRequirement> dirtyAssets)
            throws TaskException {
        Collection<Protos.TaskInfo> allTaskInfos = stateStore.fetchTasks();
        Collection<Protos.TaskStatus> allTaskStatuses = stateStore.fetchStatuses();
        Collection<Protos.TaskInfo> failedTasks =
                TaskUtils.getTasksNeedingRecovery(configStore, allTaskInfos, allTaskStatuses).stream()
                        .filter(taskInfo -> recoverableTaskNames.contains(taskInfo.getName()))
                        .collect(Collectors.toList());
        if (!failedTasks.isEmpty()) {
            logger.info("Tasks needing recovery: {}", getTaskNames(failedTasks));
        }

        List<PodInstanceRequirement> failedPods =
                TaskUtils.getPodRequirements(configStore, allTaskInfos, allTaskStatuses, failedTasks);
        if (!failedPods.isEmpty()) {
            logger.info("All failed pods: {}", getPodNames(failedPods));
        }
=======
    // Build map of Steps (PodInstanceRequirements) to pod instances
    // e.g. journal-0 --> [bootstrap, node]
>>>>>>> 240adfd2

    // Initialize map with empty arrays for values
    Map<PodInstance, List<PodInstanceRequirement>> recoveryMap = new HashMap<>();
    incompleteRecoveries.forEach(podInstanceRequirement ->
        recoveryMap.put(podInstanceRequirement.getPodInstance(), new ArrayList<>())
    );

<<<<<<< HEAD
        List<PodInstanceRequirement> incompleteRecoveries = getPlan().getChildren().stream()
                .flatMap(phase -> phase.getChildren().stream())
                .filter(step -> !step.isComplete() && step.getPodInstanceRequirement().isPresent())
                .map(step -> step.getPodInstanceRequirement().get())
                .collect(Collectors.toList());
        if (!incompleteRecoveries.isEmpty()) {
            logger.info("Pods with incomplete recoveries: {}", getPodNames(incompleteRecoveries));
        }

        // Build map of Steps (PodInstanceRequirements) to pod instances
        // e.g. journal-0 --> [bootstrap, node]

        // Initialize map with empty arrays for values
        Map<PodInstance, List<PodInstanceRequirement>> recoveryMap = new HashMap<>();
        incompleteRecoveries.forEach(
                podInstanceRequirement -> recoveryMap.put(podInstanceRequirement.getPodInstance(), new ArrayList<>()));

        for (PodInstanceRequirement inProgressRecovery : incompleteRecoveries) {
            recoveryMap.get(inProgressRecovery.getPodInstance()).add(inProgressRecovery);
        }

        Collection<PodInstanceRequirement> inProgressRecoveries = new ArrayList<>();
        for (Map.Entry<PodInstance, List<PodInstanceRequirement>> entry : recoveryMap.entrySet()) {
            // If a pod's failure state has escalated (transient --> permanent) it should NOT be counted as
            // in progress, so that it can be re-evaluated the for the appropriate recovery approach.
            if (!failureStateHasEscalated(allTaskInfos, entry.getKey(), entry.getValue())) {
                inProgressRecoveries.addAll(entry.getValue());
            }
        }
        if (!inProgressRecoveries.isEmpty()) {
            logger.info("Pods with recoveries already in progress: {}", getPodNames(inProgressRecoveries));
        }

        failedPods = failedPods.stream()
                .filter(pod -> !PlanUtils.assetConflicts(pod, inProgressRecoveries))
                .collect(Collectors.toList());
        if (!failedPods.isEmpty()) {
            logger.info("New pods needing recovery: {}", getPodNames(failedPods));
        }

        return failedPods;
=======
    for (PodInstanceRequirement inProgressRecovery : incompleteRecoveries) {
      recoveryMap.get(inProgressRecovery.getPodInstance()).add(inProgressRecovery);
>>>>>>> 240adfd2
    }

    Collection<PodInstanceRequirement> inProgressRecoveries = new ArrayList<>();
    for (Map.Entry<PodInstance, List<PodInstanceRequirement>> entry : recoveryMap.entrySet()) {
      // If a pod's failure state has escalated (transient --> permanent) it should NOT be counted as
      // in progress, so that it can be re-evaluated the for the appropriate recovery approach.
      if (!failureStateHasEscalated(entry.getKey(), entry.getValue())) {
        inProgressRecoveries.addAll(entry.getValue());
      }
    }
    if (!inProgressRecoveries.isEmpty()) {
      logger.info(
          "Pods with recoveries already in progress: {}",
          getPodNames(inProgressRecoveries)
      );
    }

<<<<<<< HEAD
    /**
     * A pod instance failure has escalated if it has transitioned from TRANSIENT to PERMANENT ({@link RecoveryType}.
     */
    private boolean failureStateHasEscalated(
            Collection<Protos.TaskInfo> allTaskInfos,
            PodInstance podInstance,
            Collection<PodInstanceRequirement> podInstanceRequirements) {

        RecoveryType original = getPodRecoveryType(podInstanceRequirements);
        RecoveryType current = getTaskRecoveryType(TaskUtils.getPodTasks(podInstance, allTaskInfos));
=======
    failedPods = failedPods.stream()
        .filter(pod -> !PlanUtils.assetConflicts(pod, inProgressRecoveries))
        .collect(Collectors.toList());
    if (!failedPods.isEmpty()) {
      logger.info("New pods needing recovery: {}", getPodNames(failedPods));
    }

    return failedPods;
  }
>>>>>>> 240adfd2

  private void logFailedPod(String failedPodName, List<Protos.TaskInfo> failedTasks) {
    List<String> permanentlyFailedTasks = failedTasks.stream()
        .filter(this::isTaskPermanentlyFailed)
        .map(Protos.TaskInfo::getName)
        .collect(Collectors.toList());

    List<String> transientlyFailedTasks = failedTasks.stream()
        .filter(taskInfo -> !isTaskPermanentlyFailed(taskInfo))
        .map(Protos.TaskInfo::getName)
        .collect(Collectors.toList());

    if (!permanentlyFailedTasks.isEmpty() || !transientlyFailedTasks.isEmpty()) {
      logger.info("Failed tasks in pod: {}, permanent{}, transient{}",
          failedPodName, permanentlyFailedTasks, transientlyFailedTasks);
    }
  }

<<<<<<< HEAD
    private static RecoveryType getPodRecoveryType(Collection<PodInstanceRequirement> podInstanceRequirements) {
        if (podInstanceRequirements.stream()
                .anyMatch(req -> req.getRecoveryType().equals(RecoveryType.PERMANENT))) {
            return RecoveryType.PERMANENT;
        } else {
            return RecoveryType.TRANSIENT;
        }
    }
=======
  /**
   * A pod instance failure has escalated if it has transitioned from TRANSIENT to PERMANENT ({@link RecoveryType}.
   */
  private boolean failureStateHasEscalated(
      PodInstance podInstance,
      Collection<PodInstanceRequirement> podInstanceRequirements)
  {
>>>>>>> 240adfd2

    Collection<Protos.TaskInfo> taskInfos =
        new ArrayList<>(StateStoreUtils.fetchPodTasks(stateStore, podInstance));

<<<<<<< HEAD
    private Step createStep(PodInstanceRequirement podInstanceRequirement) {
        logger.info("Creating step: {}", podInstanceRequirement);
        return new RecoveryStep(
                podInstanceRequirement.getName(),
                podInstanceRequirement,
                launchConstrainer,
                stateStore,
                namespace);
    }
=======
    RecoveryType original = getPodRecoveryType(podInstanceRequirements);
    RecoveryType current = getTaskRecoveryType(taskInfos);
>>>>>>> 240adfd2

    boolean failureStateHasEscalated = false;
    if (original.equals(RecoveryType.TRANSIENT) && current.equals(RecoveryType.PERMANENT)) {
      failureStateHasEscalated = true;
    }

    String mode = failureStateHasEscalated ? "" : "NOT ";
    List<String> podNames = getPodNames(podInstanceRequirements);
    logger.info("Failure state for {} has {}escalated. original: {}, current: {}",
        podNames, mode, original, current);

    return failureStateHasEscalated;
  }

  private RecoveryType getPodRecoveryType(
      Collection<PodInstanceRequirement> podInstanceRequirements)
  {
    if (podInstanceRequirements.stream()
        .anyMatch(req -> req.getRecoveryType().equals(RecoveryType.PERMANENT)))
    {
      return RecoveryType.PERMANENT;
    } else {
      return RecoveryType.TRANSIENT;
    }
  }

  private RecoveryType getTaskRecoveryType(Collection<Protos.TaskInfo> taskInfos) {
    if (taskInfos.stream().allMatch(this::isTaskPermanentlyFailed)) {
      return RecoveryType.PERMANENT;
    } else if (taskInfos.stream().noneMatch(this::isTaskPermanentlyFailed)) {
      return RecoveryType.TRANSIENT;
    } else {
      for (Protos.TaskInfo taskInfo : taskInfos) {
        RecoveryType recoveryType =
            isTaskPermanentlyFailed(taskInfo) ? RecoveryType.PERMANENT : RecoveryType.TRANSIENT;
        logger.info("Task: {} has recovery type: {}", taskInfo.getName(), recoveryType);
      }
      return RecoveryType.NONE;
    }
  }

  Step createStep(PodInstanceRequirement podInstanceRequirement) {
    logger.info("Creating step: {}", podInstanceRequirement);
    return new RecoveryStep(
        podInstanceRequirement.getName(),
        podInstanceRequirement,
        launchConstrainer,
        stateStore,
        namespace);
  }

  @Override
  public Set<PodInstanceRequirement> getDirtyAssets() {
    return PlanUtils.getDirtyAssets(plan);
  }
}<|MERGE_RESOLUTION|>--- conflicted
+++ resolved
@@ -24,11 +24,6 @@
 import com.mesosphere.sdk.specification.TaskSpec;
 import com.mesosphere.sdk.state.ConfigStore;
 import com.mesosphere.sdk.state.StateStore;
-<<<<<<< HEAD
-=======
-import com.mesosphere.sdk.state.StateStoreUtils;
-
->>>>>>> 240adfd2
 import org.apache.mesos.Protos;
 import org.slf4j.Logger;
 
@@ -357,7 +352,6 @@
       logger.info("Pods with incomplete recoveries: {}", getPodNames(incompleteRecoveries));
     }
 
-<<<<<<< HEAD
     private List<PodInstanceRequirement> getNewFailedPods(Collection<PodInstanceRequirement> dirtyAssets)
             throws TaskException {
         Collection<Protos.TaskInfo> allTaskInfos = stateStore.fetchTasks();
@@ -375,10 +369,6 @@
         if (!failedPods.isEmpty()) {
             logger.info("All failed pods: {}", getPodNames(failedPods));
         }
-=======
-    // Build map of Steps (PodInstanceRequirements) to pod instances
-    // e.g. journal-0 --> [bootstrap, node]
->>>>>>> 240adfd2
 
     // Initialize map with empty arrays for values
     Map<PodInstance, List<PodInstanceRequirement>> recoveryMap = new HashMap<>();
@@ -386,7 +376,6 @@
         recoveryMap.put(podInstanceRequirement.getPodInstance(), new ArrayList<>())
     );
 
-<<<<<<< HEAD
         List<PodInstanceRequirement> incompleteRecoveries = getPlan().getChildren().stream()
                 .flatMap(phase -> phase.getChildren().stream())
                 .filter(step -> !step.isComplete() && step.getPodInstanceRequirement().isPresent())
@@ -428,10 +417,6 @@
         }
 
         return failedPods;
-=======
-    for (PodInstanceRequirement inProgressRecovery : incompleteRecoveries) {
-      recoveryMap.get(inProgressRecovery.getPodInstance()).add(inProgressRecovery);
->>>>>>> 240adfd2
     }
 
     Collection<PodInstanceRequirement> inProgressRecoveries = new ArrayList<>();
@@ -449,7 +434,6 @@
       );
     }
 
-<<<<<<< HEAD
     /**
      * A pod instance failure has escalated if it has transitioned from TRANSIENT to PERMANENT ({@link RecoveryType}.
      */
@@ -460,17 +444,6 @@
 
         RecoveryType original = getPodRecoveryType(podInstanceRequirements);
         RecoveryType current = getTaskRecoveryType(TaskUtils.getPodTasks(podInstance, allTaskInfos));
-=======
-    failedPods = failedPods.stream()
-        .filter(pod -> !PlanUtils.assetConflicts(pod, inProgressRecoveries))
-        .collect(Collectors.toList());
-    if (!failedPods.isEmpty()) {
-      logger.info("New pods needing recovery: {}", getPodNames(failedPods));
-    }
-
-    return failedPods;
-  }
->>>>>>> 240adfd2
 
   private void logFailedPod(String failedPodName, List<Protos.TaskInfo> failedTasks) {
     List<String> permanentlyFailedTasks = failedTasks.stream()
@@ -489,7 +462,6 @@
     }
   }
 
-<<<<<<< HEAD
     private static RecoveryType getPodRecoveryType(Collection<PodInstanceRequirement> podInstanceRequirements) {
         if (podInstanceRequirements.stream()
                 .anyMatch(req -> req.getRecoveryType().equals(RecoveryType.PERMANENT))) {
@@ -498,20 +470,10 @@
             return RecoveryType.TRANSIENT;
         }
     }
-=======
-  /**
-   * A pod instance failure has escalated if it has transitioned from TRANSIENT to PERMANENT ({@link RecoveryType}.
-   */
-  private boolean failureStateHasEscalated(
-      PodInstance podInstance,
-      Collection<PodInstanceRequirement> podInstanceRequirements)
-  {
->>>>>>> 240adfd2
 
     Collection<Protos.TaskInfo> taskInfos =
         new ArrayList<>(StateStoreUtils.fetchPodTasks(stateStore, podInstance));
 
-<<<<<<< HEAD
     private Step createStep(PodInstanceRequirement podInstanceRequirement) {
         logger.info("Creating step: {}", podInstanceRequirement);
         return new RecoveryStep(
@@ -521,10 +483,6 @@
                 stateStore,
                 namespace);
     }
-=======
-    RecoveryType original = getPodRecoveryType(podInstanceRequirements);
-    RecoveryType current = getTaskRecoveryType(taskInfos);
->>>>>>> 240adfd2
 
     boolean failureStateHasEscalated = false;
     if (original.equals(RecoveryType.TRANSIENT) && current.equals(RecoveryType.PERMANENT)) {
