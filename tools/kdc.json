--- conflicted
+++ resolved
@@ -19,13 +19,10 @@
     {
       "port": 2500,
       "name": "kdc"
-<<<<<<< HEAD
-=======
     },
     {
       "port": 8000,
       "name": "http"
->>>>>>> b824b660
     }
   ],
   "requirePorts": true,
