--- conflicted
+++ resolved
@@ -20,12 +20,7 @@
             config.SERVICE_NAME,
             0,
             {"service": {"yaml": "taskcfg"}},
-<<<<<<< HEAD
             wait_for_deployment=False)
-=======
-            wait_for_deployment=False,
-        )
->>>>>>> f101c86d
 
         yield  # let the test session execute
     finally:
@@ -44,27 +39,16 @@
 
     # wait for new TASK_FAILEDs to appear:
     @retrying.retry(
-<<<<<<< HEAD
         wait_fixed=1000,
         stop_max_delay=1000 * wait_time,
         retry_on_result=lambda res: not res)
-=======
-        wait_fixed=1000, stop_max_delay=1000 * wait_time, retry_on_result=lambda res: not res
-    )
->>>>>>> f101c86d
     def wait_for_new_failures():
         new_state_history = _get_state_history(task_name)
         assert len(new_state_history) >= len(original_state_history)
 
-<<<<<<< HEAD
         added_state_history = new_state_history[len(original_state_history):]
         log.info('Added {} state history: {}'.format(task_name, ', '.join(added_state_history)))
         return 'TASK_FAILED' in added_state_history
-=======
-        added_statuses = new_statuses[len(original_statuses) :]
-        log.info("New {} statuses: {}".format(task_name, ", ".join(added_statuses)))
-        return "TASK_FAILED" in added_statuses
->>>>>>> f101c86d
 
     wait_for_new_failures()
 
