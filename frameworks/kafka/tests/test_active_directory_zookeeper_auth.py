--- conflicted
+++ resolved
@@ -10,7 +10,6 @@
 import sdk_marathon
 import sdk_networks
 import sdk_utils
-import sdk_networks
 
 from tests import active_directory
 from tests import auth
@@ -74,13 +73,7 @@
 
     # Get the zookeeper DNS values
     zookeeper_dns = sdk_networks.get_endpoint(
-<<<<<<< HEAD
-        zookeeper_server["package_name"],
-        zookeeper_server["service"]["name"],
-        "clientport"
-=======
         zookeeper_server["package_name"], zookeeper_server["service"]["name"], "clientport"
->>>>>>> e1170393
     )["dns"]
 
     service_kerberos_options = {
@@ -117,13 +110,9 @@
 @pytest.fixture(scope="module", autouse=True)
 def kafka_client(kerberos, kafka_server):
 
-<<<<<<< HEAD
-    brokers = sdk_networks.get_endpoint(kafka_server["package_name"], kafka_server["service"]["name"], "broker")["dns"]
-=======
     brokers = sdk_networks.get_endpoint(
         kafka_server["package_name"], kafka_server["service"]["name"], "broker"
     )["dns"]
->>>>>>> e1170393
 
     try:
         client_id = "kafka-client"
