{
  "packagingVersion": "2.0",
  "name": "hdfs",
  "version": "{{package-version}}",
  "maintainer": "support@mesosphere.io",
  "description": "Apache Hadoop Distributed File System (HDFS)",
  "selected": false,
  "framework": true,
  "tags": ["hdfs", "hadoop"],
<<<<<<< HEAD
  "preInstallNotes": "This DC/OS Service is currently in preview.",
  "postInstallNotes": "DC/OS HDFS service is being installed!\n\n\tDocumentation: https://docs.mesosphere.com/latest/usage/service-guides/hdfs\n\tIssues: https://docs.mesosphere.com/support/",
  "postUninstallNotes": "DC/OS HDFS service has been uninstalled."
=======
  "postInstallNotes": "DC/OS Apache HDFS Service is being installed.\n\n\tDocumentation: https://docs.mesosphere.com/current/usage/service-guides/hdfs/\n\tIssues: https://jira.dcos.io/projects/DCOS_HDFS",
  "postUninstallNotes": "DC/OS Apache HDFS Service has been uninstalled.\nPlease follow the instructions at http://docs.mesosphere.com/current/usage/service-guides/hdfs/#uninstall to remove any persistent state if required.",
  "preInstallNotes": "This DC/OS Service is currently in preview. There may be bugs, missing features, or missing documentation. Test HDFS thoroughly before putting it into production. \n HDFS requires a minimum of five nodes, each with at least 2 CPU shares and 8GB of RAM available to the HDFS service."
>>>>>>> 6d117ce5
}<|MERGE_RESOLUTION|>--- conflicted
+++ resolved
@@ -7,13 +7,7 @@
   "selected": false,
   "framework": true,
   "tags": ["hdfs", "hadoop"],
-<<<<<<< HEAD
-  "preInstallNotes": "This DC/OS Service is currently in preview.",
-  "postInstallNotes": "DC/OS HDFS service is being installed!\n\n\tDocumentation: https://docs.mesosphere.com/latest/usage/service-guides/hdfs\n\tIssues: https://docs.mesosphere.com/support/",
-  "postUninstallNotes": "DC/OS HDFS service has been uninstalled."
-=======
   "postInstallNotes": "DC/OS Apache HDFS Service is being installed.\n\n\tDocumentation: https://docs.mesosphere.com/current/usage/service-guides/hdfs/\n\tIssues: https://jira.dcos.io/projects/DCOS_HDFS",
   "postUninstallNotes": "DC/OS Apache HDFS Service has been uninstalled.\nPlease follow the instructions at http://docs.mesosphere.com/current/usage/service-guides/hdfs/#uninstall to remove any persistent state if required.",
   "preInstallNotes": "This DC/OS Service is currently in preview. There may be bugs, missing features, or missing documentation. Test HDFS thoroughly before putting it into production. \n HDFS requires a minimum of five nodes, each with at least 2 CPU shares and 8GB of RAM available to the HDFS service."
->>>>>>> 6d117ce5
 }