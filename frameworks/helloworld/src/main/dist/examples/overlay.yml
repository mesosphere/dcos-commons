name: {{FRAMEWORK_NAME}}
pods:
  hello-overlay-vip:
    count: 1
    user: {{SERVICE_USER}}
    uris:
      # this python script starts a basic HTTP server, it responds on a specific port with a given message
      # USAGE: python3 http_py3responder.py <port> <message>
      - "https://s3-us-west-2.amazonaws.com/infinity-artifacts/testing/http_py3responder.py"
      - {{BOOTSTRAP_URI}}
    # join the 'dcos' overlay network
    networks:
      dcos:
       labels: "key1:val1,key2:val2"
    image: ubuntu:14.04
    resource-sets:
      hello-resource:
        cpus: {{HELLO_CPUS}}
        memory: {{HELLO_MEM}}
        ports:
          overlay-vip:
            port: 4044
            vip:
              prefix: overlay-vip
              port: 80
    tasks:
      server:
        goal: RUNNING
        cmd: "./bootstrap && python3 http_py3responder.py 4044 hello from the overlay network with a VIP!"
        resource-set: hello-resource
  hello-overlay:
    count: 1
    user: {{SERVICE_USER}}
    uris:
      - "https://s3-us-west-2.amazonaws.com/infinity-artifacts/testing/http_py3responder.py"
      - {{BOOTSTRAP_URI}}
    networks:
      dcos:
        labels:
    image: ubuntu:14.04
    resource-sets:
      hello-resource:
        cpus: {{HELLO_CPUS}}
        memory: {{HELLO_MEM}}
        ports:
          overlay-dummy:
            port: 1025
          overlay-dynport:
            port: 0
    tasks:
      server:
        goal: RUNNING
<<<<<<< HEAD
        cmd: "./bootstrap && python3 http_py3responder.py $PORT_DYNPORT hello from the overlay network!"
=======
        cmd: "python3 http_py3responder.py $PORT_OVERLAY_DYNPORT hello from the overlay network!"
>>>>>>> 89ed7434
        resource-set: hello-resource
  hello-host-vip:
    count: 1
    user: {{SERVICE_USER}}
    uris:
      - "https://s3-us-west-2.amazonaws.com/infinity-artifacts/testing/http_py3responder.py"
      - {{BOOTSTRAP_URI}}
    image: ubuntu:14.04
    resource-sets:
      hello-resource:
        cpus: {{HELLO_CPUS}}
        memory: {{HELLO_MEM}}
        ports:
          host-vip:
            port: 4044
            vip:
              prefix: host-vip
              port: 80
    tasks:
      server:
        goal: RUNNING
        cmd: "./bootstrap && python3 http_py3responder.py 4044 hello from the host network with a VIP!"
        resource-set: hello-resource
  hello-host:
    count: 1
    user: {{SERVICE_USER}}
    uris:
      - "https://s3-us-west-2.amazonaws.com/infinity-artifacts/testing/http_py3responder.py"
      - {{BOOTSTRAP_URI}}
    image: ubuntu:14.04
    resource-sets:
      hello-resource:
        cpus: {{HELLO_CPUS}}
        memory: {{HELLO_MEM}}
        ports:
          host-port:
            port: 4044
    tasks:
      server:
        goal: RUNNING
        cmd: "./bootstrap && python3 http_py3responder.py 4044 hello from the host network!"
        resource-set: hello-resource
  getter:
    count: {{HELLO_COUNT}}
    user: {{SERVICE_USER}}
    uris:
      - {{BOOTSTRAP_URI}}
    networks:
      dcos:
    tasks:
      get-overlay:
        goal: RUNNING
        cpus: {{HELLO_CPUS}}
        memory: {{HELLO_MEM}}
        cmd: "./bootstrap && curl -X GET hello-overlay-0-server.hello-world.autoip.dcos.thisdcos.directory:1026 >> output && sleep $SLEEP_DURATION"
        env:
          SLEEP_DURATION: {{SLEEP_DURATION}}
      get-overlay-vip:
        goal: RUNNING
        cpus: {{HELLO_CPUS}}
        memory: {{HELLO_MEM}}
        cmd: "./bootstrap && curl -X GET overlay-vip.hello-world.l4lb.thisdcos.directory:80 >> output && sleep $SLEEP_DURATION"
        env:
          SLEEP_DURATION: {{SLEEP_DURATION}}
      get-host-vip:
        goal: RUNNING
        cpus: {{HELLO_CPUS}}
        memory: {{HELLO_MEM}}
        cmd: "./bootstrap && curl -X GET host-vip.hello-world.l4lb.thisdcos.directory:80 >> output && sleep $SLEEP_DURATION"
        env:
          SLEEP_DURATION: {{SLEEP_DURATION}}
      get-host:
        goal: RUNNING
        cpus: {{HELLO_CPUS}}
        memory: {{HELLO_MEM}}
        cmd: "./bootstrap && curl -X GET hello-host-0-server.hello-world.autoip.dcos.thisdcos.directory:4044 >> output && sleep $SLEEP_DURATION"
        env:
          SLEEP_DURATION: {{SLEEP_DURATION}}

plans:
  deploy:
    strategy: serial
    phases:
      hello-overlay-vip-deploy:
        strategy: serial
        pod: hello-overlay-vip
        steps:
          - default: [[server]]
      hello-overlay-deploy:
        strategy: serial
        pod: hello-overlay
        steps:
          - default: [[server]]
      hello-host-vip-deploy:
        strategy: serial
        pod: hello-host-vip
        steps:
          - default: [[server]]
      hello-host-deploy:
        strategy: serial
        pod: hello-host
        steps:
          - default: [[server]]
      getter-deploy:
        strategy: serial
        pod: getter
        steps:
          - default: [[get-overlay], [get-host], [get-overlay-vip], [get-host-vip]]

<|MERGE_RESOLUTION|>--- conflicted
+++ resolved
@@ -50,11 +50,7 @@
     tasks:
       server:
         goal: RUNNING
-<<<<<<< HEAD
         cmd: "./bootstrap && python3 http_py3responder.py $PORT_DYNPORT hello from the overlay network!"
-=======
-        cmd: "python3 http_py3responder.py $PORT_OVERLAY_DYNPORT hello from the overlay network!"
->>>>>>> 89ed7434
         resource-set: hello-resource
   hello-host-vip:
     count: 1
