name: {{SERVICE_NAME}}
scheduler:
  principal: {{SERVICE_PRINCIPAL}}
  user: {{SERVICE_USER}}
pods:
  node:
    count: {{NODES}}
    placement: '{{{PLACEMENT_CONSTRAINT}}}'
    {{#ENABLE_VIRTUAL_NETWORK}}
    networks:
      {{VIRTUAL_NETWORK_NAME}}:
        labels: {{VIRTUAL_NETWORK_PLUGIN_LABELS}}
    {{/ENABLE_VIRTUAL_NETWORK}}
    volume:
      path: container-path
      type: {{CASSANDRA_DISK_TYPE}}
      size: {{CASSANDRA_DISK_MB}}
    uris:
      - {{CASSANDRA_JAVA_URI}}
      - {{CASSANDRA_PYTHON_URI}}
      - {{SCHEDULER_URI}}
      - {{CASSANDRA_URI}}
      - {{BOOTSTRAP_URI}}
    resource-sets:
      server-resources:
        cpus: {{CASSANDRA_CPUS}}
        memory: {{CASSANDRA_MEMORY_MB}}
        ports:
          jmx:
            port: {{TASKCFG_ALL_JMX_PORT}}
          storage:
            port: {{TASKCFG_ALL_CASSANDRA_STORAGE_PORT}}
          ssl:
            port: {{TASKCFG_ALL_CASSANDRA_SSL_STORAGE_PORT}}
          native-client:
            port: {{TASKCFG_ALL_CASSANDRA_NATIVE_TRANSPORT_PORT}}
            advertise: true
          {{#TASKCFG_ALL_CASSANDRA_START_RPC}}
          thrift-client:
            port: {{TASKCFG_ALL_CASSANDRA_RPC_PORT}}
            advertise: true
          {{/TASKCFG_ALL_CASSANDRA_START_RPC}}
      sidecar-resources:
        cpus: 1
        memory: 1024
    tasks:
      server:
        goal: RUNNING
        resource-set: server-resources
        cmd: |
                set -e

                ./bootstrap
                export JAVA_HOME=$(ls -d $MESOS_SANDBOX/jre*/)
                ARGS='-f'

                if [ -n "$STATSD_UDP_HOST" ]; then
                    ARGS="$ARGS -Dcassandra.metricsReporterConfigFile=metrics-reporter-config.yaml"
                fi

                exec ./apache-cassandra-{{CASSANDRA_VERSION}}/bin/cassandra $ARGS
        configs:
          cassandra:
            template: cassandra.yaml
            dest: apache-cassandra-{{CASSANDRA_VERSION}}/conf/cassandra.yaml
          jvm:
            template: jvm_{{CASSANDRA_HEAP_GC}}.options
            dest: apache-cassandra-{{CASSANDRA_VERSION}}/conf/jvm.options
          metrics:
            template: metrics-reporter-config.yaml
            dest: apache-cassandra-{{CASSANDRA_VERSION}}/conf/metrics-reporter-config.yaml
          rack:
            template: cassandra-rackdc.properties
            dest: apache-cassandra-{{CASSANDRA_VERSION}}/conf/cassandra-rackdc.properties
          s3:
            template: s3config.json
            dest: s3config.json
        readiness-check:
          cmd: >
                export JAVA_HOME=$(ls -d $MESOS_SANDBOX/jre*/) ;
                export TASK_IP=$(./bootstrap --get-task-ip) &&
                ./apache-cassandra-{{CASSANDRA_VERSION}}/bin/nodetool status -p {{TASKCFG_ALL_JMX_PORT}} | grep -q "UN  $TASK_IP"
          interval: 5
          delay: 0
          timeout: 60
        {{#TASKCFG_ALL_SECURITY_TRANSPORT_ENCRYPTION_ENABLED}}
        transport-encryption:
          - name: node
            type: KEYSTORE
        {{/TASKCFG_ALL_SECURITY_TRANSPORT_ENCRYPTION_ENABLED}}
      repair:
        goal: ONCE
        cmd: export JAVA_HOME=$(ls -d $MESOS_SANDBOX/jre*/) && ./apache-cassandra-{{CASSANDRA_VERSION}}/bin/nodetool repair -pr -p ${JMX_PORT} -- $CASSANDRA_KEYSPACE
        resource-set: sidecar-resources
      cleanup:
        goal: ONCE
        cmd: export JAVA_HOME=$(ls -d $MESOS_SANDBOX/jre*/) && ./apache-cassandra-{{CASSANDRA_VERSION}}/bin/nodetool cleanup -p ${JMX_PORT} -- $CASSANDRA_KEYSPACE
        resource-set: sidecar-resources
      backup-schema:
        goal: ONCE
        cmd: >
                export PATH=$MESOS_SANDBOX/python-dist/bin:$PATH ;
        {{#TASKCFG_ALL_SECURITY_TRANSPORT_ENCRYPTION_ENABLED}}
                ./bootstrap --resolve=false

                export SSL_CERTFILE=$MESOS_SANDBOX/cqlsh.ca ;
        {{/TASKCFG_ALL_SECURITY_TRANSPORT_ENCRYPTION_ENABLED}}
                mkdir container-path/snapshot ;
                ./apache-cassandra-{{CASSANDRA_VERSION}}/bin/cqlsh {{{CASSANDRA_CQLSH_SSL_FLAGS}}} -e "DESC SCHEMA" "node-${POD_INSTANCE_INDEX}-server.${FRAMEWORK_HOST}" ${CASSANDRA_NATIVE_TRANSPORT_PORT} > container-path/snapshot/schema.cql
        resource-set: sidecar-resources
        {{#TASKCFG_ALL_SECURITY_TRANSPORT_ENCRYPTION_ENABLED}}
        configs:
          cqlshrc:
            template: cqlshrc
            dest: ./apache-cassandra-{{CASSANDRA_VERSION}}/conf/cqlshrc
        transport-encryption:
          - name: cqlsh
            type: TLS
        {{/TASKCFG_ALL_SECURITY_TRANSPORT_ENCRYPTION_ENABLED}}
      snapshot:
        goal: ONCE
        cmd: >
                export JAVA_HOME=$(ls -d $MESOS_SANDBOX/jre*/) ;
                ./apache-cassandra-{{CASSANDRA_VERSION}}/bin/nodetool snapshot -p ${JMX_PORT} -t "$SNAPSHOT_NAME" -- $(eval "echo $CASSANDRA_KEYSPACES")

                for f in $(find container-path/data/ -type d -name "$SNAPSHOT_NAME") ; do
                    qualified_table="$(echo "$f" | sed -E 's/[^\/]+\/[^\/]+\/([^\/]+)\/([^-]+)-.*/\1 \2/g')" ;
                    keyspace=$(echo "$qualified_table" | cut -d ' ' -f 1) ;
                    table=$(echo "$qualified_table" | cut -d ' ' -f 2) ;

                    mkdir -p container-path/snapshot/"$keyspace" ;
                    (cd container-path/snapshot/"$keyspace" && ln -s ../../../"$f" "$table") ;
                done
        resource-set: sidecar-resources
      upload-s3:
<<<<<<< HEAD
        goal: FINISHED
        cmd: >
                export PATH=$MESOS_SANDBOX/python-dist/bin:$PATH ;
                aws s3 cp container-path/snapshot/ s3://${S3_BUCKET_NAME}/${SNAPSHOT_NAME}/node-${POD_INSTANCE_INDEX}/ --recursive
=======
        goal: ONCE
        cmd: aws s3 cp container-path/snapshot/ s3://${S3_BUCKET_NAME}/${SNAPSHOT_NAME}/node-${POD_INSTANCE_INDEX}/ --recursive
>>>>>>> 77d4f058
        resource-set: sidecar-resources
      upload-azure:
        goal: ONCE
        cmd: >
                export PATH=$MESOS_SANDBOX/python-dist/bin:$PATH ;
                az login -u $CLIENT_ID --service-principal --tenant $TENANT_ID -p $CLIENT_SECRET

                (cd container-path && tar cvhzf snapshot.tar.gz snapshot/) ;
                az storage blob upload -c "$CONTAINER_NAME" -f container-path/snapshot.tar.gz -n node-${POD_INSTANCE_INDEX}.tar.gz
        resource-set: sidecar-resources
      cleanup-snapshot:
        goal: ONCE
        cmd: >
                export JAVA_HOME=$(ls -d $MESOS_SANDBOX/jre*/) ;
                ./apache-cassandra-{{CASSANDRA_VERSION}}/bin/nodetool clearsnapshot -p ${JMX_PORT} -t "$SNAPSHOT_NAME" -- $(eval "echo $CASSANDRA_KEYSPACES") ;
                rm -r container-path/snapshot
        resource-set: sidecar-resources
      fetch-s3:
        goal: ONCE
        cmd: >
                export PATH=$MESOS_SANDBOX/python-dist/bin:$PATH ;
                mkdir container-path/snapshot ;
                aws s3 cp s3://${S3_BUCKET_NAME}/${SNAPSHOT_NAME}/node-${POD_INSTANCE_INDEX} container-path/snapshot --recursive
        resource-set: sidecar-resources
      fetch-azure:
        goal: ONCE
        cmd: >
                export PATH=$MESOS_SANDBOX/python-dist/bin:$PATH ;
                az login -u $CLIENT_ID --service-principal --tenant $TENANT_ID -p $CLIENT_SECRET

                az storage blob download -c "$CONTAINER_NAME" -f container-path/snapshot.tar.gz -n node-${POD_INSTANCE_INDEX}.tar.gz ;
                (cd container-path && tar xvzf snapshot.tar.gz)

                rm container-path/snapshot.tar.gz
        resource-set: sidecar-resources
      restore-schema:
        goal: ONCE
        cmd: >
                export PATH=$MESOS_SANDBOX/python-dist/bin:$PATH ;
        {{#TASKCFG_ALL_SECURITY_TRANSPORT_ENCRYPTION_ENABLED}}
                ./bootstrap --resolve=false

                export SSL_CERTFILE=$MESOS_SANDBOX/cqlsh.ca ;
        {{/TASKCFG_ALL_SECURITY_TRANSPORT_ENCRYPTION_ENABLED}}
                ./apache-cassandra-{{CASSANDRA_VERSION}}/bin/cqlsh {{{CASSANDRA_CQLSH_SSL_FLAGS}}} -e "source 'container-path/snapshot/schema.cql'" node-${POD_INSTANCE_INDEX}-server.${FRAMEWORK_HOST} ${CASSANDRA_NATIVE_TRANSPORT_PORT}
        resource-set: sidecar-resources
        {{#TASKCFG_ALL_SECURITY_TRANSPORT_ENCRYPTION_ENABLED}}
        configs:
          cqlshrc:
            template: cqlshrc
            dest: ./apache-cassandra-{{CASSANDRA_VERSION}}/conf/cqlshrc
        transport-encryption:
          - name: cqlsh
            type: TLS
        {{/TASKCFG_ALL_SECURITY_TRANSPORT_ENCRYPTION_ENABLED}}
      restore-snapshot:
        goal: ONCE
        cmd: >
                ./bootstrap --resolve=false ;
                export JAVA_HOME=$(ls -d $MESOS_SANDBOX/jre*/) ;
                for f in $(find container-path/snapshot/ -maxdepth 1 -mindepth 1 -type d ! -name "system_*" ! -name "system") ; do
                    for t in $(find "$f" -maxdepth 1 -mindepth 1 -type d) ; do
                        ./apache-cassandra-{{CASSANDRA_VERSION}}/bin/sstableloader \
                {{#TASKCFG_ALL_SECURITY_TRANSPORT_ENCRYPTION_ENABLED}}
                            --keystore node.keystore \
                            --keystore-password notsecure \
                            --truststore node.truststore \
                            --truststore-password notsecure \
                            --ssl-protocol TLSv1.2 \
                            --ssl-ciphers TLS_ECDHE_ECDSA_WITH_AES_128_CBC_SHA256,TLS_ECDHE_RSA_WITH_AES_128_CBC_SHA256,TLS_RSA_WITH_AES_128_CBC_SHA256,TLS_RSA_WITH_AES_128_CBC_SHA \
                {{/TASKCFG_ALL_SECURITY_TRANSPORT_ENCRYPTION_ENABLED}}
                            -f ./apache-cassandra-{{CASSANDRA_VERSION}}/conf/cassandra.yaml \
                            -d ${LOCAL_SEEDS} \
                            -p ${CASSANDRA_NATIVE_TRANSPORT_PORT} "$t" ;
                        result=$?
                        if [ $result != 0 ]
                        then
                            echo sstableloader failed with exit code $result
                            exit $result
                        fi
                    done
                done

                rm -r container-path/snapshot
        resource-set: sidecar-resources
        configs:
          cassandra:
            template: cassandra.yaml
            dest: apache-cassandra-{{CASSANDRA_VERSION}}/conf/cassandra.yaml
        {{#TASKCFG_ALL_SECURITY_TRANSPORT_ENCRYPTION_ENABLED}}
        transport-encryption:
          - name: node
            type: KEYSTORE
        {{/TASKCFG_ALL_SECURITY_TRANSPORT_ENCRYPTION_ENABLED}}
      init_system_keyspaces:
        goal: ONCE
        cmd: >
                export PATH=$MESOS_SANDBOX/python-dist/bin:$PATH ;
                echo Using $(python --version 2>&1) in $(which python) ;
                {{#TASKCFG_ALL_SECURITY_TRANSPORT_ENCRYPTION_ENABLED}}
                export SSL_CERTFILE=$MESOS_SANDBOX/cqlsh.ca ;
                {{/TASKCFG_ALL_SECURITY_TRANSPORT_ENCRYPTION_ENABLED}}
                ./bootstrap --resolve=false &&
                ./apache-cassandra-{{CASSANDRA_VERSION}}/bin/cqlsh {{{CASSANDRA_CQLSH_SSL_FLAGS}}} --cqlversion=3.4.0 -e "alter keyspace system_traces      WITH replication = {'class': 'SimpleStrategy', 'replication_factor': 3};" "node-0-server.${FRAMEWORK_HOST}" {{TASKCFG_ALL_CASSANDRA_NATIVE_TRANSPORT_PORT}} &&
                ./apache-cassandra-{{CASSANDRA_VERSION}}/bin/cqlsh {{{CASSANDRA_CQLSH_SSL_FLAGS}}} --cqlversion=3.4.0 -e "alter keyspace system_auth        WITH replication = {'class': 'SimpleStrategy', 'replication_factor': 3};" "node-0-server.${FRAMEWORK_HOST}" {{TASKCFG_ALL_CASSANDRA_NATIVE_TRANSPORT_PORT}} &&
                ./apache-cassandra-{{CASSANDRA_VERSION}}/bin/cqlsh {{{CASSANDRA_CQLSH_SSL_FLAGS}}} --cqlversion=3.4.0 -e "alter keyspace system_distributed WITH replication = {'class': 'SimpleStrategy', 'replication_factor': 3};" "node-0-server.${FRAMEWORK_HOST}" {{TASKCFG_ALL_CASSANDRA_NATIVE_TRANSPORT_PORT}}
        resource-set: sidecar-resources
        configs:
          cassandra:
            template: cassandra.yaml
            dest: apache-cassandra-{{CASSANDRA_VERSION}}/conf/cassandra.yaml
          cqlshrc:
            template: cqlshrc
            dest: ./apache-cassandra-{{CASSANDRA_VERSION}}/conf/cqlshrc
        {{#TASKCFG_ALL_SECURITY_TRANSPORT_ENCRYPTION_ENABLED}}
        transport-encryption:
          - name: cqlsh
            type: TLS
        {{/TASKCFG_ALL_SECURITY_TRANSPORT_ENCRYPTION_ENABLED}}
plans:
  deploy:
    strategy: serial
    phases:
      node-deploy:
        strategy: serial
        pod: node
        steps:
          - 0: [[server], [init_system_keyspaces]]
          - default: [[server]]
  replace:
    strategy: serial
    phases:
      node-deploy:
        strategy: serial
        pod: node
        steps:
          - default: [[server]]
  repair:
    strategy: serial
    phases:
      repair-deploy:
        strategy: serial
        pod: node
        steps:
          - default: [[repair]]
  cleanup:
    strategy: serial
    phases:
      cleanup-deploy:
        strategy: serial
        pod: node
        steps:
          - default: [[cleanup]]
  backup-s3:
    strategy: serial
    phases:
      backup-schema:
        strategy: serial
        pod: node
        steps:
          - default: [[backup-schema]]
      create-snapshots:
        strategy: parallel
        pod: node
        steps:
          - default: [[snapshot]]
      upload-backups:
        strategy: {{BACKUP_RESTORE_STRATEGY}}
        pod: node
        steps:
          - default: [[upload-s3]]
      cleanup-snapshots:
        strategy: {{BACKUP_RESTORE_STRATEGY}}
        pod: node
        steps:
          - default: [[cleanup-snapshot]]
  restore-s3:
    strategy: serial
    phases:
      fetch-s3:
        strategy: {{BACKUP_RESTORE_STRATEGY}}
        pod: node
        steps:
          - default: [[fetch-s3]]
      restore-schema:
        strategy: serial
        pod: node
        steps:
          - default: [[restore-schema]]
      restore-snapshots:
        strategy: {{BACKUP_RESTORE_STRATEGY}}
        pod: node
        steps:
          - default: [[restore-snapshot]]
  backup-azure:
    strategy: serial
    phases:
      backup-schema:
        strategy: serial
        pod: node
        steps:
          - default: [[backup-schema]]
      create-snapshots:
        strategy: parallel
        pod: node
        steps:
          - default: [[snapshot]]
      upload-backups:
        strategy: {{BACKUP_RESTORE_STRATEGY}}
        pod: node
        steps:
          - default: [[upload-azure]]
      cleanup-snapshots:
        strategy: {{BACKUP_RESTORE_STRATEGY}}
        pod: node
        steps:
          - default: [[cleanup-snapshot]]
  restore-azure:
    strategy: serial
    phases:
      fetch-azure:
        strategy: {{BACKUP_RESTORE_STRATEGY}}
        pod: node
        steps:
          - default: [[fetch-azure]]
      restore-schema:
        strategy: serial
        pod: node
        steps:
          - default: [[restore-schema]]
      restore-snapshots:
        strategy: {{BACKUP_RESTORE_STRATEGY}}
        pod: node
        steps:
          - default: [[restore-snapshot]]<|MERGE_RESOLUTION|>--- conflicted
+++ resolved
@@ -133,15 +133,10 @@
                 done
         resource-set: sidecar-resources
       upload-s3:
-<<<<<<< HEAD
-        goal: FINISHED
+        goal: ONCE
         cmd: >
                 export PATH=$MESOS_SANDBOX/python-dist/bin:$PATH ;
                 aws s3 cp container-path/snapshot/ s3://${S3_BUCKET_NAME}/${SNAPSHOT_NAME}/node-${POD_INSTANCE_INDEX}/ --recursive
-=======
-        goal: ONCE
-        cmd: aws s3 cp container-path/snapshot/ s3://${S3_BUCKET_NAME}/${SNAPSHOT_NAME}/node-${POD_INSTANCE_INDEX}/ --recursive
->>>>>>> 77d4f058
         resource-set: sidecar-resources
       upload-azure:
         goal: ONCE
