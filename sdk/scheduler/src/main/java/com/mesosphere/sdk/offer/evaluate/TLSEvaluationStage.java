package com.mesosphere.sdk.offer.evaluate;

import com.google.common.annotations.VisibleForTesting;
import com.mesosphere.sdk.dcos.DcosHttpClientBuilder;
import com.mesosphere.sdk.dcos.ca.DefaultCAClient;
import com.mesosphere.sdk.dcos.secrets.DefaultSecretsClient;
import com.mesosphere.sdk.offer.MesosResourcePool;
import com.mesosphere.sdk.offer.evaluate.security.*;
import com.mesosphere.sdk.scheduler.SchedulerFlags;
import com.mesosphere.sdk.specification.NamedVIPSpec;
import com.mesosphere.sdk.specification.TaskSpec;
import com.mesosphere.sdk.specification.TransportEncryptionSpec;
import com.mesosphere.sdk.specification.validation.ValidationUtils;
import org.apache.http.client.fluent.Executor;
import org.apache.http.client.methods.HttpPut;
import org.apache.http.impl.client.LaxRedirectStrategy;
import org.apache.mesos.Protos;
import org.slf4j.Logger;
import org.slf4j.LoggerFactory;

import javax.validation.Valid;
import javax.validation.constraints.NotNull;
import javax.validation.constraints.Size;
import java.io.IOException;
import java.security.KeyPairGenerator;
import java.security.NoSuchAlgorithmException;
import java.security.spec.InvalidKeySpecException;
import java.util.*;
import java.util.stream.Collectors;

/**
 * A {@link TLSEvaluationStage} is responsible for provisioning X.509 certificates, converting them to
 * PEM and KeyStore formats and injecting them to the container as a secret.
 */
public class TLSEvaluationStage implements OfferEvaluationStage {

    private final Logger logger = LoggerFactory.getLogger(getClass());

    private final String serviceName;
    private final String taskName;
    private final TLSArtifactsPersister tlsArtifactsPersister;
    private final TLSArtifactsGenerator tlsArtifactsGenerator;

    private final SchedulerFlags schedulerFlags;

    public static Builder newBuilder(String serviceName, SchedulerFlags flags) {
        return new Builder(serviceName, flags);
    }

    @VisibleForTesting
    TLSEvaluationStage(
            String serviceName,
            String taskName,
            TLSArtifactsPersister tlsArtifactsPersister,
            TLSArtifactsGenerator tlsArtifactsGenerator,
            SchedulerFlags schedulerFlags) {
        this.serviceName = serviceName;
        this.taskName = taskName;
        this.tlsArtifactsPersister = tlsArtifactsPersister;
        this.tlsArtifactsGenerator = tlsArtifactsGenerator;
        this.schedulerFlags = schedulerFlags;
    }

    @Override
    public EvaluationOutcome evaluate(MesosResourcePool mesosResourcePool, PodInfoBuilder podInfoBuilder) {
        TaskSpec taskSpec = findTaskSpec(podInfoBuilder);

        for (TransportEncryptionSpec transportEncryptionSpec : taskSpec.getTransportEncryption()) {
            SecretNameGenerator secretNameGenerator;

            try {
                CertificateNamesGenerator certificateNamesGenerator =
                        getCertificateNamesGenerator(podInfoBuilder, taskSpec);

                secretNameGenerator = new SecretNameGenerator(
                        SecretNameGenerator.getNamespaceFromEnvironment(schedulerFlags, serviceName),
                        TaskSpec.getInstanceName(podInfoBuilder.getPodInstance(), taskName),
<<<<<<< HEAD
                        transportEncryptionName,
=======
                        transportEncryptionSpec.getName(),
>>>>>>> 1c29ffcd
                        certificateNamesGenerator.getSANs());

                if (!tlsArtifactsPersister.isArtifactComplete(secretNameGenerator)) {
                    // One or more secrets are missing. Start from scratch.
                    tlsArtifactsPersister.cleanUpSecrets(secretNameGenerator);
                    TLSArtifacts tlsArtifacts = this.tlsArtifactsGenerator.generate(certificateNamesGenerator);
                    tlsArtifactsPersister.persist(secretNameGenerator, tlsArtifacts);
                } else {
                    logger.info("Task '{}' has already all secrets for '{}' TLS config",
<<<<<<< HEAD
                            taskName, transportEncryptionName);
=======
                            taskName, transportEncryptionSpec.getName());
>>>>>>> 1c29ffcd
                }
            } catch (Exception e) {
                logger.error(String.format("Failed to get certificate %s", taskName), e);
                return EvaluationOutcome.fail(
                        this, "Failed to store TLS artifacts for task %s because of exception: %s", taskName, e)
                        .build();
            }

            // Share keys to the task container
            podInfoBuilder
                    .getTaskBuilder(taskName)
                    .getContainerBuilder()
                    .addAllVolumes(getExecutorInfoSecretVolumes(transportEncryptionSpec, secretNameGenerator));

        }

        return EvaluationOutcome.pass(this, "TLS certificate created and added to the task").build();
    }

    private CertificateNamesGenerator getCertificateNamesGenerator(
            PodInfoBuilder podInfoBuilder, TaskSpec taskSpec) {
        List<NamedVIPSpec> vipPorts = getTaskVipsSpecs(taskSpec);

        Optional<String> discoveryName = Optional.empty();

        // Task can specify its own service discovery name
        if (taskSpec.getDiscovery().isPresent() && taskSpec.getDiscovery().get().getPrefix().isPresent()) {
            discoveryName = Optional.of(String.format("%s-%d",
                    taskSpec.getDiscovery().get().getPrefix().get(),
                    podInfoBuilder.getPodInstance().getIndex()));
        }

        return new CertificateNamesGenerator(
                serviceName,
                TaskSpec.getInstanceName(podInfoBuilder.getPodInstance(), taskSpec),
                discoveryName,
                vipPorts);
    }

    private List<NamedVIPSpec> getTaskVipsSpecs(TaskSpec taskSpec) {
        return taskSpec
                .getResourceSet()
                .getResources()
                .stream()
                .filter(resourceSpec -> resourceSpec instanceof NamedVIPSpec)
                .map(resourceSpec -> (NamedVIPSpec) resourceSpec)
                .collect(Collectors.toList());
    }

    private TaskSpec findTaskSpec(PodInfoBuilder podInfoBuilder) {
        return podInfoBuilder
                .getPodInstance()
                .getPod()
                .getTasks()
                .stream()
                .filter(task -> task.getName().equals(taskName))
                .findFirst()
                .get();
    }

    private Collection<Protos.Volume> getExecutorInfoSecretVolumes(
            TransportEncryptionSpec transportEncryptionSpec, SecretNameGenerator secretNameGenerator) {
        HashMap<String, String> tlsSecrets = new HashMap<>();

        if (transportEncryptionSpec.getType().equals(TransportEncryptionSpec.Type.TLS)) {
            tlsSecrets.put(secretNameGenerator.getCertificatePath(), secretNameGenerator.getCertificateMountPath());
            tlsSecrets.put(secretNameGenerator.getPrivateKeyPath(), secretNameGenerator.getPrivateKeyMountPath());
            tlsSecrets.put(secretNameGenerator.getRootCACertPath(), secretNameGenerator.getRootCACertMountPath());
        } else if (transportEncryptionSpec.getType().equals(TransportEncryptionSpec.Type.KEYSTORE)) {
            tlsSecrets.put(
                    secretNameGenerator.getKeyStorePath(), secretNameGenerator.getKeyStoreMountPath());
            tlsSecrets.put(
                    secretNameGenerator.getTrustStorePath(), secretNameGenerator.getTrustStoreMountPath());
        }

        Collection<Protos.Volume> volumes = new ArrayList<>();

        tlsSecrets.entrySet().forEach(tlsSecretEntry ->
                volumes.add(Protos.Volume.newBuilder()
                        .setSource(Protos.Volume.Source.newBuilder()
                                .setType(Protos.Volume.Source.Type.SECRET)
                                .setSecret(getReferenceSecret(tlsSecretEntry.getKey()))
                                .build())
                        .setContainerPath(tlsSecretEntry.getValue())
                        .setMode(Protos.Volume.Mode.RO)
                        .build())
        );

        return volumes;
    }

    private static Protos.Secret getReferenceSecret(String secretPath) {
        return Protos.Secret.newBuilder()
                .setType(Protos.Secret.Type.REFERENCE)
                .setReference(Protos.Secret.Reference.newBuilder().setName(secretPath))
                .build();
    }

    /**
     * A {@link Builder} allows to create a {@link TLSEvaluationStage} instance.
     */
    public static class Builder {

        private final String serviceName;
        private final SchedulerFlags schedulerFlags;

        @Valid
        @NotNull
        @Size(min = 1)
        private String taskName;

        private Builder(String serviceName, SchedulerFlags schedulerFlags) {
            this.serviceName = serviceName;
            this.schedulerFlags = schedulerFlags;
        }

        public Builder setTaskName(String taskName) {
            this.taskName = taskName;
            return this;
        }

        public TLSEvaluationStage build() throws NoSuchAlgorithmException, InvalidKeySpecException, IOException {
            ValidationUtils.validate(this);

            Executor executor = Executor.newInstance(
                    new DcosHttpClientBuilder()
                            .setTokenProvider(schedulerFlags.getDcosAuthTokenProvider())
                            .setRedirectStrategy(new LaxRedirectStrategy() {
                                protected boolean isRedirectable(String method) {
                                    // Also treat PUT calls as redirectable
                                    return method.equalsIgnoreCase(HttpPut.METHOD_NAME) || super.isRedirectable(method);
                                }
                            })
                            .build());
            return new TLSEvaluationStage(
                    serviceName,
                    taskName,
                    new TLSArtifactsPersister(new DefaultSecretsClient(executor), serviceName),
                    new TLSArtifactsGenerator(KeyPairGenerator.getInstance("RSA"), new DefaultCAClient(executor)),
                    schedulerFlags);
        }
    }

}<|MERGE_RESOLUTION|>--- conflicted
+++ resolved
@@ -75,11 +75,7 @@
                 secretNameGenerator = new SecretNameGenerator(
                         SecretNameGenerator.getNamespaceFromEnvironment(schedulerFlags, serviceName),
                         TaskSpec.getInstanceName(podInfoBuilder.getPodInstance(), taskName),
-<<<<<<< HEAD
-                        transportEncryptionName,
-=======
                         transportEncryptionSpec.getName(),
->>>>>>> 1c29ffcd
                         certificateNamesGenerator.getSANs());
 
                 if (!tlsArtifactsPersister.isArtifactComplete(secretNameGenerator)) {
@@ -89,11 +85,7 @@
                     tlsArtifactsPersister.persist(secretNameGenerator, tlsArtifacts);
                 } else {
                     logger.info("Task '{}' has already all secrets for '{}' TLS config",
-<<<<<<< HEAD
-                            taskName, transportEncryptionName);
-=======
                             taskName, transportEncryptionSpec.getName());
->>>>>>> 1c29ffcd
                 }
             } catch (Exception e) {
                 logger.error(String.format("Failed to get certificate %s", taskName), e);
