{
  "packagingVersion": "4.0",
<<<<<<< HEAD
  "upgradesFrom": ["*"],
  "downgradesTo": ["*"],
  "minDcosReleaseVersion": "1.8",
=======
  "minDcosReleaseVersion": "1.9",
>>>>>>> d1fc8da8
  "name": "template",
  "version": "{{package-version}}",
  "maintainer": "support@YOURNAMEHERE.COM",
  "description": "YOURNAMEHERE on DC/OS",
  "selected": false,
  "framework": true,
  "tags": ["template"],
  "postInstallNotes": "DC/OS YOURNAMEHERE is being installed!\n\n\tDocumentation: http://YOURNAMEHERE.COM/DOCS\n\tIssues: http://YOURNAMEHERE.COM/SUPPORT",
  "postUninstallNotes": "DC/OS YOURNAMEHERE is being uninstalled."
}<|MERGE_RESOLUTION|>--- conflicted
+++ resolved
@@ -1,12 +1,8 @@
 {
   "packagingVersion": "4.0",
-<<<<<<< HEAD
   "upgradesFrom": ["*"],
   "downgradesTo": ["*"],
-  "minDcosReleaseVersion": "1.8",
-=======
   "minDcosReleaseVersion": "1.9",
->>>>>>> d1fc8da8
   "name": "template",
   "version": "{{package-version}}",
   "maintainer": "support@YOURNAMEHERE.COM",
