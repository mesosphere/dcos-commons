import os
import pytest
import time

from xml.etree import ElementTree
# Do not use import *; it makes it harder to determine the origin of config
# items
from tests.config import *

import sdk_install as install
import sdk_networks as networks
<<<<<<< HEAD

overlay_nostrict = pytest.mark.skipif(os.environ.get("SECURITY") == "strict",
    reason="overlay tests currently broken in strict")
=======
import sdk_utils as utils
>>>>>>> 15c4616e



def setup_module(module):
    install.uninstall(PACKAGE_NAME)
    utils.gc_frameworks()
    install.install(PACKAGE_NAME, DEFAULT_TASK_COUNT,
                    additional_options=networks.ENABLE_VIRTUAL_NETWORKS_OPTIONS)


def setup_function(function):
    check_healthy()


def teardown_module(module):
    install.uninstall(PACKAGE_NAME)


@pytest.mark.sanity
@pytest.mark.overlay
<<<<<<< HEAD
@overlay_nostrict
=======
@utils.dcos_1_9_or_higher
>>>>>>> 15c4616e
def test_tasks_on_overlay():
    hdfs_tasks = shakedown.shakedown.get_service_task_ids(PACKAGE_NAME)
    assert len(hdfs_tasks) == DEFAULT_TASK_COUNT, "Not enough tasks got launched,"\
        "should be {} got {}".format(len(hdfs_tasks), DEFAULT_TASK_COUNT)
    for task in hdfs_tasks:
        networks.check_task_network(task)


@pytest.mark.overlay
@pytest.mark.sanity
<<<<<<< HEAD
@overlay_nostrict
=======
@utils.dcos_1_9_or_higher
>>>>>>> 15c4616e
def test_endpoints_on_overlay():
    observed_endpoints = networks.get_and_test_endpoints("", PACKAGE_NAME, 2)
    expected_endpoints = ("hdfs-site.xml", "core-site.xml")
    for endpoint in expected_endpoints:
        assert endpoint in observed_endpoints, "missing {} endpoint".format(endpoint)
        xmlout, err, rc = shakedown.run_dcos_command("{} endpoints {}".format(PACKAGE_NAME, endpoint))
        assert rc == 0, "failed to get {} endpoint. \nstdout:{},\nstderr:{} ".format(endpoint, xmlout, err)
        ElementTree.fromstring(xmlout)


@pytest.mark.overlay
@pytest.mark.sanity
@pytest.mark.data_integrity
<<<<<<< HEAD
@overlay_nostrict
=======
@utils.dcos_1_9_or_higher
>>>>>>> 15c4616e
def test_write_and_read_data_on_overlay():
    # use mesos DNS here because we want the host IP to run the command
    shakedown.wait_for(
        lambda: write_data_to_hdfs("data-0-node.hdfs.mesos", TEST_FILE_1_NAME),
        timeout_seconds=DEFAULT_HDFS_TIMEOUT)

    shakedown.wait_for(
        lambda: read_data_from_hdfs("data-2-node.hdfs.mesos", TEST_FILE_1_NAME),
        timeout_seconds=DEFAULT_HDFS_TIMEOUT)

    check_healthy()<|MERGE_RESOLUTION|>--- conflicted
+++ resolved
@@ -9,14 +9,10 @@
 
 import sdk_install as install
 import sdk_networks as networks
-<<<<<<< HEAD
+import sdk_utils as utils
 
 overlay_nostrict = pytest.mark.skipif(os.environ.get("SECURITY") == "strict",
     reason="overlay tests currently broken in strict")
-=======
-import sdk_utils as utils
->>>>>>> 15c4616e
-
 
 
 def setup_module(module):
@@ -36,11 +32,8 @@
 
 @pytest.mark.sanity
 @pytest.mark.overlay
-<<<<<<< HEAD
 @overlay_nostrict
-=======
 @utils.dcos_1_9_or_higher
->>>>>>> 15c4616e
 def test_tasks_on_overlay():
     hdfs_tasks = shakedown.shakedown.get_service_task_ids(PACKAGE_NAME)
     assert len(hdfs_tasks) == DEFAULT_TASK_COUNT, "Not enough tasks got launched,"\
@@ -51,11 +44,8 @@
 
 @pytest.mark.overlay
 @pytest.mark.sanity
-<<<<<<< HEAD
 @overlay_nostrict
-=======
 @utils.dcos_1_9_or_higher
->>>>>>> 15c4616e
 def test_endpoints_on_overlay():
     observed_endpoints = networks.get_and_test_endpoints("", PACKAGE_NAME, 2)
     expected_endpoints = ("hdfs-site.xml", "core-site.xml")
@@ -69,11 +59,8 @@
 @pytest.mark.overlay
 @pytest.mark.sanity
 @pytest.mark.data_integrity
-<<<<<<< HEAD
 @overlay_nostrict
-=======
 @utils.dcos_1_9_or_higher
->>>>>>> 15c4616e
 def test_write_and_read_data_on_overlay():
     # use mesos DNS here because we want the host IP to run the command
     shakedown.wait_for(
