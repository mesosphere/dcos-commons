"""Utilities relating to installing services

************************************************************************
FOR THE TIME BEING WHATEVER MODIFICATIONS ARE APPLIED TO THIS FILE
SHOULD ALSO BE APPLIED TO sdk_install IN ANY OTHER PARTNER REPOS
************************************************************************
<<<<<<< HEAD
"""
import collections
=======
'''
>>>>>>> 65386631
import logging
import time

import dcos.cosmos
import dcos.errors
import dcos.marathon
import dcos.packagemanager
import dcos.subcommand
import retrying
import shakedown

import sdk_cmd
import sdk_marathon
import sdk_plan
import sdk_utils

log = logging.getLogger(__name__)

TIMEOUT_SECONDS = 15 * 60

"""List of services which are currently installed via install().
Used by post-test diagnostics to retrieve stuff from currently running services."""
_installed_service_names = set([])

'''List of dead agents which should be ignored when checking for orphaned resources.
Used by uninstall when validating that an uninstall completed successfully.'''
_dead_agent_hosts = set([])


def get_installed_service_names() -> set:
    """Returns the a set of service names which had been installed via sdk_install in this session."""
    return _installed_service_names


@retrying.retry(
    stop_max_attempt_number=3, retry_on_exception=lambda e: isinstance(e, dcos.errors.DCOSException)
)
def _retried_install_impl(
    package_name,
    service_name,
    expected_running_tasks,
    options={},
    package_version=None,
    timeout_seconds=TIMEOUT_SECONDS,
):
    """Cleaned up version of shakedown's package_install()."""
    package_manager = dcos.packagemanager.PackageManager(dcos.cosmos.get_cosmos_url())
    pkg = package_manager.get_package_version(package_name, package_version)

    if package_version is None:
        # Get the resolved version for logging below
        package_version = "auto:{}".format(pkg.version())

    log.info(
        "Installing package={} service={} with options={} version={}".format(
            package_name, service_name, options, package_version
        )
    )

    # Trigger package install, but only if it's not already installed.
    # We expect upstream to have confirmed that it wasn't already installed beforehand.
    if sdk_marathon.app_exists(service_name):
        log.info("Marathon app={} exists, skipping package install call".format(service_name))
    else:
        package_manager.install_app(pkg, options)

    # Install CLI while package starts to install
    if pkg.cli_definition():
        log.info("Installing CLI for package={}".format(package_name))
        dcos.subcommand.install(pkg)

    # Wait for expected tasks to come up
    if expected_running_tasks > 0:
        shakedown.wait_for_service_tasks_running(
            service_name, expected_running_tasks, timeout_seconds
        )

    # Wait for completed marathon deployment
    app_id = pkg.marathon_json(options).get("id")
    shakedown.deployment_wait(timeout_seconds, app_id)


def install(
    package_name,
    service_name,
    expected_running_tasks,
    additional_options={},
    package_version=None,
    timeout_seconds=TIMEOUT_SECONDS,
    wait_for_deployment=True,
    insert_strict_options=True,
):
    start = time.time()

    # If the package is already installed at this point, fail immediately.
    if sdk_marathon.app_exists(service_name):
<<<<<<< HEAD
        raise dcos.errors.DCOSException("Service is already installed: {}".format(service_name))
=======
        raise Exception('Service is already installed: {}'.format(service_name))
>>>>>>> 65386631

    if insert_strict_options and sdk_utils.is_strict_mode():
        # strict mode requires correct principal and secret to perform install.
        # see also: sdk_security.py
<<<<<<< HEAD
        options = merge_dictionaries(
            {
                "service": {
                    "service_account": "service-acct",
                    "principal": "service-acct",
                    "service_account_secret": "secret",
                    "secret_name": "secret",
                }
            },
            additional_options,
        )
=======
        options = sdk_utils.merge_dictionaries({
            'service': {
                'service_account': 'service-acct',
                'principal': 'service-acct',
                'service_account_secret': 'secret',
                'secret_name': 'secret'
            }
        }, additional_options)
>>>>>>> 65386631
    else:
        options = additional_options

    # 1. Install package, wait for tasks, wait for marathon deployment
    _retried_install_impl(
        package_name,
        service_name,
        expected_running_tasks,
        options,
        package_version,
        timeout_seconds,
    )

    # 2. Wait for the scheduler to be idle (as implied by deploy plan completion and suppressed bit)
    # This should be skipped ONLY when it's known that the scheduler will be stuck in an incomplete
    # state, or if the thing being installed doesn't have a deployment plan (e.g. standalone app)
    if wait_for_deployment:
        # this can take a while, default is 15 minutes. for example with HDFS, we can hit the expected
        # total task count via FINISHED tasks, without actually completing deployment
        log.info(
            "Waiting for package={} service={} to finish deployment plan...".format(
                package_name, service_name
            )
        )
        sdk_plan.wait_for_completed_deployment(service_name, timeout_seconds)

    log.info(
        "Installed package={} service={} after {}".format(
            package_name, service_name, shakedown.pretty_duration(time.time() - start)
        )
    )

    global _installed_service_names
    _installed_service_names.add(service_name)


<<<<<<< HEAD
def run_janitor(service_name, role, service_account, znode):
    if role is None:
        role = sdk_utils.get_deslashed_service_name(service_name) + "-role"
    if service_account is None:
        service_account = service_name + "-principal"
    if znode is None:
        znode = sdk_utils.get_zk_path(service_name)

    auth_token = sdk_cmd.run_cli("config show core.dcos_acs_token", print_output=False).strip()

    cmd_list = [
        "docker",
        "run",
        "mesosphere/janitor",
        "/janitor.py",
        "-r",
        role,
        "-p",
        service_account,
        "-z",
        znode,
        "--auth_token={}".format(auth_token),
    ]
    cmd = " ".join(cmd_list)

    sdk_cmd.master_ssh(cmd)


@retrying.retry(
    stop_max_attempt_number=5,
    wait_fixed=5000,
    retry_on_exception=lambda e: isinstance(e, Exception),
)
def retried_run_janitor(*args, **kwargs):
    run_janitor(*args, **kwargs)


@retrying.retry(
    stop_max_attempt_number=5,
    wait_fixed=5000,
    retry_on_exception=lambda e: isinstance(e, Exception),
)
def retried_uninstall_package_and_wait(*args, **kwargs):
    shakedown.uninstall_package_and_wait(*args, **kwargs)


def uninstall(package_name, service_name, role=None, service_account=None, zk=None):
    start = time.time()

    global _installed_service_names
    try:
        _installed_service_names.remove(service_name)
    except KeyError:
        pass  # allow tests to 'uninstall' up-front

    log.info("Uninstalling {}".format(service_name))
=======
@retrying.retry(stop_max_attempt_number=5,
                wait_fixed=5000,
                retry_on_exception=lambda e: isinstance(e, Exception))
def _retried_run_janitor(service_name):
    auth_token = sdk_cmd.run_cli('config show core.dcos_acs_token', print_output=False).strip()

    cmd_list = ["docker", "run", "mesosphere/janitor", "/janitor.py",
                "-r", sdk_utils.get_role(service_name),
                "-p", service_name + '-principal',
                "-z", sdk_utils.get_zk_path(service_name),
                "--auth_token={}".format(auth_token)]

    sdk_cmd.master_ssh(" ".join(cmd_list))


@retrying.retry(stop_max_attempt_number=5,
                wait_fixed=5000,
                retry_on_exception=lambda e: isinstance(e, Exception))
def _retried_uninstall_package_and_wait(*args, **kwargs):
    shakedown.uninstall_package_and_wait(*args, **kwargs)


def _verify_completed_uninstall(service_name):
    state_summary = sdk_cmd.cluster_request('GET', '/mesos/state-summary').json()

    # There should be no orphaned resources in the state summary (DCOS-30314)
    orphaned_resources = 0
    ignored_orphaned_resources = 0
    service_role = sdk_utils.get_role(service_name)
    for agent in state_summary['slaves']:
        # resources should be grouped by role. check for any resources in our expected role:
        matching_reserved_resources = agent['reserved_resources'].get(service_role)
        if matching_reserved_resources:
            if agent['hostname'] in _dead_agent_hosts:
                # The test told us ahead of time to expect orphaned resources on this host.
                log.info('Ignoring orphaned resources on agent {}/{}: {}'.format(
                    agent['id'], agent['hostname'], matching_reserved_resources))
                ignored_orphaned_resources += len(matching_reserved_resources)
            else:
                log.error('Orphaned resources on agent {}/{}: {}'.format(
                    agent['id'], agent['hostname'], matching_reserved_resources))
                orphaned_resources += len(matching_reserved_resources)
    if orphaned_resources:
        log.error('{} orphaned resources (plus {} ignored) after uninstall of {}'.format(
            orphaned_resources, ignored_orphaned_resources, service_name))
        log.error(state_summary)
        raise Exception('Found {} orphaned resources (plus {} ignored) after uninstall of {}'.format(
            orphaned_resources, ignored_orphaned_resources, service_name))
    elif ignored_orphaned_resources:
        log.info('Ignoring {} orphaned resources after uninstall of {}'.format(
            ignored_orphaned_resources, service_name))
        log.info(state_summary)
    else:
        log.info('No orphaned resources for role {} were found'.format(service_role))

    # There should be no framework entry for this service in the state summary (DCOS-29474)
    orphaned_frameworks = [fwk for fwk in state_summary['frameworks'] if fwk['name'] == service_name]
    if orphaned_frameworks:
        log.error('{} orphaned frameworks named {} after uninstall of {}: {}'.format(
            len(orphaned_frameworks), service_name, service_name, orphaned_frameworks))
        log.error(state_summary)
        raise Exception('Found {} orphaned frameworks named {} after uninstall of {}: {}'.format(
            len(orphaned_frameworks), service_name, service_name, orphaned_frameworks))
    log.info('No orphaned frameworks for service {} were found'.format(service_name))


def ignore_dead_agent(agent_host):
    '''Marks the specified agent as destroyed. When uninstall() is next called, any orphaned
    resources against this agent will be logged but will not result in a thrown exception.
    '''
    _dead_agent_hosts.add(agent_host)
    log.info('Added {} to expected dead agents for resource validation purposes: {}'.format(
        agent_host, _dead_agent_hosts))


def uninstall(package_name, service_name):
    '''Uninstalls the specified service from the cluster, and verifies that its resources and
    framework were correctly cleaned up after the uninstall has completed. Any agents which are
    expected to have orphaned resources (e.g. due to being shut down) should be passed to
    ignore_dead_agent() before triggering the uninstall.
    '''
    start = time.time()

    log.info('Uninstalling {}'.format(service_name))
>>>>>>> 65386631

    try:
        _retried_uninstall_package_and_wait(package_name, service_name=service_name)
    except Exception:
<<<<<<< HEAD
        log.info("Got exception when uninstalling {}".format(service_name))
        log.info(traceback.format_exc())
        raise
    finally:
        log.info("Reserved resources post uninstall:")
        sdk_utils.list_reserved_resources()
=======
        log.exception('Got exception when uninstalling {}'.format(service_name))
        raise
>>>>>>> 65386631

    cleanup_start = time.time()

    try:
<<<<<<< HEAD
        if sdk_utils.dcos_version_less_than("1.10"):
            log.info("Janitoring {}".format(service_name))
            retried_run_janitor(service_name, role, service_account, zk)
        else:
            log.info("Waiting for Marathon app to be removed {}".format(service_name))
=======
        if sdk_utils.dcos_version_less_than('1.10'):
            # 1.9 and earlier: Run janitor to unreserve resources
            log.info('Janitoring {}'.format(service_name))
            _retried_run_janitor(service_name)
        else:
            # 1.10 and later: Wait for uninstall scheduler to finish and be removed by Cosmos
            log.info('Waiting for Marathon app to be removed {}'.format(service_name))
>>>>>>> 65386631
            sdk_marathon.retried_wait_for_deployment_and_app_removal(
                sdk_marathon.get_app_id(service_name), timeout=TIMEOUT_SECONDS
            )
    except Exception:
<<<<<<< HEAD
        log.info("Got exception when cleaning up {}".format(service_name))
        log.info(traceback.format_exc())
        raise
    finally:
        log.info("Reserved resources post cleanup:")
        sdk_utils.list_reserved_resources()
=======
        log.exception('Got exception when cleaning up {}'.format(service_name))
        raise
>>>>>>> 65386631

    finish = time.time()

    log.info(
        "Uninstalled {} after pkg({}) + cleanup({}) = total({})".format(
            service_name,
            shakedown.pretty_duration(cleanup_start - start),
            shakedown.pretty_duration(finish - cleanup_start),
            shakedown.pretty_duration(finish - start),
        )
    )

    # Sanity check: Verify that all resources and the framework have been successfully cleaned up,
    # and throw an exception if anything is left over (uninstall bug?)
    _verify_completed_uninstall(service_name)

<<<<<<< HEAD
def merge_dictionaries(dict1, dict2):
    if not isinstance(dict2, dict):
        return dict1
    ret = {}
    for k, v in dict1.items():
        ret[k] = v
    for k, v in dict2.items():
        if (
            k in dict1
            and isinstance(dict1[k], dict)
            and isinstance(dict2[k], collections.abc.Mapping)
        ):
            ret[k] = merge_dictionaries(dict1[k], dict2[k])
        else:
            ret[k] = dict2[k]
    return ret
=======
    # Finally, remove the service from the installed list (used by sdk_diag)
    global _installed_service_names
    try:
        _installed_service_names.remove(service_name)
    except KeyError:
        pass  # Expected when tests preemptively uninstall at start of test
>>>>>>> 65386631
<|MERGE_RESOLUTION|>--- conflicted
+++ resolved
@@ -4,12 +4,7 @@
 FOR THE TIME BEING WHATEVER MODIFICATIONS ARE APPLIED TO THIS FILE
 SHOULD ALSO BE APPLIED TO sdk_install IN ANY OTHER PARTNER REPOS
 ************************************************************************
-<<<<<<< HEAD
 """
-import collections
-=======
-'''
->>>>>>> 65386631
 import logging
 import time
 
@@ -34,8 +29,8 @@
 Used by post-test diagnostics to retrieve stuff from currently running services."""
 _installed_service_names = set([])
 
-'''List of dead agents which should be ignored when checking for orphaned resources.
-Used by uninstall when validating that an uninstall completed successfully.'''
+"""List of dead agents which should be ignored when checking for orphaned resources.
+Used by uninstall when validating that an uninstall completed successfully."""
 _dead_agent_hosts = set([])
 
 
@@ -106,17 +101,12 @@
 
     # If the package is already installed at this point, fail immediately.
     if sdk_marathon.app_exists(service_name):
-<<<<<<< HEAD
-        raise dcos.errors.DCOSException("Service is already installed: {}".format(service_name))
-=======
-        raise Exception('Service is already installed: {}'.format(service_name))
->>>>>>> 65386631
+        raise Exception("Service is already installed: {}".format(service_name))
 
     if insert_strict_options and sdk_utils.is_strict_mode():
         # strict mode requires correct principal and secret to perform install.
         # see also: sdk_security.py
-<<<<<<< HEAD
-        options = merge_dictionaries(
+        options = sdk_utils.merge_dictionaries(
             {
                 "service": {
                     "service_account": "service-acct",
@@ -127,16 +117,6 @@
             },
             additional_options,
         )
-=======
-        options = sdk_utils.merge_dictionaries({
-            'service': {
-                'service_account': 'service-acct',
-                'principal': 'service-acct',
-                'service_account_secret': 'secret',
-                'secret_name': 'secret'
-            }
-        }, additional_options)
->>>>>>> 65386631
     else:
         options = additional_options
 
@@ -173,15 +153,12 @@
     _installed_service_names.add(service_name)
 
 
-<<<<<<< HEAD
-def run_janitor(service_name, role, service_account, znode):
-    if role is None:
-        role = sdk_utils.get_deslashed_service_name(service_name) + "-role"
-    if service_account is None:
-        service_account = service_name + "-principal"
-    if znode is None:
-        znode = sdk_utils.get_zk_path(service_name)
-
+@retrying.retry(
+    stop_max_attempt_number=5,
+    wait_fixed=5000,
+    retry_on_exception=lambda e: isinstance(e, Exception),
+)
+def _retried_run_janitor(service_name):
     auth_token = sdk_cmd.run_cli("config show core.dcos_acs_token", print_output=False).strip()
 
     cmd_list = [
@@ -190,16 +167,15 @@
         "mesosphere/janitor",
         "/janitor.py",
         "-r",
-        role,
+        sdk_utils.get_role(service_name),
         "-p",
-        service_account,
+        service_name + "-principal",
         "-z",
-        znode,
+        sdk_utils.get_zk_path(service_name),
         "--auth_token={}".format(auth_token),
     ]
-    cmd = " ".join(cmd_list)
-
-    sdk_cmd.master_ssh(cmd)
+
+    sdk_cmd.master_ssh(" ".join(cmd_list))
 
 
 @retrying.retry(
@@ -207,164 +183,121 @@
     wait_fixed=5000,
     retry_on_exception=lambda e: isinstance(e, Exception),
 )
-def retried_run_janitor(*args, **kwargs):
-    run_janitor(*args, **kwargs)
-
-
-@retrying.retry(
-    stop_max_attempt_number=5,
-    wait_fixed=5000,
-    retry_on_exception=lambda e: isinstance(e, Exception),
-)
-def retried_uninstall_package_and_wait(*args, **kwargs):
-    shakedown.uninstall_package_and_wait(*args, **kwargs)
-
-
-def uninstall(package_name, service_name, role=None, service_account=None, zk=None):
-    start = time.time()
-
-    global _installed_service_names
-    try:
-        _installed_service_names.remove(service_name)
-    except KeyError:
-        pass  # allow tests to 'uninstall' up-front
-
-    log.info("Uninstalling {}".format(service_name))
-=======
-@retrying.retry(stop_max_attempt_number=5,
-                wait_fixed=5000,
-                retry_on_exception=lambda e: isinstance(e, Exception))
-def _retried_run_janitor(service_name):
-    auth_token = sdk_cmd.run_cli('config show core.dcos_acs_token', print_output=False).strip()
-
-    cmd_list = ["docker", "run", "mesosphere/janitor", "/janitor.py",
-                "-r", sdk_utils.get_role(service_name),
-                "-p", service_name + '-principal',
-                "-z", sdk_utils.get_zk_path(service_name),
-                "--auth_token={}".format(auth_token)]
-
-    sdk_cmd.master_ssh(" ".join(cmd_list))
-
-
-@retrying.retry(stop_max_attempt_number=5,
-                wait_fixed=5000,
-                retry_on_exception=lambda e: isinstance(e, Exception))
 def _retried_uninstall_package_and_wait(*args, **kwargs):
     shakedown.uninstall_package_and_wait(*args, **kwargs)
 
 
 def _verify_completed_uninstall(service_name):
-    state_summary = sdk_cmd.cluster_request('GET', '/mesos/state-summary').json()
+    state_summary = sdk_cmd.cluster_request("GET", "/mesos/state-summary").json()
 
     # There should be no orphaned resources in the state summary (DCOS-30314)
     orphaned_resources = 0
     ignored_orphaned_resources = 0
     service_role = sdk_utils.get_role(service_name)
-    for agent in state_summary['slaves']:
+    for agent in state_summary["slaves"]:
         # resources should be grouped by role. check for any resources in our expected role:
-        matching_reserved_resources = agent['reserved_resources'].get(service_role)
+        matching_reserved_resources = agent["reserved_resources"].get(service_role)
         if matching_reserved_resources:
-            if agent['hostname'] in _dead_agent_hosts:
+            if agent["hostname"] in _dead_agent_hosts:
                 # The test told us ahead of time to expect orphaned resources on this host.
-                log.info('Ignoring orphaned resources on agent {}/{}: {}'.format(
-                    agent['id'], agent['hostname'], matching_reserved_resources))
+                log.info(
+                    "Ignoring orphaned resources on agent {}/{}: {}".format(
+                        agent["id"], agent["hostname"], matching_reserved_resources
+                    )
+                )
                 ignored_orphaned_resources += len(matching_reserved_resources)
             else:
-                log.error('Orphaned resources on agent {}/{}: {}'.format(
-                    agent['id'], agent['hostname'], matching_reserved_resources))
+                log.error(
+                    "Orphaned resources on agent {}/{}: {}".format(
+                        agent["id"], agent["hostname"], matching_reserved_resources
+                    )
+                )
                 orphaned_resources += len(matching_reserved_resources)
     if orphaned_resources:
-        log.error('{} orphaned resources (plus {} ignored) after uninstall of {}'.format(
-            orphaned_resources, ignored_orphaned_resources, service_name))
+        log.error(
+            "{} orphaned resources (plus {} ignored) after uninstall of {}".format(
+                orphaned_resources, ignored_orphaned_resources, service_name
+            )
+        )
         log.error(state_summary)
-        raise Exception('Found {} orphaned resources (plus {} ignored) after uninstall of {}'.format(
-            orphaned_resources, ignored_orphaned_resources, service_name))
+        raise Exception(
+            "Found {} orphaned resources (plus {} ignored) after uninstall of {}".format(
+                orphaned_resources, ignored_orphaned_resources, service_name
+            )
+        )
     elif ignored_orphaned_resources:
-        log.info('Ignoring {} orphaned resources after uninstall of {}'.format(
-            ignored_orphaned_resources, service_name))
+        log.info(
+            "Ignoring {} orphaned resources after uninstall of {}".format(
+                ignored_orphaned_resources, service_name
+            )
+        )
         log.info(state_summary)
     else:
-        log.info('No orphaned resources for role {} were found'.format(service_role))
+        log.info("No orphaned resources for role {} were found".format(service_role))
 
     # There should be no framework entry for this service in the state summary (DCOS-29474)
-    orphaned_frameworks = [fwk for fwk in state_summary['frameworks'] if fwk['name'] == service_name]
+    orphaned_frameworks = [
+        fwk for fwk in state_summary["frameworks"] if fwk["name"] == service_name
+    ]
     if orphaned_frameworks:
-        log.error('{} orphaned frameworks named {} after uninstall of {}: {}'.format(
-            len(orphaned_frameworks), service_name, service_name, orphaned_frameworks))
+        log.error(
+            "{} orphaned frameworks named {} after uninstall of {}: {}".format(
+                len(orphaned_frameworks), service_name, service_name, orphaned_frameworks
+            )
+        )
         log.error(state_summary)
-        raise Exception('Found {} orphaned frameworks named {} after uninstall of {}: {}'.format(
-            len(orphaned_frameworks), service_name, service_name, orphaned_frameworks))
-    log.info('No orphaned frameworks for service {} were found'.format(service_name))
+        raise Exception(
+            "Found {} orphaned frameworks named {} after uninstall of {}: {}".format(
+                len(orphaned_frameworks), service_name, service_name, orphaned_frameworks
+            )
+        )
+    log.info("No orphaned frameworks for service {} were found".format(service_name))
 
 
 def ignore_dead_agent(agent_host):
-    '''Marks the specified agent as destroyed. When uninstall() is next called, any orphaned
+    """Marks the specified agent as destroyed. When uninstall() is next called, any orphaned
     resources against this agent will be logged but will not result in a thrown exception.
-    '''
+    """
     _dead_agent_hosts.add(agent_host)
-    log.info('Added {} to expected dead agents for resource validation purposes: {}'.format(
-        agent_host, _dead_agent_hosts))
+    log.info(
+        "Added {} to expected dead agents for resource validation purposes: {}".format(
+            agent_host, _dead_agent_hosts
+        )
+    )
 
 
 def uninstall(package_name, service_name):
-    '''Uninstalls the specified service from the cluster, and verifies that its resources and
+    """Uninstalls the specified service from the cluster, and verifies that its resources and
     framework were correctly cleaned up after the uninstall has completed. Any agents which are
     expected to have orphaned resources (e.g. due to being shut down) should be passed to
     ignore_dead_agent() before triggering the uninstall.
-    '''
+    """
     start = time.time()
 
-    log.info('Uninstalling {}'.format(service_name))
->>>>>>> 65386631
+    log.info("Uninstalling {}".format(service_name))
 
     try:
         _retried_uninstall_package_and_wait(package_name, service_name=service_name)
     except Exception:
-<<<<<<< HEAD
-        log.info("Got exception when uninstalling {}".format(service_name))
-        log.info(traceback.format_exc())
+        log.exception("Got exception when uninstalling {}".format(service_name))
         raise
-    finally:
-        log.info("Reserved resources post uninstall:")
-        sdk_utils.list_reserved_resources()
-=======
-        log.exception('Got exception when uninstalling {}'.format(service_name))
-        raise
->>>>>>> 65386631
 
     cleanup_start = time.time()
 
     try:
-<<<<<<< HEAD
         if sdk_utils.dcos_version_less_than("1.10"):
+            # 1.9 and earlier: Run janitor to unreserve resources
             log.info("Janitoring {}".format(service_name))
-            retried_run_janitor(service_name, role, service_account, zk)
-        else:
-            log.info("Waiting for Marathon app to be removed {}".format(service_name))
-=======
-        if sdk_utils.dcos_version_less_than('1.10'):
-            # 1.9 and earlier: Run janitor to unreserve resources
-            log.info('Janitoring {}'.format(service_name))
             _retried_run_janitor(service_name)
         else:
             # 1.10 and later: Wait for uninstall scheduler to finish and be removed by Cosmos
-            log.info('Waiting for Marathon app to be removed {}'.format(service_name))
->>>>>>> 65386631
+            log.info("Waiting for Marathon app to be removed {}".format(service_name))
             sdk_marathon.retried_wait_for_deployment_and_app_removal(
                 sdk_marathon.get_app_id(service_name), timeout=TIMEOUT_SECONDS
             )
     except Exception:
-<<<<<<< HEAD
-        log.info("Got exception when cleaning up {}".format(service_name))
-        log.info(traceback.format_exc())
+        log.exception("Got exception when cleaning up {}".format(service_name))
         raise
-    finally:
-        log.info("Reserved resources post cleanup:")
-        sdk_utils.list_reserved_resources()
-=======
-        log.exception('Got exception when cleaning up {}'.format(service_name))
-        raise
->>>>>>> 65386631
 
     finish = time.time()
 
@@ -381,28 +314,9 @@
     # and throw an exception if anything is left over (uninstall bug?)
     _verify_completed_uninstall(service_name)
 
-<<<<<<< HEAD
-def merge_dictionaries(dict1, dict2):
-    if not isinstance(dict2, dict):
-        return dict1
-    ret = {}
-    for k, v in dict1.items():
-        ret[k] = v
-    for k, v in dict2.items():
-        if (
-            k in dict1
-            and isinstance(dict1[k], dict)
-            and isinstance(dict2[k], collections.abc.Mapping)
-        ):
-            ret[k] = merge_dictionaries(dict1[k], dict2[k])
-        else:
-            ret[k] = dict2[k]
-    return ret
-=======
     # Finally, remove the service from the installed list (used by sdk_diag)
     global _installed_service_names
     try:
         _installed_service_names.remove(service_name)
     except KeyError:
-        pass  # Expected when tests preemptively uninstall at start of test
->>>>>>> 65386631
+        pass  # Expected when tests preemptively uninstall at start of test