--- conflicted
+++ resolved
@@ -2,7 +2,6 @@
 import shakedown
 
 import sdk_install as install
-import sdk_utils as utils
 
 from tests.config import (
     PACKAGE_NAME,
@@ -11,12 +10,8 @@
 
 
 def setup_module(module):
-<<<<<<< HEAD
     shakedown.uninstall_package_and_data(PACKAGE_NAME, PACKAGE_NAME)
-=======
-    install.uninstall(PACKAGE_NAME)
-    utils.gc_frameworks()
->>>>>>> a198a979
+    install.gc_frameworks()
     install.install(PACKAGE_NAME, DEFAULT_TASK_COUNT)
 
 
