import logging

import pytest
import sdk_install
import sdk_marathon
import shakedown
<<<<<<< HEAD

from tests.config import (
    PACKAGE_NAME,
    SERVICE_NAME,
    check_running
)
=======
from tests import config
>>>>>>> 83ba2b6b

log = logging.getLogger(__name__)


@pytest.fixture(scope='module', autouse=True)
def configure_package(configure_security):
    try:
<<<<<<< HEAD
        sdk_install.uninstall(PACKAGE_NAME, SERVICE_NAME)
        options = sdk_install.get_package_options({ "service": { "spec_file": "examples/taskcfg.yml" } })
        # don't wait for install to complete successfully:
        shakedown.install_package(PACKAGE_NAME, SERVICE_NAME, options_json=options)

        yield # let the test session execute
    finally:
        sdk_install.uninstall(PACKAGE_NAME, SERVICE_NAME)
=======
        sdk_install.uninstall(config.PACKAGE_NAME)
        options = sdk_install.get_package_options({ "service": { "spec_file": "examples/taskcfg.yml" } })
        # don't wait for install to complete successfully:
        shakedown.install_package(config.PACKAGE_NAME, options_json=options)

        yield # let the test session execute
    finally:
        sdk_install.uninstall(config.PACKAGE_NAME)
>>>>>>> 83ba2b6b


@pytest.mark.sanity
def test_deploy():
    wait_time = 30
    # taskcfg.yml will initially fail to deploy because several options are missing in the default
    # sdk_marathon.json.mustache. verify that tasks are failing for 30s before continuing.
    log.info('Checking that tasks are failing to launch for at least {}s'.format(wait_time))

    # we can get brief blips of TASK_RUNNING but they shouldnt last more than 2-3s:
    consecutive_task_running = 0
    def fn():
        nonlocal consecutive_task_running
<<<<<<< HEAD
        svc_tasks = shakedown.get_service_tasks(SERVICE_NAME)
=======
        svc_tasks = shakedown.get_service_tasks(config.PACKAGE_NAME)
>>>>>>> 83ba2b6b
        states = [t['state'] for t in svc_tasks]
        log.info('Task states: {}'.format(states))
        if 'TASK_RUNNING' in states:
            consecutive_task_running += 1
            assert consecutive_task_running <= 3
        else:
            consecutive_task_running = 0
        return False

    try:
        shakedown.wait_for(lambda: fn(), timeout_seconds=wait_time)
    except shakedown.TimeoutExpired:
        log.info('Timeout reached as expected')

    # add the needed envvars in marathon and confirm that the deployment succeeds:
<<<<<<< HEAD
    config = sdk_marathon.get_config(SERVICE_NAME)
    env = config['env']
    del env['SLEEP_DURATION']
    env['TASKCFG_ALL_OUTPUT_FILENAME'] = 'output'
    env['TASKCFG_ALL_SLEEP_DURATION'] = '1000'
    sdk_marathon.update_app(SERVICE_NAME, config)
=======
    marathon_config = sdk_marathon.get_config(config.PACKAGE_NAME)
    env = marathon_config['env']
    del env['SLEEP_DURATION']
    env['TASKCFG_ALL_OUTPUT_FILENAME'] = 'output'
    env['TASKCFG_ALL_SLEEP_DURATION'] = '1000'
    sdk_marathon.update_app(config.PACKAGE_NAME, marathon_config)
>>>>>>> 83ba2b6b

    config.check_running()<|MERGE_RESOLUTION|>--- conflicted
+++ resolved
@@ -4,16 +4,7 @@
 import sdk_install
 import sdk_marathon
 import shakedown
-<<<<<<< HEAD
-
-from tests.config import (
-    PACKAGE_NAME,
-    SERVICE_NAME,
-    check_running
-)
-=======
 from tests import config
->>>>>>> 83ba2b6b
 
 log = logging.getLogger(__name__)
 
@@ -21,25 +12,14 @@
 @pytest.fixture(scope='module', autouse=True)
 def configure_package(configure_security):
     try:
-<<<<<<< HEAD
-        sdk_install.uninstall(PACKAGE_NAME, SERVICE_NAME)
+        sdk_install.uninstall(config.PACKAGE_NAME, config.SERVICE_NAME)
         options = sdk_install.get_package_options({ "service": { "spec_file": "examples/taskcfg.yml" } })
         # don't wait for install to complete successfully:
-        shakedown.install_package(PACKAGE_NAME, SERVICE_NAME, options_json=options)
+        shakedown.install_package(config.PACKAGE_NAME, config.SERVICE_NAME, options_json=options)
 
         yield # let the test session execute
     finally:
-        sdk_install.uninstall(PACKAGE_NAME, SERVICE_NAME)
-=======
-        sdk_install.uninstall(config.PACKAGE_NAME)
-        options = sdk_install.get_package_options({ "service": { "spec_file": "examples/taskcfg.yml" } })
-        # don't wait for install to complete successfully:
-        shakedown.install_package(config.PACKAGE_NAME, options_json=options)
-
-        yield # let the test session execute
-    finally:
-        sdk_install.uninstall(config.PACKAGE_NAME)
->>>>>>> 83ba2b6b
+        sdk_install.uninstall(config.PACKAGE_NAME, config.SERVICE_NAME)
 
 
 @pytest.mark.sanity
@@ -53,11 +33,7 @@
     consecutive_task_running = 0
     def fn():
         nonlocal consecutive_task_running
-<<<<<<< HEAD
-        svc_tasks = shakedown.get_service_tasks(SERVICE_NAME)
-=======
-        svc_tasks = shakedown.get_service_tasks(config.PACKAGE_NAME)
->>>>>>> 83ba2b6b
+        svc_tasks = shakedown.get_service_tasks(config.SERVICE_NAME)
         states = [t['state'] for t in svc_tasks]
         log.info('Task states: {}'.format(states))
         if 'TASK_RUNNING' in states:
@@ -73,20 +49,11 @@
         log.info('Timeout reached as expected')
 
     # add the needed envvars in marathon and confirm that the deployment succeeds:
-<<<<<<< HEAD
-    config = sdk_marathon.get_config(SERVICE_NAME)
-    env = config['env']
-    del env['SLEEP_DURATION']
-    env['TASKCFG_ALL_OUTPUT_FILENAME'] = 'output'
-    env['TASKCFG_ALL_SLEEP_DURATION'] = '1000'
-    sdk_marathon.update_app(SERVICE_NAME, config)
-=======
-    marathon_config = sdk_marathon.get_config(config.PACKAGE_NAME)
+    marathon_config = sdk_marathon.get_config(config.SERVICE_NAME)
     env = marathon_config['env']
     del env['SLEEP_DURATION']
     env['TASKCFG_ALL_OUTPUT_FILENAME'] = 'output'
     env['TASKCFG_ALL_SLEEP_DURATION'] = '1000'
-    sdk_marathon.update_app(config.PACKAGE_NAME, marathon_config)
->>>>>>> 83ba2b6b
+    sdk_marathon.update_app(config.SERVICE_NAME, marathon_config)
 
     config.check_running()