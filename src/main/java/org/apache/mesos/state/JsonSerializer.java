--- conflicted
+++ resolved
@@ -7,11 +7,7 @@
 import java.nio.charset.Charset;
 
 /**
-<<<<<<< HEAD
- * Json Serialization.
-=======
  * Implementation of {@link Serializer} for JSON input/output.
->>>>>>> 7c586395
  */
 public class JsonSerializer implements Serializer {
     private static final Charset DEFAULT_CHAR_SET = Charset.forName("UTF-8");
