--- conflicted
+++ resolved
@@ -148,55 +148,6 @@
   {
     GoalState goalState = TaskUtils.getGoalState(podInstance, taskInfo.getName());
 
-<<<<<<< HEAD
-    private Status getStatus(PodInstance podInstance, Protos.TaskInfo taskInfo, UUID targetConfigId)
-            throws TaskException {
-        GoalState goalState = TaskUtils.getGoalState(podInstance, taskInfo.getName());
-
-        boolean hasReachedGoal = hasReachedGoalState(taskInfo, goalState, targetConfigId);
-        boolean hasPermanentlyFailed = FailureUtils.isPermanentlyFailed(taskInfo);
-        // If the task is permanently failed ("pod replace"), its deployment is owned by the recovery plan, not the
-        // deploy plan. The deploy plan can consider it complete until it is no longer marked as failed, at which point
-        // the deploy plan will resume showing it as PENDING deployment.
-        Status status = hasReachedGoal || hasPermanentlyFailed ? Status.COMPLETE : Status.PENDING;
-
-        LOGGER.info("Deployment of {} task '{}' is {}: hasReachedGoal={} permanentlyFailed={}",
-                goalState, taskInfo.getName(), status, hasReachedGoal, hasPermanentlyFailed);
-        return status;
-    }
-
-    @VisibleForTesting
-    protected boolean hasReachedGoalState(Protos.TaskInfo taskInfo, GoalState goalState, UUID targetConfigId)
-            throws TaskException {
-        Optional<Protos.TaskStatus> status = stateStore.fetchStatus(taskInfo.getName());
-        if (!status.isPresent()) {
-            // Task has never been run and therefore doesn't have any status information yet.
-            return false;
-        }
-
-        switch (goalState) {
-        case RUNNING: {
-            // Task needs to be running, on the right config ID, and readiness checks (if any) need to have passed.
-            if (!Protos.TaskState.TASK_RUNNING.equals(status.get().getState())) {
-                return false;
-            }
-            TaskLabelReader taskLabelReader = new TaskLabelReader(taskInfo);
-            return taskLabelReader.getTargetConfiguration().equals(targetConfigId)
-                    && taskLabelReader.isReadinessCheckSucceeded(status.get());
-        }
-        case FINISH:
-            // Task needs to have finished running successfully and the config ID needs to match the target config.
-            return Protos.TaskState.TASK_FINISHED.equals(status.get().getState())
-                    && new TaskLabelReader(taskInfo).getTargetConfiguration().equals(targetConfigId);
-        case ONCE:
-            // Task needs to have finished running successfully but the config ID can be anything.
-            return Protos.TaskState.TASK_FINISHED.equals(status.get().getState());
-        case UNKNOWN:
-        default:
-            throw new IllegalArgumentException(String.format(
-                    "Unsupported goal state for task %s: %s", taskInfo.getName(), goalState));
-        }
-=======
     boolean hasReachedGoal = hasReachedGoalState(taskInfo, goalState, targetConfigId);
     boolean hasPermanentlyFailed = FailureUtils.isPermanentlyFailed(taskInfo);
     // If the task is permanently failed ("pod replace"), its deployment is owned by the recovery plan, not the
@@ -242,7 +193,6 @@
       default:
         throw new IllegalArgumentException(String.format(
             "Unsupported goal state for task %s: %s", taskInfo.getName(), goalState));
->>>>>>> cebb9359
     }
   }
 }