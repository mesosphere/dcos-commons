--- conflicted
+++ resolved
@@ -156,19 +156,6 @@
 
         // resources are destroyed and unreserved, framework ID is gone, but tasks still need to be cleared
         return isUninstalling() && !stateStore.fetchFrameworkId().isPresent() && tasksNeedClearing();
-<<<<<<< HEAD
-    }
-
-    private boolean tasksNeedClearing() {
-        return ResourceCollectionUtils.getResourceIds(
-                ResourceCollectionUtils.getAllResources(stateStore.fetchTasks())).stream()
-                .allMatch(resourceId -> resourceId.startsWith(Constants.TOMBSTONE_MARKER));
-    }
-
-    private boolean isUninstalling() {
-        return StateStoreUtils.isUninstalling(stateStore) || schedulerBuilder.getSchedulerFlags().isUninstallEnabled();
-=======
->>>>>>> 296bd9ca
     }
 
     private boolean tasksNeedClearing() {
