package com.mesosphere.sdk.offer.evaluate;

import com.google.common.annotations.VisibleForTesting;
import com.mesosphere.sdk.dcos.DcosHttpClientBuilder;
<<<<<<< HEAD
import com.mesosphere.sdk.dcos.ca.DefaultCAClient;
import com.mesosphere.sdk.dcos.secrets.DefaultSecretsClient;
=======
import com.mesosphere.sdk.dcos.clients.CertificateAuthorityClient;
import com.mesosphere.sdk.dcos.clients.SecretsClient;
>>>>>>> 9bc3249d
import com.mesosphere.sdk.offer.MesosResourcePool;
import com.mesosphere.sdk.offer.evaluate.security.*;
import com.mesosphere.sdk.scheduler.SchedulerConfig;
import com.mesosphere.sdk.specification.TaskSpec;
import com.mesosphere.sdk.specification.TransportEncryptionSpec;
import org.apache.http.client.fluent.Executor;
import org.apache.http.client.methods.HttpPut;
import org.apache.http.impl.client.LaxRedirectStrategy;
import org.apache.mesos.Protos;
import org.slf4j.Logger;
import org.slf4j.LoggerFactory;

import java.io.IOException;
<<<<<<< HEAD
import java.security.KeyPairGenerator;
import java.security.NoSuchAlgorithmException;
import java.security.spec.InvalidKeySpecException;
=======
>>>>>>> 9bc3249d
import java.util.*;

/**
 * A {@link TLSEvaluationStage} is responsible for provisioning X.509 certificates, converting them to
 * PEM and KeyStore formats and injecting them to the container as a secret.
 */
public class TLSEvaluationStage implements OfferEvaluationStage {

    private final Logger logger = LoggerFactory.getLogger(getClass());

    private final String serviceName;
    private final String taskName;
    private final String namespace;
    private final TLSArtifactsUpdater tlsArtifactsUpdater;

    /**
     * Class for building {@link TLSEvaluationStage} instances for individual tasks that need it.
     */
    static class Builder {
        private final String serviceName;
        private final String namespace;
        private final TLSArtifactsUpdater tlsArtifactsUpdater;

        /**
         * Creates a new builder instance. Callers should avoid invoking this until/unless they have validated that TLS
         * functionality is needed.
         *
         * @throws IOException if the necessary clients could not be built, which may occur if the cluster doesn't
         *                     support TLS
         */
        public Builder(String serviceName, SchedulerConfig schedulerConfig) throws IOException {
            this.serviceName = serviceName;
            this.namespace = schedulerConfig.getSecretsNamespace(serviceName);
            Executor executor = Executor.newInstance(
                    new DcosHttpClientBuilder()
                    .setTokenProvider(schedulerConfig.getDcosAuthTokenProvider())
                    .setRedirectStrategy(new LaxRedirectStrategy() {
                        protected boolean isRedirectable(String method) {
                            // Also treat PUT calls as redirectable
                            return method.equalsIgnoreCase(HttpPut.METHOD_NAME) || super.isRedirectable(method);
                        }
                    })
                    .build());
            this.tlsArtifactsUpdater = new TLSArtifactsUpdater(
                    serviceName,
                    new SecretsClient(executor),
                    new CertificateAuthorityClient(executor));
        }

        public TLSEvaluationStage build(String taskName) {
            return new TLSEvaluationStage(serviceName, taskName, namespace, tlsArtifactsUpdater);
        }
    }

<<<<<<< HEAD
    public static Builder newBuilder(String serviceName, SchedulerFlags flags) {
        return new Builder(serviceName, flags);
    }

    @VisibleForTesting
    TLSEvaluationStage(
            String serviceName,
            String taskName,
            TLSArtifactsPersister tlsArtifactsPersister,
            TLSArtifactsGenerator tlsArtifactsGenerator,
            SchedulerFlags schedulerFlags) {
=======
    @VisibleForTesting
    TLSEvaluationStage(String serviceName, String taskName, String namespace, TLSArtifactsUpdater tlsArtifactsUpdater) {
>>>>>>> 9bc3249d
        this.serviceName = serviceName;
        this.taskName = taskName;
        this.namespace = namespace;
        this.tlsArtifactsUpdater = tlsArtifactsUpdater;
    }

    @Override
    public EvaluationOutcome evaluate(MesosResourcePool mesosResourcePool, PodInfoBuilder podInfoBuilder) {
        TaskSpec taskSpec = podInfoBuilder.getPodInstance().getPod().getTasks().stream()
                .filter(task -> task.getName().equals(taskName))
                .findFirst()
                .get();
        if (taskSpec.getTransportEncryption().isEmpty()) {
            return EvaluationOutcome.pass(this, "No TLS specs found for task").build();
        }

        CertificateNamesGenerator certificateNamesGenerator =
                new CertificateNamesGenerator(serviceName, taskSpec, podInfoBuilder.getPodInstance());
        TLSArtifactPaths tlsArtifactPaths = new TLSArtifactPaths(
                namespace,
                TaskSpec.getInstanceName(podInfoBuilder.getPodInstance(), taskName),
                certificateNamesGenerator.getSANsHash());
        for (TransportEncryptionSpec transportEncryptionSpec : taskSpec.getTransportEncryption()) {
<<<<<<< HEAD
            SecretNameGenerator secretNameGenerator;

            try {
                CertificateNamesGenerator certificateNamesGenerator =
                        getCertificateNamesGenerator(podInfoBuilder, taskSpec);

                secretNameGenerator = new SecretNameGenerator(
                        SecretNameGenerator.getNamespaceFromEnvironment(schedulerFlags, serviceName),
                        TaskSpec.getInstanceName(podInfoBuilder.getPodInstance(), taskName),
                        transportEncryptionSpec.getName(),
                        certificateNamesGenerator.getSANs());

                if (!tlsArtifactsPersister.isArtifactComplete(secretNameGenerator)) {
                    // One or more secrets are missing. Start from scratch.
                    tlsArtifactsPersister.cleanUpSecrets(secretNameGenerator);
                    TLSArtifacts tlsArtifacts = this.tlsArtifactsGenerator.generate(certificateNamesGenerator);
                    tlsArtifactsPersister.persist(secretNameGenerator, tlsArtifacts);
                } else {
                    logger.info("Task '{}' has already all secrets for '{}' TLS config",
                            taskName, transportEncryptionSpec.getName());
                }
            } catch (Exception e) {
                logger.error(String.format("Failed to get certificate %s", taskName), e);
=======
            try {
                tlsArtifactsUpdater.update(
                        tlsArtifactPaths, certificateNamesGenerator, transportEncryptionSpec.getName());
            } catch (Exception e) {
                logger.error(String.format("Failed to process certificates for %s", taskName), e);
>>>>>>> 9bc3249d
                return EvaluationOutcome.fail(
                        this, "Failed to store TLS artifacts for task %s because of exception: %s", taskName, e)
                        .build();
            }

            // Share keys to the task container
            podInfoBuilder
                    .getTaskBuilder(taskName)
                    .getContainerBuilder()
<<<<<<< HEAD
                    .addAllVolumes(getExecutorInfoSecretVolumes(transportEncryptionSpec, secretNameGenerator));

        }

        return EvaluationOutcome.pass(this, "TLS certificate created and added to the task").build();
    }

    private CertificateNamesGenerator getCertificateNamesGenerator(
            PodInfoBuilder podInfoBuilder, TaskSpec taskSpec) {
        List<NamedVIPSpec> vipPorts = getTaskVipsSpecs(taskSpec);

        Optional<String> discoveryName = Optional.empty();
=======
                    .addAllVolumes(getExecutorInfoSecretVolumes(transportEncryptionSpec, tlsArtifactPaths));
>>>>>>> 9bc3249d

        }

        return EvaluationOutcome.pass(this, "TLS certificate created and added to the task").build();
    }

    private static Collection<Protos.Volume> getExecutorInfoSecretVolumes(
            TransportEncryptionSpec spec, TLSArtifactPaths tlsArtifactPaths) {
        Collection<Protos.Volume> volumes = new ArrayList<>();
        for (TLSArtifactPaths.Entry entry : tlsArtifactPaths.getPathsForType(spec.getType(), spec.getName())) {
            volumes.add(getSecretVolume(entry));
        }
        return volumes;
    }

    private static Protos.Volume getSecretVolume(TLSArtifactPaths.Entry entry) {
        Protos.Volume.Builder volumeBuilder = Protos.Volume.newBuilder()
                .setContainerPath(entry.mountPath)
                .setMode(Protos.Volume.Mode.RO);
        Protos.Volume.Source.Builder sourceBuilder = volumeBuilder.getSourceBuilder()
                .setType(Protos.Volume.Source.Type.SECRET);
        sourceBuilder.getSecretBuilder()
                .setType(Protos.Secret.Type.REFERENCE)
<<<<<<< HEAD
                .setReference(Protos.Secret.Reference.newBuilder().setName(secretPath))
                .build();
    }

    /**
     * A {@link Builder} allows to create a {@link TLSEvaluationStage} instance.
     */
    public static class Builder {

        private final String serviceName;
        private final SchedulerFlags schedulerFlags;

        @Valid
        @NotNull
        @Size(min = 1)
        private String taskName;

        private Builder(String serviceName, SchedulerFlags schedulerFlags) {
            this.serviceName = serviceName;
            this.schedulerFlags = schedulerFlags;
        }

        public Builder setTaskName(String taskName) {
            this.taskName = taskName;
            return this;
        }

        public TLSEvaluationStage build() throws NoSuchAlgorithmException, InvalidKeySpecException, IOException {
            ValidationUtils.validate(this);

            Executor executor = Executor.newInstance(
                    new DcosHttpClientBuilder()
                            .setTokenProvider(schedulerFlags.getDcosAuthTokenProvider())
                            .setRedirectStrategy(new LaxRedirectStrategy() {
                                protected boolean isRedirectable(String method) {
                                    // Also treat PUT calls as redirectable
                                    return method.equalsIgnoreCase(HttpPut.METHOD_NAME) || super.isRedirectable(method);
                                }
                            })
                            .build());
            return new TLSEvaluationStage(
                    serviceName,
                    taskName,
                    new TLSArtifactsPersister(new DefaultSecretsClient(executor), serviceName),
                    new TLSArtifactsGenerator(KeyPairGenerator.getInstance("RSA"), new DefaultCAClient(executor)),
                    schedulerFlags);
        }
=======
                .getReferenceBuilder().setName(entry.secretStorePath);
        return volumeBuilder.build();
>>>>>>> 9bc3249d
    }
}<|MERGE_RESOLUTION|>--- conflicted
+++ resolved
@@ -2,13 +2,8 @@
 
 import com.google.common.annotations.VisibleForTesting;
 import com.mesosphere.sdk.dcos.DcosHttpClientBuilder;
-<<<<<<< HEAD
-import com.mesosphere.sdk.dcos.ca.DefaultCAClient;
-import com.mesosphere.sdk.dcos.secrets.DefaultSecretsClient;
-=======
 import com.mesosphere.sdk.dcos.clients.CertificateAuthorityClient;
 import com.mesosphere.sdk.dcos.clients.SecretsClient;
->>>>>>> 9bc3249d
 import com.mesosphere.sdk.offer.MesosResourcePool;
 import com.mesosphere.sdk.offer.evaluate.security.*;
 import com.mesosphere.sdk.scheduler.SchedulerConfig;
@@ -22,12 +17,6 @@
 import org.slf4j.LoggerFactory;
 
 import java.io.IOException;
-<<<<<<< HEAD
-import java.security.KeyPairGenerator;
-import java.security.NoSuchAlgorithmException;
-import java.security.spec.InvalidKeySpecException;
-=======
->>>>>>> 9bc3249d
 import java.util.*;
 
 /**
@@ -82,22 +71,8 @@
         }
     }
 
-<<<<<<< HEAD
-    public static Builder newBuilder(String serviceName, SchedulerFlags flags) {
-        return new Builder(serviceName, flags);
-    }
-
-    @VisibleForTesting
-    TLSEvaluationStage(
-            String serviceName,
-            String taskName,
-            TLSArtifactsPersister tlsArtifactsPersister,
-            TLSArtifactsGenerator tlsArtifactsGenerator,
-            SchedulerFlags schedulerFlags) {
-=======
     @VisibleForTesting
     TLSEvaluationStage(String serviceName, String taskName, String namespace, TLSArtifactsUpdater tlsArtifactsUpdater) {
->>>>>>> 9bc3249d
         this.serviceName = serviceName;
         this.taskName = taskName;
         this.namespace = namespace;
@@ -121,37 +96,11 @@
                 TaskSpec.getInstanceName(podInfoBuilder.getPodInstance(), taskName),
                 certificateNamesGenerator.getSANsHash());
         for (TransportEncryptionSpec transportEncryptionSpec : taskSpec.getTransportEncryption()) {
-<<<<<<< HEAD
-            SecretNameGenerator secretNameGenerator;
-
-            try {
-                CertificateNamesGenerator certificateNamesGenerator =
-                        getCertificateNamesGenerator(podInfoBuilder, taskSpec);
-
-                secretNameGenerator = new SecretNameGenerator(
-                        SecretNameGenerator.getNamespaceFromEnvironment(schedulerFlags, serviceName),
-                        TaskSpec.getInstanceName(podInfoBuilder.getPodInstance(), taskName),
-                        transportEncryptionSpec.getName(),
-                        certificateNamesGenerator.getSANs());
-
-                if (!tlsArtifactsPersister.isArtifactComplete(secretNameGenerator)) {
-                    // One or more secrets are missing. Start from scratch.
-                    tlsArtifactsPersister.cleanUpSecrets(secretNameGenerator);
-                    TLSArtifacts tlsArtifacts = this.tlsArtifactsGenerator.generate(certificateNamesGenerator);
-                    tlsArtifactsPersister.persist(secretNameGenerator, tlsArtifacts);
-                } else {
-                    logger.info("Task '{}' has already all secrets for '{}' TLS config",
-                            taskName, transportEncryptionSpec.getName());
-                }
-            } catch (Exception e) {
-                logger.error(String.format("Failed to get certificate %s", taskName), e);
-=======
             try {
                 tlsArtifactsUpdater.update(
                         tlsArtifactPaths, certificateNamesGenerator, transportEncryptionSpec.getName());
             } catch (Exception e) {
                 logger.error(String.format("Failed to process certificates for %s", taskName), e);
->>>>>>> 9bc3249d
                 return EvaluationOutcome.fail(
                         this, "Failed to store TLS artifacts for task %s because of exception: %s", taskName, e)
                         .build();
@@ -161,22 +110,7 @@
             podInfoBuilder
                     .getTaskBuilder(taskName)
                     .getContainerBuilder()
-<<<<<<< HEAD
-                    .addAllVolumes(getExecutorInfoSecretVolumes(transportEncryptionSpec, secretNameGenerator));
-
-        }
-
-        return EvaluationOutcome.pass(this, "TLS certificate created and added to the task").build();
-    }
-
-    private CertificateNamesGenerator getCertificateNamesGenerator(
-            PodInfoBuilder podInfoBuilder, TaskSpec taskSpec) {
-        List<NamedVIPSpec> vipPorts = getTaskVipsSpecs(taskSpec);
-
-        Optional<String> discoveryName = Optional.empty();
-=======
                     .addAllVolumes(getExecutorInfoSecretVolumes(transportEncryptionSpec, tlsArtifactPaths));
->>>>>>> 9bc3249d
 
         }
 
@@ -200,57 +134,7 @@
                 .setType(Protos.Volume.Source.Type.SECRET);
         sourceBuilder.getSecretBuilder()
                 .setType(Protos.Secret.Type.REFERENCE)
-<<<<<<< HEAD
-                .setReference(Protos.Secret.Reference.newBuilder().setName(secretPath))
-                .build();
-    }
-
-    /**
-     * A {@link Builder} allows to create a {@link TLSEvaluationStage} instance.
-     */
-    public static class Builder {
-
-        private final String serviceName;
-        private final SchedulerFlags schedulerFlags;
-
-        @Valid
-        @NotNull
-        @Size(min = 1)
-        private String taskName;
-
-        private Builder(String serviceName, SchedulerFlags schedulerFlags) {
-            this.serviceName = serviceName;
-            this.schedulerFlags = schedulerFlags;
-        }
-
-        public Builder setTaskName(String taskName) {
-            this.taskName = taskName;
-            return this;
-        }
-
-        public TLSEvaluationStage build() throws NoSuchAlgorithmException, InvalidKeySpecException, IOException {
-            ValidationUtils.validate(this);
-
-            Executor executor = Executor.newInstance(
-                    new DcosHttpClientBuilder()
-                            .setTokenProvider(schedulerFlags.getDcosAuthTokenProvider())
-                            .setRedirectStrategy(new LaxRedirectStrategy() {
-                                protected boolean isRedirectable(String method) {
-                                    // Also treat PUT calls as redirectable
-                                    return method.equalsIgnoreCase(HttpPut.METHOD_NAME) || super.isRedirectable(method);
-                                }
-                            })
-                            .build());
-            return new TLSEvaluationStage(
-                    serviceName,
-                    taskName,
-                    new TLSArtifactsPersister(new DefaultSecretsClient(executor), serviceName),
-                    new TLSArtifactsGenerator(KeyPairGenerator.getInstance("RSA"), new DefaultCAClient(executor)),
-                    schedulerFlags);
-        }
-=======
                 .getReferenceBuilder().setName(entry.secretStorePath);
         return volumeBuilder.build();
->>>>>>> 9bc3249d
     }
 }